/*-
 * Copyright (c) 2014-present MongoDB, Inc.
 * Copyright (c) 2008-2014 WiredTiger, Inc.
 *	All rights reserved.
 *
 * See the file LICENSE for redistribution information.
 */

#include "wt_internal.h"

static int __inmem_col_fix(WT_SESSION_IMPL *, WT_PAGE *, bool *, size_t *);
static int __inmem_col_int(WT_SESSION_IMPL *, WT_PAGE *, uint64_t);
static int __inmem_col_var(WT_SESSION_IMPL *, WT_PAGE *, uint64_t, bool *, size_t *);
static int __inmem_row_int(WT_SESSION_IMPL *, WT_PAGE *, size_t *);
static int __inmem_row_leaf(WT_SESSION_IMPL *, WT_PAGE *, bool *);
static int __inmem_row_leaf_entries(WT_SESSION_IMPL *, const WT_PAGE_HEADER *, uint32_t *);

/*
 * __page_build_ref --
 *     Create a ref from a base image or a delta.
 */
static int
__page_build_ref(WT_SESSION_IMPL *session, WT_REF *parent_ref, WT_CELL_UNPACK_ADDR *base_key,
  WT_CELL_UNPACK_ADDR *base_val, WT_CELL_UNPACK_DELTA_INT *delta, bool base, WT_REF **refp,
  size_t *incrp)
{
    WT_REF *ref;
    uint8_t key_type, value_type;

    WT_ASSERT(session, incrp != NULL);

    WT_RET(__wt_calloc_one(session, refp));
    *incrp += sizeof(WT_REF);

    ref = *refp;
    ref->home = parent_ref->page;
    key_type = base ? base_key->type : delta->key.type;
    value_type = base ? base_val->type : delta->value.type;

    switch (key_type) {
    case WT_CELL_KEY:
        if (base)
            __wt_ref_key_onpage_set(parent_ref->page, ref, base_key);
        else {
            WT_RET(__wti_row_ikey(session, 0, delta->key.data, delta->key.size, ref));
            *incrp += sizeof(WT_IKEY) + delta->key.size;
        }
        break;
    case WT_CELL_KEY_OVFL:
    /* Overflow keys are not supported. */
    default:
        WT_RET(__wt_illegal_value(session, delta->key.type));
    }

    switch (value_type) {
    case WT_CELL_ADDR_INT:
        F_SET(ref, WT_REF_FLAG_INTERNAL);
        break;
    case WT_CELL_ADDR_LEAF:
    case WT_CELL_ADDR_LEAF_NO:
        F_SET(ref, WT_REF_FLAG_LEAF);
        break;
    case WT_CELL_ADDR_DEL:
    /* Fast truncated pages are not supported. */
    default:
        WT_RET(__wt_illegal_value(session, delta->value.type));
    }

    if (base)
        ref->addr = base_val->cell;
    else
        WT_RET(__wt_memdup(session, delta->value.data, delta->value.size, &ref->addr));
    return (0);
}

/*
 * __page_merge_internal_delta_with_base_image --
 *     Merge the consolidated delta array with the base image.
 */
static int
__page_merge_internal_delta_with_base_image(WT_SESSION_IMPL *session, WT_REF *ref,
  WT_CELL_UNPACK_DELTA_INT **delta, size_t delta_entries, WT_REF ***refsp, size_t *ref_entriesp,
  size_t *incr)
{
    WT_CELL_UNPACK_ADDR *base, *base_key, *base_val;
    WT_DECL_RET;
    WT_ITEM base_key_buf, delta_key_buf;
    WT_PAGE *page;
    WT_REF **refs;
    size_t i, j, k, base_entries, estimated_entries, final_entries;
    int cmp;

    final_entries = i = j = k = 0;
    page = ref->page;
    base_entries = (size_t)page->dsk->u.entries;

    WT_ASSERT(session, base_entries != 0 && delta_entries != 0);

    /* Unpack all entries from the base image into an array. */
    WT_ERR(__wt_calloc_def(session, base_entries, &base));
    WT_CELL_FOREACH_ADDR (session, page->dsk, base[k]) {
        k++;
    }
    WT_CELL_FOREACH_END;

    /*
     * Creates a new refs array containing the finalized refs. The maximum number of entries is the
     * sum of half the base entries (since entries in the base image is the total of both keys and
     * values) and the delta entries.
     */
    estimated_entries = (base_entries / 2) + delta_entries + 1;
    WT_ERR(__wt_calloc_def(session, estimated_entries, refsp));
    refs = *refsp;

    /* Perform a merge sort between the base array and the delta array. */
    while (i < base_entries && j < delta_entries) {
        /* Compare the keys of the base entry and the delta entry. */
        base_key_buf.data = base[i].data;
        base_key_buf.size = base[i].size;
        delta_key_buf.data = delta[j]->key.data;
        delta_key_buf.size = delta[j]->key.size;
        WT_ERR(__wt_compare(session, S2BT(session)->collator, &base_key_buf, &delta_key_buf, &cmp));

        if (cmp < 0) {
            base_key = &base[i++];
            base_val = &base[i++];
            WT_ERR(__page_build_ref(
              session, ref, base_key, base_val, NULL, true, &refs[final_entries++], incr));
        } else if (cmp >= 0) {
            if (!F_ISSET(delta[j], WT_DELTA_INT_IS_DELETE))
                WT_ERR(__page_build_ref(
                  session, ref, NULL, NULL, delta[j], false, &refs[final_entries++], incr));
            if (cmp == 0)
                i += 2; /* Skip the current key and value. */
            j++;
        }
    }
    /* Copy the remaining entries from the base array or the delta array. */
    for (; i < base_entries;) {
        base_key = &base[i++];
        base_val = &base[i++];
        WT_ERR(__page_build_ref(
          session, ref, base_key, base_val, NULL, true, &refs[final_entries++], incr));
    }
    for (; j < delta_entries; j++)
        if (!F_ISSET(delta[j], WT_DELTA_INT_IS_DELETE))
            WT_ERR(__page_build_ref(
              session, ref, NULL, NULL, delta[j], false, &refs[final_entries++], incr));

    WT_ASSERT(session, i == base_entries && j == delta_entries);
    WT_ASSERT(session, final_entries != 0);
    WT_ASSERT(session, final_entries < estimated_entries && refs[final_entries] == NULL);

err:
    *ref_entriesp = final_entries;
    __wt_free(session, base);
    return (ret);
}

/*
 * __page_unpacked_delta_key_cmp --
 *     Compare two unpacked deltas
 */
static int
__page_unpacked_delta_key_cmp(
  WT_SESSION_IMPL *session, const WT_CELL_UNPACK_DELTA_INT *a, const WT_CELL_UNPACK_DELTA_INT *b)
{
    WT_DECL_RET;
    WT_ITEM key_a, key_b;
    int cmp;

    key_a.data = a->key.data;
    key_a.size = a->key.size;
    key_b.data = b->key.data;
    key_b.size = b->key.size;

    if ((ret = __wt_compare(session, S2BT(session)->collator, &key_a, &key_b, &cmp)) != 0)
        WT_IGNORE_RET(__wt_panic(session, ret, "failed to compare keys"));

    return (cmp);
}

/*
 * __page_merge_internal_deltas --
 *     Perform a k-way merge sort on the delta arrays to create a single consolidated delta array.
 */
static int
__page_merge_internal_deltas(WT_SESSION_IMPL *session, WT_CELL_UNPACK_DELTA_INT **unpacked_deltas,
  uint32_t start, uint32_t end, size_t *sizes, WT_CELL_UNPACK_DELTA_INT ***deltas_merged,
  size_t *size)
{
    WT_CELL_UNPACK_DELTA_INT **left, **right, **merged;
    size_t left_size, right_size;
    uint32_t mid, i;

    WT_ASSERT(session, start <= end);
    left = right = merged = NULL;

    if (start == end) {
        *size = sizes[start];
        WT_RET(__wt_calloc_def(session, *size, &merged));
        for (i = 0; i < (uint32_t)sizes[start]; ++i)
            merged[i] = &unpacked_deltas[start][i];
        *deltas_merged = merged;
        return (0);
    }

    mid = (start + end) / 2;

    WT_RET(
      __page_merge_internal_deltas(session, unpacked_deltas, start, mid, sizes, &left, &left_size));
    WT_RET(__page_merge_internal_deltas(
      session, unpacked_deltas, mid + 1, end, sizes, &right, &right_size));

    WT_RET(__wt_calloc_def(session, left_size + right_size, &merged));

    WT_MERGE_SORT(session, left, left_size, right, right_size, __page_unpacked_delta_key_cmp, true,
      merged, *size);
    *deltas_merged = merged;

    __wt_free(session, left);
    __wt_free(session, right);
    return (0);
}

/*
 * __page_reconstruct_internal_deltas --
 *     Reconstructs the internal page using `delta_size` delta images.
 */
static int
__page_reconstruct_internal_deltas(
  WT_SESSION_IMPL *session, WT_REF *ref, WT_ITEM *deltas, size_t delta_size)
{
    WT_CELL_UNPACK_DELTA_INT **unpacked_deltas, **unpacked_deltas_merged;
    WT_DECL_RET;
    WT_DELTA_HEADER *header;
    WT_PAGE_INDEX *pindex;
    WT_REF **refs;
    size_t *delta_size_each, incr, pindex_size, refs_entries, unpacked_deltas_merged_size;
    uint32_t i, j;

    unpacked_deltas = unpacked_deltas_merged = NULL;
    refs = NULL;
    pindex = NULL;
    unpacked_deltas_merged_size = refs_entries = incr = 0;

    /*
     * !!!
     * Unpack all delta images into a 2D array where entry is WT_CELL_UNPACK_DELTA_INT:
     *     unpacked_deltas[0] -> [ entry_0_0, entry_0_1, entry_0_2, ... ]
     *     unpacked_deltas[1] -> [ entry_1_0, entry_1_1, entry_1_2, ... ]
     *     unpacked_deltas[2] -> [ entry_2_0, entry_2_1, entry_2_2, ... ]
     *                           ...
     *     unpacked_deltas[N] -> [ entry_N_0, entry_N_1, entry_N_2, ... ]
     */
    WT_RET(__wt_calloc_def(session, delta_size, &delta_size_each));
    WT_ERR(__wt_calloc_def(session, delta_size, &unpacked_deltas));
    for (i = 0, j = 0; i < (uint32_t)delta_size; ++i, j = 0) {
        header = (WT_DELTA_HEADER *)deltas[i].data;
        WT_ASSERT(session, header->u.entries != 0);
        delta_size_each[i] = (size_t)header->u.entries;

        WT_ERR(__wt_calloc_def(session, header->u.entries, &unpacked_deltas[i]));
        WT_CELL_FOREACH_DELTA_INT(session, ref->page->dsk, header, unpacked_deltas[i][j])
        {
            j++;
        }
        WT_CELL_FOREACH_END;
    }

    WT_ERR(__page_merge_internal_deltas(session, unpacked_deltas, 0, (uint32_t)delta_size - 1,
      delta_size_each, &unpacked_deltas_merged, &unpacked_deltas_merged_size));

    WT_ERR(__page_merge_internal_delta_with_base_image(session, ref, unpacked_deltas_merged,
      unpacked_deltas_merged_size, &refs, &refs_entries, &incr));

    /*
     * Constructs a new `p-index` using the merged `refs` list and allocate refs to the new
     * `p-index`.
     */
    pindex_size = sizeof(WT_PAGE_INDEX) + refs_entries * sizeof(WT_REF *);
    WT_ERR(__wt_calloc(session, 1, pindex_size, &pindex));
    incr += pindex_size;
    pindex->index = (WT_REF **)(pindex + 1);
    pindex->entries = (uint32_t)refs_entries;
    for (i = 0; i < pindex->entries; ++i) {
        refs[i]->pindex_hint = i;
        pindex->index[i] = refs[i];
    }

    /* Initialize the reconstructed `p-index` into the internal page */
    WT_INTL_INDEX_SET(ref->page, pindex);
    __wt_cache_page_inmem_incr(session, ref->page, incr);

    if (0) {
err:
        if (refs != NULL)
            for (i = 0; i < (uint32_t)refs_entries; ++i)
                __wt_free(session, refs[i]);
    }
    __wt_free(session, refs);
    __wt_free(session, unpacked_deltas_merged);
    if (unpacked_deltas != NULL) {
        for (i = 0; i < (uint32_t)delta_size; ++i)
            __wt_free(session, unpacked_deltas[i]);
        __wt_free(session, unpacked_deltas);
    }
    __wt_free(session, delta_size_each);

    return (ret);
}

/*
 * __page_reconstruct_leaf_delta --
 *     Reconstruct delta on a leaf page
 */
static int
__page_reconstruct_leaf_delta(WT_SESSION_IMPL *session, WT_REF *ref, WT_ITEM *delta)
{
    WT_CELL_UNPACK_DELTA_LEAF unpack;
    WT_CURSOR_BTREE cbt;
    WT_DECL_RET;
    WT_DELTA_HEADER *header;
    WT_ITEM key, value;
    WT_PAGE *page;
    WT_ROW *rip;
    WT_UPDATE *first_upd, *upd, *standard_value, *tombstone;
    size_t size, tmp_size, total_size;

    header = (WT_DELTA_HEADER *)delta->data;
    tmp_size = total_size = 0;
    page = ref->page;

    WT_CLEAR(unpack);

    __wt_btcur_init(session, &cbt);
    __wt_btcur_open(&cbt);

    WT_CELL_FOREACH_DELTA_LEAF(session, header, unpack)
    {
        key.data = unpack.key;
        key.size = unpack.key_size;
        upd = standard_value = tombstone = NULL;
        size = 0;

        /* Search the page and apply the modification. */
        WT_ERR(__wt_row_search(&cbt, &key, true, ref, true, NULL));
        /*
         * We apply deltas from newest to oldest, ignore keys that have already got a delta update.
         */
        if (cbt.compare == 0) {
            if (cbt.ins != NULL) {
                if (cbt.ins->upd != NULL && F_ISSET(cbt.ins->upd, WT_UPDATE_RESTORED_FROM_DELTA))
                    continue;
            } else {
                rip = &page->pg_row[cbt.slot];
                first_upd = WT_ROW_UPDATE(page, rip);
                if (first_upd != NULL && F_ISSET(first_upd, WT_UPDATE_RESTORED_FROM_DELTA))
                    continue;
            }
        }

        if (F_ISSET(&unpack, WT_DELTA_LEAF_IS_DELETE)) {
            WT_ERR(__wt_upd_alloc_tombstone(session, &tombstone, &tmp_size));
            F_SET(tombstone, WT_UPDATE_DURABLE | WT_UPDATE_RESTORED_FROM_DELTA);
            size += tmp_size;
            upd = tombstone;
        } else {
            value.data = unpack.value;
            value.size = unpack.value_size;
            WT_ERR(__wt_upd_alloc(session, &value, WT_UPDATE_STANDARD, &standard_value, &tmp_size));
            standard_value->txnid = unpack.tw.start_txn;
            standard_value->start_ts = unpack.tw.start_ts;
            standard_value->durable_ts = unpack.tw.durable_start_ts;
            F_SET(standard_value, WT_UPDATE_DURABLE | WT_UPDATE_RESTORED_FROM_DELTA);
            size += tmp_size;

            if (WT_TIME_WINDOW_HAS_STOP(&unpack.tw)) {
                WT_ERR(__wt_upd_alloc_tombstone(session, &tombstone, &tmp_size));
                tombstone->txnid = unpack.tw.stop_txn;
                tombstone->start_ts = unpack.tw.stop_ts;
                tombstone->durable_ts = unpack.tw.durable_stop_ts;
                F_SET(tombstone, WT_UPDATE_DURABLE | WT_UPDATE_RESTORED_FROM_DELTA);
                size += tmp_size;
                tombstone->next = standard_value;
                upd = tombstone;
            } else
                upd = standard_value;
        }

        WT_ERR(__wt_row_modify(&cbt, &key, NULL, &upd, WT_UPDATE_INVALID, true, true));

        total_size += size;
    }
    WT_CELL_FOREACH_END;

    /*
     * The data is written to the disk so we can mark the page clean after re-instantiating prepared
     * updates to avoid reconciling the page every time.
     */
    __wt_page_modify_clear(session, page);
    __wt_cache_page_inmem_incr(session, page, total_size);

    if (0) {
err:
        __wt_free(session, standard_value);
        __wt_free(session, tombstone);
    }
    WT_TRET(__wt_btcur_close(&cbt, true));
    return (ret);
}

/*
 * __wti_page_reconstruct_deltas --
 *     Reconstruct deltas on a page
 */
int
__wti_page_reconstruct_deltas(
  WT_SESSION_IMPL *session, WT_REF *ref, WT_ITEM *deltas, size_t delta_size)
{
    int i;

    WT_ASSERT(session, delta_size != 0);

    switch (ref->page->type) {
    case WT_PAGE_ROW_LEAF:
        /*
         * We apply the order in reverse order because we only care about the latest change of a
         * key. The older changes are ignore.
         *
         * TODO: this is not the optimal algorithm. We can optimize this by using a min heap.
         */
        for (i = (int)delta_size - 1; i >= 0; --i)
            WT_RET(__page_reconstruct_leaf_delta(session, ref, &deltas[i]));
        break;
    case WT_PAGE_ROW_INT:
        WT_RET(__page_reconstruct_internal_deltas(session, ref, deltas, delta_size));
        break;
    default:
        WT_RET(__wt_illegal_value(session, ref->page->type));
    }

    return (0);
}

/*
 * __wt_page_block_meta_assign --
 *     Initialize the page's block management metadata.
 */
void
__wt_page_block_meta_assign(WT_SESSION_IMPL *session, WT_PAGE_BLOCK_META *meta)
{
    WT_BTREE *btree;
    uint64_t checkpoint_id, page_id;

    btree = S2BT(session);

    WT_CLEAR(*meta);
    if (!F_ISSET(btree, WT_BTREE_DISAGGREGATED))
        return;

    /*
     * Allocate an interim page ID. If the page is actually being loaded from disk, it's ok to waste
     * some IDs for now.
     */
    page_id = __wt_atomic_fetch_add64(&btree->next_page_id, 1);
    WT_ASSERT(session, page_id >= WT_BLOCK_MIN_PAGE_ID);

    meta->page_id = page_id;
    /* A new page hasn't been reconciled. Starts with 0. */
    meta->reconciliation_id = 0;

    WT_ACQUIRE_READ(checkpoint_id, S2C(session)->disaggregated_storage.global_checkpoint_id);
    /* For a new page, everything starts with the current checkpoint id. */
    meta->checkpoint_id = checkpoint_id;
    meta->backlink_checkpoint_id = 0;
    meta->base_checkpoint_id = 0;

    meta->backlink_lsn = 0;
    meta->base_lsn = 0;
    meta->disagg_lsn = 0;

    /*
     * 0 means there is no delta written for this page yet. We always write a full page for a new
     * page.
     */
    meta->delta_count = 0;
}

/*
 * __wt_page_alloc --
 *     Create or read a page into the cache.
 */
int
__wt_page_alloc(WT_SESSION_IMPL *session, uint8_t type, uint32_t alloc_entries, bool alloc_refs,
  WT_PAGE **pagep, uint32_t flags)
{
    WT_CACHE *cache;
    WT_DECL_RET;
    WT_PAGE *page;
    WT_PAGE_INDEX *pindex;
    size_t size;
    uint32_t i;
    void *p;

    *pagep = NULL;

    cache = S2C(session)->cache;
    page = NULL;

    size = sizeof(WT_PAGE);
    switch (type) {
    case WT_PAGE_COL_FIX:
    case WT_PAGE_COL_INT:
    case WT_PAGE_ROW_INT:
        break;
    case WT_PAGE_COL_VAR:
        /*
         * Variable-length column-store leaf page: allocate memory to describe the page's contents
         * with the initial allocation.
         */
        size += alloc_entries * sizeof(WT_COL);
        break;
    case WT_PAGE_ROW_LEAF:
        /*
         * Row-store leaf page: allocate memory to describe the page's contents with the initial
         * allocation.
         */
        size += alloc_entries * sizeof(WT_ROW);
        break;
    default:
        return (__wt_illegal_value(session, type));
    }

    WT_RET(__wt_calloc(session, 1, size, &page));

    page->type = type;
    __wt_atomic_store64(&page->read_gen, WT_READGEN_NOTSET);

    switch (type) {
    case WT_PAGE_COL_FIX:
        page->entries = alloc_entries;
        break;
    case WT_PAGE_COL_INT:
    case WT_PAGE_ROW_INT:
        if (!LF_ISSET(WT_PAGE_WITH_DELTAS)) {
            WT_ASSERT(session, alloc_entries != 0);
            /*
             * Internal pages have an array of references to objects so they can split. Allocate the
             * array of references and optionally, the objects to which they point.
             */
            WT_ERR(__wt_calloc(
              session, 1, sizeof(WT_PAGE_INDEX) + alloc_entries * sizeof(WT_REF *), &p));
            size += sizeof(WT_PAGE_INDEX) + alloc_entries * sizeof(WT_REF *);
            pindex = p;
            pindex->index = (WT_REF **)((WT_PAGE_INDEX *)p + 1);
            pindex->entries = alloc_entries;
            WT_INTL_INDEX_SET(page, pindex);
            if (alloc_refs)
                for (i = 0; i < pindex->entries; ++i) {
                    WT_ERR(__wt_calloc_one(session, &pindex->index[i]));
                    size += sizeof(WT_REF);
                }
            if (0) {
err:
<<<<<<< HEAD
                if ((pindex = WT_INTL_INDEX_GET_SAFE(page)) != NULL) {
                    for (i = 0; i < pindex->entries; ++i)
                        __wt_free(session, pindex->index[i]);
                    __wt_free(session, pindex);
                }
                __wt_free(session, page);
                return (ret);
=======
            WT_INTL_INDEX_GET_SAFE(page, pindex);
            if (pindex != NULL) {
                for (i = 0; i < pindex->entries; ++i)
                    __wt_free(session, pindex->index[i]);
                __wt_free(session, pindex);
>>>>>>> bf5b0011
            }
        }
        break;
    case WT_PAGE_COL_VAR:
        page->pg_var = alloc_entries == 0 ? NULL : (WT_COL *)((uint8_t *)page + sizeof(WT_PAGE));
        page->entries = alloc_entries;
        break;
    case WT_PAGE_ROW_LEAF:
        page->pg_row = alloc_entries == 0 ? NULL : (WT_ROW *)((uint8_t *)page + sizeof(WT_PAGE));
        page->entries = alloc_entries;
        break;
    default:
        return (__wt_illegal_value(session, type));
    }

    /* A new page doesn't have a page id. */
    page->block_meta.page_id = WT_BLOCK_INVALID_PAGE_ID;

    /* Increment the cache statistics. */
    __wt_cache_page_inmem_incr(session, page, size);
    (void)__wt_atomic_add64(&cache->pages_inmem, 1);
    page->cache_create_gen = __wt_atomic_load64(&cache->evict_pass_gen);

    *pagep = page;
    return (0);
}

/*
 * __page_inmem_tombstone --
 *     Create the actual update for a tombstone.
 */
static int
__page_inmem_tombstone(
  WT_SESSION_IMPL *session, WT_CELL_UNPACK_KV *unpack, WT_UPDATE **updp, size_t *sizep)
{
    WT_UPDATE *tombstone;
    size_t size, total_size;

    size = 0;
    *sizep = 0;
    *updp = NULL;

    tombstone = NULL;
    total_size = 0;

    WT_ASSERT(session, WT_TIME_WINDOW_HAS_STOP(&unpack->tw));

    WT_RET(__wt_upd_alloc_tombstone(session, &tombstone, &size));
    total_size += size;
    tombstone->durable_ts = unpack->tw.durable_stop_ts;
    tombstone->start_ts = unpack->tw.stop_ts;
    tombstone->txnid = unpack->tw.stop_txn;
    F_SET(tombstone, WT_UPDATE_RESTORED_FROM_DS);
    *updp = tombstone;
    *sizep = total_size;

    return (0);
}

/*
 * __page_inmem_prepare_update --
 *     Create the actual update for a prepared value.
 */
static int
__page_inmem_prepare_update(WT_SESSION_IMPL *session, WT_ITEM *value, WT_CELL_UNPACK_KV *unpack,
  WT_UPDATE **updp, size_t *sizep)
{
    WT_DECL_RET;
    WT_UPDATE *upd, *tombstone;
    size_t size, total_size;

    size = 0;
    *sizep = 0;

    tombstone = upd = NULL;
    total_size = 0;

    WT_RET(__wt_upd_alloc(session, value, WT_UPDATE_STANDARD, &upd, &size));
    total_size += size;
    upd->durable_ts = unpack->tw.durable_start_ts;
    upd->start_ts = unpack->tw.start_ts;
    upd->txnid = unpack->tw.start_txn;

    /*
     * Instantiate both update and tombstone if the prepared update is a tombstone. This is required
     * to ensure that written prepared delete operation must be removed from the data store, when
     * the prepared transaction gets rollback.
     */
    if (WT_TIME_WINDOW_HAS_STOP(&unpack->tw)) {
        WT_ERR(__wt_upd_alloc_tombstone(session, &tombstone, &size));
        total_size += size;
        tombstone->durable_ts = WT_TS_NONE;
        tombstone->start_ts = unpack->tw.stop_ts;
        tombstone->txnid = unpack->tw.stop_txn;
        tombstone->prepare_state = WT_PREPARE_INPROGRESS;
        F_SET(tombstone, WT_UPDATE_PREPARE_RESTORED_FROM_DS);

        /*
         * Mark the update also as in-progress if the update and tombstone are from same transaction
         * by comparing both the transaction and timestamps as the transaction information gets lost
         * after restart.
         */
        if (unpack->tw.start_ts == unpack->tw.stop_ts &&
          unpack->tw.durable_start_ts == unpack->tw.durable_stop_ts &&
          unpack->tw.start_txn == unpack->tw.stop_txn) {
            upd->durable_ts = WT_TS_NONE;
            upd->prepare_state = WT_PREPARE_INPROGRESS;
            F_SET(upd, WT_UPDATE_PREPARE_RESTORED_FROM_DS);
        } else
            F_SET(upd, WT_UPDATE_RESTORED_FROM_DS);

        tombstone->next = upd;
        *updp = tombstone;
    } else {
        upd->durable_ts = WT_TS_NONE;
        upd->prepare_state = WT_PREPARE_INPROGRESS;
        F_SET(upd, WT_UPDATE_PREPARE_RESTORED_FROM_DS);
        *updp = upd;
    }

    *sizep = total_size;
    return (0);

err:
    __wt_free(session, upd);
    __wt_free(session, tombstone);

    return (ret);
}

/*
 * __page_inmem_update --
 *     Create the actual update.
 */
static int
__page_inmem_update(WT_SESSION_IMPL *session, WT_ITEM *value, WT_CELL_UNPACK_KV *unpack,
  WT_UPDATE **updp, size_t *sizep)
{
    if (unpack->tw.prepare)
        return (__page_inmem_prepare_update(session, value, unpack, updp, sizep));

    return (__page_inmem_tombstone(session, unpack, updp, sizep));
}

/*
 * __page_inmem_update_col --
 *     Shared code for calling __page_inmem_update on columns.
 */
static int
__page_inmem_update_col(WT_SESSION_IMPL *session, WT_REF *ref, WT_CURSOR_BTREE *cbt, uint64_t recno,
  WT_ITEM *value, WT_CELL_UNPACK_KV *unpack, WT_UPDATE **updp, size_t *sizep)
{
    WT_RET(__page_inmem_update(session, value, unpack, updp, sizep));

    /* Search the page and apply the modification. */
    WT_RET(__wt_col_search(cbt, recno, ref, true, NULL));
    WT_RET(__wt_col_modify(cbt, recno, NULL, updp, WT_UPDATE_INVALID, true, true));
    return (0);
}

/*
 * __wti_page_inmem_updates --
 *     Instantiate updates.
 */
int
__wti_page_inmem_updates(WT_SESSION_IMPL *session, WT_REF *ref)
{
    WT_BTREE *btree;
    WT_CELL *cell;
    WT_CELL_UNPACK_KV unpack;
    WT_COL *cip;
    WT_CURSOR_BTREE cbt;
    WT_DECL_ITEM(key);
    WT_DECL_ITEM(value);
    WT_DECL_RET;
    WT_PAGE *page;
    WT_ROW *rip;
    WT_UPDATE *upd;
    size_t size, total_size;
    uint64_t recno, rle;
    uint32_t i, numtws, tw;
    uint8_t v;

    btree = S2BT(session);
    page = ref->page;
    upd = NULL;
    total_size = 0;

    /* We don't handle in-memory prepare resolution here. */
    WT_ASSERT(
      session, !F_ISSET(S2C(session), WT_CONN_IN_MEMORY) && !F_ISSET(btree, WT_BTREE_IN_MEMORY));

    __wt_btcur_init(session, &cbt);
    __wt_btcur_open(&cbt);

    WT_ERR(__wt_scr_alloc(session, 0, &value));
    if (page->type == WT_PAGE_COL_VAR) {
        recno = ref->ref_recno;
        WT_COL_FOREACH (page, cip, i) {
            /* Search for prepare records. */
            cell = WT_COL_PTR(page, cip);
            __wt_cell_unpack_kv(session, page->dsk, cell, &unpack);
            rle = __wt_cell_rle(&unpack);
            if (!unpack.tw.prepare && !WT_TIME_WINDOW_HAS_STOP(&unpack.tw)) {
                recno += rle;
                continue;
            }

            /* Get the value. */
            WT_ERR(__wt_page_cell_data_ref_kv(session, page, &unpack, value));
            WT_ASSERT_ALWAYS(session, __wt_cell_type_raw(unpack.cell) != WT_CELL_VALUE_OVFL_RM,
              "Should never read an overflow removed value for a prepared update");

            /* For each record, create an update to resolve the prepare. */
            for (; rle > 0; --rle, ++recno) {
                /* Create an update to resolve the prepare. */
                WT_ERR(
                  __page_inmem_update_col(session, ref, &cbt, recno, value, &unpack, &upd, &size));
                total_size += size;
                upd = NULL;
            }
        }
    } else if (page->type == WT_PAGE_COL_FIX) {
        WT_ASSERT(session, WT_COL_FIX_TWS_SET(page));
        /* Search for prepare records. */
        numtws = page->pg_fix_numtws;
        for (tw = 0; tw < numtws; tw++) {
            cell = WT_COL_FIX_TW_CELL(page, &page->pg_fix_tws[tw]);
            __wt_cell_unpack_kv(session, page->dsk, cell, &unpack);
            if (!unpack.tw.prepare && !WT_TIME_WINDOW_HAS_STOP(&unpack.tw))
                continue;
            recno = ref->ref_recno + page->pg_fix_tws[tw].recno_offset;

            /* Get the value. The update will copy it, so we don't need to allocate here. */
            v = __bit_getv_recno(ref, recno, btree->bitcnt);
            value->data = &v;
            value->size = 1;

            /* Create an update to resolve the prepare. */
            WT_ERR(__page_inmem_update_col(session, ref, &cbt, recno, value, &unpack, &upd, &size));
            total_size += size;
            upd = NULL;
        }
    } else {
        WT_ASSERT(session, page->type == WT_PAGE_ROW_LEAF);
        WT_ERR(__wt_scr_alloc(session, 0, &key));
        WT_ROW_FOREACH (page, rip, i) {
            /* Search for prepare records. */
            __wt_row_leaf_value_cell(session, page, rip, &unpack);
            if (!unpack.tw.prepare && !WT_TIME_WINDOW_HAS_STOP(&unpack.tw))
                continue;

            /* Get the key/value pair and create an update to resolve the prepare. */
            WT_ERR(__wt_row_leaf_key(session, page, rip, key, false));
            WT_ERR(__wt_page_cell_data_ref_kv(session, page, &unpack, value));
            WT_ASSERT_ALWAYS(session, __wt_cell_type_raw(unpack.cell) != WT_CELL_VALUE_OVFL_RM,
              "Should never read an overflow removed value for a prepared update");
            WT_ERR(__page_inmem_update(session, value, &unpack, &upd, &size));
            total_size += size;

            /* Search the page and apply the modification. */
            WT_ERR(__wt_row_search(&cbt, key, true, ref, true, NULL));
            WT_ERR(__wt_row_modify(&cbt, key, NULL, &upd, WT_UPDATE_INVALID, true, true));
            upd = NULL;
        }
    }

    /*
     * The data is written to the disk so we can mark the page clean after re-instantiating prepared
     * updates to avoid reconciling the page every time.
     */
    __wt_page_modify_clear(session, page);
    __wt_cache_page_inmem_incr(session, page, total_size);

    if (0) {
err:
        __wt_free_update_list(session, &upd);
    }
    WT_TRET(__wt_btcur_close(&cbt, true));
    __wt_scr_free(session, &key);
    __wt_scr_free(session, &value);
    return (ret);
}

/*
 * __wti_page_inmem --
 *     Build in-memory page information.
 */
int
__wti_page_inmem(WT_SESSION_IMPL *session, WT_REF *ref, const void *image, uint32_t flags,
  WT_PAGE **pagep, bool *instantiate_updp)
{
    WT_CELL_UNPACK_ADDR unpack_addr;
    WT_DECL_RET;
    WT_PAGE *page;
    const WT_PAGE_HEADER *dsk;
    size_t size;
    uint32_t alloc_entries;

    *pagep = NULL;

    if (instantiate_updp != NULL)
        *instantiate_updp = false;

    dsk = image;
    alloc_entries = 0;

    /*
     * Figure out how many underlying objects the page references so we can allocate them along with
     * the page.
     */
    switch (dsk->type) {
    case WT_PAGE_COL_FIX:
    case WT_PAGE_COL_VAR:
        /*
         * Column-store leaf page entries map one-to-one to the number of physical entries on the
         * page (each physical entry is a value item). Note this value isn't necessarily correct, we
         * may skip values when reading the disk image.
         */
        alloc_entries = dsk->u.entries;
        break;
    case WT_PAGE_COL_INT:
        /*
         * Column-store internal page entries map one-to-one to the number of physical entries on
         * the page (each entry is a location cookie), but in some cases we need to allocate one
         * extra slot. This arises if there's a gap between the page's own start recno and the first
         * child's start recno; we need to insert a blank (deleted) page to cover that chunk of the
         * namespace. Examine the first cell on the page to decide.
         */
        alloc_entries = dsk->u.entries;
        WT_CELL_FOREACH_ADDR (session, dsk, unpack_addr) {
            if (unpack_addr.v != dsk->recno)
                alloc_entries++;
            break;
        }
        WT_CELL_FOREACH_END;
        break;
    case WT_PAGE_ROW_INT:
        /*
         * Row-store internal page entries map one-to-two to the number of physical entries on the
         * page (each entry is a key and location cookie pair).
         */
        if (!LF_ISSET(WT_PAGE_WITH_DELTAS))
            alloc_entries = dsk->u.entries / 2;
        break;
    case WT_PAGE_ROW_LEAF:
        /*
         * If the "no empty values" flag is set, row-store leaf page entries map one-to-one to the
         * number of physical entries on the page (each physical entry is a key or value item). If
         * that flag is not set, there are more keys than values, we have to walk the page to figure
         * it out. Note this value isn't necessarily correct, we may skip values when reading the
         * disk image.
         */
        if (F_ISSET(dsk, WT_PAGE_EMPTY_V_ALL))
            alloc_entries = dsk->u.entries;
        else if (F_ISSET(dsk, WT_PAGE_EMPTY_V_NONE))
            alloc_entries = dsk->u.entries / 2;
        else
            WT_RET(__inmem_row_leaf_entries(session, dsk, &alloc_entries));
        break;
    default:
        return (__wt_illegal_value(session, dsk->type));
    }

    /* Allocate and initialize a new WT_PAGE. */
    WT_RET(__wt_page_alloc(session, dsk->type, alloc_entries, true, &page, flags));
    page->dsk = dsk;
    F_SET_ATOMIC_16(page, flags);

    /*
     * Track the memory allocated to build this page so we can update the cache statistics in a
     * single call. If the disk image is in allocated memory, start with that.
     *
     * Accounting is based on the page-header's in-memory disk size instead of the buffer memory
     * used to instantiate the page image even though the values might not match exactly, because
     * that's the only value we have when discarding the page image and accounting needs to match.
     */
    size = LF_ISSET(WT_PAGE_DISK_ALLOC) ? dsk->mem_size : 0;

    switch (page->type) {
    case WT_PAGE_COL_FIX:
        WT_ERR(__inmem_col_fix(session, page, instantiate_updp, &size));
        break;
    case WT_PAGE_COL_INT:
        WT_ERR(__inmem_col_int(session, page, dsk->recno));
        break;
    case WT_PAGE_COL_VAR:
        WT_ERR(__inmem_col_var(session, page, dsk->recno, instantiate_updp, &size));
        break;
    case WT_PAGE_ROW_INT:
        if (!LF_ISSET(WT_PAGE_WITH_DELTAS))
            WT_ERR(__inmem_row_int(session, page, &size));
        break;
    case WT_PAGE_ROW_LEAF:
        WT_ERR(__inmem_row_leaf(session, page, instantiate_updp));
        break;
    default:
        WT_ERR(__wt_illegal_value(session, page->type));
    }

    /* Update the page's cache statistics. */
    __wt_cache_page_inmem_incr(session, page, size);

    if (LF_ISSET(WT_PAGE_DISK_ALLOC))
        __wt_cache_page_image_incr(session, page);

    /* Link the new internal page to the parent. */
    if (ref != NULL) {
        switch (page->type) {
        case WT_PAGE_COL_INT:
        case WT_PAGE_ROW_INT:
            page->pg_intl_parent_ref = ref;
            break;
        }
        ref->page = page;
    }

    *pagep = page;
    return (0);

err:
    __wt_page_out(session, &page);
    return (ret);
}

/*
 * __wti_col_fix_read_auxheader --
 *     Read the auxiliary header following the bitmap data, if any. This code is used by verify and
 *     needs to be accordingly careful. It is also used by mainline reads so it must also not crash
 *     or print on behalf of verify, and it should not waste time on checks that inmem doesn't need.
 *     Currently this means it does do bounds checks on the header itself (they are embedded in the
 *     integer unpacking) but not on the returned offset, and we don't check the version number.
 *     Careful callers (verify, perhaps debug) should check this. Fast callers (inmem) probably
 *     needn't bother. Salvage is protected by verify and doesn't need to check any of it.
 */
int
__wti_col_fix_read_auxheader(
  WT_SESSION_IMPL *session, const WT_PAGE_HEADER *dsk, WT_COL_FIX_AUXILIARY_HEADER *auxhdr)
{
    WT_BTREE *btree;
    uint64_t dataoffset, entries;
    uint32_t auxheaderoffset, bitmapsize;
    const uint8_t *end, *raw;

    btree = S2BT(session);

    /*
     * Figure where the auxiliary header is. It is always immediately after the bitmap data,
     * regardless of whether the page is full.
     */
    bitmapsize = __bitstr_size(dsk->u.entries * btree->bitcnt);
    auxheaderoffset = WT_PAGE_HEADER_BYTE_SIZE(btree) + bitmapsize;

    /*
     * If the auxiliary header is past the in-memory page size, there's no auxiliary data. If
     * there's at least one byte past the bitmap data, check whether it's zero. If that's zero,
     * there's no auxiliary data. (We are guaranteed that any allocation slop that we might be
     * looking at is all zeros.) Set everything to zero and return.
     */
    if (auxheaderoffset >= dsk->mem_size || *(raw = (uint8_t *)dsk + auxheaderoffset) == 0) {
        auxhdr->version = WT_COL_FIX_VERSION_NIL;
        auxhdr->entries = 0;
        auxhdr->emptyoffset = 0;
        auxhdr->dataoffset = 0;
        return (0);
    }

    /* Remember the end of the page for easy computation of maximum lengths. */
    end = (uint8_t *)dsk + dsk->mem_size;

    /*
     * The on-disk header is a 1-byte version, a packed integer with the number of entries, and a
     * second packed integer that gives the offset from the header start to the data.
     */

    auxhdr->version = *(raw++);
    WT_RET(__wt_vunpack_uint(&raw, WT_PTRDIFF32(end, raw), &entries));
    WT_RET(__wt_vunpack_uint(&raw, WT_PTRDIFF32(end, raw), &dataoffset));

    /* The returned offsets are from the start of the page. */
    auxhdr->entries = (uint32_t)entries;
    auxhdr->emptyoffset = WT_PTRDIFF32(raw, (uint8_t *)dsk);
    auxhdr->dataoffset = auxheaderoffset + (uint32_t)dataoffset;

    return (0);
}

/*
 * __inmem_col_fix --
 *     Build in-memory index for fixed-length column-store leaf pages.
 */
static int
__inmem_col_fix(WT_SESSION_IMPL *session, WT_PAGE *page, bool *instantiate_updp, size_t *sizep)
{
    WT_BTREE *btree;
    WT_CELL_UNPACK_KV unpack;
    WT_COL_FIX_AUXILIARY_HEADER auxhdr;
    const WT_PAGE_HEADER *dsk;
    size_t size;
    uint64_t tmp;
    uint32_t entry_num, recno_offset, skipped;
    const uint8_t *p8;
    bool instantiate_upd;
    void *pv;

    btree = S2BT(session);
    dsk = page->dsk;
    tmp = 0;
    instantiate_upd = false;

    page->pg_fix_bitf = WT_PAGE_HEADER_BYTE(btree, dsk);

    WT_RET(__wti_col_fix_read_auxheader(session, dsk, &auxhdr));
    WT_ASSERT(session, auxhdr.dataoffset <= dsk->mem_size);

    switch (auxhdr.version) {
    case WT_COL_FIX_VERSION_NIL:
        /* There is no time window data. */
        page->u.col_fix.fix_tw = NULL;
        break;
    case WT_COL_FIX_VERSION_TS:
        /* The page should be VERSION_NIL if there are no timestamp entries. */
        WT_ASSERT(session, auxhdr.entries > 0);

        recno_offset = 0;
        skipped = 0;

        /* Walk the entries to build the index. */
        entry_num = 0;
        WT_CELL_FOREACH_FIX_TIMESTAMPS (session, dsk, &auxhdr, unpack) {
            if (unpack.type == WT_CELL_KEY) {
                p8 = unpack.data;
                /* The array is attached to the page, so we don't need to free it on error here. */
                WT_RET(__wt_vunpack_uint(&p8, unpack.size, &tmp));
                /* For now at least, check that the entries are in ascending order. */
                WT_ASSERT(session, tmp < UINT32_MAX);
                WT_ASSERT(session, (recno_offset == 0 && tmp == 0) || tmp > recno_offset);
                recno_offset = (uint32_t)tmp;
            } else if (!WT_TIME_WINDOW_IS_EMPTY(&unpack.tw)) {
                /* Only index entries that are not already obsolete. */

                if (entry_num == 0) {
                    size = sizeof(WT_COL_FIX_TW) +
                      (auxhdr.entries - skipped) * sizeof(WT_COL_FIX_TW_ENTRY);
                    WT_RET(__wt_calloc(session, 1, size, &pv));
                    *sizep += size;
                    page->u.col_fix.fix_tw = pv;
                }
                page->pg_fix_tws[entry_num].recno_offset = recno_offset;
                page->pg_fix_tws[entry_num].cell_offset = WT_PAGE_DISK_OFFSET(page, unpack.cell);
                if (unpack.tw.prepare || WT_TIME_WINDOW_HAS_STOP(&unpack.tw))
                    instantiate_upd = true;
                entry_num++;
            } else
                skipped++;
        }
        WT_CELL_FOREACH_END;

        /*
         * Set the number of time windows. If there weren't any, the variable doesn't exist. Also,
         * while we could now reallocate the array to the exact count, assume it's not worthwhile.
         */
        if (entry_num > 0)
            page->pg_fix_numtws = entry_num;

        /*
         * If we skipped "quite a few" entries (threshold is arbitrary), and the tree is already
         * dirty and so will be written, mark the page dirty so it gets rewritten without them.
         */
        if (btree->modified && skipped >= auxhdr.entries / 4 && skipped >= dsk->u.entries / 100 &&
          skipped > 4) {
            WT_RET(__wt_page_modify_init(session, page));
            __wt_page_only_modify_set(session, page);
        }

        break;
    }

    /* Report back whether we found a prepared value. */
    if (instantiate_updp != NULL && instantiate_upd)
        *instantiate_updp = true;

    return (0);
}

/*
 * __inmem_col_int_init_ref --
 *     Initialize one ref in a column-store internal page.
 */
static int
__inmem_col_int_init_ref(WT_SESSION_IMPL *session, WT_REF *ref, WT_PAGE *home, uint32_t hint,
  void *addr, uint64_t recno, bool internal, bool deleted, WT_PAGE_DELETED *page_del)
{
    WT_BTREE *btree;

    btree = S2BT(session);

    ref->home = home;
    ref->pindex_hint = hint;
    ref->addr = addr;
    ref->ref_recno = recno;
    F_SET(ref, internal ? WT_REF_FLAG_INTERNAL : WT_REF_FLAG_LEAF);
    if (deleted) {
        /*
         * If a page was deleted without being read (fast truncate), and the delete committed, but
         * older transactions in the system required the previous version of the page to remain
         * available or the delete can still be rolled back by RTS, a deleted-address type cell is
         * type written. We'll see that cell on a page if we read from a checkpoint including a
         * deleted cell or if we crash/recover and start off from such a checkpoint. Recreate the
         * fast-delete state for the page.
         */
        if (page_del != NULL && F_ISSET(home->dsk, WT_PAGE_FT_UPDATE)) {
            WT_RET(__wt_calloc_one(session, &ref->page_del));
            *ref->page_del = *page_del;
        }
        WT_REF_SET_STATE(ref, WT_REF_DELETED);

        /*
         * If the tree is already dirty and so will be written, mark the page dirty. (We want to
         * free the deleted pages, but if the handle is read-only or if the application never
         * modifies the tree, we're not able to do so.)
         */
        if (btree->modified) {
            WT_RET(__wt_page_modify_init(session, home));
            __wt_page_only_modify_set(session, home);
        }
    }

    return (0);
}

/*
 * __inmem_col_int --
 *     Build in-memory index for column-store internal pages.
 */
static int
__inmem_col_int(WT_SESSION_IMPL *session, WT_PAGE *page, uint64_t page_recno)
{
    WT_CELL_UNPACK_ADDR unpack;
    WT_PAGE_INDEX *pindex;
    WT_REF **refp, *ref;
    uint32_t hint;
    bool first;

    first = true;

    /*
     * Walk the page, building references: the page contains value items. The value items are
     * on-page items (WT_CELL_VALUE).
     */
    WT_INTL_INDEX_GET_SAFE(page, pindex);
    refp = pindex->index;
    hint = 0;
    WT_CELL_FOREACH_ADDR (session, page->dsk, unpack) {
        ref = *refp++;

        if (first && unpack.v != page_recno) {
            /*
             * There's a gap in the namespace. Create a deleted leaf page (with no address) to cover
             * that gap. We allocated an extra slot in the array in __wt_page_alloc to make room for
             * this case. (Note that this doesn't result in all gaps being covered, just ones on the
             * left side of the tree where we need to be able to search to them. Other gaps end up
             * covered by the insert list of the preceding leaf page.)
             */

            /* Assert that we allocated enough space for the extra ref. */
            WT_ASSERT(session, pindex->entries == page->dsk->u.entries + 1);

            /* Fill it in. */
            WT_RET(__inmem_col_int_init_ref(
              session, ref, page, hint++, NULL, page_recno, false, true, NULL));

            /* Get the next ref. */
            ref = *refp++;
        }
        first = false;

        WT_RET(__inmem_col_int_init_ref(session, ref, page, hint++, unpack.cell, unpack.v,
          unpack.type == WT_CELL_ADDR_INT, unpack.type == WT_CELL_ADDR_DEL, &unpack.page_del));
    }
    WT_CELL_FOREACH_END;

    return (0);
}

/*
 * __inmem_col_var_repeats --
 *     Count the number of repeat entries on the page.
 */
static void
__inmem_col_var_repeats(WT_SESSION_IMPL *session, WT_PAGE *page, uint32_t *np)
{
    WT_CELL_UNPACK_KV unpack;

    *np = 0;

    /* Walk the page, counting entries for the repeats array. */
    WT_CELL_FOREACH_KV (session, page->dsk, unpack) {
        if (__wt_cell_rle(&unpack) > 1)
            ++*np;
    }
    WT_CELL_FOREACH_END;
}

/*
 * __inmem_col_var --
 *     Build in-memory index for variable-length, data-only leaf pages in column-store trees.
 */
static int
__inmem_col_var(
  WT_SESSION_IMPL *session, WT_PAGE *page, uint64_t recno, bool *instantiate_updp, size_t *sizep)
{
    WT_CELL_UNPACK_KV unpack;
    WT_COL *cip;
    WT_COL_RLE *repeats;
    size_t size;
    uint64_t rle;
    uint32_t indx, n, repeat_off;
    bool instantiate_upd;
    void *p;

    repeats = NULL;
    repeat_off = 0;
    instantiate_upd = false;

    /*
     * Walk the page, building references: the page contains unsorted value items. The value items
     * are on-page (WT_CELL_VALUE), overflow items (WT_CELL_VALUE_OVFL) or deleted items
     * (WT_CELL_DEL).
     */
    indx = 0;
    cip = page->pg_var;
    WT_CELL_FOREACH_KV (session, page->dsk, unpack) {
        WT_COL_PTR_SET(cip, WT_PAGE_DISK_OFFSET(page, unpack.cell));
        cip++;

        /*
         * Add records with repeat counts greater than 1 to an array we use for fast lookups. The
         * first entry we find needing the repeats array triggers a re-walk from the start of the
         * page to determine the size of the array.
         */
        rle = __wt_cell_rle(&unpack);
        if (rle > 1) {
            if (repeats == NULL) {
                __inmem_col_var_repeats(session, page, &n);
                size = sizeof(WT_COL_VAR_REPEAT) + (n + 1) * sizeof(WT_COL_RLE);
                WT_RET(__wt_calloc(session, 1, size, &p));
                *sizep += size;

                page->u.col_var.repeats = p;
                page->pg_var_nrepeats = n;
                repeats = page->pg_var_repeats;
            }
            repeats[repeat_off].indx = indx;
            repeats[repeat_off].recno = recno;
            repeats[repeat_off++].rle = rle;
        }

        /* If we find a prepare, we'll have to instantiate it in the update chain later. */
        if (unpack.tw.prepare || WT_TIME_WINDOW_HAS_STOP(&unpack.tw))
            instantiate_upd = true;

        indx++;
        recno += rle;
    }
    WT_CELL_FOREACH_END;

    if (instantiate_updp != NULL && instantiate_upd)
        *instantiate_updp = true;

    return (0);
}

/*
 * __inmem_row_int --
 *     Build in-memory index for row-store internal pages.
 */
static int
__inmem_row_int(WT_SESSION_IMPL *session, WT_PAGE *page, size_t *sizep)
{
    WT_BTREE *btree;
    WT_CELL_UNPACK_ADDR unpack;
    WT_DECL_ITEM(current);
    WT_DECL_RET;
    WT_PAGE_INDEX *pindex;
    WT_REF *ref, **refp;
    uint32_t hint;
    bool overflow_keys;

    btree = S2BT(session);

    WT_RET(__wt_scr_alloc(session, 0, &current));

    /*
     * Walk the page, instantiating keys: the page contains sorted key and location cookie pairs.
     * Keys are on-page/overflow items and location cookies are WT_CELL_ADDR_XXX items.
     */
    WT_INTL_INDEX_GET_SAFE(page, pindex);
    refp = pindex->index;
    overflow_keys = false;
    hint = 0;
    WT_CELL_FOREACH_ADDR (session, page->dsk, unpack) {
        ref = *refp;
        ref->home = page;
        ref->pindex_hint = hint++;

        switch (unpack.type) {
        case WT_CELL_ADDR_INT:
            F_SET(ref, WT_REF_FLAG_INTERNAL);
            break;
        case WT_CELL_ADDR_DEL:
        case WT_CELL_ADDR_LEAF:
        case WT_CELL_ADDR_LEAF_NO:
            F_SET(ref, WT_REF_FLAG_LEAF);
            break;
        }

        switch (unpack.type) {
        case WT_CELL_KEY:
            __wt_ref_key_onpage_set(page, ref, &unpack);
            break;
        case WT_CELL_KEY_OVFL:
            /*
             * Instantiate any overflow keys; WiredTiger depends on this, assuming any overflow key
             * is instantiated, and any keys that aren't instantiated cannot be overflow items.
             */
            WT_ERR(__wt_dsk_cell_data_ref_addr(session, page->type, &unpack, current));

            WT_ERR(__wti_row_ikey_incr(session, page, WT_PAGE_DISK_OFFSET(page, unpack.cell),
              current->data, current->size, ref));

            *sizep += sizeof(WT_IKEY) + current->size;
            overflow_keys = true;
            break;
        case WT_CELL_ADDR_DEL:
            /*
             * If a page was deleted without being read (fast truncate), and the delete committed,
             * but older transactions in the system required the previous version of the page to
             * remain available or the delete can still be rolled back by RTS, a deleted-address
             * type cell is written. We'll see that cell on a page if we read from a checkpoint
             * including a deleted cell or if we crash/recover and start off from such a checkpoint.
             * Recreate the fast-delete state for the page.
             */
            if (F_ISSET(page->dsk, WT_PAGE_FT_UPDATE)) {
                WT_ERR(__wt_calloc_one(session, &ref->page_del));
                *ref->page_del = unpack.page_del;
            }
            WT_REF_SET_STATE(ref, WT_REF_DELETED);

            /*
             * If the tree is already dirty and so will be written, mark the page dirty. (We want to
             * free the deleted pages, but if the handle is read-only or if the application never
             * modifies the tree, we're not able to do so.)
             */
            if (btree->modified) {
                WT_ERR(__wt_page_modify_init(session, page));
                __wt_page_only_modify_set(session, page);
            }

            ref->addr = unpack.cell;
            ++refp;
            break;
        case WT_CELL_ADDR_INT:
        case WT_CELL_ADDR_LEAF:
        case WT_CELL_ADDR_LEAF_NO:
            ref->addr = unpack.cell;
            ++refp;
            break;
        default:
            WT_ERR(__wt_illegal_value(session, unpack.type));
        }
    }
    WT_CELL_FOREACH_END;

    /*
     * We track if an internal page has backing overflow keys, as overflow keys limit the eviction
     * we can do during a checkpoint. (This is only for historical tables, reconciliation no longer
     * writes overflow cookies on internal pages, no matter the size of the key.)
     */
    if (overflow_keys)
        F_SET_ATOMIC_16(page, WT_PAGE_INTL_OVERFLOW_KEYS);

err:
    __wt_scr_free(session, &current);
    return (ret);
}

/*
 * __inmem_row_leaf_entries --
 *     Return the number of entries for row-store leaf pages.
 */
static int
__inmem_row_leaf_entries(WT_SESSION_IMPL *session, const WT_PAGE_HEADER *dsk, uint32_t *nindxp)
{
    WT_CELL_UNPACK_KV unpack;
    uint32_t nindx;

    /*
     * Leaf row-store page entries map to a maximum of one-to-one to the number of physical entries
     * on the page (each physical entry might be a key without a subsequent data item). To avoid
     * over-allocation in workloads without empty data items, first walk the page counting the
     * number of keys, then allocate the indices.
     *
     * The page contains key/data pairs. Keys are on-page (WT_CELL_KEY) or overflow
     * (WT_CELL_KEY_OVFL) items, data are either non-existent or a single on-page (WT_CELL_VALUE) or
     * overflow (WT_CELL_VALUE_OVFL) item.
     */
    nindx = 0;
    WT_CELL_FOREACH_KV (session, dsk, unpack) {
        switch (unpack.type) {
        case WT_CELL_KEY:
        case WT_CELL_KEY_OVFL:
            ++nindx;
            break;
        case WT_CELL_VALUE:
        case WT_CELL_VALUE_OVFL:
            break;
        default:
            return (__wt_illegal_value(session, unpack.type));
        }
    }
    WT_CELL_FOREACH_END;

    *nindxp = nindx;
    return (0);
}

/*
 * __inmem_row_leaf --
 *     Build in-memory index for row-store leaf pages.
 */
static int
__inmem_row_leaf(WT_SESSION_IMPL *session, WT_PAGE *page, bool *instantiate_updp)
{
    WT_CELL_UNPACK_KV unpack;
    WT_DECL_RET;
    WT_ROW *rip;
    uint32_t best_prefix_count, best_prefix_start, best_prefix_stop;
    uint32_t last_slot, prefix_count, prefix_start, prefix_stop, slot;
    uint8_t smallest_prefix;
    bool instantiate_upd;

    last_slot = 0;
    instantiate_upd = false;

    /* The code depends on the prefix count variables, other initialization shouldn't matter. */
    best_prefix_count = prefix_count = 0;
    smallest_prefix = 0;                      /* [-Wconditional-uninitialized] */
    prefix_start = prefix_stop = 0;           /* [-Wconditional-uninitialized] */
    best_prefix_start = best_prefix_stop = 0; /* [-Wconditional-uninitialized] */

    /* Walk the page, building indices. */
    rip = page->pg_row;
    WT_CELL_FOREACH_KV (session, page->dsk, unpack) {
        switch (unpack.type) {
        case WT_CELL_KEY:
            /*
             * Simple keys and prefix-compressed keys can be directly referenced on the page to
             * avoid repeatedly unpacking their cells.
             *
             * Review groups of prefix-compressed keys, and track the biggest group as the page's
             * prefix. What we're finding is the biggest group of prefix-compressed keys we can
             * immediately build using a previous key plus their suffix bytes, without rolling
             * forward through intermediate keys. We save that information on the page and then
             * never physically instantiate those keys, avoiding memory amplification for pages with
             * a page-wide prefix. On the first of a group of prefix-compressed keys, track the slot
             * of the fully-instantiated key from which it's derived and the current key's prefix
             * length. On subsequent keys, if the key can be built from the original key plus the
             * current key's suffix bytes, update the maximum slot to which the prefix applies and
             * the smallest prefix length.
             *
             * Groups of prefix-compressed keys end when a key is not prefix-compressed (ignoring
             * overflow keys), or the key's prefix length increases. A prefix length decreasing is
             * OK, it only means fewer bytes taken from the original key. A prefix length increasing
             * doesn't necessarily end a group of prefix-compressed keys as we might be able to
             * build a subsequent key using the original key and the key's suffix bytes, that is the
             * prefix length could increase and then decrease to the same prefix length as before
             * and those latter keys could be built without rolling forward through intermediate
             * keys.
             *
             * However, that gets tricky: once a key prefix grows, we can never include a prefix
             * smaller than the smallest prefix found so far, in the group, as a subsequent key
             * prefix larger than the smallest prefix found so far might include bytes not present
             * in the original instantiated key. Growing and shrinking is complicated to track, so
             * rather than code up that complexity, we close out a group whenever the prefix grows.
             * Plus, growing has additional issues. Any key with a larger prefix cannot be
             * instantiated without rolling forward through intermediate keys, and so while such a
             * key isn't required to close out the prefix group in all cases, it's not a useful
             * entry for finding the best group of prefix-compressed keys, either, it's only
             * possible keys after the prefix shrinks again that are potentially worth including in
             * a group.
             */
            slot = WT_ROW_SLOT(page, rip);
            if (unpack.prefix == 0) {
                /* If the last prefix group was the best, track it. */
                if (prefix_count > best_prefix_count) {
                    best_prefix_start = prefix_start;
                    best_prefix_stop = prefix_stop;
                    best_prefix_count = prefix_count;
                }
                prefix_count = 0;
                prefix_start = slot;
            } else {
                /* Check for starting or continuing a prefix group. */
                if (prefix_count == 0 ||
                  (last_slot == slot - 1 && unpack.prefix <= smallest_prefix)) {
                    smallest_prefix = unpack.prefix;
                    last_slot = prefix_stop = slot;
                    ++prefix_count;
                }
            }
            __wt_row_leaf_key_set(page, rip, &unpack);
            ++rip;
            continue;
        case WT_CELL_KEY_OVFL:
            /*
             * Prefix compression skips overflow items, ignore this slot. The last slot value is
             * only used inside a group of prefix-compressed keys, so blindly increment it, it's not
             * used unless the count of prefix-compressed keys is non-zero.
             */
            ++last_slot;

            __wt_row_leaf_key_set(page, rip, &unpack);
            ++rip;
            continue;
        case WT_CELL_VALUE:
            /*
             * Simple values without compression can be directly referenced on the page to avoid
             * repeatedly unpacking their cells.
             *
             * The visibility information is not referenced on the page so we need to ensure that
             * the value is globally visible at the point in time where we read the page into cache.
             * Pages from checkpoint-related files that have been pushed onto the pre-fetch queue
             * will be comprised of data that is globally visible, and so the reader thread which
             * attempts to read the page into cache can skip the visible all check.
             */
            if (!(WT_READING_CHECKPOINT(session) && F_ISSET(session, WT_SESSION_PREFETCH_THREAD)) &&
              (WT_TIME_WINDOW_IS_EMPTY(&unpack.tw) ||
                (!WT_TIME_WINDOW_HAS_STOP(&unpack.tw) &&
                  __wt_txn_tw_start_visible_all(session, &unpack.tw))))
                __wt_row_leaf_value_set(rip - 1, &unpack);
            break;
        case WT_CELL_VALUE_OVFL:
            break;
        default:
            WT_ERR(__wt_illegal_value(session, unpack.type));
        }

        /* If we find a prepare, we'll have to instantiate it in the update chain later. */
        if (unpack.tw.prepare || WT_TIME_WINDOW_HAS_STOP(&unpack.tw))
            instantiate_upd = true;
    }
    WT_CELL_FOREACH_END;

    /* If the last prefix group was the best, track it. Save the best prefix group for the page. */
    if (prefix_count > best_prefix_count) {
        best_prefix_start = prefix_start;
        best_prefix_stop = prefix_stop;
    }
    page->prefix_start = best_prefix_start;
    page->prefix_stop = best_prefix_stop;

    /*
     * Backward cursor traversal can be too slow if we're forced to process long stretches of
     * prefix-compressed keys to create every key as we walk backwards through the page, and we
     * handle that by instantiating periodic keys when backward cursor traversal enters a new page.
     * Mark the page as not needing that work if there aren't stretches of prefix-compressed keys.
     */
    if (best_prefix_count <= 10)
        F_SET_ATOMIC_16(page, WT_PAGE_BUILD_KEYS);

    if (instantiate_updp != NULL && instantiate_upd)
        *instantiate_updp = true;

err:
    return (ret);
}<|MERGE_RESOLUTION|>--- conflicted
+++ resolved
@@ -563,21 +563,12 @@
                 }
             if (0) {
 err:
-<<<<<<< HEAD
-                if ((pindex = WT_INTL_INDEX_GET_SAFE(page)) != NULL) {
+                WT_INTL_INDEX_GET_SAFE(page, pindex);
+                if (pindex != NULL) {
                     for (i = 0; i < pindex->entries; ++i)
                         __wt_free(session, pindex->index[i]);
                     __wt_free(session, pindex);
                 }
-                __wt_free(session, page);
-                return (ret);
-=======
-            WT_INTL_INDEX_GET_SAFE(page, pindex);
-            if (pindex != NULL) {
-                for (i = 0; i < pindex->entries; ++i)
-                    __wt_free(session, pindex->index[i]);
-                __wt_free(session, pindex);
->>>>>>> bf5b0011
             }
         }
         break;
