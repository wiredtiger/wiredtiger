--- conflicted
+++ resolved
@@ -585,15 +585,9 @@
              * The visibility information is not referenced on the page so we need to ensure that
              * the value is globally visible at the point in time where we read the page into cache.
              */
-<<<<<<< HEAD
-            if (!btree->huffman_value && unpack.stop_txn == WT_TXN_MAX &&
-              unpack.stop_ts == WT_TS_MAX && !F_ISSET(&unpack, WT_CELL_UNPACK_PREPARE) &&
-              __wt_txn_visible_all(session, unpack.start_txn, unpack.start_ts))
-=======
             if (!btree->huffman_value && unpack.tw.stop_txn == WT_TXN_MAX &&
-              unpack.tw.stop_ts == WT_TS_MAX &&
+              unpack.tw.stop_ts == WT_TS_MAX && !F_ISSET(&unpack, WT_CELL_UNPACK_PREPARE) &&
               __wt_txn_visible_all(session, unpack.tw.start_txn, unpack.tw.start_ts))
->>>>>>> 540ac4a1
                 __wt_row_leaf_value_set(page, rip - 1, &unpack);
             break;
         case WT_CELL_VALUE_OVFL:
