/*-
 * Copyright (c) 2014-2020 MongoDB, Inc.
 * Copyright (c) 2008-2014 WiredTiger, Inc.
 *	All rights reserved.
 *
 * See the file LICENSE for redistribution information.
 */

#include "wt_internal.h"

static void __inmem_col_fix(WT_SESSION_IMPL *, WT_PAGE *);
static void __inmem_col_int(WT_SESSION_IMPL *, WT_PAGE *);
static int __inmem_col_var(WT_SESSION_IMPL *, WT_PAGE *, uint64_t, size_t *);
static int __inmem_row_int(WT_SESSION_IMPL *, WT_PAGE *, size_t *);
static int __inmem_row_leaf(WT_SESSION_IMPL *, WT_PAGE *);
static int __inmem_row_leaf_entries(WT_SESSION_IMPL *, const WT_PAGE_HEADER *, uint32_t *);

/*
 * __wt_page_alloc --
 *     Create or read a page into the cache.
 */
int
__wt_page_alloc(
  WT_SESSION_IMPL *session, uint8_t type, uint32_t alloc_entries, bool alloc_refs, WT_PAGE **pagep)
{
    WT_CACHE *cache;
    WT_DECL_RET;
    WT_PAGE *page;
    WT_PAGE_INDEX *pindex;
    size_t size;
    uint32_t i;
    void *p;

    *pagep = NULL;

    cache = S2C(session)->cache;
    page = NULL;

    size = sizeof(WT_PAGE);
    switch (type) {
    case WT_PAGE_COL_FIX:
    case WT_PAGE_COL_INT:
    case WT_PAGE_ROW_INT:
        break;
    case WT_PAGE_COL_VAR:
        /*
         * Variable-length column-store leaf page: allocate memory to describe the page's contents
         * with the initial allocation.
         */
        size += alloc_entries * sizeof(WT_COL);
        break;
    case WT_PAGE_ROW_LEAF:
        /*
         * Row-store leaf page: allocate memory to describe the page's contents with the initial
         * allocation.
         */
        size += alloc_entries * sizeof(WT_ROW);
        break;
    default:
        return (__wt_illegal_value(session, type));
    }

    WT_RET(__wt_calloc(session, 1, size, &page));

    page->type = type;
    page->read_gen = WT_READGEN_NOTSET;

    switch (type) {
    case WT_PAGE_COL_FIX:
        page->entries = alloc_entries;
        break;
    case WT_PAGE_COL_INT:
    case WT_PAGE_ROW_INT:
        WT_ASSERT(session, alloc_entries != 0);
        /*
         * Internal pages have an array of references to objects so they can split. Allocate the
         * array of references and optionally, the objects to which they point.
         */
        WT_ERR(
          __wt_calloc(session, 1, sizeof(WT_PAGE_INDEX) + alloc_entries * sizeof(WT_REF *), &p));
        size += sizeof(WT_PAGE_INDEX) + alloc_entries * sizeof(WT_REF *);
        pindex = p;
        pindex->index = (WT_REF **)((WT_PAGE_INDEX *)p + 1);
        pindex->entries = alloc_entries;
        WT_INTL_INDEX_SET(page, pindex);
        if (alloc_refs)
            for (i = 0; i < pindex->entries; ++i) {
                WT_ERR(__wt_calloc_one(session, &pindex->index[i]));
                size += sizeof(WT_REF);
            }
        if (0) {
err:
            if ((pindex = WT_INTL_INDEX_GET_SAFE(page)) != NULL) {
                for (i = 0; i < pindex->entries; ++i)
                    __wt_free(session, pindex->index[i]);
                __wt_free(session, pindex);
            }
            __wt_free(session, page);
            return (ret);
        }
        break;
    case WT_PAGE_COL_VAR:
        page->pg_var = alloc_entries == 0 ? NULL : (WT_COL *)((uint8_t *)page + sizeof(WT_PAGE));
        page->entries = alloc_entries;
        break;
    case WT_PAGE_ROW_LEAF:
        page->pg_row = alloc_entries == 0 ? NULL : (WT_ROW *)((uint8_t *)page + sizeof(WT_PAGE));
        page->entries = alloc_entries;
        break;
    default:
        return (__wt_illegal_value(session, type));
    }

    /* Increment the cache statistics. */
    __wt_cache_page_inmem_incr(session, page, size);
    (void)__wt_atomic_add64(&cache->pages_inmem, 1);
    page->cache_create_gen = cache->evict_pass_gen;

    *pagep = page;
    return (0);
}

/*
 * __wt_page_inmem --
 *     Build in-memory page information.
 */
int
__wt_page_inmem(
  WT_SESSION_IMPL *session, WT_REF *ref, const void *image, uint32_t flags, WT_PAGE **pagep)
{
    WT_DECL_RET;
    WT_PAGE *page;
    const WT_PAGE_HEADER *dsk;
    size_t size;
    uint32_t alloc_entries;

    *pagep = NULL;

    dsk = image;
    alloc_entries = 0;

    /*
     * Figure out how many underlying objects the page references so we can allocate them along with
     * the page.
     */
    switch (dsk->type) {
    case WT_PAGE_COL_FIX:
    case WT_PAGE_COL_INT:
    case WT_PAGE_COL_VAR:
        /*
         * Column-store leaf page entries map one-to-one to the number of physical entries on the
         * page (each physical entry is a value item). Note this value isn't necessarily correct, we
         * may skip values when reading the disk image.
         *
         * Column-store internal page entries map one-to-one to the number of physical entries on
         * the page (each entry is a location cookie).
         */
        alloc_entries = dsk->u.entries;
        break;
    case WT_PAGE_ROW_INT:
        /*
         * Row-store internal page entries map one-to-two to the number of physical entries on the
         * page (each entry is a key and location cookie pair).
         */
        alloc_entries = dsk->u.entries / 2;
        break;
    case WT_PAGE_ROW_LEAF:
        /*
         * If the "no empty values" flag is set, row-store leaf page entries map one-to-one to the
         * number of physical entries on the page (each physical entry is a key or value item). If
         * that flag is not set, there are more keys than values, we have to walk the page to figure
         * it out. Note this value isn't necessarily correct, we may skip values when reading the
         * disk image.
         */
        if (F_ISSET(dsk, WT_PAGE_EMPTY_V_ALL))
            alloc_entries = dsk->u.entries;
        else if (F_ISSET(dsk, WT_PAGE_EMPTY_V_NONE))
            alloc_entries = dsk->u.entries / 2;
        else
            WT_RET(__inmem_row_leaf_entries(session, dsk, &alloc_entries));
        break;
    default:
        return (__wt_illegal_value(session, dsk->type));
    }

    /* Allocate and initialize a new WT_PAGE. */
    WT_RET(__wt_page_alloc(session, dsk->type, alloc_entries, true, &page));
    page->dsk = dsk;
    F_SET_ATOMIC(page, flags);

    /*
     * Track the memory allocated to build this page so we can update the cache statistics in a
     * single call. If the disk image is in allocated memory, start with that.
     *
     * Accounting is based on the page-header's in-memory disk size instead of the buffer memory
     * used to instantiate the page image even though the values might not match exactly, because
     * that's the only value we have when discarding the page image and accounting needs to match.
     */
    size = LF_ISSET(WT_PAGE_DISK_ALLOC) ? dsk->mem_size : 0;

    switch (page->type) {
    case WT_PAGE_COL_FIX:
        __inmem_col_fix(session, page);
        break;
    case WT_PAGE_COL_INT:
        __inmem_col_int(session, page);
        break;
    case WT_PAGE_COL_VAR:
        WT_ERR(__inmem_col_var(session, page, dsk->recno, &size));
        break;
    case WT_PAGE_ROW_INT:
        WT_ERR(__inmem_row_int(session, page, &size));
        break;
    case WT_PAGE_ROW_LEAF:
        WT_ERR(__inmem_row_leaf(session, page));
        break;
    default:
        WT_ERR(__wt_illegal_value(session, page->type));
    }

    /* Update the page's cache statistics. */
    __wt_cache_page_inmem_incr(session, page, size);
    if (LF_ISSET(WT_PAGE_DISK_ALLOC))
        __wt_cache_page_image_incr(session, dsk->mem_size);

    /* Link the new internal page to the parent. */
    if (ref != NULL) {
        switch (page->type) {
        case WT_PAGE_COL_INT:
        case WT_PAGE_ROW_INT:
            page->pg_intl_parent_ref = ref;
            break;
        }
        ref->page = page;
    }

    *pagep = page;
    return (0);

err:
    __wt_page_out(session, &page);
    return (ret);
}

/*
 * __inmem_col_fix --
 *     Build in-memory index for fixed-length column-store leaf pages.
 */
static void
__inmem_col_fix(WT_SESSION_IMPL *session, WT_PAGE *page)
{
    WT_BTREE *btree;
    const WT_PAGE_HEADER *dsk;

    btree = S2BT(session);
    dsk = page->dsk;

    page->pg_fix_bitf = WT_PAGE_HEADER_BYTE(btree, dsk);
}

/*
 * __inmem_col_int --
 *     Build in-memory index for column-store internal pages.
 */
static void
__inmem_col_int(WT_SESSION_IMPL *session, WT_PAGE *page)
{
    WT_CELL_UNPACK_ADDR unpack;
    WT_PAGE_INDEX *pindex;
    WT_REF **refp, *ref;
    uint32_t hint;

    /*
     * Walk the page, building references: the page contains value items. The value items are
     * on-page items (WT_CELL_VALUE).
     */
    pindex = WT_INTL_INDEX_GET_SAFE(page);
    refp = pindex->index;
    hint = 0;
    WT_CELL_FOREACH_ADDR (session, page->dsk, unpack) {
        ref = *refp++;
        ref->home = page;
        ref->pindex_hint = hint++;
        ref->addr = unpack.cell;
        ref->ref_recno = unpack.v;

        F_SET(ref, unpack.type == WT_CELL_ADDR_INT ? WT_REF_FLAG_INTERNAL : WT_REF_FLAG_LEAF);
    }
    WT_CELL_FOREACH_END;
}

/*
 * __inmem_col_var_repeats --
 *     Count the number of repeat entries on the page.
 */
static void
__inmem_col_var_repeats(WT_SESSION_IMPL *session, WT_PAGE *page, uint32_t *np)
{
    WT_CELL_UNPACK_KV unpack;

    *np = 0;

    /* Walk the page, counting entries for the repeats array. */
    WT_CELL_FOREACH_KV (session, page->dsk, unpack) {
        if (__wt_cell_rle(&unpack) > 1)
            ++*np;
    }
    WT_CELL_FOREACH_END;
}

/*
 * __inmem_col_var --
 *     Build in-memory index for variable-length, data-only leaf pages in column-store trees.
 */
static int
__inmem_col_var(WT_SESSION_IMPL *session, WT_PAGE *page, uint64_t recno, size_t *sizep)
{
    WT_CELL_UNPACK_KV unpack;
    WT_COL *cip;
    WT_COL_RLE *repeats;
    size_t size;
    uint64_t rle;
    uint32_t indx, n, repeat_off;
    void *p;

    repeats = NULL;
    repeat_off = 0;

    /*
     * Walk the page, building references: the page contains unsorted value items. The value items
     * are on-page (WT_CELL_VALUE), overflow items (WT_CELL_VALUE_OVFL) or deleted items
     * (WT_CELL_DEL).
     */
    indx = 0;
    cip = page->pg_var;
    WT_CELL_FOREACH_KV (session, page->dsk, unpack) {
        WT_COL_PTR_SET(cip, WT_PAGE_DISK_OFFSET(page, unpack.cell));
        cip++;

        /*
         * Add records with repeat counts greater than 1 to an array we use for fast lookups. The
         * first entry we find needing the repeats array triggers a re-walk from the start of the
         * page to determine the size of the array.
         */
        rle = __wt_cell_rle(&unpack);
        if (rle > 1) {
            if (repeats == NULL) {
                __inmem_col_var_repeats(session, page, &n);
                size = sizeof(WT_COL_VAR_REPEAT) + (n + 1) * sizeof(WT_COL_RLE);
                WT_RET(__wt_calloc(session, 1, size, &p));
                *sizep += size;

                page->u.col_var.repeats = p;
                page->pg_var_nrepeats = n;
                repeats = page->pg_var_repeats;
            }
            repeats[repeat_off].indx = indx;
            repeats[repeat_off].recno = recno;
            repeats[repeat_off++].rle = rle;
        }
        indx++;
        recno += rle;
    }
    WT_CELL_FOREACH_END;

    return (0);
}

/*
 * __inmem_row_int --
 *     Build in-memory index for row-store internal pages.
 */
static int
__inmem_row_int(WT_SESSION_IMPL *session, WT_PAGE *page, size_t *sizep)
{
    WT_BTREE *btree;
    WT_CELL_UNPACK_ADDR unpack;
    WT_DECL_ITEM(current);
    WT_DECL_RET;
    WT_PAGE_INDEX *pindex;
    WT_REF *ref, **refp;
    uint32_t hint;
    bool overflow_keys;

    btree = S2BT(session);

    WT_RET(__wt_scr_alloc(session, 0, &current));

    /*
     * Walk the page, instantiating keys: the page contains sorted key and location cookie pairs.
     * Keys are on-page/overflow items and location cookies are WT_CELL_ADDR_XXX items.
     */
    pindex = WT_INTL_INDEX_GET_SAFE(page);
    refp = pindex->index;
    overflow_keys = false;
    hint = 0;
    WT_CELL_FOREACH_ADDR (session, page->dsk, unpack) {
        ref = *refp;
        ref->home = page;
        ref->pindex_hint = hint++;

        switch (unpack.type) {
        case WT_CELL_ADDR_INT:
            F_SET(ref, WT_REF_FLAG_INTERNAL);
            break;
        case WT_CELL_ADDR_DEL:
        case WT_CELL_ADDR_LEAF:
        case WT_CELL_ADDR_LEAF_NO:
            F_SET(ref, WT_REF_FLAG_LEAF);
            break;
        }

        switch (unpack.type) {
        case WT_CELL_KEY:
            /*
             * Note: we don't Huffman encode internal page keys, there's no decoding work to do.
             */
            __wt_ref_key_onpage_set(page, ref, &unpack);
            break;
        case WT_CELL_KEY_OVFL:
            /*
             * Instantiate any overflow keys; WiredTiger depends on this, assuming any overflow key
             * is instantiated, and any keys that aren't instantiated cannot be overflow items.
             */
            WT_ERR(__wt_dsk_cell_data_ref(session, page->type, &unpack, current));

            WT_ERR(__wt_row_ikey_incr(session, page, WT_PAGE_DISK_OFFSET(page, unpack.cell),
              current->data, current->size, ref));

            *sizep += sizeof(WT_IKEY) + current->size;
            overflow_keys = true;
            break;
        case WT_CELL_ADDR_DEL:
            /*
             * A cell may reference a deleted leaf page: if a leaf page was deleted without being
             * read (fast truncate), and the deletion committed, but older transactions in the
             * system required the previous version of the page to remain available, a special
             * deleted-address type cell is written. We'll see that cell on a page if we read from a
             * checkpoint including a deleted cell or if we crash/recover and start off from such a
             * checkpoint (absent running recovery, a version of the page without the deleted cell
             * would eventually have been written). If we crash and recover to a page with a
             * deleted-address cell, we want to discard the page from the backing store (it was
             * never discarded), and, of course, by definition no earlier transaction will ever need
             * it.
             *
             * Re-create the state of a deleted page.
             */
            ref->addr = unpack.cell;
            WT_REF_SET_STATE(ref, WT_REF_DELETED);
            ++refp;

            /*
             * If the tree is already dirty and so will be written, mark the page dirty. (We want to
             * free the deleted pages, but if the handle is read-only or if the application never
             * modifies the tree, we're not able to do so.)
             */
            if (btree->modified) {
                WT_ERR(__wt_page_modify_init(session, page));
                __wt_page_modify_set(session, page);
            }
            break;
        case WT_CELL_ADDR_INT:
        case WT_CELL_ADDR_LEAF:
        case WT_CELL_ADDR_LEAF_NO:
            ref->addr = unpack.cell;
            ++refp;
            break;
        default:
            WT_ERR(__wt_illegal_value(session, unpack.type));
        }
    }
    WT_CELL_FOREACH_END;

    /*
     * We track if an internal page has backing overflow keys, as overflow keys limit the eviction
     * we can do during a checkpoint.
     */
    if (overflow_keys)
        F_SET_ATOMIC(page, WT_PAGE_OVERFLOW_KEYS);

err:
    __wt_scr_free(session, &current);
    return (ret);
}

/*
 * __inmem_row_leaf_entries --
 *     Return the number of entries for row-store leaf pages.
 */
static int
__inmem_row_leaf_entries(WT_SESSION_IMPL *session, const WT_PAGE_HEADER *dsk, uint32_t *nindxp)
{
    WT_CELL_UNPACK_KV unpack;
    uint32_t nindx;

    /*
     * Leaf row-store page entries map to a maximum of one-to-one to the number of physical entries
     * on the page (each physical entry might be a key without a subsequent data item). To avoid
     * over-allocation in workloads without empty data items, first walk the page counting the
     * number of keys, then allocate the indices.
     *
     * The page contains key/data pairs. Keys are on-page (WT_CELL_KEY) or overflow
     * (WT_CELL_KEY_OVFL) items, data are either non-existent or a single on-page (WT_CELL_VALUE) or
     * overflow (WT_CELL_VALUE_OVFL) item.
     */
    nindx = 0;
    WT_CELL_FOREACH_KV (session, dsk, unpack) {
        switch (unpack.type) {
        case WT_CELL_KEY:
        case WT_CELL_KEY_OVFL:
            ++nindx;
            break;
        case WT_CELL_VALUE:
        case WT_CELL_VALUE_OVFL:
            break;
        default:
            return (__wt_illegal_value(session, unpack.type));
        }
    }
    WT_CELL_FOREACH_END;

    *nindxp = nindx;
    return (0);
}

/*
 * __inmem_row_leaf --
 *     Build in-memory index for row-store leaf pages.
 */
static int
__inmem_row_leaf(WT_SESSION_IMPL *session, WT_PAGE *page)
{
    WT_BTREE *btree;
    WT_CELL_UNPACK_KV unpack;
    WT_ITEM buf;
    WT_ROW *rip;
    WT_UPDATE **upd_array, *upd;
    size_t size, total_size;
    uint32_t i;
    bool instantiate_prepared, prepare;

    btree = S2BT(session);
    prepare = false;

    instantiate_prepared = F_ISSET_ATOMIC(page, WT_PAGE_INSTANTIATE_PREPARE_UPDATE);

    /* Walk the page, building indices. */
    rip = page->pg_row;
<<<<<<< HEAD
    WT_CELL_FOREACH_KV (session, btree, page->dsk, unpack) {
        if (instantiate_prepared && !prepare && unpack.tw.prepare)
=======
    WT_CELL_FOREACH_KV (session, page->dsk, unpack) {
        if (instantiate_prepared && !prepare && F_ISSET(&unpack, WT_CELL_UNPACK_PREPARE))
>>>>>>> dabf19d0
            prepare = true;
        switch (unpack.type) {
        case WT_CELL_KEY_OVFL:
            __wt_row_leaf_key_set_cell(page, rip, unpack.cell);
            ++rip;
            break;
        case WT_CELL_KEY:
            /*
             * Simple keys without compression (not Huffman encoded or prefix compressed), can be
             * directly referenced on the page to avoid repeatedly unpacking their cells.
             */
            if (!btree->huffman_key && unpack.prefix == 0)
                __wt_row_leaf_key_set(page, rip, &unpack);
            else
                __wt_row_leaf_key_set_cell(page, rip, unpack.cell);
            ++rip;
            break;
        case WT_CELL_VALUE:
            /*
             * Simple values without compression can be directly referenced on the page to avoid
             * repeatedly unpacking their cells.
             *
             * The visibility information is not referenced on the page so we need to ensure that
             * the value is globally visible at the point in time where we read the page into cache.
             */
            if (!btree->huffman_value && !__wt_time_window_has_stop(&unpack.tw) &&
              __wt_txn_tw_start_visible_all(session, &unpack.tw))
                __wt_row_leaf_value_set(page, rip - 1, &unpack);
            break;
        case WT_CELL_VALUE_OVFL:
            break;
        default:
            return (__wt_illegal_value(session, unpack.type));
        }
    }
    WT_CELL_FOREACH_END;

    /*
     * Instantiate prepared updates on leaf pages when the page is loaded. For in-memory databases,
     * all non obsolete updates will retain on the page as part of __split_multi_inmem function.
     */
    if (prepare && !F_ISSET(S2C(session), WT_CONN_IN_MEMORY)) {
        WT_RET(__wt_page_modify_init(session, page));
        if (!F_ISSET(btree, WT_BTREE_READONLY))
            __wt_page_modify_set(session, page);

        /* Allocate the per-page update array if one doesn't already exist. */
        if (page->entries != 0 && page->modify->mod_row_update == NULL)
            WT_RET(__wt_calloc_def(session, page->entries, &page->modify->mod_row_update));

        /* For each entry in the page */
        size = total_size = 0;
        upd_array = page->modify->mod_row_update;
        WT_ROW_FOREACH (page, rip, i) {
            /* Unpack the on-page value cell. */
            __wt_row_leaf_value_cell(session, page, rip, NULL, &unpack);
            if (unpack.tw.prepare) {
                if (!__wt_time_window_has_stop(&unpack.tw)) {
                    /* Take the value from the original page cell. */
                    WT_RET(__wt_page_cell_data_ref(session, page, &unpack, &buf));

                    WT_RET(__wt_upd_alloc(session, &buf, WT_UPDATE_STANDARD, &upd, &size));
                    upd->durable_ts = WT_TS_NONE;
                    upd->start_ts = unpack.tw.start_ts;
                    upd->txnid = unpack.tw.start_txn;
                } else {
                    WT_RET(__wt_upd_alloc_tombstone(session, &upd, &size));
                    upd->durable_ts = WT_TS_NONE;
                    upd->start_ts = unpack.tw.stop_ts;
                    upd->txnid = unpack.tw.stop_txn;
                }
                upd->prepare_state = WT_PREPARE_INPROGRESS;
                upd_array[WT_ROW_SLOT(page, rip)] = upd;
                total_size += size;
            }
        }

        __wt_cache_page_inmem_incr(session, page, total_size);
    }

    return (0);
}<|MERGE_RESOLUTION|>--- conflicted
+++ resolved
@@ -546,13 +546,8 @@
 
     /* Walk the page, building indices. */
     rip = page->pg_row;
-<<<<<<< HEAD
-    WT_CELL_FOREACH_KV (session, btree, page->dsk, unpack) {
+    WT_CELL_FOREACH_KV (session, page->dsk, unpack) {
         if (instantiate_prepared && !prepare && unpack.tw.prepare)
-=======
-    WT_CELL_FOREACH_KV (session, page->dsk, unpack) {
-        if (instantiate_prepared && !prepare && F_ISSET(&unpack, WT_CELL_UNPACK_PREPARE))
->>>>>>> dabf19d0
             prepare = true;
         switch (unpack.type) {
         case WT_CELL_KEY_OVFL:
