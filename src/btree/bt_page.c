/*-
 * Copyright (c) 2014-2020 MongoDB, Inc.
 * Copyright (c) 2008-2014 WiredTiger, Inc.
 *	All rights reserved.
 *
 * See the file LICENSE for redistribution information.
 */

#include "wt_internal.h"

static void __inmem_col_fix(WT_SESSION_IMPL *, WT_PAGE *);
static void __inmem_col_int(WT_SESSION_IMPL *, WT_PAGE *);
static int __inmem_col_var(WT_SESSION_IMPL *, WT_PAGE *, uint64_t, size_t *);
static int __inmem_row_int(WT_SESSION_IMPL *, WT_PAGE *, size_t *);
static int __inmem_row_leaf(WT_SESSION_IMPL *, WT_PAGE *);
static int __inmem_row_leaf_entries(WT_SESSION_IMPL *, const WT_PAGE_HEADER *, uint32_t *);

/*
 * __wt_page_alloc --
 *     Create or read a page into the cache.
 */
int
__wt_page_alloc(
  WT_SESSION_IMPL *session, uint8_t type, uint32_t alloc_entries, bool alloc_refs, WT_PAGE **pagep)
{
    WT_CACHE *cache;
    WT_DECL_RET;
    WT_PAGE *page;
    WT_PAGE_INDEX *pindex;
    size_t size;
    uint32_t i;
    void *p;

    *pagep = NULL;

    cache = S2C(session)->cache;
    page = NULL;

    size = sizeof(WT_PAGE);
    switch (type) {
    case WT_PAGE_COL_FIX:
    case WT_PAGE_COL_INT:
    case WT_PAGE_ROW_INT:
        break;
    case WT_PAGE_COL_VAR:
        /*
         * Variable-length column-store leaf page: allocate memory to describe the page's contents
         * with the initial allocation.
         */
        size += alloc_entries * sizeof(WT_COL);
        break;
    case WT_PAGE_ROW_LEAF:
        /*
         * Row-store leaf page: allocate memory to describe the page's contents with the initial
         * allocation.
         */
        size += alloc_entries * sizeof(WT_ROW);
        break;
    default:
        return (__wt_illegal_value(session, type));
    }

    WT_RET(__wt_calloc(session, 1, size, &page));

    page->type = type;
    page->read_gen = WT_READGEN_NOTSET;

    switch (type) {
    case WT_PAGE_COL_FIX:
        page->entries = alloc_entries;
        break;
    case WT_PAGE_COL_INT:
    case WT_PAGE_ROW_INT:
        WT_ASSERT(session, alloc_entries != 0);
        /*
         * Internal pages have an array of references to objects so they can split. Allocate the
         * array of references and optionally, the objects to which they point.
         */
        WT_ERR(
          __wt_calloc(session, 1, sizeof(WT_PAGE_INDEX) + alloc_entries * sizeof(WT_REF *), &p));
        size += sizeof(WT_PAGE_INDEX) + alloc_entries * sizeof(WT_REF *);
        pindex = p;
        pindex->index = (WT_REF **)((WT_PAGE_INDEX *)p + 1);
        pindex->entries = alloc_entries;
        WT_INTL_INDEX_SET(page, pindex);
        if (alloc_refs)
            for (i = 0; i < pindex->entries; ++i) {
                WT_ERR(__wt_calloc_one(session, &pindex->index[i]));
                size += sizeof(WT_REF);
            }
        if (0) {
err:
            if ((pindex = WT_INTL_INDEX_GET_SAFE(page)) != NULL) {
                for (i = 0; i < pindex->entries; ++i)
                    __wt_free(session, pindex->index[i]);
                __wt_free(session, pindex);
            }
            __wt_free(session, page);
            return (ret);
        }
        break;
    case WT_PAGE_COL_VAR:
        page->pg_var = alloc_entries == 0 ? NULL : (WT_COL *)((uint8_t *)page + sizeof(WT_PAGE));
        page->entries = alloc_entries;
        break;
    case WT_PAGE_ROW_LEAF:
        page->pg_row = alloc_entries == 0 ? NULL : (WT_ROW *)((uint8_t *)page + sizeof(WT_PAGE));
        page->entries = alloc_entries;
        break;
    default:
        return (__wt_illegal_value(session, type));
    }

    /* Increment the cache statistics. */
    __wt_cache_page_inmem_incr(session, page, size);
    (void)__wt_atomic_add64(&cache->pages_inmem, 1);
    page->cache_create_gen = cache->evict_pass_gen;

    *pagep = page;
    return (0);
}

/*
 * __wt_page_inmem --
 *     Build in-memory page information.
 */
int
__wt_page_inmem(
  WT_SESSION_IMPL *session, WT_REF *ref, const void *image, uint32_t flags, WT_PAGE **pagep)
{
    WT_DECL_RET;
    WT_PAGE *page;
    const WT_PAGE_HEADER *dsk;
    size_t size;
    uint32_t alloc_entries;

    *pagep = NULL;

    dsk = image;
    alloc_entries = 0;

    /*
     * Figure out how many underlying objects the page references so we can allocate them along with
     * the page.
     */
    switch (dsk->type) {
    case WT_PAGE_COL_FIX:
    case WT_PAGE_COL_INT:
    case WT_PAGE_COL_VAR:
        /*
         * Column-store leaf page entries map one-to-one to the number of physical entries on the
         * page (each physical entry is a value item). Note this value isn't necessarily correct, we
         * may skip values when reading the disk image.
         *
         * Column-store internal page entries map one-to-one to the number of physical entries on
         * the page (each entry is a location cookie).
         */
        alloc_entries = dsk->u.entries;
        break;
    case WT_PAGE_ROW_INT:
        /*
         * Row-store internal page entries map one-to-two to the number of physical entries on the
         * page (each entry is a key and location cookie pair).
         */
        alloc_entries = dsk->u.entries / 2;
        break;
    case WT_PAGE_ROW_LEAF:
        /*
         * If the "no empty values" flag is set, row-store leaf page entries map one-to-one to the
         * number of physical entries on the page (each physical entry is a key or value item). If
         * that flag is not set, there are more keys than values, we have to walk the page to figure
         * it out. Note this value isn't necessarily correct, we may skip values when reading the
         * disk image.
         */
        if (F_ISSET(dsk, WT_PAGE_EMPTY_V_ALL))
            alloc_entries = dsk->u.entries;
        else if (F_ISSET(dsk, WT_PAGE_EMPTY_V_NONE))
            alloc_entries = dsk->u.entries / 2;
        else
            WT_RET(__inmem_row_leaf_entries(session, dsk, &alloc_entries));
        break;
    default:
        return (__wt_illegal_value(session, dsk->type));
    }

    /* Allocate and initialize a new WT_PAGE. */
    WT_RET(__wt_page_alloc(session, dsk->type, alloc_entries, true, &page));
    page->dsk = dsk;
    F_SET_ATOMIC(page, flags);

    /*
     * Track the memory allocated to build this page so we can update the cache statistics in a
     * single call. If the disk image is in allocated memory, start with that.
     *
     * Accounting is based on the page-header's in-memory disk size instead of the buffer memory
     * used to instantiate the page image even though the values might not match exactly, because
     * that's the only value we have when discarding the page image and accounting needs to match.
     */
    size = LF_ISSET(WT_PAGE_DISK_ALLOC) ? dsk->mem_size : 0;

    switch (page->type) {
    case WT_PAGE_COL_FIX:
        __inmem_col_fix(session, page);
        break;
    case WT_PAGE_COL_INT:
        __inmem_col_int(session, page);
        break;
    case WT_PAGE_COL_VAR:
        WT_ERR(__inmem_col_var(session, page, dsk->recno, &size));
        break;
    case WT_PAGE_ROW_INT:
        WT_ERR(__inmem_row_int(session, page, &size));
        break;
    case WT_PAGE_ROW_LEAF:
        WT_ERR(__inmem_row_leaf(session, page));
        break;
    default:
        WT_ERR(__wt_illegal_value(session, page->type));
    }

    /* Update the page's cache statistics. */
    __wt_cache_page_inmem_incr(session, page, size);
    if (LF_ISSET(WT_PAGE_DISK_ALLOC))
        __wt_cache_page_image_incr(session, dsk->mem_size);

    /* Link the new internal page to the parent. */
    if (ref != NULL) {
        switch (page->type) {
        case WT_PAGE_COL_INT:
        case WT_PAGE_ROW_INT:
            page->pg_intl_parent_ref = ref;
            break;
        }
        ref->page = page;
    }

    *pagep = page;
    return (0);

err:
    __wt_page_out(session, &page);
    return (ret);
}

/*
 * __inmem_col_fix --
 *     Build in-memory index for fixed-length column-store leaf pages.
 */
static void
__inmem_col_fix(WT_SESSION_IMPL *session, WT_PAGE *page)
{
    WT_BTREE *btree;
    const WT_PAGE_HEADER *dsk;

    btree = S2BT(session);
    dsk = page->dsk;

    page->pg_fix_bitf = WT_PAGE_HEADER_BYTE(btree, dsk);
}

/*
 * __inmem_col_int --
 *     Build in-memory index for column-store internal pages.
 */
static void
__inmem_col_int(WT_SESSION_IMPL *session, WT_PAGE *page)
{
    WT_CELL_UNPACK_ADDR unpack;
    WT_PAGE_INDEX *pindex;
    WT_REF **refp, *ref;
    uint32_t hint;

    /*
     * Walk the page, building references: the page contains value items. The value items are
     * on-page items (WT_CELL_VALUE).
     */
    pindex = WT_INTL_INDEX_GET_SAFE(page);
    refp = pindex->index;
    hint = 0;
    WT_CELL_FOREACH_ADDR (session, page->dsk, unpack) {
        ref = *refp++;
        ref->home = page;
        ref->pindex_hint = hint++;
        ref->addr = unpack.cell;
        ref->ref_recno = unpack.v;

        F_SET(ref, unpack.type == WT_CELL_ADDR_INT ? WT_REF_FLAG_INTERNAL : WT_REF_FLAG_LEAF);
    }
    WT_CELL_FOREACH_END;
}

/*
 * __inmem_col_var_repeats --
 *     Count the number of repeat entries on the page.
 */
static void
__inmem_col_var_repeats(WT_SESSION_IMPL *session, WT_PAGE *page, uint32_t *np)
{
    WT_CELL_UNPACK_KV unpack;

    *np = 0;

    /* Walk the page, counting entries for the repeats array. */
    WT_CELL_FOREACH_KV (session, page->dsk, unpack) {
        if (__wt_cell_rle(&unpack) > 1)
            ++*np;
    }
    WT_CELL_FOREACH_END;
}

/*
 * __inmem_col_var --
 *     Build in-memory index for variable-length, data-only leaf pages in column-store trees.
 */
static int
__inmem_col_var(WT_SESSION_IMPL *session, WT_PAGE *page, uint64_t recno, size_t *sizep)
{
    WT_CELL_UNPACK_KV unpack;
    WT_COL *cip;
    WT_COL_RLE *repeats;
    size_t size;
    uint64_t rle;
    uint32_t indx, n, repeat_off;
    void *p;

    repeats = NULL;
    repeat_off = 0;

    /*
     * Walk the page, building references: the page contains unsorted value items. The value items
     * are on-page (WT_CELL_VALUE), overflow items (WT_CELL_VALUE_OVFL) or deleted items
     * (WT_CELL_DEL).
     */
    indx = 0;
    cip = page->pg_var;
    WT_CELL_FOREACH_KV (session, page->dsk, unpack) {
        WT_COL_PTR_SET(cip, WT_PAGE_DISK_OFFSET(page, unpack.cell));
        cip++;

        /*
         * Add records with repeat counts greater than 1 to an array we use for fast lookups. The
         * first entry we find needing the repeats array triggers a re-walk from the start of the
         * page to determine the size of the array.
         */
        rle = __wt_cell_rle(&unpack);
        if (rle > 1) {
            if (repeats == NULL) {
                __inmem_col_var_repeats(session, page, &n);
                size = sizeof(WT_COL_VAR_REPEAT) + (n + 1) * sizeof(WT_COL_RLE);
                WT_RET(__wt_calloc(session, 1, size, &p));
                *sizep += size;

                page->u.col_var.repeats = p;
                page->pg_var_nrepeats = n;
                repeats = page->pg_var_repeats;
            }
            repeats[repeat_off].indx = indx;
            repeats[repeat_off].recno = recno;
            repeats[repeat_off++].rle = rle;
        }
        indx++;
        recno += rle;
    }
    WT_CELL_FOREACH_END;

    return (0);
}

/*
 * __inmem_row_int --
 *     Build in-memory index for row-store internal pages.
 */
static int
__inmem_row_int(WT_SESSION_IMPL *session, WT_PAGE *page, size_t *sizep)
{
    WT_BTREE *btree;
    WT_CELL_UNPACK_ADDR unpack;
    WT_DECL_ITEM(current);
    WT_DECL_RET;
    WT_PAGE_INDEX *pindex;
    WT_REF *ref, **refp;
    uint32_t hint;
    bool overflow_keys;

    btree = S2BT(session);

    WT_RET(__wt_scr_alloc(session, 0, &current));

    /*
     * Walk the page, instantiating keys: the page contains sorted key and location cookie pairs.
     * Keys are on-page/overflow items and location cookies are WT_CELL_ADDR_XXX items.
     */
    pindex = WT_INTL_INDEX_GET_SAFE(page);
    refp = pindex->index;
    overflow_keys = false;
    hint = 0;
    WT_CELL_FOREACH_ADDR (session, page->dsk, unpack) {
        ref = *refp;
        ref->home = page;
        ref->pindex_hint = hint++;

        switch (unpack.type) {
        case WT_CELL_ADDR_INT:
            F_SET(ref, WT_REF_FLAG_INTERNAL);
            break;
        case WT_CELL_ADDR_DEL:
        case WT_CELL_ADDR_LEAF:
        case WT_CELL_ADDR_LEAF_NO:
            F_SET(ref, WT_REF_FLAG_LEAF);
            break;
        }

        switch (unpack.type) {
        case WT_CELL_KEY:
            /*
             * Note: we don't Huffman encode internal page keys, there's no decoding work to do.
             */
            __wt_ref_key_onpage_set(page, ref, &unpack);
            break;
        case WT_CELL_KEY_OVFL:
            /*
             * Instantiate any overflow keys; WiredTiger depends on this, assuming any overflow key
             * is instantiated, and any keys that aren't instantiated cannot be overflow items.
             */
            WT_ERR(__wt_dsk_cell_data_ref(session, page->type, &unpack, current));

            WT_ERR(__wt_row_ikey_incr(session, page, WT_PAGE_DISK_OFFSET(page, unpack.cell),
              current->data, current->size, ref));

            *sizep += sizeof(WT_IKEY) + current->size;
            overflow_keys = true;
            break;
        case WT_CELL_ADDR_DEL:
            /*
             * A cell may reference a deleted leaf page: if a leaf page was deleted without being
             * read (fast truncate), and the deletion committed, but older transactions in the
             * system required the previous version of the page to remain available, a special
             * deleted-address type cell is written. We'll see that cell on a page if we read from a
             * checkpoint including a deleted cell or if we crash/recover and start off from such a
             * checkpoint (absent running recovery, a version of the page without the deleted cell
             * would eventually have been written). If we crash and recover to a page with a
             * deleted-address cell, we want to discard the page from the backing store (it was
             * never discarded), and, of course, by definition no earlier transaction will ever need
             * it.
             *
             * Re-create the state of a deleted page.
             */
            ref->addr = unpack.cell;
            WT_REF_SET_STATE(ref, WT_REF_DELETED);
            ++refp;

            /*
             * If the tree is already dirty and so will be written, mark the page dirty. (We want to
             * free the deleted pages, but if the handle is read-only or if the application never
             * modifies the tree, we're not able to do so.)
             */
            if (btree->modified) {
                WT_ERR(__wt_page_modify_init(session, page));
                __wt_page_modify_set(session, page);
            }
            break;
        case WT_CELL_ADDR_INT:
        case WT_CELL_ADDR_LEAF:
        case WT_CELL_ADDR_LEAF_NO:
            ref->addr = unpack.cell;
            ++refp;
            break;
        default:
            WT_ERR(__wt_illegal_value(session, unpack.type));
        }
    }
    WT_CELL_FOREACH_END;

    /*
     * We track if an internal page has backing overflow keys, as overflow keys limit the eviction
     * we can do during a checkpoint.
     */
    if (overflow_keys)
        F_SET_ATOMIC(page, WT_PAGE_OVERFLOW_KEYS);

err:
    __wt_scr_free(session, &current);
    return (ret);
}

/*
 * __inmem_row_leaf_entries --
 *     Return the number of entries for row-store leaf pages.
 */
static int
__inmem_row_leaf_entries(WT_SESSION_IMPL *session, const WT_PAGE_HEADER *dsk, uint32_t *nindxp)
{
    WT_CELL_UNPACK_KV unpack;
    uint32_t nindx;

    /*
     * Leaf row-store page entries map to a maximum of one-to-one to the number of physical entries
     * on the page (each physical entry might be a key without a subsequent data item). To avoid
     * over-allocation in workloads without empty data items, first walk the page counting the
     * number of keys, then allocate the indices.
     *
     * The page contains key/data pairs. Keys are on-page (WT_CELL_KEY) or overflow
     * (WT_CELL_KEY_OVFL) items, data are either non-existent or a single on-page (WT_CELL_VALUE) or
     * overflow (WT_CELL_VALUE_OVFL) item.
     */
    nindx = 0;
    WT_CELL_FOREACH_KV (session, dsk, unpack) {
        switch (unpack.type) {
        case WT_CELL_KEY:
        case WT_CELL_KEY_OVFL:
            ++nindx;
            break;
        case WT_CELL_VALUE:
        case WT_CELL_VALUE_OVFL:
            break;
        default:
            return (__wt_illegal_value(session, unpack.type));
        }
    }
    WT_CELL_FOREACH_END;

    *nindxp = nindx;
    return (0);
}

/*
 * __inmem_row_leaf --
 *     Build in-memory index for row-store leaf pages.
 */
static int
__inmem_row_leaf(WT_SESSION_IMPL *session, WT_PAGE *page)
{
    WT_BTREE *btree;
    WT_CELL_UNPACK_KV unpack;
    WT_ITEM buf;
    WT_ROW *rip;
    WT_UPDATE **upd_array, *upd;
    size_t size, total_size;
    uint32_t i;
    bool instantiate_prepared, prepare;

    btree = S2BT(session);
    prepare = false;
    WT_CLEAR(buf);

    instantiate_prepared = F_ISSET(session, WT_SESSION_INSTANTIATE_PREPARE);

    /* Walk the page, building indices. */
    rip = page->pg_row;
    WT_CELL_FOREACH_KV (session, page->dsk, unpack) {
        if (instantiate_prepared && !prepare && unpack.tw.prepare)
            prepare = true;
        switch (unpack.type) {
        case WT_CELL_KEY_OVFL:
            __wt_row_leaf_key_set_cell(page, rip, unpack.cell);
            ++rip;
            break;
        case WT_CELL_KEY:
            /*
             * Simple keys without compression (not Huffman encoded or prefix compressed), can be
             * directly referenced on the page to avoid repeatedly unpacking their cells.
             */
            if (!btree->huffman_key && unpack.prefix == 0)
                __wt_row_leaf_key_set(page, rip, &unpack);
            else
                __wt_row_leaf_key_set_cell(page, rip, unpack.cell);
            ++rip;
            break;
        case WT_CELL_VALUE:
            /*
             * Simple values without compression can be directly referenced on the page to avoid
             * repeatedly unpacking their cells.
             *
             * The visibility information is not referenced on the page so we need to ensure that
             * the value is globally visible at the point in time where we read the page into cache.
             */
<<<<<<< HEAD
            if (!btree->huffman_value && !WT_TIME_WINDOW_HAS_STOP(&unpack.tw) &&
              __wt_txn_tw_start_visible_all(session, &unpack.tw))
=======
            if (!btree->huffman_value && (__wt_time_window_is_empty(&unpack.tw) ||
                                           (!__wt_time_window_has_stop(&unpack.tw) &&
                                             __wt_txn_tw_start_visible_all(session, &unpack.tw))))
>>>>>>> 1ab0bb8c
                __wt_row_leaf_value_set(page, rip - 1, &unpack);
            break;
        case WT_CELL_VALUE_OVFL:
            break;
        default:
            return (__wt_illegal_value(session, unpack.type));
        }
    }
    WT_CELL_FOREACH_END;

    /*
     * Instantiate prepared updates on leaf pages when the page is loaded. For in-memory databases,
     * all non obsolete updates will retain on the page as part of __split_multi_inmem function.
     */
    if (prepare && !F_ISSET(S2C(session), WT_CONN_IN_MEMORY)) {
        WT_RET(__wt_page_modify_init(session, page));
        if (!F_ISSET(btree, WT_BTREE_READONLY))
            __wt_page_modify_set(session, page);

        /* Allocate the per-page update array if one doesn't already exist. */
        if (page->entries != 0 && page->modify->mod_row_update == NULL)
            WT_RET(__wt_calloc_def(session, page->entries, &page->modify->mod_row_update));

        /* For each entry in the page */
        size = total_size = 0;
        upd_array = page->modify->mod_row_update;
        WT_ROW_FOREACH (page, rip, i) {
            /* Unpack the on-page value cell. */
            __wt_row_leaf_value_cell(session, page, rip, NULL, &unpack);
            if (unpack.tw.prepare) {
                if (!WT_TIME_WINDOW_HAS_STOP(&unpack.tw)) {
                    /* Take the value from the original page cell. */
                    WT_RET(__wt_page_cell_data_ref(session, page, &unpack, &buf));

                    WT_RET(__wt_upd_alloc(session, &buf, WT_UPDATE_STANDARD, &upd, &size));
                    upd->durable_ts = WT_TS_NONE;
                    upd->start_ts = unpack.tw.start_ts;
                    upd->txnid = unpack.tw.start_txn;
                } else {
                    WT_RET(__wt_upd_alloc_tombstone(session, &upd, &size));
                    upd->durable_ts = WT_TS_NONE;
                    upd->start_ts = unpack.tw.stop_ts;
                    upd->txnid = unpack.tw.stop_txn;
                }
                upd->prepare_state = WT_PREPARE_INPROGRESS;
                upd_array[WT_ROW_SLOT(page, rip)] = upd;
                total_size += size;
            }
        }

        __wt_cache_page_inmem_incr(session, page, total_size);
    }

    return (0);
}<|MERGE_RESOLUTION|>--- conflicted
+++ resolved
@@ -574,14 +574,9 @@
              * The visibility information is not referenced on the page so we need to ensure that
              * the value is globally visible at the point in time where we read the page into cache.
              */
-<<<<<<< HEAD
-            if (!btree->huffman_value && !WT_TIME_WINDOW_HAS_STOP(&unpack.tw) &&
-              __wt_txn_tw_start_visible_all(session, &unpack.tw))
-=======
-            if (!btree->huffman_value && (__wt_time_window_is_empty(&unpack.tw) ||
-                                           (!__wt_time_window_has_stop(&unpack.tw) &&
+            if (!btree->huffman_value && (WT_TIME_WINDOW_IS_EMPTY(&unpack.tw) ||
+                                           (!WT_TIME_WINDOW_HAS_STOP(&unpack.tw) &&
                                              __wt_txn_tw_start_visible_all(session, &unpack.tw))))
->>>>>>> 1ab0bb8c
                 __wt_row_leaf_value_set(page, rip - 1, &unpack);
             break;
         case WT_CELL_VALUE_OVFL:
