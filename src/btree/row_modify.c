--- conflicted
+++ resolved
@@ -355,12 +355,9 @@
     WT_PAGE *page;
     WT_TXN_GLOBAL *txn_global;
     WT_UPDATE *first, *next;
-<<<<<<< HEAD
     wt_timestamp_t last_ckpt_timestamp;
+    size_t size;
     uint64_t oldest_id;
-=======
-    size_t size;
->>>>>>> 5b0190a5
     u_int count;
 
     next = NULL;
