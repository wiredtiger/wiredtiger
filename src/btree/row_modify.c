--- conflicted
+++ resolved
@@ -157,15 +157,9 @@
               !WT_IS_HS(S2BT(session)->dhandle) ||
                 (*upd_entry == NULL ||
                   ((*upd_entry)->type == WT_UPDATE_TOMBSTONE &&
-<<<<<<< HEAD
                     (((*upd_entry)->txnid == WT_TXN_NONE && (*upd_entry)->start_ts == WT_TS_NONE) ||
-                      __wt_txn_visible_all(
-                        session, (*upd_entry)->txnid, (*upd_entry)->durable_ts) ||
                       ((*upd_entry)->txnid == WT_TXN_ABORTED &&
                         (*upd_entry)->next->txnid == WT_TXN_ABORTED)))) ||
-=======
-                    (*upd_entry)->txnid == WT_TXN_NONE && (*upd_entry)->start_ts == WT_TS_NONE)) ||
->>>>>>> 739fd149
                 (upd_arg->type == WT_UPDATE_TOMBSTONE && upd_arg->start_ts == WT_TS_NONE &&
                   upd_arg->next == NULL) ||
                 (upd_arg->type == WT_UPDATE_TOMBSTONE && upd_arg->next != NULL &&
