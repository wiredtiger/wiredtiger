/*-
 * Copyright (c) 2014-2020 MongoDB, Inc.
 * Copyright (c) 2008-2014 WiredTiger, Inc.
 *	All rights reserved.
 *
 * See the file LICENSE for redistribution information.
 */

#include "wt_internal.h"

static int __err_cell_corrupt(WT_SESSION_IMPL *, int, uint32_t, const char *);
static int __err_cell_corrupt_or_eof(WT_SESSION_IMPL *, int, uint32_t, const char *);
static int __err_cell_type(WT_SESSION_IMPL *, uint32_t, const char *, uint8_t, uint8_t);
static int __verify_dsk_chunk(WT_SESSION_IMPL *, const char *, const WT_PAGE_HEADER *, uint32_t);
static int __verify_dsk_col_fix(WT_SESSION_IMPL *, const char *, const WT_PAGE_HEADER *);
static int __verify_dsk_col_int(WT_SESSION_IMPL *, const char *, const WT_PAGE_HEADER *, WT_ADDR *);
static int __verify_dsk_col_var(WT_SESSION_IMPL *, const char *, const WT_PAGE_HEADER *, WT_ADDR *);
static int __verify_dsk_memsize(WT_SESSION_IMPL *, const char *, const WT_PAGE_HEADER *, WT_CELL *);
static int __verify_dsk_row(WT_SESSION_IMPL *, const char *, const WT_PAGE_HEADER *, WT_ADDR *);

#define WT_ERR_VRFY(session, ...)                               \
    do {                                                        \
        if (!(F_ISSET(session, WT_SESSION_QUIET_CORRUPT_FILE))) \
            __wt_errx(session, __VA_ARGS__);                    \
        goto err;                                               \
    } while (0)

#define WT_RET_VRFY_RETVAL(session, ret, ...)                     \
    do {                                                          \
        if (!(F_ISSET(session, WT_SESSION_QUIET_CORRUPT_FILE))) { \
            if ((ret) == 0)                                       \
                __wt_errx(session, __VA_ARGS__);                  \
            else                                                  \
                __wt_err(session, ret, __VA_ARGS__);              \
        }                                                         \
        return ((ret) == 0 ? WT_ERROR : ret);                     \
    } while (0)

#define WT_RET_VRFY(session, ...) WT_RET_VRFY_RETVAL(session, 0, __VA_ARGS__)

/*
 * WT_CELL_FOREACH_VRFY --
 *	Iterate through each cell on a page. Verify-specific version of the
 * WT_CELL_FOREACH macro, created because the loop can't simply unpack cells,
 * verify has to do additional work to ensure that unpack is safe.
 */
#define WT_CELL_FOREACH_VRFY(btree, dsk, cell, unpack, i)                           \
    for ((cell) = WT_PAGE_HEADER_BYTE(btree, dsk), (i) = (dsk)->u.entries; (i) > 0; \
         (cell) = (WT_CELL *)((uint8_t *)(cell) + (unpack)->__len), --(i))

/*
 * __wt_verify_dsk_image --
 *     Verify a single block as read from disk.
 */
int
__wt_verify_dsk_image(WT_SESSION_IMPL *session, const char *tag, const WT_PAGE_HEADER *dsk,
  size_t size, WT_ADDR *addr, bool empty_page_ok)
{
    uint8_t flags;
    const uint8_t *p, *end;

    /* Check the page type. */
    switch (dsk->type) {
    case WT_PAGE_BLOCK_MANAGER:
    case WT_PAGE_COL_FIX:
    case WT_PAGE_COL_INT:
    case WT_PAGE_COL_VAR:
    case WT_PAGE_OVFL:
    case WT_PAGE_ROW_INT:
    case WT_PAGE_ROW_LEAF:
        break;
    case WT_PAGE_INVALID:
    default:
        WT_RET_VRFY(session, "page at %s has an invalid type of %" PRIu32, tag, dsk->type);
    }

    /* Check the page record number. */
    switch (dsk->type) {
    case WT_PAGE_COL_FIX:
    case WT_PAGE_COL_INT:
    case WT_PAGE_COL_VAR:
        if (dsk->recno != WT_RECNO_OOB)
            break;
        WT_RET_VRFY(session, "%s page at %s has an invalid record number of %d",
          __wt_page_type_string(dsk->type), tag, WT_RECNO_OOB);
    case WT_PAGE_BLOCK_MANAGER:
    case WT_PAGE_OVFL:
    case WT_PAGE_ROW_INT:
    case WT_PAGE_ROW_LEAF:
        if (dsk->recno == WT_RECNO_OOB)
            break;
        WT_RET_VRFY(session,
          "%s page at %s has a record number, which is illegal for "
          "this page type",
          __wt_page_type_string(dsk->type), tag);
    }

    /* Check the page flags. */
    flags = dsk->flags;
    if (LF_ISSET(WT_PAGE_COMPRESSED))
        LF_CLR(WT_PAGE_COMPRESSED);
    if (dsk->type == WT_PAGE_ROW_LEAF) {
        if (LF_ISSET(WT_PAGE_EMPTY_V_ALL) && LF_ISSET(WT_PAGE_EMPTY_V_NONE))
            WT_RET_VRFY(
              session, "page at %s has invalid flags combination: 0x%" PRIx8, tag, dsk->flags);
        if (LF_ISSET(WT_PAGE_EMPTY_V_ALL))
            LF_CLR(WT_PAGE_EMPTY_V_ALL);
        if (LF_ISSET(WT_PAGE_EMPTY_V_NONE))
            LF_CLR(WT_PAGE_EMPTY_V_NONE);
    }
    if (LF_ISSET(WT_PAGE_ENCRYPTED))
        LF_CLR(WT_PAGE_ENCRYPTED);
    if (LF_ISSET(WT_PAGE_UNUSED))
        LF_CLR(WT_PAGE_UNUSED);
    if (flags != 0)
        WT_RET_VRFY(session, "page at %s has invalid flags set: 0x%" PRIx8, tag, flags);

    /* Check the unused byte. */
    if (dsk->unused != 0)
        WT_RET_VRFY(session, "page at %s has non-zero unused page header bytes", tag);

    /* Check the page version. */
    switch (dsk->version) {
    case WT_PAGE_VERSION_ORIG:
    case WT_PAGE_VERSION_TS:
        break;
    default:
        WT_RET_VRFY(session, "page at %s has an invalid version of %" PRIu8, tag, dsk->version);
    }

    /*
     * Any bytes after the data chunk should be nul bytes; ignore if the size is 0, that allows easy
     * checking of disk images where we don't have the size.
     */
    if (size != 0) {
        p = (uint8_t *)dsk + dsk->mem_size;
        end = (uint8_t *)dsk + size;
        for (; p < end; ++p)
            if (*p != '\0')
                WT_RET_VRFY(session, "%s page at %s has non-zero trailing bytes",
                  __wt_page_type_string(dsk->type), tag);
    }

    /* Check for empty pages, then verify the items on the page. */
    switch (dsk->type) {
    case WT_PAGE_COL_INT:
    case WT_PAGE_COL_FIX:
    case WT_PAGE_COL_VAR:
    case WT_PAGE_ROW_INT:
    case WT_PAGE_ROW_LEAF:
        if (!empty_page_ok && dsk->u.entries == 0)
            WT_RET_VRFY(
              session, "%s page at %s has no entries", __wt_page_type_string(dsk->type), tag);
        break;
    case WT_PAGE_BLOCK_MANAGER:
    case WT_PAGE_OVFL:
        if (dsk->u.datalen == 0)
            WT_RET_VRFY(
              session, "%s page at %s has no data", __wt_page_type_string(dsk->type), tag);
        break;
    }
    switch (dsk->type) {
    case WT_PAGE_COL_INT:
        return (__verify_dsk_col_int(session, tag, dsk, addr));
    case WT_PAGE_COL_FIX:
        return (__verify_dsk_col_fix(session, tag, dsk));
    case WT_PAGE_COL_VAR:
        return (__verify_dsk_col_var(session, tag, dsk, addr));
    case WT_PAGE_ROW_INT:
    case WT_PAGE_ROW_LEAF:
        return (__verify_dsk_row(session, tag, dsk, addr));
    case WT_PAGE_BLOCK_MANAGER:
    case WT_PAGE_OVFL:
        return (__verify_dsk_chunk(session, tag, dsk, dsk->u.datalen));
    default:
        return (__wt_illegal_value(session, dsk->type));
    }
    /* NOTREACHED */
}

/*
 * __wt_verify_dsk --
 *     Verify a single Btree page as read from disk.
 */
int
__wt_verify_dsk(WT_SESSION_IMPL *session, const char *tag, WT_ITEM *buf)
{
    return (__wt_verify_dsk_image(session, tag, buf->data, buf->size, NULL, false));
}

/*
 * __verify_dsk_ts_addr_cmp --
 *     Do a cell timestamp check against the parent.
 */
static int
__verify_dsk_ts_addr_cmp(WT_SESSION_IMPL *session, uint32_t cell_num, const char *ts1_name,
  wt_timestamp_t ts1, const char *ts2_name, wt_timestamp_t ts2, bool gt, const char *tag)
{
    char ts_string[2][WT_TS_INT_STRING_SIZE];
    const char *ts1_bp, *ts2_bp;

    if (gt && ts1 >= ts2)
        return (0);
    if (!gt && ts1 <= ts2)
        return (0);

    switch (ts1) {
    case WT_TS_MAX:
        ts1_bp = "WT_TS_MAX";
        break;
    case WT_TS_NONE:
        ts1_bp = "WT_TS_NONE";
        break;
    default:
        ts1_bp = __wt_timestamp_to_string(ts1, ts_string[0]);
        break;
    }
    switch (ts2) {
    case WT_TS_MAX:
        ts2_bp = "WT_TS_MAX";
        break;
    case WT_TS_NONE:
        ts2_bp = "WT_TS_NONE";
        break;
    default:
        ts2_bp = __wt_timestamp_to_string(ts2, ts_string[1]);
        break;
    }
    WT_RET_MSG(session, WT_ERROR, "cell %" PRIu32
                                  " on page at %s failed verification with %s "
                                  "timestamp of %s, %s the parent's %s timestamp of %s",
      cell_num, tag, ts1_name, ts1_bp, gt ? "less than" : "greater than", ts2_name, ts2_bp);
}

/*
 * __verify_dsk_txn_addr_cmp --
 *     Do a cell transaction check against the parent.
 */
static int
__verify_dsk_txn_addr_cmp(WT_SESSION_IMPL *session, uint32_t cell_num, const char *txn1_name,
  uint64_t txn1, const char *txn2_name, uint64_t txn2, bool gt, const char *tag,
  const WT_PAGE_HEADER *dsk)
{
    if (gt && txn1 >= txn2)
        return (0);
    if (!gt && txn1 <= txn2)
        return (0);
    /*
     * If we unpack a value that was written as part of a previous startup generation, it may have a
     * later stop time pair than its parent.
     */
    if (dsk->write_gen <= S2C(session)->base_write_gen)
        return (0);

    WT_RET_MSG(session, WT_ERROR, "cell %" PRIu32
                                  " on page at %s failed verification with %s "
                                  "transaction of %" PRIu64
                                  ", %s the parent's %s transaction of "
                                  "%" PRIu64,
      cell_num, tag, txn1_name, txn1, gt ? "less than" : "greater than", txn2_name, txn2);
}

/*
 * __verify_dsk_validity --
 *     Verify a cell's validity window.
 */
static int
__verify_dsk_validity(WT_SESSION_IMPL *session, WT_CELL_UNPACK *unpack, uint32_t cell_num,
  WT_ADDR *addr, const char *tag, const WT_PAGE_HEADER *dsk)
{
    char time_string[WT_TIME_STRING_SIZE];

    /*
     * Check timestamp and transaction order, and optionally against parent values. Timestamps and
     * transactions in the parent address aren't necessarily an exact match, but should be within
     * the boundaries of the parent's information.
     *
     * There's no checking if validity information should appear on a page because the
     * cell-unpacking code hides it by always returning durable values if they don't appear on the
     * page.
     */
    switch (unpack->type) {
    case WT_CELL_ADDR_DEL:
    case WT_CELL_ADDR_INT:
    case WT_CELL_ADDR_LEAF:
    case WT_CELL_ADDR_LEAF_NO:
        if (unpack->ta.oldest_start_ts != WT_TS_NONE && unpack->ta.newest_stop_ts == WT_TS_NONE)
            WT_RET_VRFY(session, "cell %" PRIu32
                                 " on page at %s has a newest stop "
                                 "timestamp of 0; time aggregate %s",
              cell_num - 1, tag, __wt_time_aggregate_to_string(&unpack->ta, time_string));
        if (unpack->ta.oldest_start_ts > unpack->ta.newest_stop_ts)
            WT_RET_VRFY(session, "cell %" PRIu32
                                 " on page at %s has an oldest "
                                 "start timestamp newer than its newest stop "
                                 "timestamp; time aggregate %s",
              cell_num - 1, tag, __wt_time_aggregate_to_string(&unpack->ta, time_string));
        if (unpack->ta.oldest_start_txn > unpack->ta.newest_stop_txn)
            WT_RET_VRFY(session, "cell %" PRIu32
                                 " on page at %s has an oldest "
                                 "start transaction newer than its "
                                 "newest stop transaction; time aggregate %s",
              cell_num - 1, tag, __wt_time_aggregate_to_string(&unpack->ta, time_string));
        if (unpack->ta.oldest_start_ts > unpack->ta.newest_start_durable_ts)
            WT_RET_VRFY(session, "cell %" PRIu32
                                 " on page at %s has an oldest "
                                 "start timestamp newer than its newest start durable "
                                 "timestamp; time aggregate %s",
              cell_num - 1, tag, __wt_time_aggregate_to_string(&unpack->ta, time_string));
        if (unpack->ta.newest_stop_ts != WT_TS_MAX &&
          unpack->ta.newest_stop_ts > unpack->ta.newest_stop_durable_ts)
            WT_RET_VRFY(session, "cell %" PRIu32
                                 " on page at %s has a newest "
                                 "stop timestamp newer than its newest stop durable "
                                 "timestamp; time aggregate %s",
              cell_num - 1, tag, __wt_time_aggregate_to_string(&unpack->ta, time_string));

        if (addr == NULL)
            break;

<<<<<<< HEAD
        if (addr->newest_start_durable_ts != WT_TS_NONE)
            WT_RET(__verify_dsk_ts_addr_cmp(session, cell_num - 1, "start durable",
              unpack->newest_start_durable_ts, "start durable", addr->newest_start_durable_ts,
              false, tag));
=======
        WT_RET(__verify_dsk_ts_addr_cmp(session, cell_num - 1, "start durable",
          unpack->ta.newest_start_durable_ts, "start durable", addr->ta.newest_start_durable_ts,
          false, tag));
>>>>>>> 540ac4a1
        WT_RET(__verify_dsk_ts_addr_cmp(session, cell_num - 1, "oldest start",
          unpack->ta.oldest_start_ts, "oldest start", addr->ta.oldest_start_ts, true, tag));
        WT_RET(__verify_dsk_txn_addr_cmp(session, cell_num - 1, "oldest start",
<<<<<<< HEAD
          unpack->oldest_start_txn, "oldest start", addr->oldest_start_txn, true, tag, dsk));

        if (addr->newest_stop_durable_ts != WT_TS_NONE)
            WT_RET(__verify_dsk_ts_addr_cmp(session, cell_num - 1, "stop durable",
              unpack->newest_stop_durable_ts, "stop durable", addr->newest_stop_durable_ts, false,
              tag));
=======
          unpack->ta.oldest_start_txn, "oldest start", addr->ta.oldest_start_txn, true, tag, dsk));
        WT_RET(__verify_dsk_ts_addr_cmp(session, cell_num - 1, "stop durable",
          unpack->ta.newest_stop_durable_ts, "stop durable", addr->ta.newest_stop_durable_ts, false,
          tag));
>>>>>>> 540ac4a1
        WT_RET(__verify_dsk_ts_addr_cmp(session, cell_num - 1, "newest stop",
          unpack->ta.newest_stop_ts, "newest stop", addr->ta.newest_stop_ts, false, tag));
        WT_RET(__verify_dsk_txn_addr_cmp(session, cell_num - 1, "newest stop",
          unpack->ta.newest_stop_txn, "newest stop", addr->ta.newest_stop_txn, false, tag, dsk));
        break;
    case WT_CELL_DEL:
    case WT_CELL_VALUE:
    case WT_CELL_VALUE_COPY:
    case WT_CELL_VALUE_OVFL:
    case WT_CELL_VALUE_OVFL_RM:
    case WT_CELL_VALUE_SHORT:
        if (unpack->tw.start_ts != WT_TS_NONE && unpack->tw.stop_ts == WT_TS_NONE)
            WT_RET_VRFY(session, "cell %" PRIu32
                                 " on page at %s has a stop "
                                 "timestamp of 0; time window %s",
              cell_num - 1, tag, __wt_time_window_to_string(&unpack->tw, time_string));
        if (unpack->tw.start_ts > unpack->tw.stop_ts)
            WT_RET_VRFY(session, "cell %" PRIu32
                                 " on page at %s has a start "
                                 "timestamp newer than its stop timestamp; time window %s",
              cell_num - 1, tag, __wt_time_window_to_string(&unpack->tw, time_string));
        if (unpack->tw.start_txn > unpack->tw.stop_txn)
            WT_RET_VRFY(session, "cell %" PRIu32
                                 " on page at %s has a start "
                                 "transaction newer than its stop "
                                 "transaction; time window %s",
              cell_num - 1, tag, __wt_time_window_to_string(&unpack->tw, time_string));
        if (unpack->tw.start_ts > unpack->tw.durable_start_ts)
            WT_RET_VRFY(session, "cell %" PRIu32
                                 " on page at %s has a start "
                                 "timestamp newer than its durable start timestamp; time window %s",
              cell_num - 1, tag, __wt_time_window_to_string(&unpack->tw, time_string));
        if (unpack->tw.stop_ts != WT_TS_MAX && unpack->tw.stop_ts > unpack->tw.durable_stop_ts)
            WT_RET_VRFY(session, "cell %" PRIu32
                                 " on page at %s has a stop "
                                 "timestamp newer than its durable stop timestamp; time window %s",
              cell_num - 1, tag, __wt_time_window_to_string(&unpack->tw, time_string));

        if (addr == NULL)
            break;

<<<<<<< HEAD
        if (addr->newest_start_durable_ts != WT_TS_NONE)
            WT_RET(__verify_dsk_ts_addr_cmp(session, cell_num - 1, "start durable",
              unpack->durable_start_ts, "newest start durable", addr->newest_start_durable_ts,
              false, tag));
        WT_RET(__verify_dsk_ts_addr_cmp(session, cell_num - 1, "start", unpack->start_ts,
          "oldest start", addr->oldest_start_ts, true, tag));
        WT_RET(__verify_dsk_txn_addr_cmp(session, cell_num - 1, "start", unpack->start_txn,
          "oldest start", addr->oldest_start_txn, true, tag, dsk));
        if (addr->newest_stop_durable_ts != WT_TS_NONE)
=======
        WT_RET(__verify_dsk_ts_addr_cmp(session, cell_num - 1, "start durable",
          unpack->tw.durable_start_ts, "newest start durable", addr->ta.newest_start_durable_ts,
          false, tag));
        WT_RET(__verify_dsk_ts_addr_cmp(session, cell_num - 1, "start", unpack->tw.start_ts,
          "oldest start", addr->ta.oldest_start_ts, true, tag));
        WT_RET(__verify_dsk_txn_addr_cmp(session, cell_num - 1, "start", unpack->tw.start_txn,
          "oldest start", addr->ta.oldest_start_txn, true, tag, dsk));
        if (unpack->tw.stop_ts != WT_TS_MAX)
>>>>>>> 540ac4a1
            WT_RET(__verify_dsk_ts_addr_cmp(session, cell_num - 1, "stop durable",
              unpack->tw.durable_stop_ts, "newest stop durable", addr->ta.newest_stop_durable_ts,
              false, tag));
        WT_RET(__verify_dsk_ts_addr_cmp(session, cell_num - 1, "stop", unpack->tw.stop_ts,
          "newest stop", addr->ta.newest_stop_ts, false, tag));
        WT_RET(__verify_dsk_txn_addr_cmp(session, cell_num - 1, "stop", unpack->tw.stop_txn,
          "newest stop", addr->ta.newest_stop_txn, false, tag, dsk));
        break;
    }

    return (0);
}

/*
 * __verify_dsk_row --
 *     Walk a WT_PAGE_ROW_INT or WT_PAGE_ROW_LEAF disk page and verify it.
 */
static int
__verify_dsk_row(
  WT_SESSION_IMPL *session, const char *tag, const WT_PAGE_HEADER *dsk, WT_ADDR *addr)
{
    WT_BM *bm;
    WT_BTREE *btree;
    WT_CELL *cell;
    WT_CELL_UNPACK *unpack, _unpack;
    WT_DECL_ITEM(current);
    WT_DECL_ITEM(last_ovfl);
    WT_DECL_ITEM(last_pfx);
    WT_DECL_ITEM(tmp1);
    WT_DECL_ITEM(tmp2);
    WT_DECL_RET;
    WT_ITEM *last;
    enum { FIRST, WAS_KEY, WAS_VALUE } last_cell_type;
    void *huffman;
    size_t prefix;
    uint32_t cell_num, cell_type, i, key_cnt;
    uint8_t *end;
    int cmp;

    btree = S2BT(session);
    bm = btree->bm;
    unpack = &_unpack;
    huffman = dsk->type == WT_PAGE_ROW_INT ? NULL : btree->huffman_key;

    WT_ERR(__wt_scr_alloc(session, 0, &current));
    WT_ERR(__wt_scr_alloc(session, 0, &last_pfx));
    WT_ERR(__wt_scr_alloc(session, 0, &last_ovfl));
    WT_ERR(__wt_scr_alloc(session, 0, &tmp1));
    WT_ERR(__wt_scr_alloc(session, 0, &tmp2));
    last = last_ovfl;

    end = (uint8_t *)dsk + dsk->mem_size;

    last_cell_type = FIRST;
    cell_num = 0;
    key_cnt = 0;
    WT_CELL_FOREACH_VRFY (btree, dsk, cell, unpack, i) {
        ++cell_num;

        /* Carefully unpack the cell. */
        ret = __wt_cell_unpack_safe(session, dsk, cell, unpack, end);
        if (ret != 0) {
            (void)__err_cell_corrupt(session, ret, cell_num, tag);
            goto err;
        }

        /* Check the raw and collapsed cell types. */
        WT_ERR(__err_cell_type(session, cell_num, tag, unpack->raw, dsk->type));
        WT_ERR(__err_cell_type(session, cell_num, tag, unpack->type, dsk->type));
        cell_type = unpack->type;

        /*
         * Check ordering relationships between the WT_CELL entries.
         * For row-store internal pages, check for:
         *	two values in a row,
         *	two keys in a row,
         *	a value as the first cell on a page.
         * For row-store leaf pages, check for:
         *	two values in a row,
         *	a value as the first cell on a page.
         */
        switch (cell_type) {
        case WT_CELL_KEY:
        case WT_CELL_KEY_OVFL:
            ++key_cnt;
            switch (last_cell_type) {
            case FIRST:
            case WAS_VALUE:
                break;
            case WAS_KEY:
                if (dsk->type == WT_PAGE_ROW_LEAF)
                    break;
                WT_ERR_VRFY(session, "cell %" PRIu32
                                     " on page at %s is the "
                                     "first of two adjacent keys",
                  cell_num - 1, tag);
            }
            last_cell_type = WAS_KEY;
            break;
        case WT_CELL_ADDR_DEL:
        case WT_CELL_ADDR_INT:
        case WT_CELL_ADDR_LEAF:
        case WT_CELL_ADDR_LEAF_NO:
        case WT_CELL_VALUE:
        case WT_CELL_VALUE_OVFL:
            switch (last_cell_type) {
            case FIRST:
                WT_ERR_VRFY(session, "page at %s begins with a value", tag);
            case WAS_KEY:
                break;
            case WAS_VALUE:
                WT_ERR_VRFY(session, "cell %" PRIu32
                                     " on page at %s is the "
                                     "first of two adjacent values",
                  cell_num - 1, tag);
            }
            last_cell_type = WAS_VALUE;
            break;
        }

        /* Check the validity window. */
        WT_ERR(__verify_dsk_validity(session, unpack, cell_num, addr, tag, dsk));

        /* Check if any referenced item has an invalid address. */
        switch (cell_type) {
        case WT_CELL_ADDR_DEL:
        case WT_CELL_ADDR_INT:
        case WT_CELL_ADDR_LEAF:
        case WT_CELL_ADDR_LEAF_NO:
        case WT_CELL_KEY_OVFL:
        case WT_CELL_VALUE_OVFL:
            if ((ret = bm->addr_invalid(bm, session, unpack->data, unpack->size)) == EINVAL)
                (void)__err_cell_corrupt_or_eof(session, ret, cell_num, tag);
            WT_ERR(ret);
            break;
        }

        /*
         * Remaining checks are for key order and prefix compression. If this cell isn't a key,
         * we're done, move to the next cell. If this cell is an overflow item, instantiate the key
         * and compare it with the last key. Otherwise, we have to deal with prefix compression.
         */
        switch (cell_type) {
        case WT_CELL_KEY:
            break;
        case WT_CELL_KEY_OVFL:
            WT_ERR(__wt_dsk_cell_data_ref(session, dsk->type, unpack, current));
            goto key_compare;
        default:
            /* Not a key -- continue with the next cell. */
            continue;
        }

        /*
         * Prefix compression checks.
         *
         * Confirm the first non-overflow key on a page has a zero prefix compression count.
         */
        prefix = unpack->prefix;
        if (last_pfx->size == 0 && prefix != 0)
            WT_ERR_VRFY(session, "the %" PRIu32
                                 " key on page at %s is the first "
                                 "non-overflow key on the page and has a non-zero "
                                 "prefix compression value",
              cell_num, tag);

        /* Confirm the prefix compression count is possible. */
        if (cell_num > 1 && prefix > last->size)
            WT_ERR_VRFY(session, "key %" PRIu32
                                 " on page at %s has a prefix "
                                 "compression count of %" WT_SIZET_FMT
                                 ", larger than the length of the previous key, %" WT_SIZET_FMT,
              cell_num, tag, prefix, last->size);

        /*
         * If Huffman decoding required, unpack the cell to build the key, then resolve the prefix.
         * Else, we can do it faster internally because we don't have to shuffle memory around as
         * much.
         */
        if (huffman != NULL) {
            WT_ERR(__wt_dsk_cell_data_ref(session, dsk->type, unpack, current));

            /*
             * If there's a prefix, make sure there's enough buffer space, then shift the decoded
             * data past the prefix and copy the prefix into place. Take care with the pointers:
             * current->data may be pointing inside the buffer.
             */
            if (prefix != 0) {
                WT_ERR(__wt_buf_grow(session, current, prefix + current->size));
                memmove((uint8_t *)current->mem + prefix, current->data, current->size);
                memcpy(current->mem, last->data, prefix);
                current->data = current->mem;
                current->size += prefix;
            }
        } else {
            /*
             * Get the cell's data/length and make sure we have enough buffer space.
             */
            WT_ERR(__wt_buf_init(session, current, prefix + unpack->size));

            /* Copy the prefix then the data into place. */
            if (prefix != 0)
                memcpy(current->mem, last->data, prefix);
            memcpy((uint8_t *)current->mem + prefix, unpack->data, unpack->size);
            current->size = prefix + unpack->size;
        }

key_compare:
        /*
         * Compare the current key against the last key.
         *
         * Be careful about the 0th key on internal pages: we only store the first byte and custom
         * collators may not be able to handle truncated keys.
         */
        if ((dsk->type == WT_PAGE_ROW_INT && cell_num > 3) ||
          (dsk->type != WT_PAGE_ROW_INT && cell_num > 1)) {
            WT_ERR(__wt_compare(session, btree->collator, last, current, &cmp));
            if (cmp >= 0)
                WT_ERR_VRFY(session, "the %" PRIu32 " and %" PRIu32
                                     " keys on "
                                     "page at %s are incorrectly sorted: %s, %s",
                  cell_num - 2, cell_num, tag,
                  __wt_buf_set_printable(session, last->data, last->size, tmp1),
                  __wt_buf_set_printable(session, current->data, current->size, tmp2));
        }

        /*
         * Swap the buffers: last always references the last key entry, last_pfx and last_ovfl
         * reference the last prefix-compressed and last overflow key entries. Current gets pointed
         * to the buffer we're not using this time around, which is where the next key goes.
         */
        last = current;
        if (cell_type == WT_CELL_KEY) {
            current = last_pfx;
            last_pfx = last;
        } else {
            current = last_ovfl;
            last_ovfl = last;
        }
        WT_ASSERT(session, last != current);
    }
    WT_ERR(__verify_dsk_memsize(session, tag, dsk, cell));

    /*
     * On row-store internal pages, and on row-store leaf pages, where the
     * "no empty values" flag is set, the key count should be equal to half
     * the number of physical entries.  On row-store leaf pages where the
     * "all empty values" flag is set, the key count should be equal to the
     * number of physical entries.
     */
    if (dsk->type == WT_PAGE_ROW_INT && key_cnt * 2 != dsk->u.entries)
        WT_ERR_VRFY(session, "%s page at %s has a key count of %" PRIu32
                             " and a "
                             "physical entry count of %" PRIu32,
          __wt_page_type_string(dsk->type), tag, key_cnt, dsk->u.entries);
    if (dsk->type == WT_PAGE_ROW_LEAF && F_ISSET(dsk, WT_PAGE_EMPTY_V_ALL) &&
      key_cnt != dsk->u.entries)
        WT_ERR_VRFY(session,
          "%s page at %s with the 'all empty values' flag set has a "
          "key count of %" PRIu32 " and a physical entry count of %" PRIu32,
          __wt_page_type_string(dsk->type), tag, key_cnt, dsk->u.entries);
    if (dsk->type == WT_PAGE_ROW_LEAF && F_ISSET(dsk, WT_PAGE_EMPTY_V_NONE) &&
      key_cnt * 2 != dsk->u.entries)
        WT_ERR_VRFY(session,
          "%s page at %s with the 'no empty values' flag set has a "
          "key count of %" PRIu32 " and a physical entry count of %" PRIu32,
          __wt_page_type_string(dsk->type), tag, key_cnt, dsk->u.entries);

    if (0) {
err:
        if (ret == 0)
            ret = WT_ERROR;
    }
    __wt_scr_free(session, &current);
    __wt_scr_free(session, &last_pfx);
    __wt_scr_free(session, &last_ovfl);
    __wt_scr_free(session, &tmp1);
    __wt_scr_free(session, &tmp2);
    return (ret);
}

/*
 * __verify_dsk_col_int --
 *     Walk a WT_PAGE_COL_INT disk page and verify it.
 */
static int
__verify_dsk_col_int(
  WT_SESSION_IMPL *session, const char *tag, const WT_PAGE_HEADER *dsk, WT_ADDR *addr)
{
    WT_BM *bm;
    WT_BTREE *btree;
    WT_CELL *cell;
    WT_CELL_UNPACK *unpack, _unpack;
    WT_DECL_RET;
    uint32_t cell_num, i;
    uint8_t *end;

    btree = S2BT(session);
    bm = btree->bm;
    unpack = &_unpack;
    end = (uint8_t *)dsk + dsk->mem_size;

    cell_num = 0;
    WT_CELL_FOREACH_VRFY (btree, dsk, cell, unpack, i) {
        ++cell_num;

        /* Carefully unpack the cell. */
        ret = __wt_cell_unpack_safe(session, dsk, cell, unpack, end);
        if (ret != 0)
            return (__err_cell_corrupt(session, ret, cell_num, tag));

        /* Check the raw and collapsed cell types. */
        WT_RET(__err_cell_type(session, cell_num, tag, unpack->raw, dsk->type));
        WT_RET(__err_cell_type(session, cell_num, tag, unpack->type, dsk->type));

        /* Check the validity window. */
        WT_RET(__verify_dsk_validity(session, unpack, cell_num, addr, tag, dsk));

        /* Check if any referenced item is entirely in the file. */
        ret = bm->addr_invalid(bm, session, unpack->data, unpack->size);
        WT_RET_ERROR_OK(ret, EINVAL);
        if (ret == EINVAL)
            return (__err_cell_corrupt_or_eof(session, ret, cell_num, tag));
    }
    WT_RET(__verify_dsk_memsize(session, tag, dsk, cell));

    return (0);
}

/*
 * __verify_dsk_col_fix --
 *     Walk a WT_PAGE_COL_FIX disk page and verify it.
 */
static int
__verify_dsk_col_fix(WT_SESSION_IMPL *session, const char *tag, const WT_PAGE_HEADER *dsk)
{
    WT_BTREE *btree;
    uint32_t datalen;

    btree = S2BT(session);

    datalen = __bitstr_size(btree->bitcnt * dsk->u.entries);
    return (__verify_dsk_chunk(session, tag, dsk, datalen));
}

/*
 * __verify_dsk_col_var --
 *     Walk a WT_PAGE_COL_VAR disk page and verify it.
 */
static int
__verify_dsk_col_var(
  WT_SESSION_IMPL *session, const char *tag, const WT_PAGE_HEADER *dsk, WT_ADDR *addr)
{
    struct {
        const void *data;
        size_t size;
        WT_TIME_WINDOW tw;
        bool deleted;
    } last;
    WT_BM *bm;
    WT_BTREE *btree;
    WT_CELL *cell;
    WT_CELL_UNPACK *unpack, _unpack;
    WT_DECL_RET;
    uint32_t cell_num, cell_type, i;
    uint8_t *end;

    btree = S2BT(session);
    bm = btree->bm;
    unpack = &_unpack;
    end = (uint8_t *)dsk + dsk->mem_size;

    last.data = NULL;
    last.size = 0;
    __wt_time_window_init(&last.tw);
    last.deleted = false;

    cell_num = 0;
    WT_CELL_FOREACH_VRFY (btree, dsk, cell, unpack, i) {
        ++cell_num;

        /* Carefully unpack the cell. */
        ret = __wt_cell_unpack_safe(session, dsk, cell, unpack, end);
        if (ret != 0)
            return (__err_cell_corrupt(session, ret, cell_num, tag));

        /* Check the raw and collapsed cell types. */
        WT_RET(__err_cell_type(session, cell_num, tag, unpack->raw, dsk->type));
        WT_RET(__err_cell_type(session, cell_num, tag, unpack->type, dsk->type));
        cell_type = unpack->type;

        /* Check the validity window. */
        WT_RET(__verify_dsk_validity(session, unpack, cell_num, addr, tag, dsk));

        /* Check if any referenced item is entirely in the file. */
        if (cell_type == WT_CELL_VALUE_OVFL) {
            ret = bm->addr_invalid(bm, session, unpack->data, unpack->size);
            WT_RET_ERROR_OK(ret, EINVAL);
            if (ret == EINVAL)
                return (__err_cell_corrupt_or_eof(session, ret, cell_num, tag));
        }

        /*
         * Compare the last two items and see if reconciliation missed a chance for RLE encoding.
         * The time windows must match and we otherwise don't have to care about data encoding, a
         * byte comparison is enough.
         */
        if (!__wt_time_windows_equal(&unpack->tw, &last.tw))
            ;
        else if (last.deleted) {
            if (cell_type == WT_CELL_DEL)
                goto match_err;
        } else if (cell_type == WT_CELL_VALUE && last.data != NULL && last.size == unpack->size &&
          memcmp(last.data, unpack->data, last.size) == 0)
match_err:
        WT_RET_VRFY(session, "data entries %" PRIu32 " and %" PRIu32
                             " on page at %s are identical and should "
                             "have been run-length encoded",
          cell_num - 1, cell_num, tag);

        __wt_time_window_copy(&last.tw, &unpack->tw);
        switch (cell_type) {
        case WT_CELL_DEL:
            last.data = NULL;
            last.deleted = true;
            break;
        case WT_CELL_VALUE_OVFL:
            last.data = NULL;
            last.deleted = false;
            break;
        case WT_CELL_VALUE:
            last.data = unpack->data;
            last.size = unpack->size;
            last.deleted = false;
            break;
        }
    }
    WT_RET(__verify_dsk_memsize(session, tag, dsk, cell));

    return (0);
}

/*
 * __verify_dsk_memsize --
 *     Verify the last cell on the page matches the page's memory size.
 */
static int
__verify_dsk_memsize(
  WT_SESSION_IMPL *session, const char *tag, const WT_PAGE_HEADER *dsk, WT_CELL *cell)
{
    size_t len;

    /*
     * We use the fact that cells exactly fill a page to detect the case of a row-store leaf page
     * where the last cell is a key (that is, there's no subsequent value cell). Check for any page
     * type containing cells.
     */
    len = WT_PTRDIFF((uint8_t *)dsk + dsk->mem_size, cell);
    if (len == 0)
        return (0);
    WT_RET_VRFY(session, "%s page at %s has %" WT_SIZET_FMT
                         " unexpected bytes of data "
                         "after the last cell",
      __wt_page_type_string(dsk->type), tag, len);
}

/*
 * __verify_dsk_chunk --
 *     Verify a Chunk O' Data on a Btree page.
 */
static int
__verify_dsk_chunk(
  WT_SESSION_IMPL *session, const char *tag, const WT_PAGE_HEADER *dsk, uint32_t datalen)
{
    WT_BTREE *btree;
    uint8_t *p, *end;

    btree = S2BT(session);
    end = (uint8_t *)dsk + dsk->mem_size;

    /*
     * Fixed-length column-store and overflow pages are simple chunks of data. Verify the data
     * doesn't overflow the end of the page.
     */
    p = WT_PAGE_HEADER_BYTE(btree, dsk);
    if (p + datalen > end)
        WT_RET_VRFY(session, "data on page at %s extends past the end of the page", tag);

    /* Any bytes after the data chunk should be nul bytes. */
    for (p += datalen; p < end; ++p)
        if (*p != '\0')
            WT_RET_VRFY(session, "%s page at %s has non-zero trailing bytes",
              __wt_page_type_string(dsk->type), tag);

    return (0);
}

/*
 * __err_cell_corrupt --
 *     Generic corrupted cell, we couldn't read it.
 */
static int
__err_cell_corrupt(WT_SESSION_IMPL *session, int retval, uint32_t entry_num, const char *tag)
{
    WT_RET_VRFY_RETVAL(
      session, retval, "item %" PRIu32 " on page at %s is a corrupted cell", entry_num, tag);
}

/*
 * __err_cell_corrupt_or_eof --
 *     Generic corrupted cell or item references non-existent file pages error.
 */
static int
__err_cell_corrupt_or_eof(WT_SESSION_IMPL *session, int retval, uint32_t entry_num, const char *tag)
{
    WT_RET_VRFY_RETVAL(session, retval, "item %" PRIu32
                                        " on page at %s is a corrupted cell or references "
                                        "non-existent file pages",
      entry_num, tag);
}

/*
 * __err_cell_type --
 *     Generic illegal cell type for a particular page type error.
 */
static int
__err_cell_type(WT_SESSION_IMPL *session, uint32_t entry_num, const char *tag, uint8_t cell_type,
  uint8_t dsk_type)
{
    switch (cell_type) {
    case WT_CELL_ADDR_DEL:
    case WT_CELL_ADDR_INT:
    case WT_CELL_ADDR_LEAF:
    case WT_CELL_ADDR_LEAF_NO:
        if (dsk_type == WT_PAGE_COL_INT || dsk_type == WT_PAGE_ROW_INT)
            return (0);
        break;
    case WT_CELL_DEL:
        if (dsk_type == WT_PAGE_COL_VAR)
            return (0);
        break;
    case WT_CELL_KEY:
    case WT_CELL_KEY_OVFL:
    case WT_CELL_KEY_SHORT:
        if (dsk_type == WT_PAGE_ROW_INT || dsk_type == WT_PAGE_ROW_LEAF)
            return (0);
        break;
    case WT_CELL_KEY_PFX:
    case WT_CELL_KEY_SHORT_PFX:
        if (dsk_type == WT_PAGE_ROW_LEAF)
            return (0);
        break;
    case WT_CELL_KEY_OVFL_RM:
    case WT_CELL_VALUE_OVFL_RM:
        /*
         * Removed overflow cells are in-memory only, it's an error to ever see one on a disk page.
         */
        break;
    case WT_CELL_VALUE:
    case WT_CELL_VALUE_COPY:
    case WT_CELL_VALUE_OVFL:
    case WT_CELL_VALUE_SHORT:
        if (dsk_type == WT_PAGE_COL_VAR || dsk_type == WT_PAGE_ROW_LEAF)
            return (0);
        break;
    default:
        break;
    }

    WT_RET_VRFY(session, "illegal cell and page type combination: cell %" PRIu32
                         " on page at %s is a %s cell on a %s page",
      entry_num, tag, __wt_cell_type_string(cell_type), __wt_page_type_string(dsk_type));
}<|MERGE_RESOLUTION|>--- conflicted
+++ resolved
@@ -318,32 +318,19 @@
         if (addr == NULL)
             break;
 
-<<<<<<< HEAD
-        if (addr->newest_start_durable_ts != WT_TS_NONE)
+        if (addr->ta.newest_start_durable_ts != WT_TS_NONE)
             WT_RET(__verify_dsk_ts_addr_cmp(session, cell_num - 1, "start durable",
-              unpack->newest_start_durable_ts, "start durable", addr->newest_start_durable_ts,
+              unpack->ta.newest_start_durable_ts, "start durable", addr->ta.newest_start_durable_ts,
               false, tag));
-=======
-        WT_RET(__verify_dsk_ts_addr_cmp(session, cell_num - 1, "start durable",
-          unpack->ta.newest_start_durable_ts, "start durable", addr->ta.newest_start_durable_ts,
-          false, tag));
->>>>>>> 540ac4a1
         WT_RET(__verify_dsk_ts_addr_cmp(session, cell_num - 1, "oldest start",
           unpack->ta.oldest_start_ts, "oldest start", addr->ta.oldest_start_ts, true, tag));
         WT_RET(__verify_dsk_txn_addr_cmp(session, cell_num - 1, "oldest start",
-<<<<<<< HEAD
-          unpack->oldest_start_txn, "oldest start", addr->oldest_start_txn, true, tag, dsk));
-
-        if (addr->newest_stop_durable_ts != WT_TS_NONE)
+          unpack->ta.oldest_start_txn, "oldest start", addr->ta.oldest_start_txn, true, tag, dsk));
+
+        if (addr->ta.newest_stop_durable_ts != WT_TS_NONE)
             WT_RET(__verify_dsk_ts_addr_cmp(session, cell_num - 1, "stop durable",
-              unpack->newest_stop_durable_ts, "stop durable", addr->newest_stop_durable_ts, false,
+              unpack->ta.newest_stop_durable_ts, "stop durable", addr->ta.newest_stop_durable_ts, false,
               tag));
-=======
-          unpack->ta.oldest_start_txn, "oldest start", addr->ta.oldest_start_txn, true, tag, dsk));
-        WT_RET(__verify_dsk_ts_addr_cmp(session, cell_num - 1, "stop durable",
-          unpack->ta.newest_stop_durable_ts, "stop durable", addr->ta.newest_stop_durable_ts, false,
-          tag));
->>>>>>> 540ac4a1
         WT_RET(__verify_dsk_ts_addr_cmp(session, cell_num - 1, "newest stop",
           unpack->ta.newest_stop_ts, "newest stop", addr->ta.newest_stop_ts, false, tag));
         WT_RET(__verify_dsk_txn_addr_cmp(session, cell_num - 1, "newest stop",
@@ -385,26 +372,15 @@
         if (addr == NULL)
             break;
 
-<<<<<<< HEAD
-        if (addr->newest_start_durable_ts != WT_TS_NONE)
+        if (addr->ta.newest_start_durable_ts != WT_TS_NONE)
             WT_RET(__verify_dsk_ts_addr_cmp(session, cell_num - 1, "start durable",
-              unpack->durable_start_ts, "newest start durable", addr->newest_start_durable_ts,
+              unpack->tw.durable_start_ts, "newest start durable", addr->ta.newest_start_durable_ts,
               false, tag));
-        WT_RET(__verify_dsk_ts_addr_cmp(session, cell_num - 1, "start", unpack->start_ts,
-          "oldest start", addr->oldest_start_ts, true, tag));
-        WT_RET(__verify_dsk_txn_addr_cmp(session, cell_num - 1, "start", unpack->start_txn,
-          "oldest start", addr->oldest_start_txn, true, tag, dsk));
-        if (addr->newest_stop_durable_ts != WT_TS_NONE)
-=======
-        WT_RET(__verify_dsk_ts_addr_cmp(session, cell_num - 1, "start durable",
-          unpack->tw.durable_start_ts, "newest start durable", addr->ta.newest_start_durable_ts,
-          false, tag));
         WT_RET(__verify_dsk_ts_addr_cmp(session, cell_num - 1, "start", unpack->tw.start_ts,
           "oldest start", addr->ta.oldest_start_ts, true, tag));
         WT_RET(__verify_dsk_txn_addr_cmp(session, cell_num - 1, "start", unpack->tw.start_txn,
           "oldest start", addr->ta.oldest_start_txn, true, tag, dsk));
-        if (unpack->tw.stop_ts != WT_TS_MAX)
->>>>>>> 540ac4a1
+        if (addr->ta.newest_stop_durable_ts != WT_TS_NONE)
             WT_RET(__verify_dsk_ts_addr_cmp(session, cell_num - 1, "stop durable",
               unpack->tw.durable_stop_ts, "newest stop durable", addr->ta.newest_stop_durable_ts,
               false, tag));
