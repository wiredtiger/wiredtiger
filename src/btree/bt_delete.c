--- conflicted
+++ resolved
@@ -249,13 +249,8 @@
      */
     if (skip && ref->ft_info.del != NULL &&
       (visible_all ||
-<<<<<<< HEAD
-        __wt_txn_visible_all(
-          session, ref->ft_info.del->txnid, ref->ft_info.del->durable_timestamp)))
-=======
         (!WT_READING_CHECKPOINT(session) &&
-          __wt_txn_visible_all(session, ref->ft_info.del->txnid, ref->ft_info.del->timestamp))))
->>>>>>> ec674a59
+          __wt_txn_visible_all(session, ref->ft_info.del->txnid, ref->ft_info.del->durable_timestamp))))
         __wt_overwrite_and_free(session, ref->ft_info.del);
 
     WT_REF_SET_STATE(ref, WT_REF_DELETED);
