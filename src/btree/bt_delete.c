/*-
 * Copyright (c) 2014-2018 MongoDB, Inc.
 * Copyright (c) 2008-2014 WiredTiger, Inc.
 *	All rights reserved.
 *
 * See the file LICENSE for redistribution information.
 */

#include "wt_internal.h"

/*
 * Fast-delete support.
 *
 * This file contains most of the code that allows WiredTiger to delete pages
 * of data without reading them into the cache.  (This feature is currently
 * only available for row-store objects.)
 *
 * The way cursor truncate works in a row-store object is it explicitly reads
 * the first and last pages of the truncate range, then walks the tree with a
 * flag so the tree walk code skips reading eligible pages within the range
 * and instead just marks them as deleted, by changing their WT_REF state to
 * WT_REF_DELETED. Pages ineligible for this fast path include pages already
 * in the cache, having overflow items, or requiring lookaside records.
 * Ineligible pages are read and have their rows updated/deleted individually.
 * The transaction for the delete operation is stored in memory referenced by
 * the WT_REF.page_del field.
 *
 * Future cursor walks of the tree will skip the deleted page based on the
 * transaction stored for the delete, but it gets more complicated if a read is
 * done using a random key, or a cursor walk is done with a transaction where
 * the delete is not visible.  In those cases, we read the original contents of
 * the page.  The page-read code notices a deleted page is being read, and as
 * part of the read instantiates the contents of the page, creating a WT_UPDATE
 * with a deleted operation, in the same transaction as deleted the page.  In
 * other words, the read process makes it appear as if the page was read and
 * each individual row deleted, exactly as would have happened if the page had
 * been in the cache all along.
 *
 * There's an additional complication to support rollback of the page delete.
 * When the page was marked deleted, a pointer to the WT_REF was saved in the
 * deleting session's transaction list and the delete is unrolled by resetting
 * the WT_REF_DELETED state back to WT_REF_DISK.  However, if the page has been
 * instantiated by some reading thread, that's not enough, each individual row
 * on the page must have the delete operation reset.  If the page split, the
 * WT_UPDATE lists might have been saved/restored during reconciliation and
 * appear on multiple pages, and the WT_REF stored in the deleting session's
 * transaction list is no longer useful.  For this reason, when the page is
 * instantiated by a read, a list of the WT_UPDATE structures on the page is
 * stored in the WT_REF.page_del field, with the transaction ID, that way the
 * session committing/unrolling the delete can find all WT_UPDATE structures
 * that require update.
 *
 * One final note: pages can also be marked deleted if emptied and evicted.  In
 * that case, the WT_REF state will be set to WT_REF_DELETED but there will not
 * be any associated WT_REF.page_del field.  These pages are always skipped
 * during cursor traversal (the page could not have been evicted if there were
 * updates that weren't globally visible), and if read is forced to instantiate
 * such a page, it simply creates an empty page from scratch.
 */

/*
 * __wt_delete_page --
 *	If deleting a range, try to delete the page without instantiating it.
 */
int
__wt_delete_page(WT_SESSION_IMPL *session, WT_REF *ref, bool *skipp)
{
	WT_ADDR *ref_addr;
	WT_DECL_RET;
	uint32_t previous_state;

	*skipp = false;

	/* If we have a clean page in memory, attempt to evict it. */
	previous_state = ref->state;
	if ((previous_state == WT_REF_MEM || previous_state == WT_REF_LIMBO) &&
	    __wt_atomic_casv32(&ref->state, previous_state, WT_REF_LOCKED)) {
		if (__wt_page_is_modified(ref->page)) {
			ref->state = previous_state;
			return (0);
		}

		(void)__wt_atomic_addv32(&S2BT(session)->evict_busy, 1);
		ret = __wt_evict(session, ref, false);
		(void)__wt_atomic_subv32(&S2BT(session)->evict_busy, 1);
		WT_RET_BUSY_OK(ret);
		ret = 0;
	}

	/*
	 * Fast check to see if it's worth locking, then atomically switch the
	 * page's state to lock it.
	 */
	previous_state = ref->state;
	switch (previous_state) {
	case WT_REF_DISK:
	case WT_REF_LOOKASIDE:
		break;
	default:
		return (0);
	}
	if (!__wt_atomic_casv32(&ref->state, previous_state, WT_REF_LOCKED))
		return (0);

	/*
	 * If this WT_REF was previously part of a truncate operation, there
	 * may be existing page-delete information. The structure is only read
	 * while the state is locked, free the previous version.
	 *
	 * Note: changes have been made, we must publish any state change from
	 * this point on.
	 */
	if (ref->page_del != NULL) {
		WT_ASSERT(session, ref->page_del->txnid == WT_TXN_ABORTED);
		__wt_free(session, ref->page_del->update_list);
		__wt_free(session, ref->page_del);
	}

	/*
	 * We cannot truncate pages that have overflow key/value items as the
	 * overflow blocks have to be discarded.  The way we figure that out is
	 * to check the page's cell type, cells for leaf pages without overflow
	 * items are special.
	 *
	 * To look at an on-page cell, we need to look at the parent page, and
	 * that's dangerous, our parent page could change without warning if
	 * the parent page were to split, deepening the tree. We can look at
	 * the parent page itself because the page can't change underneath us.
	 * However, if the parent page splits, our reference address can change;
	 * we don't care what version of it we read, as long as we don't read
	 * it twice.
	 */
	WT_ORDERED_READ(ref_addr, ref->addr);
	if (ref_addr != NULL &&
	    (__wt_off_page(ref->home, ref_addr) ?
	    ref_addr->type != WT_ADDR_LEAF_NO :
	    __wt_cell_type_raw((WT_CELL *)ref_addr) != WT_CELL_ADDR_LEAF_NO))
		goto err;

	/*
	 * This action dirties the parent page: mark it dirty now, there's no
	 * future reconciliation of the child leaf page that will dirty it as
	 * we write the tree.
	 */
	WT_ERR(__wt_page_parent_modify_set(session, ref, false));

	/* Allocate and initialize the page-deleted structure. */
	WT_ERR(__wt_calloc_one(session, &ref->page_del));
	ref->page_del->previous_state = previous_state;

	WT_ERR(__wt_txn_modify_page_delete(session, ref));

	*skipp = true;
	WT_STAT_CONN_INCR(session, rec_page_delete_fast);
	WT_STAT_DATA_INCR(session, rec_page_delete_fast);

	/* Publish the page to its new state, ensuring visibility. */
	WT_PUBLISH(ref->state, WT_REF_DELETED);
	return (0);

err:	__wt_free(session, ref->page_del);

	/* Publish the page to its previous state, ensuring visibility. */
	WT_PUBLISH(ref->state, previous_state);
	return (ret);
}

/*
 * __wt_delete_page_rollback --
 *	Abort pages that were deleted without being instantiated.
 */
int
__wt_delete_page_rollback(WT_SESSION_IMPL *session, WT_REF *ref)
{
	WT_UPDATE **updp;
	uint64_t sleep_count, yield_count;
	uint32_t current_state;
	bool locked;

	/*
	 * If the page is still "deleted", it's as we left it, reset the state
	 * to on-disk and we're done.  Otherwise, we expect the page is either
	 * instantiated or being instantiated.  Loop because it's possible for
	 * the page to return to the deleted state if instantiation fails.
	 */
	for (locked = false, sleep_count = yield_count = 0;;) {
		switch (current_state = ref->state) {
		case WT_REF_DELETED:
			/*
			 * If the page is still "deleted", it's as we left it,
			 * reset the state.
			 */
			if (__wt_atomic_casv32(&ref->state,
			    WT_REF_DELETED, ref->page_del->previous_state))
				goto done;
			break;
		case WT_REF_LOCKED:
			/*
			 * A possible state, the page is being instantiated.
			 */
			break;
		case WT_REF_MEM:
		case WT_REF_SPLIT:
			if (__wt_atomic_casv32(
			    &ref->state, current_state, WT_REF_LOCKED))
				locked = true;
			break;
		case WT_REF_DISK:
		case WT_REF_LIMBO:
		case WT_REF_LOOKASIDE:
		case WT_REF_READING:
		default:
			return (__wt_illegal_value(session,
			    "illegal WT_REF.state rolling back deleted page"));
		}

		if (locked)
			break;

		/*
		 * We wait for the change in page state, yield before retrying,
		 * and if we've yielded enough times, start sleeping so we
		 * don't burn CPU to no purpose.
		 */
		__wt_ref_state_yield_sleep(&yield_count, &sleep_count);
		WT_STAT_CONN_INCRV(session,
		    page_del_rollback_blocked, sleep_count);
	}

	/*
	 * We can't use the normal read path to get a copy of the page
	 * because the session may have closed the cursor, we no longer
	 * have the reference to the tree required for a hazard
	 * pointer.  We're safe because with unresolved transactions,
	 * the page isn't going anywhere.
	 *
	 * The page is in an in-memory state, which means it
	 * was instantiated at some point. Walk any list of
	 * update structures and abort them.
	 */
	WT_ASSERT(session, locked);
	if ((updp = ref->page_del->update_list) != NULL)
		for (; *updp != NULL; ++updp) {
			(*updp)->txnid = WT_TXN_ABORTED;
			(*updp)->prepare_state = WT_PREPARE_READY;
		}

	ref->state = current_state;

done:	/*
	 * Now mark the truncate aborted: this must come last because after
	 * this point there is nothing preventing the page from being evicted.
	 */
	ref->page_del->prepare_state = WT_PREPARE_READY;
	WT_PUBLISH(ref->page_del->txnid, WT_TXN_ABORTED);
	return (0);
}

/*
 * __wt_delete_page_skip --
 *	If iterating a cursor, skip deleted pages that are either visible to
 * us or globally visible.
 */
bool
__wt_delete_page_skip(WT_SESSION_IMPL *session, WT_REF *ref, bool visible_all)
{
	bool skip;

	/*
	 * Deleted pages come from two sources: either it's a truncate as
	 * described above, or the page has been emptied by other operations
	 * and eviction deleted it.
	 *
	 * In both cases, the WT_REF state will be WT_REF_DELETED.  In the case
	 * of a truncated page, there will be a WT_PAGE_DELETED structure with
	 * the transaction ID of the transaction that deleted the page, and the
	 * page is visible if that transaction ID is visible.  In the case of an
	 * empty page, there will be no WT_PAGE_DELETED structure and the delete
	 * is by definition visible, eviction could not have deleted the page if
	 * there were changes on it that were not globally visible.
	 *
	 * We're here because we found a WT_REF state set to WT_REF_DELETED.  It
	 * is possible the page is being read into memory right now, though, and
	 * the page could switch to an in-memory state at any time.  Lock down
	 * the structure, just to be safe.
	 */
	if (ref->page_del == NULL)
		return (true);

	if (!__wt_atomic_casv32(&ref->state, WT_REF_DELETED, WT_REF_LOCKED))
		return (false);

	skip = __wt_txn_visible_page_deleted(session, ref, visible_all);

	/*
	 * The page_del structure can be freed as soon as the delete is stable:
	 * it is only read when the ref state is locked. It is worth checking
	 * every time we come through because once this is freed, we no longer
	 * need synchronization to check the ref.
	 */
	if (skip && ref->page_del != NULL && (visible_all ||
	    __wt_txn_visible_all(session, ref->page_del->txnid,
	    WT_TIMESTAMP_NULL(&ref->page_del->timestamp)))) {
		__wt_free(session, ref->page_del->update_list);
		__wt_free(session, ref->page_del);
	}

	WT_PUBLISH(ref->state, WT_REF_DELETED);
	return (skip);
}

/*
 * __tombstone_update_alloc --
 *	Allocate and initialize a page-deleted tombstone update structure.
 */
static int
__tombstone_update_alloc(WT_SESSION_IMPL *session,
    WT_PAGE_DELETED *page_del, WT_UPDATE **updp, size_t *sizep)
{
	WT_UPDATE *upd;

	WT_RET(
	    __wt_update_alloc(session, NULL, &upd, sizep, WT_UPDATE_TOMBSTONE));

	/*
	 * Cleared memory matches the lowest possible transaction ID and
	 * timestamp, do nothing.
	 */
	if (page_del != NULL) {
		upd->txnid = page_del->txnid;
		__wt_timestamp_set(&upd->timestamp, &page_del->timestamp);
	}
	*updp = upd;
	return (0);
}

/*
 * __wt_delete_page_instantiate --
 *	Instantiate an entirely deleted row-store leaf page.
 */
int
__wt_delete_page_instantiate(WT_SESSION_IMPL *session, WT_REF *ref)
{
	WT_BTREE *btree;
	WT_DECL_RET;
	WT_INSERT *ins;
	WT_INSERT_HEAD *insert;
	WT_PAGE *page;
	WT_PAGE_DELETED *page_del;
	WT_ROW *rip;
	WT_UPDATE **upd_array, *upd;
	size_t size;
	uint32_t count, i;

	btree = S2BT(session);
	page = ref->page;

	/*
	 * Give the page a modify structure.
	 *
	 * If the tree is already dirty and so will be written, mark the page
	 * dirty.  (We'd like to free the deleted pages, but if the handle is
	 * read-only or if the application never modifies the tree, we're not
	 * able to do so.)
	 */
	WT_RET(__wt_page_modify_init(session, page));
	if (btree->modified)
		__wt_page_modify_set(session, page);

	/*
	 * An operation is accessing a "deleted" page, and we're building an
	 * in-memory version of the page (making it look like all entries in
	 * the page were individually updated by a remove operation).  There
	 * are two cases where we end up here:
	 *
	 * First, a running transaction used a truncate call to delete the page
	 * without reading it, in which case the page reference includes a
	 * structure with a transaction ID; the page we're building might split
	 * in the future, so we update that structure to include references to
	 * all of the update structures we create, so the transaction can abort.
	 *
	 * Second, a truncate call deleted a page and the truncate committed,
	 * but an older transaction in the system forced us to keep the old
	 * version of the page around, then we crashed and recovered or we're
	 * running inside a checkpoint, and now we're being forced to read that
	 * page.
	 *
	 * Expect a page-deleted structure if there's a running transaction that
	 * needs to be resolved, otherwise, there may not be one (and, if the
	 * transaction has resolved, we can ignore the page-deleted structure).
	 */
	page_del =
	    __wt_btree_truncate_active(session, ref) ? ref->page_del : NULL;

	/*
	 * Allocate the per-page update array if one doesn't already exist. (It
	 * might already exist because deletes are instantiated after lookaside
	 * table updates.)
	 */
	if (page->entries != 0 && page->modify->mod_row_update == NULL)
		WT_RET(__wt_calloc_def(
		    session, page->entries, &page->modify->mod_row_update));

	/*
	 * Allocate the per-reference update array; in the case of instantiating
	 * a page deleted in a running transaction, we need a list of the update
	 * structures for the eventual commit or abort.
	 */
<<<<<<< HEAD
	upd_array = page->modify->mod_row_update;
	for (i = 0, size = 0; i < page->entries; ++i) {
		WT_ERR(__wt_calloc_one(session, &upd));
		upd->type = WT_UPDATE_TOMBSTONE;

		if (page_del == NULL)
			upd->txnid = WT_TXN_NONE;	/* Globally visible */
		else {
			upd->txnid = page_del->txnid;
			upd->prepare_state = page_del->prepare_state;
			__wt_timestamp_set(
			    &upd->timestamp, &page_del->timestamp);
			page_del->update_list[i] = upd;
=======
	if (page_del != NULL) {
		count = 0;
		if ((insert = WT_ROW_INSERT_SMALLEST(page)) != NULL)
			WT_SKIP_FOREACH(ins, insert)
				++count;
		WT_ROW_FOREACH(page, rip, i) {
			++count;
			if ((insert = WT_ROW_INSERT(page, rip)) != NULL)
				WT_SKIP_FOREACH(ins, insert)
					++count;
>>>>>>> a8fde4b2
		}
		WT_RET(__wt_calloc_def(
		    session, count + 1, &page_del->update_list));
	}

	/* Walk the page entries, giving each one a tombstone. */
	size = 0;
	count = 0;
	upd_array = page->modify->mod_row_update;
	if ((insert = WT_ROW_INSERT_SMALLEST(page)) != NULL)
		WT_SKIP_FOREACH(ins, insert) {
			WT_ERR(__tombstone_update_alloc(
			    session, page_del, &upd, &size));
			upd->next = ins->upd;
			ins->upd = upd;

			if (page_del != NULL)
				page_del->update_list[count++] = upd;
		}
	WT_ROW_FOREACH(page, rip, i) {
		WT_ERR(__tombstone_update_alloc(
		    session, page_del, &upd, &size));
		upd->next = upd_array[WT_ROW_SLOT(page, rip)];
		upd_array[WT_ROW_SLOT(page, rip)] = upd;

		if (page_del != NULL)
			page_del->update_list[count++] = upd;

		if ((insert = WT_ROW_INSERT(page, rip)) != NULL)
			WT_SKIP_FOREACH(ins, insert) {
				WT_ERR(__tombstone_update_alloc(
				    session, page_del, &upd, &size));
				upd->next = ins->upd;
				ins->upd = upd;

				if (page_del != NULL)
					page_del->update_list[count++] = upd;
			}
	}

	__wt_cache_page_inmem_incr(session, page, size);

	return (0);

err:	/*
	 * The page-delete update structure may have existed before we were
	 * called, and presumably might be in use by a running transaction.
	 * The list of update structures cannot have been created before we
	 * were called, and should not exist if we exit with an error.
	 */
	if (page_del != NULL)
		__wt_free(session, page_del->update_list);
	return (ret);
}<|MERGE_RESOLUTION|>--- conflicted
+++ resolved
@@ -406,21 +406,6 @@
 	 * a page deleted in a running transaction, we need a list of the update
 	 * structures for the eventual commit or abort.
 	 */
-<<<<<<< HEAD
-	upd_array = page->modify->mod_row_update;
-	for (i = 0, size = 0; i < page->entries; ++i) {
-		WT_ERR(__wt_calloc_one(session, &upd));
-		upd->type = WT_UPDATE_TOMBSTONE;
-
-		if (page_del == NULL)
-			upd->txnid = WT_TXN_NONE;	/* Globally visible */
-		else {
-			upd->txnid = page_del->txnid;
-			upd->prepare_state = page_del->prepare_state;
-			__wt_timestamp_set(
-			    &upd->timestamp, &page_del->timestamp);
-			page_del->update_list[i] = upd;
-=======
 	if (page_del != NULL) {
 		count = 0;
 		if ((insert = WT_ROW_INSERT_SMALLEST(page)) != NULL)
@@ -431,7 +416,6 @@
 			if ((insert = WT_ROW_INSERT(page, rip)) != NULL)
 				WT_SKIP_FOREACH(ins, insert)
 					++count;
->>>>>>> a8fde4b2
 		}
 		WT_RET(__wt_calloc_def(
 		    session, count + 1, &page_del->update_list));
