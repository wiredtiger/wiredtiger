--- conflicted
+++ resolved
@@ -157,11 +157,7 @@
 
 	/* Allocate and initialize the page-deleted structure. */
 	WT_ERR(__wt_calloc_one(session, &ref->page_del));
-<<<<<<< HEAD
 	ref->page_del->previous_state = previous_state;
-	ref->page_del->txnid = session->txn.id;
-=======
->>>>>>> 61b93b60
 
 	WT_ERR(__wt_txn_modify_page_delete(session, ref));
 
