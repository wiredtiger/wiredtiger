--- conflicted
+++ resolved
@@ -323,12 +323,8 @@
 	 */
 	if (page_del != NULL) {
 		upd->txnid = page_del->txnid;
-<<<<<<< HEAD
 		upd->start_ts = page_del->timestamp;
-=======
-		upd->timestamp = page_del->timestamp;
 		upd->durable_timestamp = page_del->timestamp;
->>>>>>> b4bec3a1
 		upd->prepare_state = page_del->prepare_state;
 	}
 	*updp = upd;
