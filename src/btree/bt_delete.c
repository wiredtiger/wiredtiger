--- conflicted
+++ resolved
@@ -201,31 +201,10 @@
 			break;
 		case WT_REF_MEM:
 		case WT_REF_SPLIT:
-<<<<<<< HEAD
-			/*
-			 * We can't use the normal read path to get a copy of
-			 * the page because the session may have closed the
-			 * cursor, we no longer have the reference to the tree
-			 * required for a hazard pointer.  We're safe because
-			 * with unresolved transactions, the page isn't going
-			 * anywhere.
-			 *
-			 * The page is in an in-memory state, which means it
-			 * was instantiated at some point. Walk the list of
-			 * update structures and abort them.
-			 */
-			for (upd =
-			    ref->page_del->update_list; *upd != NULL; ++upd) {
-				(*upd)->txnid = WT_TXN_ABORTED;
-				(*upd)->prepare_state = WT_PREPARE_READY;
-			}
-			goto done;
-=======
 			if (__wt_atomic_casv32(
 			    &ref->state, current_state, WT_REF_LOCKED))
 				locked = true;
 			break;
->>>>>>> c87dacdf
 		case WT_REF_DISK:
 		case WT_REF_LIMBO:
 		case WT_REF_LOOKASIDE:
@@ -261,8 +240,10 @@
 	 */
 	WT_ASSERT(session, locked);
 	if ((updp = ref->page_del->update_list) != NULL)
-		for (; *updp != NULL; ++updp)
+		for (; *updp != NULL; ++updp) {
 			(*updp)->txnid = WT_TXN_ABORTED;
+      (*upd)->prepare_state = WT_PREPARE_READY;
+    }
 
 	ref->state = current_state;
 
