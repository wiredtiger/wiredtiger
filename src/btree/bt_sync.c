/*-
 * Copyright (c) 2014-present MongoDB, Inc.
 * Copyright (c) 2008-2014 WiredTiger, Inc.
 *	All rights reserved.
 *
 * See the file LICENSE for redistribution information.
 */

#include "wt_internal.h"

/*
 * __sync_checkpoint_can_skip --
 *     There are limited conditions under which we can skip writing a dirty page during checkpoint.
 */
static WT_INLINE bool
__sync_checkpoint_can_skip(WT_SESSION_IMPL *session, WT_REF *ref)
{
    WT_MULTI *multi;
    WT_PAGE_MODIFY *mod;
    WT_TXN *txn;
    u_int i;

    WT_ASSERT_SPINLOCK_OWNED(session, &S2BT(session)->flush_lock);

    /*
     * If we got to this point and we are dealing with an internal page, this means at least one of
     * its leaf pages has been reconciled and we need to process the internal page as well.
     */
    if (F_ISSET(ref, WT_REF_FLAG_INTERNAL))
        return (false);

    /*
     * This is the history store btree. As part of the checkpointing the data store, we will move
     * the older values into the history store without using any transactions, we shouldn't ignore
     * them for consistency
     */
    if (WT_IS_HS(session->dhandle))
        return (false);

    /* The checkpoint's snapshot includes the first dirty update on the page. */
    txn = session->txn;
    mod = ref->page->modify;
    if (!WT_TXNID_LT(txn->snapshot_data.snap_max, mod->first_dirty_txn))
        return (false);

    /*
     * The problematic case is when a page was evicted but when there were unresolved updates and
     * not every block associated with the page has a disk address. We can't skip such pages because
     * we need a checkpoint write with valid addresses.
     *
     * The page's modification information can change underfoot if the page is being reconciled, so
     * we'd normally serialize with reconciliation before reviewing page-modification information.
     * However, checkpoint is the only valid writer of dirty leaf pages at this point, we skip the
     * lock.
     */
    if (mod->rec_result == WT_PM_REC_MULTIBLOCK)
        for (multi = mod->mod_multi, i = 0; i < mod->mod_multi_entries; ++multi, ++i)
            if (multi->addr.addr == NULL)
                return (false);

    /* RTS, recovery or shutdown should not leave anything dirty behind. */
    if (F_ISSET(session, WT_SESSION_ROLLBACK_TO_STABLE))
        return (false);
    if (F_ISSET(S2C(session), WT_CONN_RECOVERING | WT_CONN_CLOSING_CHECKPOINT))
        return (false);

    /*
     * There is no snapshot transaction active. Usually, there is one in ordinary application
     * checkpoints but not all internal cases. Furthermore, this guarantees the metadata file is
     * never skipped.
     */
    if (!F_ISSET(txn, WT_TXN_HAS_SNAPSHOT))
        return (false);

    return (true);
}

/*
 * __sync_dup_hazard_pointer --
 *     Get a duplicate hazard pointer.
 */
static WT_INLINE int
__sync_dup_hazard_pointer(WT_SESSION_IMPL *session, WT_REF *walk)
{
    bool busy;

    /* Get a duplicate hazard pointer. */
    for (;;) {
        /*
         * We already have a hazard pointer, we should generally be able to get another one. We can
         * get spurious busy errors (e.g., if eviction is attempting to lock the page). Keep trying:
         * we have one hazard pointer so we should be able to get another one.
         */
        WT_RET(__wt_hazard_set(session, walk, &busy));
        if (!busy)
            break;
        __wt_yield();
    }
    return (0);
}

/*
 * __sync_dup_walk --
 *     Duplicate a tree walk point.
 */
static WT_INLINE int
__sync_dup_walk(WT_SESSION_IMPL *session, WT_REF *walk, uint32_t flags, WT_REF **dupp)
{
    WT_REF *old;

    if ((old = *dupp) != NULL) {
        *dupp = NULL;
        WT_RET(__wt_page_release(session, old, flags));
    }

    /* It is okay to duplicate a walk before it starts. */
    if (walk == NULL || __wt_ref_is_root(walk)) {
        *dupp = walk;
        return (0);
    }

    WT_RET(__sync_dup_hazard_pointer(session, walk));
    *dupp = walk;
    return (0);
}

/*
 * __wt_sync_file --
 *     Flush pages for a specific file.
 */
int
__wt_sync_file(WT_SESSION_IMPL *session, WT_CACHE_OP syncop)
{
    WT_BTREE *btree;
    WT_CONNECTION_IMPL *conn;
    WT_DECL_RET;
    WT_PAGE *page;
    WT_PAGE_MODIFY *mod;
    WT_REF *prev, *walk;
    WT_TXN *txn;
    uint64_t internal_bytes, internal_pages, leaf_bytes, leaf_pages;
    uint64_t oldest_id, saved_pinned_id, time_start, time_stop;
    uint32_t flags, rec_flags;
    bool dirty, is_hs, is_internal, tried_eviction;

    conn = S2C(session);
    btree = S2BT(session);
    prev = walk = NULL;
    txn = session->txn;
    tried_eviction = false;

    /* Don't bump page read generations. */
    flags = WT_READ_INTERNAL_OP;

    internal_bytes = leaf_bytes = 0;
    internal_pages = leaf_pages = 0;
    saved_pinned_id = __wt_atomic_loadv64(&WT_SESSION_TXN_SHARED(session)->pinned_id);
    time_start = WT_VERBOSE_ISSET(session, WT_VERB_CHECKPOINT) ? __wt_clock(session) : 0;

    switch (syncop) {
    case WT_SYNC_WRITE_LEAVES:
        /*
         * Write all immediately available, dirty in-cache leaf pages.
         *
         * Writing the leaf pages is done without acquiring a high-level lock, serialize so multiple
         * threads don't walk the tree at the same time.
         */
        if (!btree->modified)
            return (0);
        __wt_spin_lock(session, &btree->flush_lock);
        if (!btree->modified) {
            __wt_spin_unlock(session, &btree->flush_lock);
            return (0);
        }

        /*
         * Save the oldest transaction ID we need to keep around. Otherwise, in a busy system, we
         * could be updating pages so fast that write leaves never catches up. We deliberately have
         * no transaction running at this point that would keep the oldest ID from moving forwards
         * as we walk the tree.
         */
        oldest_id = __wt_txn_oldest_id(session);

        LF_SET(WT_READ_CACHE | WT_READ_NO_WAIT | WT_READ_SKIP_INTL);
        if (!F_ISSET(txn, WT_TXN_HAS_SNAPSHOT))
            LF_SET(WT_READ_VISIBLE_ALL);

        for (;;) {
            WT_ERR(__wt_tree_walk(session, &walk, flags));
            if (walk == NULL)
                break;

            /*
             * Write dirty pages if nobody beat us to it. Don't try to write hot pages (defined as
             * pages that have been updated since the write phase leaves started): checkpoint will
             * have to visit them anyway.
             */
            page = walk->page;
            if (__wt_page_is_modified(page) &&
              WT_TXNID_LT(__wt_atomic_load64(&page->modify->update_txn), oldest_id)) {
                if (txn->isolation == WT_ISO_READ_COMMITTED)
                    __wt_txn_get_snapshot(session);
                leaf_bytes += __wt_atomic_loadsize(&page->memory_footprint);
                ++leaf_pages;
                WT_ERR(__wt_reconcile(session, walk, NULL, WT_REC_CHECKPOINT));
            }
        }
        break;
    case WT_SYNC_CHECKPOINT:
        /*
         * If we are flushing a file at read-committed isolation, which is of particular interest
         * for flushing the metadata to make a schema-changing operation durable, get a
         * transactional snapshot now.
         *
         * All changes committed up to this point should be included. We don't update the snapshot
         * in between pages because the metadata shouldn't have many pages. Instead, read-committed
         * isolation ensures that all metadata updates completed before the checkpoint are included.
         */
        if (txn->isolation == WT_ISO_READ_COMMITTED)
            __wt_txn_get_snapshot(session);

        /*
         * We cannot check the tree modified flag in the case of a checkpoint, the checkpoint code
         * has already cleared it.
         *
         * Writing the leaf pages is done without acquiring a high-level lock, serialize so multiple
         * threads don't walk the tree at the same time. We're holding the schema lock, but need the
         * lower-level lock as well.
         */
        __wt_spin_lock(session, &btree->flush_lock);

        /*
         * In the final checkpoint pass, child pages cannot be evicted from underneath internal
         * pages nor can underlying blocks be freed until the checkpoint's block lists are stable.
         * Also, we cannot split child pages into parents unless we know the final pass will write a
         * consistent view of that namespace. Set the checkpointing flag to block such actions and
         * wait for any problematic eviction or page splits to complete.
         */
        WT_ASSERT(session,
          __wt_atomic_load_enum(&btree->syncing) == WT_BTREE_SYNC_OFF &&
            __wt_atomic_load_pointer(&btree->sync_session) == NULL);

        __wt_atomic_store_pointer(&btree->sync_session, session);
        __wt_atomic_store_enum(&btree->syncing, WT_BTREE_SYNC_WAIT);
        __wt_gen_next_drain(session, WT_GEN_EVICT);
        __wt_atomic_store_enum(&btree->syncing, WT_BTREE_SYNC_RUNNING);

        /*
         * Reset the number of obsolete time window pages to let the eviction threads and checkpoint
         * cleanup operation to continue marking the clean obsolete time window pages as dirty once
         * the checkpoint is finished.
         */
        __wt_atomic_store32(&btree->eviction_obsolete_tw_pages, 0);
        __wt_atomic_store32(&btree->checkpoint_cleanup_obsolete_tw_pages, 0);
        is_hs = WT_IS_HS(btree->dhandle);

        /* Add in history store reconciliation for standard files. */
        rec_flags = WT_REC_CHECKPOINT;
        if (!is_hs && !WT_IS_METADATA(btree->dhandle))
            rec_flags |= WT_REC_HS;

        /* Write all dirty in-cache pages. */
        LF_SET(WT_READ_NO_EVICT);

        /* Limit reads to cache-only. */
        LF_SET(WT_READ_CACHE);

        if (!F_ISSET(txn, WT_READ_VISIBLE_ALL))
            LF_SET(WT_READ_VISIBLE_ALL);

        for (;;) {
            WT_ERR(__sync_dup_walk(session, walk, flags, &prev));
            WT_ERR(__wt_tree_walk_custom_skip(session, &walk, NULL, NULL, flags));

            if (walk == NULL)
                break;

            is_internal = F_ISSET(walk, WT_REF_FLAG_INTERNAL);
            page = walk->page;

            if (is_internal)
                WT_STAT_CONN_INCR(session, checkpoint_pages_visited_internal);
            else
                WT_STAT_CONN_INCR(session, checkpoint_pages_visited_leaf);

            /*
             * Check if the page is dirty. Add a barrier between the check and taking a reference to
             * any page modify structure. (It needs to be ordered else a page could be dirtied after
             * taking the local reference.)
             */
            dirty = __wt_page_is_modified(page);
            WT_ACQUIRE_BARRIER();

            /* Skip clean pages, but always update the maximum transaction ID and timestamp. */
            if (!dirty) {
                mod = page->modify;
                if (mod != NULL && mod->rec_max_txn > btree->rec_max_txn)
                    btree->rec_max_txn = mod->rec_max_txn;
                if (mod != NULL && btree->rec_max_timestamp < mod->rec_max_timestamp)
                    btree->rec_max_timestamp = mod->rec_max_timestamp;

                continue;
            }

            /*
             * Write dirty pages, if we can't skip them. If we skip a page, mark the tree dirty. The
             * checkpoint marked it clean and we can't skip future checkpoints until this page is
             * written.
             */
            if (__sync_checkpoint_can_skip(session, walk)) {
                __wt_tree_modify_set(session);
                continue;
            }

            if (is_internal) {
                internal_bytes += __wt_atomic_loadsize(&page->memory_footprint);
                ++internal_pages;
                /* Slow down checkpoints. */
                if (FLD_ISSET(conn->debug_flags, WT_CONN_DEBUG_SLOW_CKPT))
                    __wt_sleep(0, 10 * WT_THOUSAND);
            } else {
                leaf_bytes += __wt_atomic_loadsize(&page->memory_footprint);
                ++leaf_pages;
            }

            /*
             * When the timing stress is enabled, perform the leaf page eviction by the checkpoint.
             *
             * For eviction to have a chance, we first need to move the walk point to the next page
             * checkpoint will visit. We want to avoid this code being too special purpose, so try
             * to reuse the ordinary eviction path.
             *
             * Regardless of whether eviction succeeds or fails, the walk continues from the
             * previous location. We remember whether we tried eviction, and don't try again. Even
             * if eviction fails (the page may stay in cache clean), that is not a wasted effort
             * because checkpoint doesn't need to write the page again.
             *
             * Once the transaction has given up it's snapshot it is no longer safe to reconcile
             * pages. That happens prior to the final metadata checkpoint.
             */
            if (!is_internal &&
              FLD_ISSET(conn->timing_stress_flags, WT_TIMING_STRESS_CHECKPOINT_EVICT_PAGE) &&
              !tried_eviction && F_ISSET(session->txn, WT_TXN_HAS_SNAPSHOT)) {
                ret = __wt_page_release_evict(session, walk, 0);
                walk = NULL;
                WT_ERR_ERROR_OK(ret, EBUSY, false);

                walk = prev;
                prev = NULL;
                tried_eviction = true;
                continue;
            }
            tried_eviction = false;

            WT_STAT_CONN_INCR(session, checkpoint_pages_reconciled);
            WT_STATP_DSRC_INCR(session, btree->dhandle->stats, btree_checkpoint_pages_reconciled);
            if (FLD_ISSET(rec_flags, WT_REC_HS))
                WT_STAT_CONN_INCR(session, checkpoint_hs_pages_reconciled);

            WT_ERR(__wt_reconcile(session, walk, NULL, rec_flags));

<<<<<<< HEAD
            /* Update checkpoint IO tracking data if configured to log verbose progress messages. */
            if (__wt_checkpoint_started(session)) {
                conn->ckpt.write_bytes += __wt_atomic_loadsize(&page->memory_footprint);
                ++conn->ckpt.write_pages;

                /* Periodically log checkpoint progress. */
                if (conn->ckpt.write_pages % (5 * WT_THOUSAND) == 0)
                    __wt_checkpoint_progress(session, false);
            }
=======
            /* Update checkpoint IO tracking data. */
            if (conn->ckpt.ckpt_api.timer_start.tv_sec > 0)
                __wt_checkpoint_progress_stats(
                  session, __wt_atomic_loadsize(&page->memory_footprint));
>>>>>>> 4fc3c5fc
        }

        /*
         * During normal checkpoints, mark the tree dirty if the btree has modifications that are
         * not visible to the checkpoint. There is a drawback in this approach as we compare the
         * btree's maximum transaction id with the checkpoint snap_min and it is possible that this
         * transaction may be visible to the checkpoint, but still, we mark the tree as dirty if
         * there is a long-running transaction in the database.
         *
         * Do not mark the tree dirty if there is no change to stable timestamp compared to the last
         * checkpoint.
         */
        if (!btree->modified && !F_ISSET(conn, WT_CONN_RECOVERING | WT_CONN_CLOSING_CHECKPOINT) &&
          (btree->rec_max_txn >= txn->snapshot_data.snap_min ||
            (conn->txn_global.checkpoint_timestamp != conn->txn_global.last_ckpt_timestamp &&
              btree->rec_max_timestamp > conn->txn_global.checkpoint_timestamp)))
            __wt_tree_modify_set(session);
        break;
    case WT_SYNC_CLOSE:
    case WT_SYNC_DISCARD:
        WT_ERR(__wt_illegal_value(session, syncop));
        break;
    }

    if (time_start != 0) {
        time_stop = __wt_clock(session);
        __wt_verbose_debug2(session, WT_VERB_CHECKPOINT,
          "__sync_file WT_SYNC_%s wrote: %" PRIu64 " leaf pages (%" PRIu64 "B), %" PRIu64
          " internal pages (%" PRIu64 "B), and took %" PRIu64 "ms",
          syncop == WT_SYNC_WRITE_LEAVES ? "WRITE_LEAVES" : "CHECKPOINT", leaf_pages, leaf_bytes,
          internal_pages, internal_bytes, WT_CLOCKDIFF_MS(time_stop, time_start));
    }

err:
    /* On error, clear any left-over tree walk. */
    WT_TRET(__wt_page_release(session, walk, flags));
    WT_TRET(__wt_page_release(session, prev, flags));

    /*
     * If we got a snapshot in order to write pages, and there was no snapshot active when we
     * started, release it.
     */
    if (txn->isolation == WT_ISO_READ_COMMITTED && saved_pinned_id == WT_TXN_NONE)
        __wt_txn_release_snapshot(session);

    /* Clear the checkpoint flag. */
    __wt_atomic_store_enum(&btree->syncing, WT_BTREE_SYNC_OFF);
    __wt_atomic_store_pointer(&btree->sync_session, NULL);

    __wt_spin_unlock(session, &btree->flush_lock);

    /*
     * Leaves are written before a checkpoint (or as part of a file close, before checkpointing the
     * file). Start a flush to stable storage, but don't wait for it.
     */
    if (ret == 0 && syncop == WT_SYNC_WRITE_LEAVES && F_ISSET(conn, WT_CONN_CKPT_SYNC))
        WT_RET(btree->bm->sync(btree->bm, session, false));

    return (ret);
}<|MERGE_RESOLUTION|>--- conflicted
+++ resolved
@@ -359,22 +359,10 @@
 
             WT_ERR(__wt_reconcile(session, walk, NULL, rec_flags));
 
-<<<<<<< HEAD
-            /* Update checkpoint IO tracking data if configured to log verbose progress messages. */
-            if (__wt_checkpoint_started(session)) {
-                conn->ckpt.write_bytes += __wt_atomic_loadsize(&page->memory_footprint);
-                ++conn->ckpt.write_pages;
-
-                /* Periodically log checkpoint progress. */
-                if (conn->ckpt.write_pages % (5 * WT_THOUSAND) == 0)
-                    __wt_checkpoint_progress(session, false);
-            }
-=======
             /* Update checkpoint IO tracking data. */
-            if (conn->ckpt.ckpt_api.timer_start.tv_sec > 0)
+            if (__wt_checkpoint_started(session))
                 __wt_checkpoint_progress_stats(
                   session, __wt_atomic_loadsize(&page->memory_footprint));
->>>>>>> 4fc3c5fc
         }
 
         /*
