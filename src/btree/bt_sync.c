--- conflicted
+++ resolved
@@ -115,62 +115,6 @@
 }
 
 /*
-<<<<<<< HEAD
- * __sync_ref_list_add --
- *     Add an obsolete history store ref to the list.
- */
-static int
-__sync_ref_list_add(WT_SESSION_IMPL *session, WT_REF_LIST *rlp, WT_REF *ref)
-{
-    WT_RET(__wt_realloc_def(session, &rlp->max_entry, rlp->entry + 1, &rlp->list));
-    rlp->list[rlp->entry++] = ref;
-    return (0);
-}
-
-/*
- * __sync_ref_list_pop --
- *     Add the stored ref to urgent eviction queue and free the list.
- */
-static int
-__sync_ref_list_pop(WT_SESSION_IMPL *session, WT_REF_LIST *rlp, uint32_t flags)
-{
-    WT_DECL_RET;
-    size_t i;
-
-    for (i = 0; i < rlp->entry; i++) {
-        /*
-         * Mark the obsolete page dirty to let the reconciliation to remove the updates from page.
-         * The obsolete pages with overflow keys cannot be fast deleted, so marking them dirty will
-         * let them clean during reconciliation.
-         */
-        WT_RET(__wt_page_modify_init(session, rlp->list[i]->page));
-        if (rlp->list[i]->page->modify->rec_result != WT_PM_REC_EMPTY)
-            __wt_page_modify_set(session, rlp->list[i]->page);
-
-        /*
-         * Ignore the failure from urgent eviction. The failed refs are taken care in the next
-         * checkpoint.
-         */
-        WT_IGNORE_RET_BOOL(__wt_page_evict_urgent(session, rlp->list[i]));
-
-        /* Accumulate errors but continue till all the refs are processed. */
-        WT_TRET(__wt_page_release(session, rlp->list[i], flags));
-        WT_STAT_CONN_DATA_INCR(session, cc_pages_evict);
-        __wt_verbose(session, WT_VERB_CHECKPOINT_CLEANUP,
-          "%p: is an in-memory obsolete page, added to urgent eviction queue.",
-          (void *)rlp->list[i]);
-    }
-
-    __wt_free(session, rlp->list);
-    rlp->entry = 0;
-    rlp->max_entry = 0;
-
-    return (ret);
-}
-
-/*
-=======
->>>>>>> f51b0f3e
  * __sync_ref_obsolete_check --
  *     Check whether the ref is obsolete according to the newest stop time point and handle the
  *     obsolete page.
