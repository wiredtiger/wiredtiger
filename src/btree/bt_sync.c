--- conflicted
+++ resolved
@@ -117,90 +117,6 @@
 }
 
 /*
-<<<<<<< HEAD
- * __sync_page_skip --
- *     Return if checkpoint requires we read this page.
- */
-static int
-__sync_page_skip(
-  WT_SESSION_IMPL *session, WT_REF *ref, void *context, bool visible_all, bool *skipp)
-{
-    WT_ADDR_COPY addr;
-
-    WT_UNUSED(context);
-    WT_UNUSED(visible_all);
-
-    *skipp = false; /* Default to reading */
-
-    /*
-     * Skip deleted pages as they are no longer required for the checkpoint. The checkpoint never
-     * needs to review the content of those pages - if they should be included in the checkpoint the
-     * existing page on disk contains the right information and will be linked into the checkpoint
-     * as the internal tree structure is built.
-     */
-    if (WT_REF_GET_STATE(ref) == WT_REF_DELETED) {
-        *skipp = true;
-        return (0);
-    }
-
-    /* If the page is in-memory, we want to look at it. */
-    if (WT_REF_GET_STATE(ref) != WT_REF_DISK)
-        return (0);
-
-    /*
-     * Reading any page that is not in the cache will increase the cache size. Perform a set of
-     * checks to verify the cache can handle it.
-     */
-    if (__wt_cache_aggressive(session) || __wt_cache_full(session) || __wt_cache_stuck(session) ||
-      __wt_eviction_needed(session, false, false, NULL)) {
-        *skipp = true;
-        return (0);
-    }
-
-    /* Don't read pages into cache during startup or shutdown phase. */
-    if (F_ISSET(S2C(session), WT_CONN_RECOVERING | WT_CONN_CLOSING_CHECKPOINT)) {
-        *skipp = true;
-        return (0);
-    }
-
-    /*
-     * Ignore the pages with no on-disk address. It is possible that a page with deleted state may
-     * not have an on-disk address.
-     */
-    if (!__wt_ref_addr_copy(session, ref, &addr))
-        return (0);
-
-    /*
-     * The checkpoint cleanup fast deletes the obsolete leaf page by marking it as deleted
-     * in the internal page. To achieve this,
-     *
-     * 1. Checkpoint has to read all the internal pages that have obsolete leaf pages.
-     *    To limit the reading of number of internal pages, the aggregated stop durable timestamp
-     *    is checked except when the table is logged. Logged tables do not use timestamps.
-     *
-     * 2. Obsolete leaf pages with overflow keys/values cannot be fast deleted to free
-     *    the overflow blocks. Read the page into cache and mark it dirty to remove the
-     *    overflow blocks during reconciliation.
-     *
-     * FIXME: Read internal pages from non-logged tables when the remove/truncate
-     * operation is performed using no timestamp.
-     */
-
-    if (addr.type == WT_ADDR_LEAF_NO ||
-      (addr.ta.newest_stop_durable_ts == WT_TS_NONE &&
-        (F_ISSET(S2C(session), WT_CONN_CKPT_CLEANUP_SKIP_INT) ||
-          !F_ISSET(S2BT(session), WT_BTREE_LOGGED)))) {
-        __wt_verbose_debug2(
-          session, WT_VERB_CHECKPOINT_CLEANUP, "%p: page walk skipped", (void *)ref);
-        WT_STAT_CONN_DSRC_INCR(session, checkpoint_cleanup_pages_walk_skipped);
-        *skipp = true;
-    }
-    return (0);
-}
-
-/*
-=======
->>>>>>> 289839d1
  * __wt_sync_file --
  *     Flush pages for a specific file.
  */
@@ -420,7 +336,7 @@
             tried_eviction = false;
 
             WT_STAT_CONN_INCR(session, checkpoint_pages_reconciled);
-            WT_STAT_INCR(session, btree->dhandle->stats, btree_checkpoint_pages_reconciled);
+            WT_STATP_DSRC_INCR(session, btree->dhandle->stats, btree_checkpoint_pages_reconciled);
             if (FLD_ISSET(rec_flags, WT_REC_HS))
                 WT_STAT_CONN_INCR(session, checkpoint_hs_pages_reconciled);
 
