--- conflicted
+++ resolved
@@ -258,41 +258,19 @@
 				break;
 			page = walk->page;
 
-<<<<<<< HEAD
-			/* Skip clean pages. */
-			if (page->modify == NULL)
+			/*
+			 * Skip clean pages, but track the most recent update
+			 * in the tree. This determines when the tree can
+			 * safely be discarded from cache.
+			 */
+			if ((mod = page->modify) == NULL)
 				continue;
 			if (!__wt_page_is_modified(page)) {
-				/*
-				 * Track the most recent update in the tree.
-				 * This determines when the tree can safely be
-				 * discarded from cache.
-				 */
 				if (WT_TXNID_LT(btree->rec_max_txn,
-				    page->modify->rec_max_txn))
-					btree->rec_max_txn =
-					    page->modify->rec_max_txn;
+				    mod->rec_max_txn))
+					btree->rec_max_txn = mod->rec_max_txn;
 #ifdef HAVE_TIMESTAMPS
 				if (__wt_timestamp_cmp(
-				    &btree->rec_max_timestamp,
-				    &page->modify->rec_max_timestamp) < 0)
-					__wt_timestamp_set(
-					    &btree->rec_max_timestamp,
-					    &page->modify->rec_max_timestamp);
-#endif
-				continue;
-			}
-=======
-			/*
-			 * Skip clean pages, but need to make sure maximum
-			 * transaction ID is always updated.
-			 */
-			if (!__wt_page_is_modified(walk->page)) {
-				if (((mod = walk->page->modify) != NULL) &&
-				    mod->rec_max_txn > btree->rec_max_txn)
-					btree->rec_max_txn = mod->rec_max_txn;
-#ifdef HAVE_TIMESTAMPS
-				if (mod != NULL && __wt_timestamp_cmp(
 				    &btree->rec_max_timestamp,
 				    &mod->rec_max_timestamp) < 0)
 					__wt_timestamp_set(
@@ -301,16 +279,6 @@
 #endif
 				continue;
 			}
-
-			/*
-			 * Take a local reference to the page modify structure
-			 * now that we know the page is dirty. It needs to be
-			 * done in this order otherwise the page modify
-			 * structure could have been created between taking the
-			 * reference and checking modified.
-			 */
-			page = walk->page;
->>>>>>> d87ff9df
 
 			/*
 			 * Write dirty pages, if we can't skip them. If we skip
