--- conflicted
+++ resolved
@@ -32,10 +32,6 @@
 	walk = NULL;
 	txn = &session->txn;
 	saved_snap_min = WT_SESSION_TXN_STATE(session)->snap_min;
-<<<<<<< HEAD
-	btree->evict_walk_saved = btree->evict_walk_period;
-=======
->>>>>>> 8f02a158
 	flags = WT_READ_CACHE | WT_READ_NO_GEN;
 
 	internal_bytes = leaf_bytes = 0;
@@ -233,47 +229,9 @@
 	    saved_snap_min == WT_TXN_NONE)
 		__wt_txn_release_snapshot(session);
 
-<<<<<<< HEAD
-	if (btree->checkpointing != WT_CKPT_OFF) {
-		/*
-		 * Update the checkpoint generation for this handle so visible
-		 * updates newer than the checkpoint can be evicted.
-		 *
-		 * This has to be published before eviction is enabled again,
-		 * so that eviction knows that the checkpoint has completed.
-		 */
-		WT_PUBLISH(btree->checkpoint_gen,
-		    conn->txn_global.checkpoint_gen);
-		WT_STAT_FAST_DATA_SET(session,
-		    btree_checkpoint_generation, btree->checkpoint_gen);
-
-		/*
-		 * Clear the checkpoint flag and push the change; not required,
-		 * but publishing the change means stalled eviction gets moving
-		 * as soon as possible.
-		 */
-		btree->checkpointing = WT_CKPT_OFF;
-		WT_FULL_BARRIER();
-
-		/*
-		 * In case this tree was being skipped by the eviction server
-		 * during the checkpoint, restore the previous state.
-		 */
-		btree->evict_walk_period = btree->evict_walk_saved;
-
-		/*
-		 * Wake the eviction server, in case application threads have
-		 * stalled while the eviction server decided it couldn't make
-		 * progress.  Without this, application threads will be stalled
-		 * until the eviction server next wakes.
-		 */
-		WT_TRET(__wt_evict_server_wake(session));
-	}
-=======
 	/* Clear the checkpoint flag and push the change. */
 	if (btree->checkpointing != WT_CKPT_OFF)
 		WT_PUBLISH(btree->checkpointing, WT_CKPT_OFF);
->>>>>>> 8f02a158
 
 	__wt_spin_unlock(session, &btree->flush_lock);
 
