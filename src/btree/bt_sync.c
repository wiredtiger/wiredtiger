/*-
 * Copyright (c) 2014-2019 MongoDB, Inc.
 * Copyright (c) 2008-2014 WiredTiger, Inc.
 *	All rights reserved.
 *
 * See the file LICENSE for redistribution information.
 */

#include "wt_internal.h"

/*
 * __sync_checkpoint_can_skip --
 *     There are limited conditions under which we can skip writing a dirty page during checkpoint.
 */
static inline bool
__sync_checkpoint_can_skip(WT_SESSION_IMPL *session, WT_PAGE *page)
{
    WT_MULTI *multi;
    WT_PAGE_MODIFY *mod;
    WT_TXN *txn;
    u_int i;

    mod = page->modify;
    txn = &session->txn;

    /*
     * We can skip some dirty pages during a checkpoint. The requirements:
     *
     * 1. they must be leaf pages,
     * 2. there is a snapshot transaction active (which is the case in
     *    ordinary application checkpoints but not all internal cases),
     * 3. the first dirty update on the page is sufficiently recent the
     *    checkpoint transaction would skip them,
     * 4. there's already an address for every disk block involved.
     */
    if (WT_PAGE_IS_INTERNAL(page))
        return (false);
    if (!F_ISSET(txn, WT_TXN_HAS_SNAPSHOT))
        return (false);
    if (!WT_TXNID_LT(txn->snap_max, mod->first_dirty_txn))
        return (false);

    /*
     * The problematic case is when a page was evicted but when there were unresolved updates and
     * not every block associated with the page has a disk address. We can't skip such pages because
     * we need a checkpoint write with valid addresses.
     *
     * The page's modification information can change underfoot if the page is being reconciled, so
     * we'd normally serialize with reconciliation before reviewing page-modification information.
     * However, checkpoint is the only valid writer of dirty leaf pages at this point, we skip the
     * lock.
     */
    if (mod->rec_result == WT_PM_REC_MULTIBLOCK)
        for (multi = mod->mod_multi, i = 0; i < mod->mod_multi_entries; ++multi, ++i)
            if (multi->addr.addr == NULL)
                return (false);

    return (true);
}

/*
 * __sync_dup_walk --
 *     Duplicate a tree walk point.
 */
static inline int
__sync_dup_walk(WT_SESSION_IMPL *session, WT_REF *walk, uint32_t flags, WT_REF **dupp)
{
    WT_REF *old;
    bool busy;

    if ((old = *dupp) != NULL) {
        *dupp = NULL;
        WT_RET(__wt_page_release(session, old, flags));
    }

    /* It is okay to duplicate a walk before it starts. */
    if (walk == NULL || __wt_ref_is_root(walk)) {
        *dupp = walk;
        return (0);
    }

    /* Get a duplicate hazard pointer. */
    for (;;) {
#ifdef HAVE_DIAGNOSTIC
        WT_RET(__wt_hazard_set(session, walk, &busy, __func__, __LINE__));
#else
        WT_RET(__wt_hazard_set(session, walk, &busy));
#endif
        /*
         * We already have a hazard pointer, we should generally be able to get another one. We can
         * get spurious busy errors (e.g., if eviction is attempting to lock the page. Keep trying:
         * we have one hazard pointer so we should be able to get another one.
         */
        if (!busy)
            break;
        __wt_yield();
    }

    *dupp = walk;
    return (0);
}

/*
 * __sync_ref_is_obsolete --
 *     Return whether the ref is obsolete according to the newest stop time pair.
 */
static bool
__sync_ref_is_obsolete(WT_SESSION_IMPL *session, WT_REF *ref)
{
    WT_ADDR *addr;
    WT_CELL_UNPACK vpack;
<<<<<<< HEAD
    WT_PAGE_MODIFY *mod;

    /* Ignore root pages as they can never be deleted. */
    if (__wt_ref_is_root(ref))
        return (false);

=======

    /* Ignore root pages as they can never be deleted. */
    if (__wt_ref_is_root(ref))
        return (false);

    /* Guard against marking an in-memory page to be deleted. */
    if (ref->state != WT_REF_DISK)
        return (false);

>>>>>>> 47c10bff
    /* Ignore internal pages, these are taken care of during reconciliation. */
    if (!__wt_ref_is_leaf(session, ref))
        return (false);

<<<<<<< HEAD
    /* In-memory ref address must be from an off page address. */
    mod = ref->page ? ref->page->modify : NULL;
    if (mod != NULL && mod->rec_result == WT_PM_REC_REPLACE)
        return (__wt_txn_visible_all(
          session, mod->mod_replace.newest_stop_txn, mod->mod_replace.newest_stop_ts));

    if (mod != NULL && mod->rec_result == WT_PM_REC_MULTIBLOCK)
        return (__wt_txn_visible_all(
          session, mod->mod_multi_newest_stop_txn, mod->mod_multi_newest_stop_ts));

    WT_ORDERED_READ(addr, ref->addr);
    WT_ASSERT(addr != NULL);
=======
    WT_ORDERED_READ(addr, ref->addr);
>>>>>>> 47c10bff
    if (!__wt_off_page(ref->home, addr)) {
        __wt_cell_unpack(session, ref->home, (WT_CELL *)addr, &vpack);
        return (__wt_txn_visible_all(session, vpack.newest_stop_txn, vpack.newest_stop_ts));
    }
<<<<<<< HEAD
=======

>>>>>>> 47c10bff
    return (__wt_txn_visible_all(session, addr->newest_stop_txn, addr->newest_stop_ts));
}

/*
 * __sync_ref_evict_or_mark_deleted --
 *     Evict the in memory page or delete the on disk page.
 */
static int
__sync_ref_evict_or_mark_deleted(WT_SESSION_IMPL *session, WT_REF *ref)
{
    /*
     * Mark the page as deleted and also set the parent page as dirty. This is to ensure the parent
     * page must be written during checkpoint and the child page discarded.
     */
    if (WT_REF_CAS_STATE(session, ref, WT_REF_DISK, WT_REF_LOCKED)) {
        WT_REF_SET_STATE(ref, WT_REF_DELETED);
        return (__wt_page_parent_modify_set(session, ref, true));
    }

    /* Evict the in-memory obsolete page */
    WT_IGNORE_RET_BOOL(__wt_page_evict_urgent(session, ref));
    return (0);
}

/*
 * __sync_ref_int_obsolete_cleanup --
 *     Traverse the internal page and identify the leaf pages that are obsolete and mark them as
 *     deleted.
 */
static int
__sync_ref_int_obsolete_cleanup(WT_SESSION_IMPL *session, WT_REF *parent)
{
    WT_PAGE_INDEX *pindex;
    WT_REF *ref;
    uint32_t slot;

    WT_INTL_INDEX_GET(session, parent->page, pindex);
    for (slot = 0; slot < pindex->entries; slot++) {
        ref = pindex->index[slot];

        if (__sync_ref_is_obsolete(session, ref))
            WT_RET(__sync_ref_evict_or_mark_deleted(session, ref));
    }

    return (0);
}

/*
 * __sync_ref_int_obsolete_cleanup --
 *     Traverse the internal page and identify the leaf pages that are obsolete and mark them as
 *     deleted.
 */
static int
__sync_ref_int_obsolete_cleanup(WT_SESSION_IMPL *session, WT_REF *parent)
{
    WT_PAGE_INDEX *pindex;
    WT_REF *ref;
    uint32_t slot;

    WT_INTL_INDEX_GET(session, parent->page, pindex);
    for (slot = 0; slot < pindex->entries; slot++) {
        ref = pindex->index[slot];

        if (__sync_ref_is_obsolete(session, ref))
            WT_RET(__sync_ref_mark_deleted(session, ref));
    }

    return (0);
}

/*
 * __wt_sync_file --
 *     Flush pages for a specific file.
 */
int
__wt_sync_file(WT_SESSION_IMPL *session, WT_CACHE_OP syncop)
{
    WT_BTREE *btree;
    WT_CONNECTION_IMPL *conn;
    WT_DECL_RET;
    WT_PAGE *page;
    WT_PAGE_MODIFY *mod;
    WT_REF *prev, *walk;
    WT_TXN *txn;
    uint64_t internal_bytes, internal_pages, leaf_bytes, leaf_pages;
    uint64_t oldest_id, saved_pinned_id, time_start, time_stop;
    uint32_t flags;
    bool is_las, timer, tried_eviction;

    conn = S2C(session);
    btree = S2BT(session);
    prev = walk = NULL;
    txn = &session->txn;
    tried_eviction = false;
    time_start = time_stop = 0;

    /* Only visit pages in cache and don't bump page read generations. */
    flags = WT_READ_CACHE | WT_READ_NO_GEN;

    /*
     * Skip all deleted pages. For a page to be marked deleted, it must have been evicted from cache
     * and marked clean. Checkpoint should never instantiate deleted pages: if a truncate is not
     * visible to the checkpoint, the on-disk version is correct. If the truncate is visible, we
     * skip over the child page when writing its parent. We check whether a truncate is visible in
     * the checkpoint as part of reconciling internal pages (specifically in __rec_child_modify).
     */
    LF_SET(WT_READ_DELETED_SKIP);

    internal_bytes = leaf_bytes = 0;
    internal_pages = leaf_pages = 0;
    saved_pinned_id = WT_SESSION_TXN_STATE(session)->pinned_id;
    timer = WT_VERBOSE_ISSET(session, WT_VERB_CHECKPOINT);
    if (timer)
        time_start = __wt_clock(session);

    switch (syncop) {
    case WT_SYNC_WRITE_LEAVES:
        /*
         * Write all immediately available, dirty in-cache leaf pages.
         *
         * Writing the leaf pages is done without acquiring a high-level lock, serialize so multiple
         * threads don't walk the tree at the same time.
         */
        if (!btree->modified)
            return (0);
        __wt_spin_lock(session, &btree->flush_lock);
        if (!btree->modified) {
            __wt_spin_unlock(session, &btree->flush_lock);
            return (0);
        }

        /*
         * Save the oldest transaction ID we need to keep around. Otherwise, in a busy system, we
         * could be updating pages so fast that write leaves never catches up. We deliberately have
         * no transaction running at this point that would keep the oldest ID from moving forwards
         * as we walk the tree.
         */
        oldest_id = __wt_txn_oldest_id(session);

        LF_SET(WT_READ_NO_WAIT | WT_READ_SKIP_INTL);
        for (;;) {
            WT_ERR(__wt_tree_walk(session, &walk, flags));
            if (walk == NULL)
                break;

            /*
             * Write dirty pages if nobody beat us to it. Don't try to write hot pages (defined as
             * pages that have been updated since the write phase leaves started): checkpoint will
             * have to visit them anyway.
             */
            page = walk->page;
            if (__wt_page_is_modified(page) && WT_TXNID_LT(page->modify->update_txn, oldest_id)) {
                if (txn->isolation == WT_ISO_READ_COMMITTED)
                    __wt_txn_get_snapshot(session);
                leaf_bytes += page->memory_footprint;
                ++leaf_pages;
                WT_ERR(__wt_reconcile(session, walk, NULL, WT_REC_CHECKPOINT, NULL));
            }
        }
        break;
    case WT_SYNC_CHECKPOINT:
        /*
         * If we are flushing a file at read-committed isolation, which is of particular interest
         * for flushing the metadata to make a schema-changing operation durable, get a
         * transactional snapshot now.
         *
         * All changes committed up to this point should be included. We don't update the snapshot
         * in between pages because the metadata shouldn't have many pages. Instead, read-committed
         * isolation ensures that all metadata updates completed before the checkpoint are included.
         */
        if (txn->isolation == WT_ISO_READ_COMMITTED)
            __wt_txn_get_snapshot(session);

        /*
         * We cannot check the tree modified flag in the case of a checkpoint, the checkpoint code
         * has already cleared it.
         *
         * Writing the leaf pages is done without acquiring a high-level lock, serialize so multiple
         * threads don't walk the tree at the same time. We're holding the schema lock, but need the
         * lower-level lock as well.
         */
        __wt_spin_lock(session, &btree->flush_lock);

        /*
         * In the final checkpoint pass, child pages cannot be evicted from underneath internal
         * pages nor can underlying blocks be freed until the checkpoint's block lists are stable.
         * Also, we cannot split child pages into parents unless we know the final pass will write a
         * consistent view of that namespace. Set the checkpointing flag to block such actions and
         * wait for any problematic eviction or page splits to complete.
         */
        WT_ASSERT(session, btree->syncing == WT_BTREE_SYNC_OFF && btree->sync_session == NULL);

        btree->sync_session = session;
        btree->syncing = WT_BTREE_SYNC_WAIT;
        __wt_gen_next_drain(session, WT_GEN_EVICT);
        btree->syncing = WT_BTREE_SYNC_RUNNING;
        is_las = F_ISSET(btree, WT_BTREE_LOOKASIDE);

        /* Write all dirty in-cache pages. */
        LF_SET(WT_READ_NO_EVICT);

        /* Read pages with lookaside entries and evict them asap. */
        LF_SET(WT_READ_LOOKASIDE | WT_READ_WONT_NEED);

        /* Read internal pages if it is history store */
        if (is_las) {
            LF_CLR(WT_READ_CACHE);
            LF_SET(WT_READ_CACHE_LEAF);
        }

        for (;;) {
            WT_ERR(__sync_dup_walk(session, walk, flags, &prev));
            WT_ERR(__wt_tree_walk(session, &walk, flags));

            if (walk == NULL)
                break;

            /* Traverse through the internal page for obsolete child pages. */
            if (is_las && WT_PAGE_IS_INTERNAL(walk->page)) {
                WT_WITH_PAGE_INDEX(session, ret = __sync_ref_int_obsolete_cleanup(session, walk));
                WT_ERR(ret);
<<<<<<< HEAD
            }

            /*
             * Take a local reference to the page modify structure now that we know the page is
             * dirty. It needs to be done in this order otherwise the page modify structure could
             * have been created between taking the reference and checking modified.
             */
            page = walk->page;

            /*
             * Skip clean pages, but need to make sure maximum transaction ID is always updated.
             */
            if (!__wt_page_is_modified(page)) {
                if (((mod = page->modify) != NULL) && mod->rec_max_txn > btree->rec_max_txn)
                    btree->rec_max_txn = mod->rec_max_txn;
                if (mod != NULL && btree->rec_max_timestamp < mod->rec_max_timestamp)
                    btree->rec_max_timestamp = mod->rec_max_timestamp;

                /*
                 * Check whether the tree is lookaside btree and verify whether the page contents
                 * are obsolete or not by checking the visibility of the page stop time pair.
                 */
                if (is_las && __sync_ref_is_obsolete(session, walk)) {
                    /*
                     * The duplicate tree walk code expects the ref state to be in memory. We need
                     * to get the duplicate tree walk pointer before marking the current tree page
                     * as deleted.
                     */
                    WT_ERR(__sync_dup_walk(session, walk, flags, &prev));

                    /* Evict or mark the page as deleted */
                    WT_ERR(__sync_ref_evict_or_mark_deleted(session, walk));

                    /*
                     * The duplicate tree walk pointer, prev, was obtained before we marked the page
                     * as deleted. Continue the rest of the tree walk using that pointer.
                     */
                    goto skipwalk;
                }

                continue;
            }

            /*
=======
            }

            /*
             * Take a local reference to the page modify structure now that we know the page is
             * dirty. It needs to be done in this order otherwise the page modify structure could
             * have been created between taking the reference and checking modified.
             */
            page = walk->page;

            /*
             * Skip clean pages, but need to make sure maximum transaction ID is always updated.
             */
            if (!__wt_page_is_modified(page)) {
                if (((mod = page->modify) != NULL) && mod->rec_max_txn > btree->rec_max_txn)
                    btree->rec_max_txn = mod->rec_max_txn;
                if (mod != NULL && btree->rec_max_timestamp < mod->rec_max_timestamp)
                    btree->rec_max_timestamp = mod->rec_max_timestamp;
                continue;
            }

            /*
>>>>>>> 47c10bff
             * Write dirty pages, if we can't skip them. If we skip a page, mark the tree dirty. The
             * checkpoint marked it clean and we can't skip future checkpoints until this page is
             * written.
             */
            if (__sync_checkpoint_can_skip(session, page)) {
                __wt_tree_modify_set(session);
                continue;
            }

            if (WT_PAGE_IS_INTERNAL(page)) {
                internal_bytes += page->memory_footprint;
                ++internal_pages;
            } else {
                leaf_bytes += page->memory_footprint;
                ++leaf_pages;
            }

            /*
             * If the page was pulled into cache by our read, try to evict it now.
             *
             * For eviction to have a chance, we first need to move the walk point to the next page
             * checkpoint will visit. We want to avoid this code being too special purpose, so try
             * to reuse the ordinary eviction path.
             *
             * Regardless of whether eviction succeeds or fails, the walk continues from the
             * previous location. We remember whether we tried eviction, and don't try again. Even
             * if eviction fails (the page may stay in cache clean but with history that cannot be
             * discarded), that is not wasted effort because checkpoint doesn't need to write the
             * page again.
             */
            if (!WT_PAGE_IS_INTERNAL(page) && page->read_gen == WT_READGEN_WONT_NEED &&
              !tried_eviction) {
                ret = __wt_page_release_evict(session, walk, 0);
                walk = NULL;
                WT_ERR_BUSY_OK(ret);

                walk = prev;
                prev = NULL;
                tried_eviction = true;
                continue;
            }
            tried_eviction = false;

            WT_ERR(__wt_reconcile(session, walk, NULL, WT_REC_CHECKPOINT, NULL));

            /*
             * Update checkpoint IO tracking data if configured to log verbose progress messages.
             */
            if (conn->ckpt_timer_start.tv_sec > 0) {
                conn->ckpt_write_bytes += page->memory_footprint;
                ++conn->ckpt_write_pages;

                /* Periodically log checkpoint progress. */
                if (conn->ckpt_write_pages % 5000 == 0)
                    __wt_checkpoint_progress(session, false);
            }
        }
        break;
    case WT_SYNC_CLOSE:
    case WT_SYNC_DISCARD:
        WT_ERR(__wt_illegal_value(session, syncop));
        break;
    }

    if (timer) {
        time_stop = __wt_clock(session);
        __wt_verbose(session, WT_VERB_CHECKPOINT,
          "__sync_file WT_SYNC_%s wrote: %" PRIu64 " leaf pages (%" PRIu64 "B), %" PRIu64
          " internal pages (%" PRIu64 "B), and took %" PRIu64 "ms",
          syncop == WT_SYNC_WRITE_LEAVES ? "WRITE_LEAVES" : "CHECKPOINT", leaf_pages, leaf_bytes,
          internal_pages, internal_bytes, WT_CLOCKDIFF_MS(time_stop, time_start));
    }

err:
    /* On error, clear any left-over tree walk. */
    WT_TRET(__wt_page_release(session, walk, flags));
    WT_TRET(__wt_page_release(session, prev, flags));

    /*
     * If we got a snapshot in order to write pages, and there was no snapshot active when we
     * started, release it.
     */
    if (txn->isolation == WT_ISO_READ_COMMITTED && saved_pinned_id == WT_TXN_NONE)
        __wt_txn_release_snapshot(session);

    /* Clear the checkpoint flag. */
    btree->syncing = WT_BTREE_SYNC_OFF;
    btree->sync_session = NULL;

    __wt_spin_unlock(session, &btree->flush_lock);

    /*
     * Leaves are written before a checkpoint (or as part of a file close, before checkpointing the
     * file). Start a flush to stable storage, but don't wait for it.
     */
    if (ret == 0 && syncop == WT_SYNC_WRITE_LEAVES && F_ISSET(conn, WT_CONN_CKPT_SYNC))
        WT_RET(btree->bm->sync(btree->bm, session, false));

    return (ret);
}<|MERGE_RESOLUTION|>--- conflicted
+++ resolved
@@ -109,29 +109,16 @@
 {
     WT_ADDR *addr;
     WT_CELL_UNPACK vpack;
-<<<<<<< HEAD
     WT_PAGE_MODIFY *mod;
 
     /* Ignore root pages as they can never be deleted. */
     if (__wt_ref_is_root(ref))
         return (false);
 
-=======
-
-    /* Ignore root pages as they can never be deleted. */
-    if (__wt_ref_is_root(ref))
-        return (false);
-
-    /* Guard against marking an in-memory page to be deleted. */
-    if (ref->state != WT_REF_DISK)
-        return (false);
-
->>>>>>> 47c10bff
     /* Ignore internal pages, these are taken care of during reconciliation. */
     if (!__wt_ref_is_leaf(session, ref))
         return (false);
 
-<<<<<<< HEAD
     /* In-memory ref address must be from an off page address. */
     mod = ref->page ? ref->page->modify : NULL;
     if (mod != NULL && mod->rec_result == WT_PM_REC_REPLACE)
@@ -144,17 +131,10 @@
 
     WT_ORDERED_READ(addr, ref->addr);
     WT_ASSERT(addr != NULL);
-=======
-    WT_ORDERED_READ(addr, ref->addr);
->>>>>>> 47c10bff
     if (!__wt_off_page(ref->home, addr)) {
         __wt_cell_unpack(session, ref->home, (WT_CELL *)addr, &vpack);
         return (__wt_txn_visible_all(session, vpack.newest_stop_txn, vpack.newest_stop_ts));
     }
-<<<<<<< HEAD
-=======
-
->>>>>>> 47c10bff
     return (__wt_txn_visible_all(session, addr->newest_stop_txn, addr->newest_stop_ts));
 }
 
@@ -376,7 +356,6 @@
             if (is_las && WT_PAGE_IS_INTERNAL(walk->page)) {
                 WT_WITH_PAGE_INDEX(session, ret = __sync_ref_int_obsolete_cleanup(session, walk));
                 WT_ERR(ret);
-<<<<<<< HEAD
             }
 
             /*
@@ -421,29 +400,6 @@
             }
 
             /*
-=======
-            }
-
-            /*
-             * Take a local reference to the page modify structure now that we know the page is
-             * dirty. It needs to be done in this order otherwise the page modify structure could
-             * have been created between taking the reference and checking modified.
-             */
-            page = walk->page;
-
-            /*
-             * Skip clean pages, but need to make sure maximum transaction ID is always updated.
-             */
-            if (!__wt_page_is_modified(page)) {
-                if (((mod = page->modify) != NULL) && mod->rec_max_txn > btree->rec_max_txn)
-                    btree->rec_max_txn = mod->rec_max_txn;
-                if (mod != NULL && btree->rec_max_timestamp < mod->rec_max_timestamp)
-                    btree->rec_max_timestamp = mod->rec_max_timestamp;
-                continue;
-            }
-
-            /*
->>>>>>> 47c10bff
              * Write dirty pages, if we can't skip them. If we skip a page, mark the tree dirty. The
              * checkpoint marked it clean and we can't skip future checkpoints until this page is
              * written.
