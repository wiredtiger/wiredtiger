/*-
 * Copyright (c) 2014-present MongoDB, Inc.
 * Copyright (c) 2008-2014 WiredTiger, Inc.
 *	All rights reserved.
 *
 * See the file LICENSE for redistribution information.
 */

#include "wt_internal.h"

/*
 * __sync_checkpoint_can_skip --
 *     There are limited conditions under which we can skip writing a dirty page during checkpoint.
 */
static WT_INLINE bool
__sync_checkpoint_can_skip(WT_SESSION_IMPL *session, WT_REF *ref)
{
    WT_MULTI *multi;
    WT_PAGE_MODIFY *mod;
    WT_TXN *txn;
    u_int i;

    WT_ASSERT_SPINLOCK_OWNED(session, &S2BT(session)->flush_lock);

    mod = ref->page->modify;
    txn = session->txn;

    /*
     * We can skip some dirty pages during a checkpoint. The requirements:
     *
     * 1. Not a history btree. As part of the checkpointing the data store, we will move the older
     *    values into the history store without using any transactions. This led to representation
     *    of all the modifications on the history store page with a transaction that is maximum than
     *    the checkpoint snapshot. But these modifications are done by the checkpoint itself, so we
     *    shouldn't ignore them for consistency.
     * 2. the same for disaggregated storage metadata.
     * 3. they must be leaf pages,
     * 4. there is a snapshot transaction active (which is the case in ordinary application
     *    checkpoints but not all internal cases),
     * 5. the first dirty update on the page is sufficiently recent the checkpoint transaction would
     *     skip them,
     * 6. there's already an address for every disk block involved.
     */
    if (WT_IS_HS(session->dhandle))
        return (false);
    if (WT_IS_DISAGG_META(session->dhandle))
        return (false);
    if (F_ISSET(ref, WT_REF_FLAG_INTERNAL))
        return (false);
    if (!F_ISSET(txn, WT_TXN_HAS_SNAPSHOT))
        return (false);
    if (!WT_TXNID_LT(txn->snapshot_data.snap_max, mod->first_dirty_txn))
        return (false);

    /*
     * The problematic case is when a page was evicted but when there were unresolved updates and
     * not every block associated with the page has a disk address. We can't skip such pages because
     * we need a checkpoint write with valid addresses.
     *
     * The page's modification information can change underfoot if the page is being reconciled, so
     * we'd normally serialize with reconciliation before reviewing page-modification information.
     * However, checkpoint is the only valid writer of dirty leaf pages at this point, we skip the
     * lock.
     */
    if (mod->rec_result == WT_PM_REC_MULTIBLOCK)
        for (multi = mod->mod_multi, i = 0; i < mod->mod_multi_entries; ++multi, ++i)
            if (multi->addr.block_cookie == NULL)
                return (false);

    return (true);
}

/*
 * __sync_dup_hazard_pointer --
 *     Get a duplicate hazard pointer.
 */
static WT_INLINE int
__sync_dup_hazard_pointer(WT_SESSION_IMPL *session, WT_REF *walk)
{
    bool busy;

    /* Get a duplicate hazard pointer. */
    for (;;) {
        /*
         * We already have a hazard pointer, we should generally be able to get another one. We can
         * get spurious busy errors (e.g., if eviction is attempting to lock the page). Keep trying:
         * we have one hazard pointer so we should be able to get another one.
         */
        WT_RET(__wt_hazard_set(session, walk, &busy));
        if (!busy)
            break;
        __wt_yield();
    }
    return (0);
}

/*
 * __sync_dup_walk --
 *     Duplicate a tree walk point.
 */
static WT_INLINE int
__sync_dup_walk(WT_SESSION_IMPL *session, WT_REF *walk, uint32_t flags, WT_REF **dupp)
{
    WT_REF *old;

    if ((old = *dupp) != NULL) {
        *dupp = NULL;
        WT_RET(__wt_page_release(session, old, flags));
    }

    /* It is okay to duplicate a walk before it starts. */
    if (walk == NULL || __wt_ref_is_root(walk)) {
        *dupp = walk;
        return (0);
    }

    WT_RET(__sync_dup_hazard_pointer(session, walk));
    *dupp = walk;
    return (0);
}

/*
 * __wt_sync_file --
 *     Flush pages for a specific file.
 */
int
__wt_sync_file(WT_SESSION_IMPL *session, WT_CACHE_OP syncop)
{
    WT_BTREE *btree;
    WT_CONNECTION_IMPL *conn;
    WT_DECL_RET;
    WT_PAGE *page;
    WT_PAGE_MODIFY *mod;
    WT_REF *prev, *walk;
    WT_TXN *txn;
    uint64_t internal_bytes, internal_pages, leaf_bytes, leaf_pages;
    uint64_t oldest_id, saved_pinned_id, time_start, time_stop;
    uint32_t flags, rec_flags;
    bool dirty, is_hs, is_internal, tried_eviction;

    conn = S2C(session);
    btree = S2BT(session);
    prev = walk = NULL;
    txn = session->txn;
    tried_eviction = false;

    /* Don't bump page read generations. */
    flags = WT_READ_NO_GEN;

    internal_bytes = leaf_bytes = 0;
    internal_pages = leaf_pages = 0;
    saved_pinned_id = __wt_atomic_loadv64(&WT_SESSION_TXN_SHARED(session)->pinned_id);
    time_start = WT_VERBOSE_ISSET(session, WT_VERB_CHECKPOINT) ? __wt_clock(session) : 0;

    switch (syncop) {
    case WT_SYNC_WRITE_LEAVES:
        /*
         * Write all immediately available, dirty in-cache leaf pages.
         *
         * Writing the leaf pages is done without acquiring a high-level lock, serialize so multiple
         * threads don't walk the tree at the same time.
         */
        if (!btree->modified)
            return (0);
        __wt_spin_lock(session, &btree->flush_lock);
        if (!btree->modified) {
            __wt_spin_unlock(session, &btree->flush_lock);
            return (0);
        }

        /*
         * Save the oldest transaction ID we need to keep around. Otherwise, in a busy system, we
         * could be updating pages so fast that write leaves never catches up. We deliberately have
         * no transaction running at this point that would keep the oldest ID from moving forwards
         * as we walk the tree.
         */
        oldest_id = __wt_txn_oldest_id(session);

        LF_SET(WT_READ_CACHE | WT_READ_NO_WAIT | WT_READ_SKIP_INTL);
        if (!F_ISSET(txn, WT_TXN_HAS_SNAPSHOT))
            LF_SET(WT_READ_VISIBLE_ALL);

        for (;;) {
            WT_ERR(__wt_tree_walk(session, &walk, flags));
            if (walk == NULL)
                break;

            /*
             * Write dirty pages if nobody beat us to it. Don't try to write hot pages (defined as
             * pages that have been updated since the write phase leaves started): checkpoint will
             * have to visit them anyway.
             */
            page = walk->page;
            if (__wt_page_is_modified(page) && WT_TXNID_LT(page->modify->update_txn, oldest_id)) {
                if (txn->isolation == WT_ISO_READ_COMMITTED)
                    __wt_txn_get_snapshot(session);
                leaf_bytes += page->memory_footprint;
                ++leaf_pages;
                WT_ERR(__wt_reconcile(session, walk, NULL, WT_REC_CHECKPOINT));
            }
        }
        break;
    case WT_SYNC_CHECKPOINT:
        /*
         * If we are flushing a file at read-committed isolation, which is of particular interest
         * for flushing the metadata to make a schema-changing operation durable, get a
         * transactional snapshot now.
         *
         * All changes committed up to this point should be included. We don't update the snapshot
         * in between pages because the metadata shouldn't have many pages. Instead, read-committed
         * isolation ensures that all metadata updates completed before the checkpoint are included.
         */
        if (txn->isolation == WT_ISO_READ_COMMITTED)
            __wt_txn_get_snapshot(session);

        /*
         * We cannot check the tree modified flag in the case of a checkpoint, the checkpoint code
         * has already cleared it.
         *
         * Writing the leaf pages is done without acquiring a high-level lock, serialize so multiple
         * threads don't walk the tree at the same time. We're holding the schema lock, but need the
         * lower-level lock as well.
         */
        __wt_spin_lock(session, &btree->flush_lock);

        /*
         * In the final checkpoint pass, child pages cannot be evicted from underneath internal
         * pages nor can underlying blocks be freed until the checkpoint's block lists are stable.
         * Also, we cannot split child pages into parents unless we know the final pass will write a
         * consistent view of that namespace. Set the checkpointing flag to block such actions and
         * wait for any problematic eviction or page splits to complete.
         */
        WT_ASSERT(session,
          __wt_atomic_load_enum(&btree->syncing) == WT_BTREE_SYNC_OFF &&
            __wt_atomic_load_pointer(&btree->sync_session) == NULL);

        __wt_atomic_store_pointer(&btree->sync_session, session);
        __wt_atomic_store_enum(&btree->syncing, WT_BTREE_SYNC_WAIT);
        __wt_gen_next_drain(session, WT_GEN_EVICT);
        __wt_atomic_store_enum(&btree->syncing, WT_BTREE_SYNC_RUNNING);
        is_hs = WT_IS_HS(btree->dhandle);

        /* Add in history store reconciliation for standard files. */
        rec_flags = WT_REC_CHECKPOINT;
        if (!is_hs && !WT_IS_METADATA(btree->dhandle))
            rec_flags |= WT_REC_HS;

        /* Write all dirty in-cache pages. */
        LF_SET(WT_READ_NO_EVICT);

        /* Limit reads to cache-only. */
        LF_SET(WT_READ_CACHE);

        if (!F_ISSET(txn, WT_READ_VISIBLE_ALL))
            LF_SET(WT_READ_VISIBLE_ALL);

        // XXX
        __wt_session_gen_enter(session, WT_GEN_SPLIT);

        for (;;) {
            WT_ERR(__sync_dup_walk(session, walk, flags, &prev));
            WT_ERR(__wt_tree_walk_custom_skip(
              session, &walk, NULL, NULL, flags | WT_READ_NO_PAGE_RELEASE));

            if (walk == NULL)
                break;

            is_internal = F_ISSET(walk, WT_REF_FLAG_INTERNAL);
            page = walk->page;

            if (is_internal)
                WT_STAT_CONN_INCR(session, checkpoint_pages_visited_internal);
            else
                WT_STAT_CONN_INCR(session, checkpoint_pages_visited_leaf);

            /*
             * Wait for the leaf pages to finish reconciling before checking whether the internal
             * page is dirty, as reconciling the leaf pages could have made the internal page dirty.
             */
            if (WT_SESSION_IS_CHECKPOINT(session) && is_internal)
                WT_ERR(__wt_checkpoint_reconcile_finish(session));

            /*
             * Check if the page is dirty. Add a barrier between the check and taking a reference to
             * any page modify structure. (It needs to be ordered else a page could be dirtied after
             * taking the local reference.)
             */
            dirty = __wt_page_is_modified(page);
            WT_ACQUIRE_BARRIER();

            /* Skip clean pages, but always update the maximum transaction ID. */
            if (!dirty) {
                mod = page->modify;
                if (mod != NULL && mod->rec_max_txn > btree->rec_max_txn)
                    btree->rec_max_txn = mod->rec_max_txn;
                if (mod != NULL && btree->rec_max_timestamp < mod->rec_max_timestamp)
                    btree->rec_max_timestamp = mod->rec_max_timestamp;

                WT_ERR(__wt_page_release(session, walk, flags));
                continue;
            }

            /*
             * Write dirty pages, if we can't skip them. If we skip a page, mark the tree dirty. The
             * checkpoint marked it clean and we can't skip future checkpoints until this page is
             * written.
             */
            if (__sync_checkpoint_can_skip(session, walk)) {
                __wt_tree_modify_set(session);
                WT_ERR(__wt_page_release(session, walk, flags));
                continue;
            }

            if (is_internal) {
                internal_bytes += page->memory_footprint;
                ++internal_pages;
                /* Slow down checkpoints. */
                if (FLD_ISSET(conn->debug_flags, WT_CONN_DEBUG_SLOW_CKPT))
                    __wt_sleep(0, 10 * WT_THOUSAND);
            } else {
                leaf_bytes += page->memory_footprint;
                ++leaf_pages;
            }

            /*
             * When the timing stress is enabled, perform the leaf page eviction by the checkpoint.
             *
             * For eviction to have a chance, we first need to move the walk point to the next page
             * checkpoint will visit. We want to avoid this code being too special purpose, so try
             * to reuse the ordinary eviction path.
             *
             * Regardless of whether eviction succeeds or fails, the walk continues from the
             * previous location. We remember whether we tried eviction, and don't try again. Even
             * if eviction fails (the page may stay in cache clean), that is not a wasted effort
             * because checkpoint doesn't need to write the page again.
             *
             * Once the transaction has given up it's snapshot it is no longer safe to reconcile
             * pages. That happens prior to the final metadata checkpoint.
             */
            if (!is_internal &&
              FLD_ISSET(conn->timing_stress_flags, WT_TIMING_STRESS_CHECKPOINT_EVICT_PAGE) &&
              !tried_eviction && F_ISSET(session->txn, WT_TXN_HAS_SNAPSHOT)) {
                ret = __wt_page_release_evict(session, walk, 0);
                walk = NULL;
                WT_ERR_ERROR_OK(ret, EBUSY, false);

                walk = prev;
                prev = NULL;
                tried_eviction = true;
                WT_ERR(__wt_page_release(session, walk, flags));
                continue;
            }
            tried_eviction = false;

            WT_STAT_CONN_INCR(session, checkpoint_pages_reconciled);
            WT_STATP_DSRC_INCR(session, btree->dhandle->stats, btree_checkpoint_pages_reconciled);
            if (FLD_ISSET(rec_flags, WT_REC_HS))
                WT_STAT_CONN_INCR(session, checkpoint_hs_pages_reconciled);

<<<<<<< HEAD
            /* Reconcile leaf pages in parallel, waiting at each internal page. */
            if (WT_SESSION_IS_CHECKPOINT(session) && !is_internal)
                WT_ERR(__wt_checkpoint_reconcile_push_page(session, walk, rec_flags, flags));
            else {
                /* It's not an error if we make no progress. */
                WT_ERR_ERROR_OK(
                  __wt_reconcile(session, walk, NULL, rec_flags), WT_REC_NO_PROGRESS, false);
                WT_ERR(__wt_page_release(session, walk, flags));
            }
=======
            WT_ERR(__wt_reconcile(session, walk, NULL, rec_flags));
>>>>>>> 3f6082a8

            /*
             * Update checkpoint IO tracking data if configured to log verbose progress messages.
             */
            if (conn->ckpt_timer_start.tv_sec > 0) {
                conn->ckpt_write_bytes += page->memory_footprint;
                ++conn->ckpt_write_pages;

                /* Periodically log checkpoint progress. */
                if (conn->ckpt_write_pages % (5 * WT_THOUSAND) == 0)
                    __wt_checkpoint_progress(session, false);
            }
        }

        /* Wait for the workers to finish; we need this if the root page is also a leaf page. */
        if (WT_SESSION_IS_CHECKPOINT(session))
            WT_ERR(__wt_checkpoint_reconcile_finish(session));

        // XXX
        __wt_session_gen_leave(session, WT_GEN_SPLIT);

        /*
         * During normal checkpoints, mark the tree dirty if the btree has modifications that are
         * not visible to the checkpoint. There is a drawback in this approach as we compare the
         * btree's maximum transaction id with the checkpoint snap_min and it is possible that this
         * transaction may be visible to the checkpoint, but still, we mark the tree as dirty if
         * there is a long-running transaction in the database.
         *
         * Do not mark the tree dirty if there is no change to stable timestamp compared to the last
         * checkpoint.
         */
        if (!btree->modified && !F_ISSET(conn, WT_CONN_RECOVERING | WT_CONN_CLOSING_CHECKPOINT) &&
          (btree->rec_max_txn >= txn->snapshot_data.snap_min ||
            (conn->txn_global.checkpoint_timestamp != conn->txn_global.last_ckpt_timestamp &&
              btree->rec_max_timestamp > conn->txn_global.checkpoint_timestamp)))
            __wt_tree_modify_set(session);
        break;
    case WT_SYNC_CLOSE:
    case WT_SYNC_DISCARD:
        WT_ERR(__wt_illegal_value(session, syncop));
        break;
    }

    if (time_start != 0) {
        time_stop = __wt_clock(session);
        __wt_verbose(session, WT_VERB_CHECKPOINT,
          "__sync_file WT_SYNC_%s wrote: %" PRIu64 " leaf pages (%" PRIu64 "B), %" PRIu64
          " internal pages (%" PRIu64 "B), and took %" PRIu64 "ms",
          syncop == WT_SYNC_WRITE_LEAVES ? "WRITE_LEAVES" : "CHECKPOINT", leaf_pages, leaf_bytes,
          internal_pages, internal_bytes, WT_CLOCKDIFF_MS(time_stop, time_start));
    }

err:
    /* On error, clear any left-over tree walk. */
    WT_TRET(__wt_page_release(session, walk, flags));
    WT_TRET(__wt_page_release(session, prev, flags));

    /*
     * If we got a snapshot in order to write pages, and there was no snapshot active when we
     * started, release it.
     */
    if (txn->isolation == WT_ISO_READ_COMMITTED && saved_pinned_id == WT_TXN_NONE)
        __wt_txn_release_snapshot(session);

    /* Clear the checkpoint flag. */
    __wt_atomic_store_enum(&btree->syncing, WT_BTREE_SYNC_OFF);
    __wt_atomic_store_pointer(&btree->sync_session, NULL);

    __wt_spin_unlock(session, &btree->flush_lock);

    /*
     * Leaves are written before a checkpoint (or as part of a file close, before checkpointing the
     * file). Start a flush to stable storage, but don't wait for it.
     */
    if (ret == 0 && syncop == WT_SYNC_WRITE_LEAVES && F_ISSET(conn, WT_CONN_CKPT_SYNC))
        WT_RET(btree->bm->sync(btree->bm, session, false));

    return (ret);
}<|MERGE_RESOLUTION|>--- conflicted
+++ resolved
@@ -357,19 +357,14 @@
             if (FLD_ISSET(rec_flags, WT_REC_HS))
                 WT_STAT_CONN_INCR(session, checkpoint_hs_pages_reconciled);
 
-<<<<<<< HEAD
             /* Reconcile leaf pages in parallel, waiting at each internal page. */
             if (WT_SESSION_IS_CHECKPOINT(session) && !is_internal)
                 WT_ERR(__wt_checkpoint_reconcile_push_page(session, walk, rec_flags, flags));
             else {
                 /* It's not an error if we make no progress. */
-                WT_ERR_ERROR_OK(
-                  __wt_reconcile(session, walk, NULL, rec_flags), WT_REC_NO_PROGRESS, false);
+                WT_ERR(__wt_reconcile(session, walk, NULL, rec_flags));
                 WT_ERR(__wt_page_release(session, walk, flags));
             }
-=======
-            WT_ERR(__wt_reconcile(session, walk, NULL, rec_flags));
->>>>>>> 3f6082a8
 
             /*
              * Update checkpoint IO tracking data if configured to log verbose progress messages.
