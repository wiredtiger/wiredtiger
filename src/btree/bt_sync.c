--- conflicted
+++ resolved
@@ -459,14 +459,9 @@
             }
 
             /* Traverse through the internal page for obsolete child pages. */
-<<<<<<< HEAD
-            if (is_las && WT_PAGE_IS_INTERNAL(walk->page)) {
+            if (is_hs && WT_PAGE_IS_INTERNAL(walk->page)) {
                 WT_WITH_PAGE_INDEX(
                   session, ret = __sync_ref_int_obsolete_cleanup(session, walk, &ref_list));
-=======
-            if (is_hs && WT_PAGE_IS_INTERNAL(walk->page)) {
-                WT_WITH_PAGE_INDEX(session, ret = __sync_ref_int_obsolete_cleanup(session, walk));
->>>>>>> f6f9a080
                 WT_ERR(ret);
             }
 
@@ -486,19 +481,6 @@
                 if (mod != NULL && btree->rec_max_timestamp < mod->rec_max_timestamp)
                     btree->rec_max_timestamp = mod->rec_max_timestamp;
 
-<<<<<<< HEAD
-=======
-                /*
-                 * Check whether the tree is the history store btree and verify whether the page
-                 * contents are obsolete.
-                 */
-                if (is_hs && __sync_ref_is_obsolete(session, walk)) {
-                    /* Must be leaf page. Evict it. */
-                    WT_ASSERT(session, !WT_PAGE_IS_INTERNAL(page));
-                    WT_ERR(__sync_ref_evict_or_mark_deleted(session, walk));
-                }
-
->>>>>>> f6f9a080
                 continue;
             }
 
