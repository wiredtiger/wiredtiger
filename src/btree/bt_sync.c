/*-
 * Copyright (c) 2014-present MongoDB, Inc.
 * Copyright (c) 2008-2014 WiredTiger, Inc.
 *	All rights reserved.
 *
 * See the file LICENSE for redistribution information.
 */

#include "wt_internal.h"

/*
 * __sync_checkpoint_can_skip --
 *     There are limited conditions under which we can skip writing a dirty page during checkpoint.
 */
static WT_INLINE bool
__sync_checkpoint_can_skip(WT_SESSION_IMPL *session, WT_REF *ref)
{
    WT_MULTI *multi;
    WT_PAGE_MODIFY *mod;
    WT_TXN *txn;
    u_int i;

    WT_ASSERT_SPINLOCK_OWNED(session, &S2BT(session)->flush_lock);

    mod = ref->page->modify;
    txn = session->txn;

    /*
     * We can skip some dirty pages during a checkpoint. The requirements:
     *
     * 1. Not a history btree. As part of the checkpointing the data store, we will move the older
     *    values into the history store without using any transactions. This led to representation
     *    of all the modifications on the history store page with a transaction that is maximum than
     *    the checkpoint snapshot. But these modifications are done by the checkpoint itself, so we
     *    shouldn't ignore them for consistency.
     * 2. they must be leaf pages,
     * 3. there is a snapshot transaction active (which is the case in ordinary application
     *    checkpoints but not all internal cases),
     * 4. the first dirty update on the page is sufficiently recent the checkpoint transaction would
     *     skip them,
     * 5. there's already an address for every disk block involved.
     */
    if (WT_IS_HS(session->dhandle))
        return (false);
    if (F_ISSET(ref, WT_REF_FLAG_INTERNAL))
        return (false);
    if (!F_ISSET(txn, WT_TXN_HAS_SNAPSHOT))
        return (false);
    if (!WT_TXNID_LT(txn->snapshot_data.snap_max, mod->first_dirty_txn))
        return (false);

    /*
     * The problematic case is when a page was evicted but when there were unresolved updates and
     * not every block associated with the page has a disk address. We can't skip such pages because
     * we need a checkpoint write with valid addresses.
     *
     * The page's modification information can change underfoot if the page is being reconciled, so
     * we'd normally serialize with reconciliation before reviewing page-modification information.
     * However, checkpoint is the only valid writer of dirty leaf pages at this point, we skip the
     * lock.
     */
    if (mod->rec_result == WT_PM_REC_MULTIBLOCK)
        for (multi = mod->mod_multi, i = 0; i < mod->mod_multi_entries; ++multi, ++i)
            if (multi->addr.addr == NULL)
                return (false);

    return (true);
}

/*
 * __sync_dup_hazard_pointer --
 *     Get a duplicate hazard pointer.
 */
static WT_INLINE int
__sync_dup_hazard_pointer(WT_SESSION_IMPL *session, WT_REF *walk)
{
    bool busy;

    /* Get a duplicate hazard pointer. */
    for (;;) {
        /*
         * We already have a hazard pointer, we should generally be able to get another one. We can
         * get spurious busy errors (e.g., if eviction is attempting to lock the page). Keep trying:
         * we have one hazard pointer so we should be able to get another one.
         */
        WT_RET(__wt_hazard_set(session, walk, &busy));
        if (!busy)
            break;
        __wt_yield();
    }
    return (0);
}

/*
 * __sync_dup_walk --
 *     Duplicate a tree walk point.
 */
static WT_INLINE int
__sync_dup_walk(WT_SESSION_IMPL *session, WT_REF *walk, uint32_t flags, WT_REF **dupp)
{
    WT_REF *old;

    if ((old = *dupp) != NULL) {
        *dupp = NULL;
        WT_RET(__wt_page_release(session, old, flags));
    }

    /* It is okay to duplicate a walk before it starts. */
    if (walk == NULL || __wt_ref_is_root(walk)) {
        *dupp = walk;
        return (0);
    }

    WT_RET(__sync_dup_hazard_pointer(session, walk));
    *dupp = walk;
    return (0);
}

/*
 * __wt_sync_file --
 *     Flush pages for a specific file.
 */
int
__wt_sync_file(WT_SESSION_IMPL *session, WT_CACHE_OP syncop)
{
    WT_BTREE *btree;
    WT_CONNECTION_IMPL *conn;
    WT_DECL_RET;
    WT_PAGE *page;
    WT_PAGE_MODIFY *mod;
    WT_REF *prev, *walk;
    WT_TXN *txn;
    uint64_t internal_bytes, internal_pages, leaf_bytes, leaf_pages;
    uint64_t oldest_id, saved_pinned_id, time_start, time_stop;
    uint32_t flags, rec_flags;
    bool dirty, is_hs, is_internal, tried_eviction;

    conn = S2C(session);
    btree = S2BT(session);
    prev = walk = NULL;
    txn = session->txn;
    tried_eviction = false;

    /* Don't bump page read generations. */
    flags = WT_READ_NO_GEN;

    internal_bytes = leaf_bytes = 0;
    internal_pages = leaf_pages = 0;
    saved_pinned_id = __wt_atomic_loadv64(&WT_SESSION_TXN_SHARED(session)->pinned_id);
    time_start = WT_VERBOSE_ISSET(session, WT_VERB_CHECKPOINT) ? __wt_clock(session) : 0;

    switch (syncop) {
    case WT_SYNC_WRITE_LEAVES:
        /*
         * Write all immediately available, dirty in-cache leaf pages.
         *
         * Writing the leaf pages is done without acquiring a high-level lock, serialize so multiple
         * threads don't walk the tree at the same time.
         */
        if (!btree->modified)
            return (0);
        __wt_spin_lock(session, &btree->flush_lock);
        if (!btree->modified) {
            __wt_spin_unlock(session, &btree->flush_lock);
            return (0);
        }

        /*
         * Save the oldest transaction ID we need to keep around. Otherwise, in a busy system, we
         * could be updating pages so fast that write leaves never catches up. We deliberately have
         * no transaction running at this point that would keep the oldest ID from moving forwards
         * as we walk the tree.
         */
        oldest_id = __wt_txn_oldest_id(session);

        LF_SET(WT_READ_CACHE | WT_READ_NO_WAIT | WT_READ_SKIP_INTL);
        if (!F_ISSET(txn, WT_TXN_HAS_SNAPSHOT))
            LF_SET(WT_READ_VISIBLE_ALL);

        for (;;) {
            WT_ERR(__wt_tree_walk(session, &walk, flags));
            if (walk == NULL)
                break;

            /*
             * Write dirty pages if nobody beat us to it. Don't try to write hot pages (defined as
             * pages that have been updated since the write phase leaves started): checkpoint will
             * have to visit them anyway.
             */
            page = walk->page;
            if (__wt_page_is_modified(page) &&
              WT_TXNID_LT(__wt_atomic_load64(&page->modify->update_txn), oldest_id)) {
                if (txn->isolation == WT_ISO_READ_COMMITTED)
                    __wt_txn_get_snapshot(session);
                leaf_bytes += __wt_atomic_loadsize(&page->memory_footprint);
                ++leaf_pages;
                WT_ERR(__wt_reconcile(session, walk, NULL, WT_REC_CHECKPOINT));
            }
        }
        break;
    case WT_SYNC_CHECKPOINT:
        /*
         * If we are flushing a file at read-committed isolation, which is of particular interest
         * for flushing the metadata to make a schema-changing operation durable, get a
         * transactional snapshot now.
         *
         * All changes committed up to this point should be included. We don't update the snapshot
         * in between pages because the metadata shouldn't have many pages. Instead, read-committed
         * isolation ensures that all metadata updates completed before the checkpoint are included.
         */
        if (txn->isolation == WT_ISO_READ_COMMITTED)
            __wt_txn_get_snapshot(session);

        /*
         * We cannot check the tree modified flag in the case of a checkpoint, the checkpoint code
         * has already cleared it.
         *
         * Writing the leaf pages is done without acquiring a high-level lock, serialize so multiple
         * threads don't walk the tree at the same time. We're holding the schema lock, but need the
         * lower-level lock as well.
         */
        __wt_spin_lock(session, &btree->flush_lock);

        /*
         * In the final checkpoint pass, child pages cannot be evicted from underneath internal
         * pages nor can underlying blocks be freed until the checkpoint's block lists are stable.
         * Also, we cannot split child pages into parents unless we know the final pass will write a
         * consistent view of that namespace. Set the checkpointing flag to block such actions and
         * wait for any problematic eviction or page splits to complete.
         */
        WT_ASSERT(session,
          __wt_atomic_load_enum(&btree->syncing) == WT_BTREE_SYNC_OFF &&
            __wt_atomic_load_pointer(&btree->sync_session) == NULL);

        __wt_atomic_store_pointer(&btree->sync_session, session);
        __wt_atomic_store_enum(&btree->syncing, WT_BTREE_SYNC_WAIT);
        __wt_gen_next_drain(session, WT_GEN_EVICT);
        __wt_atomic_store_enum(&btree->syncing, WT_BTREE_SYNC_RUNNING);

        /*
         * Reset the number of obsolete time window pages to let the eviction threads and checkpoint
         * cleanup operation to continue marking the clean obsolete time window pages as dirty once
         * the checkpoint is finished.
         */
<<<<<<< HEAD
        btree->eviction_obsolete_tw_pages = 0;
        btree->checkpoint_cleanup_obsolete_tw_pages = 0;
=======
        __wt_atomic_store32(&btree->obsolete_tw_pages, 0);
>>>>>>> f0a5df8f
        is_hs = WT_IS_HS(btree->dhandle);

        /* Add in history store reconciliation for standard files. */
        rec_flags = WT_REC_CHECKPOINT;
        if (!is_hs && !WT_IS_METADATA(btree->dhandle))
            rec_flags |= WT_REC_HS;

        /* Write all dirty in-cache pages. */
        LF_SET(WT_READ_NO_EVICT);

        /* Limit reads to cache-only. */
        LF_SET(WT_READ_CACHE);

        if (!F_ISSET(txn, WT_READ_VISIBLE_ALL))
            LF_SET(WT_READ_VISIBLE_ALL);

        for (;;) {
            WT_ERR(__sync_dup_walk(session, walk, flags, &prev));
            WT_ERR(__wt_tree_walk_custom_skip(session, &walk, NULL, NULL, flags));

            if (walk == NULL)
                break;

            is_internal = F_ISSET(walk, WT_REF_FLAG_INTERNAL);
            page = walk->page;

            if (is_internal)
                WT_STAT_CONN_INCR(session, checkpoint_pages_visited_internal);
            else
                WT_STAT_CONN_INCR(session, checkpoint_pages_visited_leaf);

            /*
             * Check if the page is dirty. Add a barrier between the check and taking a reference to
             * any page modify structure. (It needs to be ordered else a page could be dirtied after
             * taking the local reference.)
             */
            dirty = __wt_page_is_modified(page);
            WT_ACQUIRE_BARRIER();

            /* Skip clean pages, but always update the maximum transaction ID. */
            if (!dirty) {
                mod = page->modify;
                if (mod != NULL && mod->rec_max_txn > btree->rec_max_txn)
                    btree->rec_max_txn = mod->rec_max_txn;
                if (mod != NULL && btree->rec_max_timestamp < mod->rec_max_timestamp)
                    btree->rec_max_timestamp = mod->rec_max_timestamp;

                continue;
            }

            /*
             * Write dirty pages, if we can't skip them. If we skip a page, mark the tree dirty. The
             * checkpoint marked it clean and we can't skip future checkpoints until this page is
             * written.
             */
            if (__sync_checkpoint_can_skip(session, walk)) {
                __wt_tree_modify_set(session);
                continue;
            }

            if (is_internal) {
                internal_bytes += __wt_atomic_loadsize(&page->memory_footprint);
                ++internal_pages;
                /* Slow down checkpoints. */
                if (FLD_ISSET(conn->debug_flags, WT_CONN_DEBUG_SLOW_CKPT))
                    __wt_sleep(0, 10 * WT_THOUSAND);
            } else {
                leaf_bytes += __wt_atomic_loadsize(&page->memory_footprint);
                ++leaf_pages;
            }

            /*
             * When the timing stress is enabled, perform the leaf page eviction by the checkpoint.
             *
             * For eviction to have a chance, we first need to move the walk point to the next page
             * checkpoint will visit. We want to avoid this code being too special purpose, so try
             * to reuse the ordinary eviction path.
             *
             * Regardless of whether eviction succeeds or fails, the walk continues from the
             * previous location. We remember whether we tried eviction, and don't try again. Even
             * if eviction fails (the page may stay in cache clean), that is not a wasted effort
             * because checkpoint doesn't need to write the page again.
             *
             * Once the transaction has given up it's snapshot it is no longer safe to reconcile
             * pages. That happens prior to the final metadata checkpoint.
             */
            if (!is_internal &&
              FLD_ISSET(conn->timing_stress_flags, WT_TIMING_STRESS_CHECKPOINT_EVICT_PAGE) &&
              !tried_eviction && F_ISSET(session->txn, WT_TXN_HAS_SNAPSHOT)) {
                ret = __wt_page_release_evict(session, walk, 0);
                walk = NULL;
                WT_ERR_ERROR_OK(ret, EBUSY, false);

                walk = prev;
                prev = NULL;
                tried_eviction = true;
                continue;
            }
            tried_eviction = false;

            WT_STAT_CONN_INCR(session, checkpoint_pages_reconciled);
            WT_STATP_DSRC_INCR(session, btree->dhandle->stats, btree_checkpoint_pages_reconciled);
            if (FLD_ISSET(rec_flags, WT_REC_HS))
                WT_STAT_CONN_INCR(session, checkpoint_hs_pages_reconciled);

            WT_ERR(__wt_reconcile(session, walk, NULL, rec_flags));

            /*
             * Update checkpoint IO tracking data if configured to log verbose progress messages.
             */
            if (conn->ckpt_timer_start.tv_sec > 0) {
                conn->ckpt_write_bytes += __wt_atomic_loadsize(&page->memory_footprint);
                ++conn->ckpt_write_pages;

                /* Periodically log checkpoint progress. */
                if (conn->ckpt_write_pages % (5 * WT_THOUSAND) == 0)
                    __wt_checkpoint_progress(session, false);
            }
        }

        /*
         * During normal checkpoints, mark the tree dirty if the btree has modifications that are
         * not visible to the checkpoint. There is a drawback in this approach as we compare the
         * btree's maximum transaction id with the checkpoint snap_min and it is possible that this
         * transaction may be visible to the checkpoint, but still, we mark the tree as dirty if
         * there is a long-running transaction in the database.
         *
         * Do not mark the tree dirty if there is no change to stable timestamp compared to the last
         * checkpoint.
         */
        if (!btree->modified && !F_ISSET(conn, WT_CONN_RECOVERING | WT_CONN_CLOSING_CHECKPOINT) &&
          (btree->rec_max_txn >= txn->snapshot_data.snap_min ||
            (conn->txn_global.checkpoint_timestamp != conn->txn_global.last_ckpt_timestamp &&
              btree->rec_max_timestamp > conn->txn_global.checkpoint_timestamp)))
            __wt_tree_modify_set(session);
        break;
    case WT_SYNC_CLOSE:
    case WT_SYNC_DISCARD:
        WT_ERR(__wt_illegal_value(session, syncop));
        break;
    }

    if (time_start != 0) {
        time_stop = __wt_clock(session);
        __wt_verbose(session, WT_VERB_CHECKPOINT,
          "__sync_file WT_SYNC_%s wrote: %" PRIu64 " leaf pages (%" PRIu64 "B), %" PRIu64
          " internal pages (%" PRIu64 "B), and took %" PRIu64 "ms",
          syncop == WT_SYNC_WRITE_LEAVES ? "WRITE_LEAVES" : "CHECKPOINT", leaf_pages, leaf_bytes,
          internal_pages, internal_bytes, WT_CLOCKDIFF_MS(time_stop, time_start));
    }

err:
    /* On error, clear any left-over tree walk. */
    WT_TRET(__wt_page_release(session, walk, flags));
    WT_TRET(__wt_page_release(session, prev, flags));

    /*
     * If we got a snapshot in order to write pages, and there was no snapshot active when we
     * started, release it.
     */
    if (txn->isolation == WT_ISO_READ_COMMITTED && saved_pinned_id == WT_TXN_NONE)
        __wt_txn_release_snapshot(session);

    /* Clear the checkpoint flag. */
    __wt_atomic_store_enum(&btree->syncing, WT_BTREE_SYNC_OFF);
    __wt_atomic_store_pointer(&btree->sync_session, NULL);

    __wt_spin_unlock(session, &btree->flush_lock);

    /*
     * Leaves are written before a checkpoint (or as part of a file close, before checkpointing the
     * file). Start a flush to stable storage, but don't wait for it.
     */
    if (ret == 0 && syncop == WT_SYNC_WRITE_LEAVES && F_ISSET(conn, WT_CONN_CKPT_SYNC))
        WT_RET(btree->bm->sync(btree->bm, session, false));

    return (ret);
}<|MERGE_RESOLUTION|>--- conflicted
+++ resolved
@@ -242,12 +242,8 @@
          * cleanup operation to continue marking the clean obsolete time window pages as dirty once
          * the checkpoint is finished.
          */
-<<<<<<< HEAD
-        btree->eviction_obsolete_tw_pages = 0;
-        btree->checkpoint_cleanup_obsolete_tw_pages = 0;
-=======
-        __wt_atomic_store32(&btree->obsolete_tw_pages, 0);
->>>>>>> f0a5df8f
+        __wt_atomic_store32(&btree->eviction_obsolete_tw_pages, 0);
+        __wt_atomic_store32(&btree->checkpoint_cleanup_obsolete_tw_pages, 0);
         is_hs = WT_IS_HS(btree->dhandle);
 
         /* Add in history store reconciliation for standard files. */
