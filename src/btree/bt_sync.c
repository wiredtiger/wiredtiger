/*-
 * Copyright (c) 2014-present MongoDB, Inc.
 * Copyright (c) 2008-2014 WiredTiger, Inc.
 *	All rights reserved.
 *
 * See the file LICENSE for redistribution information.
 */

#include "wt_internal.h"

/*
 * __sync_checkpoint_can_skip --
 *     There are limited conditions under which we can skip writing a dirty page during checkpoint.
 */
static WT_INLINE bool
__sync_checkpoint_can_skip(WT_SESSION_IMPL *session, WT_REF *ref)
{
    WT_MULTI *multi;
    WT_PAGE_MODIFY *mod;
    WT_TXN *txn;
    u_int i;

    WT_ASSERT_SPINLOCK_OWNED(session, &S2BT(session)->flush_lock);

    mod = ref->page->modify;
    txn = session->txn;

    /*
     * We can skip some dirty pages during a checkpoint. The requirements:
     *
     * 1. Not a history btree. As part of the checkpointing the data store, we will move the older
     *    values into the history store without using any transactions. This led to representation
     *    of all the modifications on the history store page with a transaction that is maximum than
     *    the checkpoint snapshot. But these modifications are done by the checkpoint itself, so we
     *    shouldn't ignore them for consistency.
     * 2. they must be leaf pages,
     * 3. there is a snapshot transaction active (which is the case in ordinary application
     *    checkpoints but not all internal cases),
     * 4. the first dirty update on the page is sufficiently recent the checkpoint transaction would
     *     skip them,
     * 5. there's already an address for every disk block involved.
     */
    if (WT_IS_HS(session->dhandle))
        return (false);
    if (F_ISSET(ref, WT_REF_FLAG_INTERNAL))
        return (false);
    if (!F_ISSET(txn, WT_TXN_HAS_SNAPSHOT))
        return (false);
    if (!WT_TXNID_LT(txn->snapshot_data.snap_max, mod->first_dirty_txn))
        return (false);

    /*
     * The problematic case is when a page was evicted but when there were unresolved updates and
     * not every block associated with the page has a disk address. We can't skip such pages because
     * we need a checkpoint write with valid addresses.
     *
     * The page's modification information can change underfoot if the page is being reconciled, so
     * we'd normally serialize with reconciliation before reviewing page-modification information.
     * However, checkpoint is the only valid writer of dirty leaf pages at this point, we skip the
     * lock.
     */
    if (mod->rec_result == WT_PM_REC_MULTIBLOCK)
        for (multi = mod->mod_multi, i = 0; i < mod->mod_multi_entries; ++multi, ++i)
            if (multi->addr.addr == NULL)
                return (false);

    return (true);
}

/*
 * __sync_dup_hazard_pointer --
 *     Get a duplicate hazard pointer.
 */
static WT_INLINE int
__sync_dup_hazard_pointer(WT_SESSION_IMPL *session, WT_REF *walk)
{
    bool busy;

    /* Get a duplicate hazard pointer. */
    for (;;) {
        /*
         * We already have a hazard pointer, we should generally be able to get another one. We can
         * get spurious busy errors (e.g., if eviction is attempting to lock the page). Keep trying:
         * we have one hazard pointer so we should be able to get another one.
         */
        WT_RET(__wt_hazard_set(session, walk, &busy));
        if (!busy)
            break;
        __wt_yield();
    }
    return (0);
}

/*
 * __sync_dup_walk --
 *     Duplicate a tree walk point.
 */
static WT_INLINE int
__sync_dup_walk(WT_SESSION_IMPL *session, WT_REF *walk, uint32_t flags, WT_REF **dupp)
{
    WT_REF *old;

    if ((old = *dupp) != NULL) {
        *dupp = NULL;
        WT_RET(__wt_page_release(session, old, flags));
    }

    /* It is okay to duplicate a walk before it starts. */
    if (walk == NULL || __wt_ref_is_root(walk)) {
        *dupp = walk;
        return (0);
    }

    WT_RET(__sync_dup_hazard_pointer(session, walk));
    *dupp = walk;
    return (0);
}

/*
 * __wt_sync_file --
 *     Flush pages for a specific file.
 */
int
__wt_sync_file(WT_SESSION_IMPL *session, WT_CACHE_OP syncop)
{
    WT_BTREE *btree;
    WT_CONNECTION_IMPL *conn;
    WT_DECL_RET;
    WT_PAGE *page;
    WT_PAGE_MODIFY *mod;
    WT_REF *prev, *walk;
    WT_TXN *txn;
    uint64_t internal_bytes, internal_pages, leaf_bytes, leaf_pages;
    uint64_t oldest_id, saved_pinned_id, time_start, time_stop;
    uint32_t flags, rec_flags;
    bool dirty, is_hs, is_internal, tried_eviction;

    conn = S2C(session);
    btree = S2BT(session);
    prev = walk = NULL;
    txn = session->txn;
    tried_eviction = false;

    /* Don't bump page read generations. */
    flags = WT_READ_NO_GEN;

    internal_bytes = leaf_bytes = 0;
    internal_pages = leaf_pages = 0;
    saved_pinned_id = __wt_atomic_loadv64(&WT_SESSION_TXN_SHARED(session)->pinned_id);
    time_start = WT_VERBOSE_ISSET(session, WT_VERB_CHECKPOINT) ? __wt_clock(session) : 0;

    switch (syncop) {
    case WT_SYNC_WRITE_LEAVES:
        /*
         * Write all immediately available, dirty in-cache leaf pages.
         *
         * Writing the leaf pages is done without acquiring a high-level lock, serialize so multiple
         * threads don't walk the tree at the same time.
         */
        if (!btree->modified)
            return (0);
        __wt_spin_lock(session, &btree->flush_lock);
        if (!btree->modified) {
            __wt_spin_unlock(session, &btree->flush_lock);
            return (0);
        }

        /*
         * Save the oldest transaction ID we need to keep around. Otherwise, in a busy system, we
         * could be updating pages so fast that write leaves never catches up. We deliberately have
         * no transaction running at this point that would keep the oldest ID from moving forwards
         * as we walk the tree.
         */
        oldest_id = __wt_txn_oldest_id(session);

        LF_SET(WT_READ_CACHE | WT_READ_NO_WAIT | WT_READ_SKIP_INTL);
        if (!F_ISSET(txn, WT_TXN_HAS_SNAPSHOT))
            LF_SET(WT_READ_VISIBLE_ALL);

        for (;;) {
            WT_ERR(__wt_tree_walk(session, &walk, flags));
            if (walk == NULL)
                break;

            /*
             * Write dirty pages if nobody beat us to it. Don't try to write hot pages (defined as
             * pages that have been updated since the write phase leaves started): checkpoint will
             * have to visit them anyway.
             */
            page = walk->page;
            if (__wt_page_is_modified(page) && WT_TXNID_LT(page->modify->update_txn, oldest_id)) {
                if (txn->isolation == WT_ISO_READ_COMMITTED)
                    __wt_txn_get_snapshot(session);
                leaf_bytes += page->memory_footprint;
                ++leaf_pages;
                WT_ERR(__wt_reconcile(session, walk, NULL, WT_REC_CHECKPOINT));
            }
        }
        break;
    case WT_SYNC_CHECKPOINT:
        /*
         * If we are flushing a file at read-committed isolation, which is of particular interest
         * for flushing the metadata to make a schema-changing operation durable, get a
         * transactional snapshot now.
         *
         * All changes committed up to this point should be included. We don't update the snapshot
         * in between pages because the metadata shouldn't have many pages. Instead, read-committed
         * isolation ensures that all metadata updates completed before the checkpoint are included.
         */
        if (txn->isolation == WT_ISO_READ_COMMITTED)
            __wt_txn_get_snapshot(session);

        /*
         * We cannot check the tree modified flag in the case of a checkpoint, the checkpoint code
         * has already cleared it.
         *
         * Writing the leaf pages is done without acquiring a high-level lock, serialize so multiple
         * threads don't walk the tree at the same time. We're holding the schema lock, but need the
         * lower-level lock as well.
         */
        __wt_spin_lock(session, &btree->flush_lock);

        /*
         * In the final checkpoint pass, child pages cannot be evicted from underneath internal
         * pages nor can underlying blocks be freed until the checkpoint's block lists are stable.
         * Also, we cannot split child pages into parents unless we know the final pass will write a
         * consistent view of that namespace. Set the checkpointing flag to block such actions and
         * wait for any problematic eviction or page splits to complete.
         */
        WT_ASSERT(session,
          __wt_atomic_load_enum(&btree->syncing) == WT_BTREE_SYNC_OFF &&
            __wt_atomic_load_pointer(&btree->sync_session) == NULL);

        __wt_atomic_store_pointer(&btree->sync_session, session);
        __wt_atomic_store_enum(&btree->syncing, WT_BTREE_SYNC_WAIT);
        __wt_gen_next_drain(session, WT_GEN_EVICT);
        __wt_atomic_store_enum(&btree->syncing, WT_BTREE_SYNC_RUNNING);
        is_hs = WT_IS_HS(btree->dhandle);

        /* Add in history store reconciliation for standard files. */
        rec_flags = WT_REC_CHECKPOINT;
        if (!is_hs && !WT_IS_METADATA(btree->dhandle))
            rec_flags |= WT_REC_HS;

        /* Write all dirty in-cache pages. */
        LF_SET(WT_READ_NO_EVICT);

<<<<<<< HEAD
        /* Limit reads to cache-only. */
        LF_SET(WT_READ_CACHE);
=======
        /*
         * Perform checkpoint cleanup when not in startup or shutdown phase by traversing internal
         * pages looking for obsolete child pages. This is a form of fast-truncate and so it works
         * only for row-store and VLCS pages. FLCS pages cannot be discarded and must be rewritten
         * as implicitly filling in missing chunks of FLCS namespace is problematic. For the same
         * reason, only read in-memory pages when doing FLCS checkpoints. (Otherwise we read all of
         * the internal pages to improve cleanup.)
         */
        if (btree->type == BTREE_ROW || btree->type == BTREE_COL_VAR)
            internal_cleanup = !F_ISSET(conn, WT_CONN_RECOVERING | WT_CONN_CLOSING_CHECKPOINT);
        else {
            LF_SET(WT_READ_CACHE);
            internal_cleanup = false;
        }
>>>>>>> 91a16c37

        if (!F_ISSET(txn, WT_READ_VISIBLE_ALL))
            LF_SET(WT_READ_VISIBLE_ALL);

        for (;;) {
            WT_ERR(__sync_dup_walk(session, walk, flags, &prev));
            WT_ERR(__wt_tree_walk_custom_skip(session, &walk, NULL, NULL, flags));

            if (walk == NULL)
                break;

            is_internal = F_ISSET(walk, WT_REF_FLAG_INTERNAL);
            page = walk->page;

            if (is_internal)
                WT_STAT_CONN_INCR(session, checkpoint_pages_visited_internal);
            else
                WT_STAT_CONN_INCR(session, checkpoint_pages_visited_leaf);

            /*
             * Check if the page is dirty. Add a barrier between the check and taking a reference to
             * any page modify structure. (It needs to be ordered else a page could be dirtied after
             * taking the local reference.)
             */
            dirty = __wt_page_is_modified(page);
            WT_ACQUIRE_BARRIER();

            /* Skip clean pages, but always update the maximum transaction ID. */
            if (!dirty) {
                mod = page->modify;
                if (mod != NULL && mod->rec_max_txn > btree->rec_max_txn)
                    btree->rec_max_txn = mod->rec_max_txn;
                if (mod != NULL && btree->rec_max_timestamp < mod->rec_max_timestamp)
                    btree->rec_max_timestamp = mod->rec_max_timestamp;

                continue;
            }

            /*
             * Write dirty pages, if we can't skip them. If we skip a page, mark the tree dirty. The
             * checkpoint marked it clean and we can't skip future checkpoints until this page is
             * written.
             */
            if (__sync_checkpoint_can_skip(session, walk)) {
                __wt_tree_modify_set(session);
                continue;
            }

            if (is_internal) {
                internal_bytes += page->memory_footprint;
                ++internal_pages;
                /* Slow down checkpoints. */
                if (FLD_ISSET(conn->debug_flags, WT_CONN_DEBUG_SLOW_CKPT))
                    __wt_sleep(0, 10 * WT_THOUSAND);
            } else {
                leaf_bytes += page->memory_footprint;
                ++leaf_pages;
            }

            /*
             * When the timing stress is enabled, perform the leaf page eviction by the checkpoint.
             *
             * For eviction to have a chance, we first need to move the walk point to the next page
             * checkpoint will visit. We want to avoid this code being too special purpose, so try
             * to reuse the ordinary eviction path.
             *
             * Regardless of whether eviction succeeds or fails, the walk continues from the
             * previous location. We remember whether we tried eviction, and don't try again. Even
             * if eviction fails (the page may stay in cache clean), that is not a wasted effort
             * because checkpoint doesn't need to write the page again.
             *
             * Once the transaction has given up it's snapshot it is no longer safe to reconcile
             * pages. That happens prior to the final metadata checkpoint.
             */
            if (!is_internal &&
              FLD_ISSET(conn->timing_stress_flags, WT_TIMING_STRESS_CHECKPOINT_EVICT_PAGE) &&
              !tried_eviction && F_ISSET(session->txn, WT_TXN_HAS_SNAPSHOT)) {
                ret = __wt_page_release_evict(session, walk, 0);
                walk = NULL;
                WT_ERR_ERROR_OK(ret, EBUSY, false);

                walk = prev;
                prev = NULL;
                tried_eviction = true;
                continue;
            }
            tried_eviction = false;

            WT_STAT_CONN_INCR(session, checkpoint_pages_reconciled);
            if (FLD_ISSET(rec_flags, WT_REC_HS))
                WT_STAT_CONN_INCR(session, checkpoint_hs_pages_reconciled);

            WT_ERR(__wt_reconcile(session, walk, NULL, rec_flags));

            /*
             * Update checkpoint IO tracking data if configured to log verbose progress messages.
             */
            if (conn->ckpt_timer_start.tv_sec > 0) {
                conn->ckpt_write_bytes += page->memory_footprint;
                ++conn->ckpt_write_pages;

                /* Periodically log checkpoint progress. */
                if (conn->ckpt_write_pages % (5 * WT_THOUSAND) == 0)
                    __wt_checkpoint_progress(session, false);
            }
        }

        /*
         * During normal checkpoints, mark the tree dirty if the btree has modifications that are
         * not visible to the checkpoint. There is a drawback in this approach as we compare the
         * btree's maximum transaction id with the checkpoint snap_min and it is possible that this
         * transaction may be visible to the checkpoint, but still, we mark the tree as dirty if
         * there is a long-running transaction in the database.
         *
         * Do not mark the tree dirty if there is no change to stable timestamp compared to the last
         * checkpoint.
         */
        if (!btree->modified && !F_ISSET(conn, WT_CONN_RECOVERING | WT_CONN_CLOSING_CHECKPOINT) &&
          (btree->rec_max_txn >= txn->snapshot_data.snap_min ||
            (conn->txn_global.checkpoint_timestamp != conn->txn_global.last_ckpt_timestamp &&
              btree->rec_max_timestamp > conn->txn_global.checkpoint_timestamp)))
            __wt_tree_modify_set(session);
        break;
    case WT_SYNC_CLOSE:
    case WT_SYNC_DISCARD:
        WT_ERR(__wt_illegal_value(session, syncop));
        break;
    }

    if (time_start != 0) {
        time_stop = __wt_clock(session);
        __wt_verbose(session, WT_VERB_CHECKPOINT,
          "__sync_file WT_SYNC_%s wrote: %" PRIu64 " leaf pages (%" PRIu64 "B), %" PRIu64
          " internal pages (%" PRIu64 "B), and took %" PRIu64 "ms",
          syncop == WT_SYNC_WRITE_LEAVES ? "WRITE_LEAVES" : "CHECKPOINT", leaf_pages, leaf_bytes,
          internal_pages, internal_bytes, WT_CLOCKDIFF_MS(time_stop, time_start));
    }

err:
    /* On error, clear any left-over tree walk. */
    WT_TRET(__wt_page_release(session, walk, flags));
    WT_TRET(__wt_page_release(session, prev, flags));

    /*
     * If we got a snapshot in order to write pages, and there was no snapshot active when we
     * started, release it.
     */
    if (txn->isolation == WT_ISO_READ_COMMITTED && saved_pinned_id == WT_TXN_NONE)
        __wt_txn_release_snapshot(session);

    /* Clear the checkpoint flag. */
    __wt_atomic_store_enum(&btree->syncing, WT_BTREE_SYNC_OFF);
    __wt_atomic_store_pointer(&btree->sync_session, NULL);

    __wt_spin_unlock(session, &btree->flush_lock);

    /*
     * Leaves are written before a checkpoint (or as part of a file close, before checkpointing the
     * file). Start a flush to stable storage, but don't wait for it.
     */
    if (ret == 0 && syncop == WT_SYNC_WRITE_LEAVES && F_ISSET(conn, WT_CONN_CKPT_SYNC))
        WT_RET(btree->bm->sync(btree->bm, session, false));

    return (ret);
}<|MERGE_RESOLUTION|>--- conflicted
+++ resolved
@@ -245,25 +245,8 @@
         /* Write all dirty in-cache pages. */
         LF_SET(WT_READ_NO_EVICT);
 
-<<<<<<< HEAD
         /* Limit reads to cache-only. */
         LF_SET(WT_READ_CACHE);
-=======
-        /*
-         * Perform checkpoint cleanup when not in startup or shutdown phase by traversing internal
-         * pages looking for obsolete child pages. This is a form of fast-truncate and so it works
-         * only for row-store and VLCS pages. FLCS pages cannot be discarded and must be rewritten
-         * as implicitly filling in missing chunks of FLCS namespace is problematic. For the same
-         * reason, only read in-memory pages when doing FLCS checkpoints. (Otherwise we read all of
-         * the internal pages to improve cleanup.)
-         */
-        if (btree->type == BTREE_ROW || btree->type == BTREE_COL_VAR)
-            internal_cleanup = !F_ISSET(conn, WT_CONN_RECOVERING | WT_CONN_CLOSING_CHECKPOINT);
-        else {
-            LF_SET(WT_READ_CACHE);
-            internal_cleanup = false;
-        }
->>>>>>> 91a16c37
 
         if (!F_ISSET(txn, WT_READ_VISIBLE_ALL))
             LF_SET(WT_READ_VISIBLE_ALL);
