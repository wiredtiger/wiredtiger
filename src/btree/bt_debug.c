--- conflicted
+++ resolved
@@ -269,17 +269,11 @@
      * in-memory configuration, or when reading a checkpoint that has no corresponding history store
      * checkpoint.
      */
-<<<<<<< HEAD
-    if (!F_ISSET(conn, WT_CONN_IN_MEMORY) && !WT_IS_HS(session->dhandle) &&
+    if (!F_ISSET_ATOMIC_32(conn, WT_CONN_IN_MEMORY) && !WT_IS_HS(session->dhandle) &&
       !(WT_READING_CHECKPOINT(session) && session->hs_checkpoint == NULL)) {
         WT_ASSERT(session, session->dhandle != NULL);
         WT_ERR(__wt_curhs_open(session, S2BT(session)->id, NULL, &ds->hs_cursor));
     }
-=======
-    if (!F_ISSET_ATOMIC_32(conn, WT_CONN_IN_MEMORY) && !WT_IS_HS(session->dhandle) &&
-      !(WT_READING_CHECKPOINT(session) && session->hs_checkpoint == NULL))
-        WT_ERR(__wt_curhs_open(session, NULL, &ds->hs_cursor));
->>>>>>> b4f869b2
 
     if (ds->hs_cursor != NULL) {
         /*
