--- conflicted
+++ resolved
@@ -160,28 +160,12 @@
  *     Dump a set of start and stop time pairs, with an optional tag.
  */
 static inline int
-<<<<<<< HEAD
 __debug_time_window(WT_DBG *ds, const char *tag, WT_TIME_WINDOW *tw)
 {
     char time_string[WT_TIME_STRING_SIZE];
 
     return (ds->f(ds, "\t%s%s%s\n", tag == NULL ? "" : tag, tag == NULL ? "" : " ",
       __wt_time_window_to_string(tw, time_string)));
-=======
-__debug_time_pairs(WT_DBG *ds, const char *tag, wt_timestamp_t durable_start_ts,
-  wt_timestamp_t start_ts, uint64_t start_txn, wt_timestamp_t durable_stop_ts,
-  wt_timestamp_t stop_ts, uint64_t stop_txn)
-{
-    char tp_string[2][WT_TP_STRING_SIZE];
-    char ts_string[2][WT_TS_INT_STRING_SIZE];
-
-    return (ds->f(ds, "\t%s%s%s,%s start/stop ts/txn %s,%s\n", tag == NULL ? "" : tag,
-      tag == NULL ? "durable start/stop ts " : " durable start/stop ts ",
-      __wt_timestamp_to_string(durable_start_ts, ts_string[0]),
-      __wt_timestamp_to_string(durable_stop_ts, ts_string[1]),
-      __wt_time_pair_to_string(start_ts, start_txn, tp_string[0]),
-      __wt_time_pair_to_string(stop_ts, stop_txn, tp_string[1])));
->>>>>>> 1e0dca14
 }
 
 /*
@@ -753,12 +737,8 @@
     WT_DECL_ITEM(hs_key);
     WT_DECL_ITEM(hs_value);
     WT_DECL_RET;
-<<<<<<< HEAD
     WT_TIME_WINDOW tw;
-=======
->>>>>>> 1e0dca14
     WT_UPDATE *upd;
-    wt_timestamp_t hs_durable_ts, hs_start_ts, hs_stop_ts;
     uint64_t hs_counter, hs_upd_type_full;
     uint32_t hs_btree_id;
     uint8_t hs_upd_type;
@@ -770,19 +750,11 @@
     WT_ERR(__wt_scr_alloc(session, 0, &hs_value));
     WT_ERR(__debug_config(session, ds, NULL));
 
-<<<<<<< HEAD
-    WT_ERR(hs_cursor->get_key(
-      hs_cursor, &hs_btree_id, hs_key, &tw.start_ts, &tw.start_txn, &tw.stop_ts, &tw.stop_txn));
-
+    WT_ERR(hs_cursor->get_key(hs_cursor, &hs_btree_id, hs_key, &tw.start_ts, &hs_counter));
+    WT_ERR(hs_cursor->get_value(
+      hs_cursor, &tw.stop_ts, &tw.durable_start_ts, &hs_upd_type_full, hs_value));
     WT_ERR(__debug_time_window(ds, "T", &tw));
 
-=======
-    WT_ERR(hs_cursor->get_key(hs_cursor, &hs_btree_id, hs_key, &hs_start_ts, &hs_counter));
->>>>>>> 1e0dca14
-    WT_ERR(
-      hs_cursor->get_value(hs_cursor, &hs_stop_ts, &hs_durable_ts, &hs_upd_type_full, hs_value));
-    WT_ERR(__debug_time_pairs(
-      ds, "T", hs_durable_ts, hs_start_ts, WT_TS_NONE, hs_stop_ts, hs_stop_ts, WT_TS_MAX));
     hs_upd_type = (uint8_t)hs_upd_type_full;
     switch (hs_upd_type) {
     case WT_UPDATE_MODIFY:
@@ -828,12 +800,7 @@
         WT_ERR(ds->f(ds, "\tK {%" PRIu64 " %" PRIu64 "}", recno, rle));
     else
         WT_ERR(__debug_item_key(ds, "K", key->data, key->size));
-<<<<<<< HEAD
     WT_ERR(__debug_time_window(ds, "T", &value->tw));
-=======
-    WT_ERR(__debug_time_pairs(ds, "T", value->durable_start_ts, value->start_ts, value->start_txn,
-      value->durable_stop_ts, value->stop_ts, value->stop_txn));
->>>>>>> 1e0dca14
     WT_ERR(__debug_cell_data(ds, NULL, value != NULL ? value->type : 0, "V", value));
 
 err:
@@ -1447,15 +1414,7 @@
     case WT_CELL_ADDR_INT:
     case WT_CELL_ADDR_LEAF:
     case WT_CELL_ADDR_LEAF_NO:
-<<<<<<< HEAD
         WT_RET(ds->f(ds, ", %s", __wt_time_aggregate_to_string(&unpack->ta, time_string)));
-=======
-        WT_RET(ds->f(ds, ", newest durable start/stop ts: %s,%s start/stop ts/txn %s,%s",
-          __wt_timestamp_to_string(unpack->newest_start_durable_ts, ts_string[0]),
-          __wt_timestamp_to_string(unpack->newest_stop_durable_ts, ts_string[1]),
-          __wt_time_pair_to_string(unpack->oldest_start_ts, unpack->oldest_start_txn, tp_string[0]),
-          __wt_time_pair_to_string(unpack->newest_stop_ts, unpack->newest_stop_txn, tp_string[1])));
->>>>>>> 1e0dca14
         break;
     case WT_CELL_DEL:
     case WT_CELL_VALUE:
@@ -1463,15 +1422,7 @@
     case WT_CELL_VALUE_OVFL:
     case WT_CELL_VALUE_OVFL_RM:
     case WT_CELL_VALUE_SHORT:
-<<<<<<< HEAD
         WT_RET(ds->f(ds, ", %s", __wt_time_window_to_string(&unpack->tw, time_string)));
-=======
-        WT_RET(ds->f(ds, ", durable start/stop ts: %s,%s start/stop ts/txn %s,%s",
-          __wt_timestamp_to_string(unpack->durable_start_ts, ts_string[0]),
-          __wt_timestamp_to_string(unpack->durable_stop_ts, ts_string[1]),
-          __wt_time_pair_to_string(unpack->start_ts, unpack->start_txn, tp_string[0]),
-          __wt_time_pair_to_string(unpack->stop_ts, unpack->stop_txn, tp_string[1])));
->>>>>>> 1e0dca14
         break;
     }
 
