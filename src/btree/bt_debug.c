/*-
 * Copyright (c) 2014-present MongoDB, Inc.
 * Copyright (c) 2008-2014 WiredTiger, Inc.
 *	All rights reserved.
 *
 * See the file LICENSE for redistribution information.
 */

#include "wt_internal.h"

#ifdef HAVE_DIAGNOSTIC
/*
 * We pass around a session handle and output information, group it together.
 */
typedef struct __wt_dbg WT_DBG;
struct __wt_dbg {
    WT_CURSOR *hs_cursor;
    WT_SESSION_IMPL *session; /* Enclosing session */

    WT_ITEM *key;

    WT_ITEM *hs_key; /* History store lookups */
    WT_ITEM *hs_value;

    /*
     * When using the standard event handlers, the debugging output has to do its own message
     * handling because its output isn't line-oriented.
     */
    FILE *fp;     /* Optional file handle */
    WT_ITEM *msg; /* Buffered message */

    int (*f)(WT_DBG *, const char *, ...) /* Function to write */
      WT_GCC_FUNC_DECL_ATTRIBUTE((format(printf, 2, 3)));

    const char *key_format;
    const char *value_format;

    WT_ITEM *t1, *t2; /* Temporary space */

/* AUTOMATIC FLAG VALUE GENERATION START 0 */
#define WT_DEBUG_DUMP_APP_DATA 0x1u /* Dump application data when walking the tree */
#define WT_DEBUG_TREE_LEAF 0x2u     /* Debug leaf pages */
#define WT_DEBUG_TREE_WALK 0x4u     /* Descend the tree */
    /* AUTOMATIC FLAG VALUE GENERATION STOP 32 */
    uint32_t flags;
};

static const /* Output separator */
  char *const sep = "=-=-=-=-=-=-=-=-=-=-=-=-=-=-=-=-=-=-=-=-=-=-=-=-=\n";

static int __debug_col_skip(WT_DBG *, WT_INSERT_HEAD *, const char *, bool, WT_CURSOR *);
static int __debug_config(WT_SESSION_IMPL *, WT_DBG *, const char *, uint32_t);
static int __debug_modify(WT_DBG *, const uint8_t *);
static int __debug_page(WT_DBG *, WT_REF *);
static int __debug_page_col_fix(WT_DBG *, WT_REF *);
static int __debug_page_col_int(WT_DBG *, WT_PAGE *);
static int __debug_page_col_var(WT_DBG *, WT_REF *);
static int __debug_page_metadata(WT_DBG *, WT_REF *);
static int __debug_page_row_int(WT_DBG *, WT_PAGE *);
static int __debug_page_row_leaf(WT_DBG *, WT_PAGE *);
static int __debug_ref(WT_DBG *, WT_REF *);
static int __debug_row_skip(WT_DBG *, WT_INSERT_HEAD *);
static int __debug_tree(WT_SESSION_IMPL *, WT_REF *, const char *, uint32_t);
static int __debug_update(WT_DBG *, WT_UPDATE *, bool);
static int __debug_wrapup(WT_DBG *);

/*
 * __wt_debug_set_verbose --
 *     Set verbose flags from the debugger.
 */
int
__wt_debug_set_verbose(WT_SESSION_IMPL *session, const char *v)
{
    char buf[256];
    const char *cfg[2] = {NULL, NULL};

    WT_RET(__wt_snprintf(buf, sizeof(buf), "verbose=[%s]", v));
    cfg[0] = buf;
    return (__wt_verbose_config(session, cfg, true));
}

/*
 * __debug_hex_byte --
 *     Output a single byte in hex.
 */
static inline int
__debug_hex_byte(WT_DBG *ds, uint8_t v)
{
    return (ds->f(ds, "#%c%c", __wt_hex((v & 0xf0) >> 4), __wt_hex(v & 0x0f)));
}

/*
 * __debug_bytes --
 *     Dump a single set of bytes.
 */
static int
__debug_bytes(WT_DBG *ds, const void *data_arg, size_t size)
{
    size_t i;
    const uint8_t *data;
    u_char ch;

    for (data = data_arg, i = 0; i < size; ++i, ++data) {
        ch = data[0];
        if (__wt_isprint(ch))
            WT_RET(ds->f(ds, "%c", (int)ch));
        else
            WT_RET(__debug_hex_byte(ds, data[0]));
    }
    return (0);
}

/*
 * __debug_item --
 *     Dump a single data/size item, with an optional tag.
 */
static int
__debug_item(WT_DBG *ds, const char *tag, const void *data_arg, size_t size)
{
    WT_RET(ds->f(ds, "\t%s%s{", tag == NULL ? "" : tag, tag == NULL ? "" : " "));
    WT_RET(__debug_bytes(ds, data_arg, size));
    WT_RET(ds->f(ds, "}\n"));
    return (0);
}

/*
 * __debug_item_key --
 *     Dump a single data/size key item, with an optional tag.
 */
static int
__debug_item_key(WT_DBG *ds, const char *tag, const void *data_arg, size_t size)
{
    WT_SESSION_IMPL *session;

    session = ds->session;

    return (ds->f(ds, "\t%s%s{%s}\n", tag == NULL ? "" : tag, tag == NULL ? "" : " ",
      __wt_key_string(session, data_arg, size, ds->key_format, ds->t1)));
}

/*
 * __debug_item_value --
 *     Dump a single data/size value item, with an optional tag.
 */
static int
__debug_item_value(WT_DBG *ds, const char *tag, const void *data_arg, size_t size)
{
    WT_SESSION_IMPL *session;

    session = ds->session;

    if (size == 0)
        return (ds->f(ds, "\t%s%s{}\n", tag == NULL ? "" : tag, tag == NULL ? "" : " "));

    if (session->dump_raw)
        return (ds->f(ds, "\t%s%s{%s}\n", tag == NULL ? "" : tag, tag == NULL ? "" : " ",
          __wt_buf_set_printable(session, data_arg, size, false, ds->t1)));

    /*
     * If the format is 'S', it's a string and our version of it may not yet be nul-terminated.
     */
    if (WT_STREQ(ds->value_format, "S") && ((char *)data_arg)[size - 1] != '\0') {
        WT_RET(__wt_buf_fmt(session, ds->t2, "%.*s", (int)size, (char *)data_arg));
        data_arg = ds->t2->data;
        size = ds->t2->size + 1;
    }
    return (ds->f(ds, "\t%s%s{%s}\n", tag == NULL ? "" : tag, tag == NULL ? "" : " ",
      __wt_buf_set_printable_format(session, data_arg, size, ds->value_format, false, ds->t1)));
}

/*
 * __dmsg_event --
 *     Send a debug message to the event handler.
 */
static int
__dmsg_event(WT_DBG *ds, const char *fmt, ...)
{
    WT_DECL_RET;
    WT_ITEM *msg;
    WT_SESSION_IMPL *session;
    size_t len, space;
    char *p;
    va_list ap;

    session = ds->session;

    /*
     * Debug output chunks are not necessarily terminated with a newline character. It's easy if
     * we're dumping to a stream, but if we're dumping to an event handler, which is line-oriented,
     * we must buffer the output chunk, and pass it to the event handler once we see a terminating
     * newline.
     */
    msg = ds->msg;
    for (;;) {
        p = (char *)msg->mem + msg->size;
        space = msg->memsize - msg->size;
        va_start(ap, fmt);
        ret = __wt_vsnprintf_len_set(p, space, &len, fmt, ap);
        va_end(ap);
        WT_RET(ret);

        /* Check if there was enough space. */
        if (len < space) {
            msg->size += len;
            break;
        }

        /*
         * There's not much to do on error without checking for an error return on every single
         * printf. Anyway, it's pretty unlikely and this is debugging output, I'm not going to worry
         * about it.
         */
        WT_RET(__wt_buf_grow(session, msg, msg->memsize + len + 128));
    }
    if (((uint8_t *)msg->mem)[msg->size - 1] == '\n') {
        ((uint8_t *)msg->mem)[msg->size - 1] = '\0';
        WT_RET(__wt_msg(session, "%s", (char *)msg->mem));
        msg->size = 0;
    }

    return (0);
}

/*
 * __dmsg_file --
 *     Send a debug message to a file.
 */
static int
__dmsg_file(WT_DBG *ds, const char *fmt, ...)
{
    WT_DECL_RET;
    va_list ap;

    va_start(ap, fmt);
    ret = vfprintf(ds->fp, fmt, ap) < 0 ? EIO : 0;
    va_end(ap);

    return (ret);
}

/*
 * __debug_config --
 *     Configure debugging output.
 */
static int
__debug_config(WT_SESSION_IMPL *session, WT_DBG *ds, const char *ofile, uint32_t flags)
{
    WT_BTREE *btree;
    WT_CONNECTION_IMPL *conn;
    WT_DECL_RET;

    memset(ds, 0, sizeof(WT_DBG));

    ds->session = session;
    ds->hs_cursor = NULL;
    conn = S2C(session);

    WT_ERR(__wt_scr_alloc(session, 512, &ds->t1));
    WT_ERR(__wt_scr_alloc(session, 512, &ds->t2));

    /*
     * Set up history store support, opening a history store cursor on demand, except while running
     * in-memory configuration, or when reading a checkpoint that has no corresponding history store
     * checkpoint.
     */
    if (!F_ISSET(conn, WT_CONN_IN_MEMORY) && !WT_IS_HS(session->dhandle) &&
      !(WT_READING_CHECKPOINT(session) && session->hs_checkpoint == NULL))
        WT_ERR(__wt_curhs_open(session, NULL, &ds->hs_cursor));

    if (ds->hs_cursor != NULL) {
        /*
         * For debugging dumps, we want to see everything, not just what is currently visible in
         * whatever arbitrary context we may have inherited. By default, however, suppress obsolete
         * entries (those with globally visible stop times). For checkpoint cursors, dump those as
         * well, not because they are more interesting when reading a checkpoint but because the
         * visible-all test to hide them needs a copy of the checkpoint snapshot and that's not
         * easily available. (If we are dumping pages from a checkpoint cursor, it is actually
         * accessible in the cursor; but the logic for substituting it into the session is private
         * to cur_file.c and I don't want to either change that or paste a second copy of it. Hiding
         * a few obsolete history store entries isn't worth either of those changes.
         */
        F_SET(ds->hs_cursor,
          WT_READING_CHECKPOINT(session) ? WT_CURSTD_HS_READ_ALL : WT_CURSTD_HS_READ_COMMITTED);
        WT_ERR(__wt_scr_alloc(session, 0, &ds->hs_key));
        WT_ERR(__wt_scr_alloc(session, 0, &ds->hs_value));
    }
    /*
     * If we weren't given a file, we use the default event handler, and we'll have to buffer
     * messages.
     */
    if (ofile == NULL) {
        WT_ERR(__wt_scr_alloc(session, 512, &ds->msg));
        ds->f = __dmsg_event;
    } else {
        if ((ds->fp = fopen(ofile, "w")) == NULL)
            WT_ERR(__wt_set_return(session, EIO));
        __wt_stream_set_line_buffer(ds->fp);
        ds->f = __dmsg_file;
    }

    btree = S2BT(session);
    ds->key_format = btree->key_format;
    ds->value_format = btree->value_format;
    ds->flags = flags;
    return (0);

err:
    WT_TRET(__debug_wrapup(ds));
    return (ret);
}

/*
 * __debug_wrapup --
 *     Flush any remaining output, release resources.
 */
static int
__debug_wrapup(WT_DBG *ds)
{
    WT_DECL_RET;
    WT_ITEM *msg;
    WT_SESSION_IMPL *session;

    session = ds->session;
    msg = ds->msg;

    __wt_scr_free(session, &ds->key);
    __wt_scr_free(session, &ds->hs_key);
    __wt_scr_free(session, &ds->hs_value);
    __wt_scr_free(session, &ds->t1);
    __wt_scr_free(session, &ds->t2);

    if (ds->hs_cursor != NULL)
        WT_TRET(ds->hs_cursor->close(ds->hs_cursor));

    /*
     * Discard the buffer -- it shouldn't have anything in it, but might as well be cautious.
     */
    if (msg != NULL) {
        if (msg->size != 0)
            ret = __wt_msg(session, "%s", (char *)msg->mem);
        __wt_scr_free(session, &ds->msg);
    }

    /* Close any file we opened. */
    if (ds->fp != NULL)
        (void)fclose(ds->fp);

    return (ret);
}

/*
 * __wt_debug_addr_print --
 *     Print out an address.
 */
int
__wt_debug_addr_print(WT_SESSION_IMPL *session, const uint8_t *addr, size_t addr_size)
{
    WT_DECL_ITEM(buf);
    WT_DECL_RET;

    WT_RET(__wt_scr_alloc(session, 128, &buf));
    ret = __wt_fprintf(
      session, WT_STDERR(session), "%s\n", __wt_addr_string(session, addr, addr_size, buf));
    __wt_scr_free(session, &buf);

    return (ret);
}

/*
 * __wt_debug_addr --
 *     Read and dump a disk page in debugging mode, using an addr/size pair.
 */
int
__wt_debug_addr(WT_SESSION_IMPL *session, const uint8_t *addr, size_t addr_size, const char *ofile)
{
    WT_DECL_ITEM(buf);
    WT_DECL_RET;

    WT_RET(__wt_scr_alloc(session, 1024, &buf));
<<<<<<< HEAD
    WT_ERR(bm->read(bm, session, buf, addr, addr_size));
    ret = __wt_debug_disk(session, buf->mem, ofile, false);
=======
    WT_ERR(__wt_blkcache_read(session, buf, addr, addr_size));
    ret = __wt_debug_disk(session, buf->mem, ofile);
>>>>>>> 2145553c

err:
    __wt_scr_free(session, &buf);
    return (ret);
}

/*
 * __wt_debug_offset_blind --
 *     Read and dump a disk page in debugging mode, using a file offset.
 */
int
__wt_debug_offset_blind(WT_SESSION_IMPL *session, wt_off_t offset, const char *ofile)
{
    uint32_t checksum, size;

    WT_ASSERT(session, S2BT_SAFE(session) != NULL);

    /*
     * This routine depends on the default block manager's view of files, where an address consists
     * of a file offset, length, and checksum. This is for debugging only.
     */
    WT_RET(__wt_block_read_off_blind(session, S2BT(session)->bm->block, offset, &size, &checksum));
    return (__wt_debug_offset(session, offset, size, checksum, ofile));
}

/*
 * __wt_debug_offset --
 *     Read and dump a disk page in debugging mode, using a file offset/size/checksum triplet.
 */
int
__wt_debug_offset(
  WT_SESSION_IMPL *session, wt_off_t offset, uint32_t size, uint32_t checksum, const char *ofile)
{
    WT_BLOCK *block;
    WT_DECL_ITEM(buf);
    WT_DECL_RET;
    uint8_t addr[WT_BTREE_MAX_ADDR_COOKIE], *endp;

    WT_ASSERT(session, S2BT_SAFE(session) != NULL);

    /*
     * This routine depends on the default block manager's view of files, where an address consists
     * of a file ID, file offset, length, and checksum. This is only for debugging, other block
     * managers might not describe underlying objects the same way, that's why there's no block
     * manager method.
     *
     * Convert the triplet into an address structure.
     */
    block = S2BT(session)->bm->block;
    endp = addr;
    WT_RET(__wt_block_addr_pack(block, &endp, block->objectid, offset, size, checksum));

    /*
     * Read the address through the btree I/O functions (so the block is decompressed and/or
     * unencrypted as necessary).
     */
    WT_RET(__wt_scr_alloc(session, 0, &buf));
<<<<<<< HEAD
    WT_ERR(__wt_bt_read(session, buf, addr, WT_PTRDIFF(endp, addr)));
    ret = __wt_debug_disk(session, buf->mem, ofile, false);
=======
    WT_ERR(__wt_blkcache_read(session, buf, addr, WT_PTRDIFF(endp, addr)));
    ret = __wt_debug_disk(session, buf->mem, ofile);
>>>>>>> 2145553c

err:
    __wt_scr_free(session, &buf);
    return (ret);
}

/*
 * __debug_hs_cursor --
 *     Dump information pointed to by a single history store cursor.
 */
static int
__debug_hs_cursor(WT_DBG *ds, WT_CURSOR *hs_cursor)
{
    WT_CURSOR_BTREE *cbt;
    WT_SESSION_IMPL *session;
    WT_TIME_WINDOW tw;
    uint64_t hs_counter, hs_upd_type;
    uint32_t hs_btree_id;
    char time_string[WT_TIME_STRING_SIZE];

    cbt = __wt_curhs_get_cbt(hs_cursor);
    session = ds->session;

    WT_TIME_WINDOW_INIT(&tw);

    WT_RET(hs_cursor->get_key(hs_cursor, &hs_btree_id, ds->hs_key, &tw.start_ts, &hs_counter));
    WT_RET(hs_cursor->get_value(
      hs_cursor, &tw.stop_ts, &tw.durable_start_ts, &hs_upd_type, ds->hs_value));

    switch (hs_upd_type) {
    case WT_UPDATE_MODIFY:
        WT_RET(ds->f(ds,
          "\t"
          "hs-modify: %s\n",
          __wt_time_window_to_string(&cbt->upd_value->tw, time_string)));
        if (F_ISSET(ds, WT_DEBUG_DUMP_APP_DATA)) {
            WT_RET(ds->f(ds, "\tV "));
            WT_RET(__debug_modify(ds, ds->hs_value->data));
            WT_RET(ds->f(ds, "\n"));
        } else
            WT_RET(ds->f(ds, "\tV {redacted}\n"));
        break;
    case WT_UPDATE_STANDARD:
        WT_RET(ds->f(ds,
          "\t"
          "hs-update: %s\n",
          __wt_time_window_to_string(&cbt->upd_value->tw, time_string)));
        if (F_ISSET(ds, WT_DEBUG_DUMP_APP_DATA))
            WT_RET(__debug_item_value(ds, "V", ds->hs_value->data, ds->hs_value->size));
        else
            WT_RET(ds->f(ds, "\tV {redacted}\n"));
        break;
    default:
        /*
         * Currently, we expect only modifies or full values to be exposed by hs_cursors. This means
         * we can ignore other types for now.
         */
        WT_ASSERT(session, hs_upd_type == WT_UPDATE_MODIFY || hs_upd_type == WT_UPDATE_STANDARD);
        break;
    }
    return (0);
}

/*
 * __debug_hs_key --
 *     Dump any HS records associated with the key.
 */
static int
__debug_hs_key(WT_DBG *ds)
{
    WT_BTREE *btree;
    WT_DECL_RET;
    WT_SESSION_IMPL *session;
    uint32_t hs_btree_id;

    session = ds->session;
    btree = S2BT(session);
    hs_btree_id = btree->id;

    /*
     * Open a history store cursor positioned at the end of the data store key (the newest record)
     * and iterate backwards until we reach a different key or btree.
     */
    ds->hs_cursor->set_key(ds->hs_cursor, 4, hs_btree_id, ds->key, WT_TS_MAX, WT_TXN_MAX);
    ret = __wt_curhs_search_near_before(session, ds->hs_cursor);

    for (; ret == 0; ret = ds->hs_cursor->prev(ds->hs_cursor))
        WT_RET(__debug_hs_cursor(ds, ds->hs_cursor));

    return (ret == WT_NOTFOUND ? 0 : ret);
}

/*
 * __debug_cell_int_data --
 *     Dump a single WT_COL_INT or WT_ROW_INT disk image cell's data in debugging mode.
 */
static int
__debug_cell_int_data(WT_DBG *ds, WT_CELL_UNPACK_ADDR *unpack)
{
    const char *p;

    switch (unpack->raw) {
    case WT_CELL_ADDR_DEL:
    case WT_CELL_ADDR_INT:
    case WT_CELL_ADDR_LEAF:
    case WT_CELL_ADDR_LEAF_NO:
        p = __wt_cell_type_string(unpack->raw);
        return (__debug_item(ds, NULL, p, strlen(p)));
    }
    return (0);
}

/*
 * __debug_cell_int --
 *     Dump a single unpacked WT_COL_INT or WT_ROW_INT disk image WT_CELL.
 */
static int
__debug_cell_int(WT_DBG *ds, const WT_PAGE_HEADER *dsk, WT_CELL_UNPACK_ADDR *unpack)
{
    WT_DECL_ITEM(buf);
    WT_DECL_RET;
    WT_SESSION_IMPL *session;
    char time_string[WT_TIME_STRING_SIZE];

    session = ds->session;

    WT_RET(ds->f(ds, "\t%s: len %" PRIu32, __wt_cell_type_string(unpack->raw), unpack->size));

    /* Dump the cell's per-disk page type information. */
    switch (dsk->type) {
    case WT_PAGE_COL_INT:
        WT_RET(ds->f(ds, ", recno: %" PRIu64, unpack->v));
        break;
    }

    /* Dump timestamps and addresses. */
    switch (unpack->raw) {
    case WT_CELL_ADDR_DEL:
    case WT_CELL_ADDR_INT:
    case WT_CELL_ADDR_LEAF:
    case WT_CELL_ADDR_LEAF_NO:
        if (!WT_TIME_AGGREGATE_IS_EMPTY(&unpack->ta))
            WT_RET(ds->f(ds, ", %s", __wt_time_aggregate_to_string(&unpack->ta, time_string)));

        WT_RET(__wt_scr_alloc(session, 128, &buf));
        ret = ds->f(ds, ", %s", __wt_addr_string(session, unpack->data, unpack->size, buf));
        __wt_scr_free(session, &buf);
        WT_RET(ret);
        break;
    }
    WT_RET(ds->f(ds, "\n"));

    return (__debug_cell_int_data(ds, unpack));
}

/*
 * __debug_dsk_int --
 *     Dump a WT_COL_INT or WT_ROW_INT disk image.
 */
static int
__debug_dsk_int(WT_DBG *ds, const WT_PAGE_HEADER *dsk)
{
    WT_CELL_UNPACK_ADDR unpack;

    WT_CELL_FOREACH_ADDR (ds->session, dsk, unpack) {
        WT_RET(__debug_cell_int(ds, dsk, &unpack));
    }
    WT_CELL_FOREACH_END;
    return (0);
}

/*
 * __debug_cell_kv --
 *     Dump a single unpacked WT_COL_VAR or WT_ROW_LEAF disk image WT_CELL.
 */
static int
__debug_cell_kv(
  WT_DBG *ds, WT_PAGE *page, int page_type, const char *tag, WT_CELL_UNPACK_KV *unpack)
{
    WT_SESSION_IMPL *session;
    char time_string[WT_TIME_STRING_SIZE];
    const char *p;

    session = ds->session;

    /* Column-store references to deleted cells return a NULL cell reference. */
    if (unpack == NULL)
        return (__debug_item(ds, tag, "deleted", strlen("deleted")));

    /* Row-store references to empty cells return a NULL on-page reference. */
    if (unpack->cell == NULL)
        return (__debug_item(ds, tag, "zero-length", strlen("zero-length")));

    if (F_ISSET(ds, WT_DEBUG_DUMP_APP_DATA))
        WT_RET(ds->f(ds, "\t%s: len %" PRIu32, __wt_cell_type_string(unpack->raw), unpack->size));
    else
        WT_RET(ds->f(ds, "\t%s: {redacted}", __wt_cell_type_string(unpack->raw)));

    /* Dump per-disk page type information. */
    switch (page_type) {
    case WT_PAGE_COL_FIX:
        break;
    case WT_PAGE_COL_VAR:
        WT_RET(ds->f(ds, ", rle: %" PRIu64, __wt_cell_rle(unpack)));
        break;
    case WT_PAGE_ROW_LEAF:
        switch (unpack->raw) {
        case WT_CELL_KEY_PFX:
        case WT_CELL_KEY_SHORT_PFX:
            WT_RET(ds->f(ds, ", pfx: %" PRIu8, unpack->prefix));
            break;
        }
        break;
    }

    /* Dump time window. */
    switch (unpack->raw) {
    case WT_CELL_DEL:
    case WT_CELL_VALUE:
    case WT_CELL_VALUE_COPY:
    case WT_CELL_VALUE_OVFL:
    case WT_CELL_VALUE_OVFL_RM:
    case WT_CELL_VALUE_SHORT:
        if (!WT_TIME_WINDOW_IS_EMPTY(&unpack->tw))
            WT_RET(ds->f(ds, ", %s", __wt_time_window_to_string(&unpack->tw, time_string)));
        break;
    }

    /* Column-store deleted cells. */
    switch (unpack->raw) {
    case WT_CELL_DEL:
        p = __wt_cell_type_string(unpack->raw);
        return (__debug_item(ds, tag, p, strlen(p)));
    }

    /* Overflow addresses. */
    switch (unpack->raw) {
    case WT_CELL_KEY_OVFL:
    case WT_CELL_VALUE_OVFL:
        WT_RET(ds->f(ds, ", %s", __wt_addr_string(session, unpack->data, unpack->size, ds->t1)));
        break;
    }
    WT_RET(ds->f(ds, "\n"));

    WT_RET(page == NULL ? __wt_dsk_cell_data_ref_kv(session, page_type, unpack, ds->t1) :
                          __wt_page_cell_data_ref_kv(session, page, unpack, ds->t1));

    if (!F_ISSET(ds, WT_DEBUG_DUMP_APP_DATA))
        return (0);

    /* Standard key/value cells. */
    switch (unpack->raw) {
    case WT_CELL_KEY:
    case WT_CELL_KEY_OVFL:
    case WT_CELL_KEY_PFX:
    case WT_CELL_KEY_SHORT:
    case WT_CELL_KEY_SHORT_PFX:
        WT_RET(__debug_item_key(ds, tag, ds->t1->data, ds->t1->size));
        break;
    case WT_CELL_VALUE:
    case WT_CELL_VALUE_COPY:
    case WT_CELL_VALUE_OVFL:
    case WT_CELL_VALUE_SHORT:
        WT_RET(__debug_item_value(ds, tag, ds->t1->data, ds->t1->size));
        break;
    }

    return (0);
}

/*
 * __debug_dsk_kv --
 *     Dump a WT_COL_VAR or WT_ROW_LEAF disk image.
 */
static int
__debug_dsk_kv(WT_DBG *ds, const WT_PAGE_HEADER *dsk)
{
    WT_CELL_UNPACK_KV unpack;

    WT_CELL_FOREACH_KV (ds->session, dsk, unpack) {
        WT_RET(__debug_cell_kv(ds, NULL, dsk->type, NULL, &unpack));
    }
    WT_CELL_FOREACH_END;
    return (0);
}

/*
 * __debug_dsk_col_fix --
 *     Dump a WT_PAGE_COL_FIX disk image.
 */
static int
__debug_dsk_col_fix(WT_DBG *ds, const WT_PAGE_HEADER *dsk)
{
    WT_BTREE *btree;
    WT_CELL_UNPACK_KV unpack;
    WT_COL_FIX_AUXILIARY_HEADER auxhdr;
    uint32_t i;
    uint8_t v;

    btree = S2BT(ds->session);

    WT_RET(__wt_col_fix_read_auxheader(ds->session, dsk, &auxhdr));

    switch (auxhdr.version) {
    case WT_COL_FIX_VERSION_NIL:
        WT_RET(ds->f(ds, "page version 0, no auxiliary data\n"));
        break;
    case WT_COL_FIX_VERSION_TS:
        WT_RET(ds->f(ds, "page version 1, %" PRIu32 " time windows\n", auxhdr.entries));
        break;
    default:
        WT_RET(ds->f(ds, "unknown page version %" PRIu32 "\n", auxhdr.version));
        break;
    }

    WT_COL_FIX_FOREACH_BITS (btree, dsk, v, i) {
        WT_RET(ds->f(ds, "\t{"));
        WT_RET(__debug_hex_byte(ds, v));
        WT_RET(ds->f(ds, "}\n"));
    }

    if (auxhdr.dataoffset > dsk->mem_size)
        /* Print something useful instead of crashing or failing. */
        WT_RET(ds->f(ds, "page is corrupt: offset to time windows is past end of page"));
    else if (auxhdr.version == WT_COL_FIX_VERSION_TS) {
        WT_CELL_FOREACH_FIX_TIMESTAMPS (ds->session, dsk, &auxhdr, unpack)
            WT_RET(__debug_cell_kv(ds, NULL, dsk->type, NULL, &unpack));
        WT_CELL_FOREACH_END;
    }

    return (0);
}

/*
 * __wt_debug_disk --
 *     Dump a disk page in debugging mode.
 */
int
__wt_debug_disk(
  WT_SESSION_IMPL *session, const WT_PAGE_HEADER *dsk, const char *ofile, bool dump_app_data)
{
    WT_DBG *ds, _ds;
    WT_DECL_RET;
    uint32_t flags;

    ds = &_ds;
    flags = dump_app_data ? WT_DEBUG_DUMP_APP_DATA : 0;
    WT_RET(__debug_config(session, ds, ofile, flags));

    WT_ERR(ds->f(ds, "%s page", __wt_page_type_string(dsk->type)));
    switch (dsk->type) {
    case WT_PAGE_BLOCK_MANAGER:
        break;
    case WT_PAGE_COL_FIX:
    case WT_PAGE_COL_INT:
    case WT_PAGE_COL_VAR:
        WT_ERR(ds->f(ds, ", recno %" PRIu64, dsk->recno));
    /* FALLTHROUGH */
    case WT_PAGE_ROW_INT:
    case WT_PAGE_ROW_LEAF:
        WT_ERR(ds->f(ds, ", entries %" PRIu32, dsk->u.entries));
        break;
    case WT_PAGE_OVFL:
        WT_ERR(ds->f(ds, ", datalen %" PRIu32, dsk->u.datalen));
        break;
    default:
        WT_ERR(__wt_illegal_value(session, dsk->type));
    }

    if (F_ISSET(dsk, WT_PAGE_COMPRESSED))
        WT_ERR(ds->f(ds, ", compressed"));
    if (F_ISSET(dsk, WT_PAGE_ENCRYPTED))
        WT_ERR(ds->f(ds, ", encrypted"));
    if (F_ISSET(dsk, WT_PAGE_EMPTY_V_ALL))
        WT_ERR(ds->f(ds, ", empty-all"));
    if (F_ISSET(dsk, WT_PAGE_EMPTY_V_NONE))
        WT_ERR(ds->f(ds, ", empty-none"));

    WT_ERR(ds->f(ds, ", generation %" PRIu64 "\n", dsk->write_gen));

    switch (dsk->type) {
    case WT_PAGE_BLOCK_MANAGER:
        break;
    case WT_PAGE_COL_FIX:
        WT_ERR(__debug_dsk_col_fix(ds, dsk));
        break;
    case WT_PAGE_COL_INT:
    case WT_PAGE_ROW_INT:
        WT_ERR(__debug_dsk_int(ds, dsk));
        break;
    case WT_PAGE_COL_VAR:
    case WT_PAGE_ROW_LEAF:
        WT_ERR(__debug_dsk_kv(ds, dsk));
        break;
    default:
        break;
    }

err:
    WT_TRET(__debug_wrapup(ds));
    return (ret);
}

/*
 * __debug_tree_shape_info --
 *     Pretty-print information about a page.
 */
static char *
__debug_tree_shape_info(WT_REF *ref, char *buf, size_t len)
{
    WT_PAGE *page;
    uint64_t v;
    const char *unit;

    page = ref->page;
    v = page->memory_footprint;

    if (v > WT_GIGABYTE) {
        v /= WT_GIGABYTE;
        unit = "G";
    } else if (v > WT_MEGABYTE) {
        v /= WT_MEGABYTE;
        unit = "M";
    } else if (v > WT_KILOBYTE) {
        v /= WT_KILOBYTE;
        unit = "K";
    } else {
        unit = "B";
    }

    WT_IGNORE_RET(
      __wt_snprintf(buf, len, "(%p, %" PRIu64 "%s, evict gen %" PRIu64 ", create gen %" PRIu64 ")",
        (void *)ref, v, unit, page->evict_pass_gen, page->cache_create_gen));
    return (buf);
}

/*
 * __debug_tree_shape_worker --
 *     Dump information about the current page and descend.
 */
static int
__debug_tree_shape_worker(WT_DBG *ds, WT_REF *ref, int level)
{
    WT_REF *walk;
    WT_SESSION_IMPL *session;
    char buf[128];

    session = ds->session;

    if (F_ISSET(ref, WT_REF_FLAG_INTERNAL)) {
        WT_RET(ds->f(ds,
          "%*s"
          "I"
          "%d %s\n",
          level * 3, " ", level, __debug_tree_shape_info(ref, buf, sizeof(buf))));
        WT_INTL_FOREACH_BEGIN (session, ref->page, walk) {
            if (walk->state == WT_REF_MEM)
                WT_RET(__debug_tree_shape_worker(ds, walk, level + 1));
        }
        WT_INTL_FOREACH_END;
    } else
        WT_RET(ds->f(ds,
          "%*s"
          "L"
          " %s\n",
          level * 3, " ", __debug_tree_shape_info(ref, buf, sizeof(buf))));
    return (0);
}

/*
 * __wt_debug_tree_shape --
 *     Dump the shape of the in-memory tree.
 */
int
__wt_debug_tree_shape(WT_SESSION_IMPL *session, WT_REF *ref, const char *ofile)
{
    WT_DBG *ds, _ds;
    WT_DECL_RET;

    WT_ASSERT(session, S2BT_SAFE(session) != NULL);

    ds = &_ds;
    WT_RET(__debug_config(session, ds, ofile, 0));

    /* A NULL WT_REF starts at the top of the tree -- it's a convenience. */
    if (ref == NULL)
        ref = &S2BT(session)->root;

    WT_WITH_PAGE_INDEX(session, ret = __debug_tree_shape_worker(ds, ref, 1));

    WT_TRET(__debug_wrapup(ds));
    return (ret);
}

/*
 * __wt_debug_tree_all --
 *     Dump the in-memory information for a tree, including leaf pages.
 */
int
__wt_debug_tree_all(void *session_arg, WT_BTREE *btree, WT_REF *ref, const char *ofile)
{
    WT_DECL_RET;
    WT_SESSION_IMPL *session;

    /*
     * Allow an explicit btree as an argument, as one may not yet be set on the session.
     */
    session = (WT_SESSION_IMPL *)session_arg;
    if (btree == NULL)
        btree = S2BT(session);

    WT_WITH_BTREE(session, btree,
      ret = __debug_tree(
        session, ref, ofile, WT_DEBUG_DUMP_APP_DATA | WT_DEBUG_TREE_LEAF | WT_DEBUG_TREE_WALK));
    return (ret);
}

/*
 * __wt_debug_tree --
 *     Dump the in-memory information for a tree, not including leaf pages.
 */
int
__wt_debug_tree(void *session_arg, WT_BTREE *btree, WT_REF *ref, const char *ofile)
{
    WT_DECL_RET;
    WT_SESSION_IMPL *session;

    /*
     * Allow an explicit btree as an argument, as one may not yet be set on the session.
     */
    session = (WT_SESSION_IMPL *)session_arg;
    if (btree == NULL)
        btree = S2BT(session);

    WT_WITH_BTREE(session, btree,
      ret = __debug_tree(session, ref, ofile, WT_DEBUG_DUMP_APP_DATA | WT_DEBUG_TREE_WALK));
    return (ret);
}

/*
 * __wt_debug_page --
 *     Dump the in-memory information for a page.
 */
int
__wt_debug_page(
  void *session_arg, WT_BTREE *btree, WT_REF *ref, const char *ofile, bool dump_app_data)
{
    WT_DBG *ds, _ds;
    WT_DECL_RET;
    WT_SESSION_IMPL *session;
    uint32_t flags;

    flags = dump_app_data ? WT_DEBUG_DUMP_APP_DATA | WT_DEBUG_TREE_LEAF : WT_DEBUG_TREE_LEAF;

    /*
     * Allow an explicit btree as an argument, as one may not yet be set on the session.
     */
    session = (WT_SESSION_IMPL *)session_arg;
    if (btree == NULL)
        btree = S2BT(session);

    ds = &_ds;
    WT_WITH_BTREE(session, btree, ret = __debug_config(session, ds, ofile, flags));
    WT_ERR(ret);

    WT_WITH_BTREE(session, btree, ret = __debug_page(ds, ref));

err:
    WT_TRET(__debug_wrapup(ds));
    return (ret);
}

/*
 * __wt_debug_cursor_page --
 *     Dump the in-memory information for a cursor-referenced page.
 */
int
__wt_debug_cursor_page(void *cursor_arg, const char *ofile)
  WT_GCC_FUNC_ATTRIBUTE((visibility("default")))
{
    WT_CURSOR_BTREE *cbt;
    WT_DECL_RET;
    WT_SESSION_IMPL *session;
    bool did_hs_checkpoint;

    cbt = cursor_arg;
    session = CUR2S(cursor_arg);
    did_hs_checkpoint = false;

    /*
     * If the cursor is a checkpoint cursor and we don't already have a history store checkpoint
     * name in the session, substitute the one from this cursor. This allows the dump to print from
     * the history store, which otherwise will get skipped.
     */
    if (cbt->checkpoint_hs_dhandle != NULL && session->hs_checkpoint == NULL) {
        session->hs_checkpoint = cbt->checkpoint_hs_dhandle->checkpoint;
        did_hs_checkpoint = true;
    }

<<<<<<< HEAD
    WT_WITH_BTREE(
      session, CUR2BT(cbt), ret = __wt_debug_page(session, NULL, cbt->ref, ofile, false));
=======
    WT_WITH_BTREE(session, CUR2BT(cbt), ret = __wt_debug_page(session, NULL, cbt->ref, ofile));

    if (did_hs_checkpoint)
        session->hs_checkpoint = NULL;

>>>>>>> 2145553c
    return (ret);
}

/*
 * __wt_debug_cursor_tree_hs --
 *     Dump the history store tree given a user cursor.
 */
int
__wt_debug_cursor_tree_hs(void *cursor_arg, const char *ofile)
  WT_GCC_FUNC_ATTRIBUTE((visibility("default")))
{
    WT_BTREE *hs_btree;
    WT_CURSOR *hs_cursor;
    WT_DECL_RET;
    WT_SESSION_IMPL *session;

    session = CUR2S(cursor_arg);
    WT_RET(__wt_curhs_open(session, NULL, &hs_cursor));
    hs_btree = __wt_curhs_get_btree(hs_cursor);
    WT_WITH_BTREE(session, hs_btree, ret = __wt_debug_tree_all(session, NULL, NULL, ofile));
    WT_TRET(hs_cursor->close(hs_cursor));

    return (ret);
}

/*
 * __debug_tree --
 *     Dump the in-memory information for a tree.
 */
static int
__debug_tree(WT_SESSION_IMPL *session, WT_REF *ref, const char *ofile, uint32_t flags)
{
    WT_DBG *ds, _ds;
    WT_DECL_RET;

    ds = &_ds;
    WT_ERR(__debug_config(session, ds, ofile, flags));

    /* A NULL page starts at the top of the tree -- it's a convenience. */
    if (ref == NULL)
        ref = &S2BT(session)->root;

    ret = __debug_page(ds, ref);

err:
    WT_TRET(__debug_wrapup(ds));
    return (ret);
}

/*
 * __debug_page --
 *     Dump the in-memory information for an in-memory page.
 */
static int
__debug_page(WT_DBG *ds, WT_REF *ref)
{
    WT_DECL_RET;
    WT_SESSION_IMPL *session;

    session = ds->session;
    WT_RET(__wt_scr_alloc(session, 100, &ds->key));

    /* Dump the page metadata. */
    WT_WITH_PAGE_INDEX(session, ret = __debug_page_metadata(ds, ref));
    WT_ERR(ret);

    /* Dump the page. */
    switch (ref->page->type) {
    case WT_PAGE_COL_FIX:
        if (F_ISSET(ds, WT_DEBUG_TREE_LEAF))
            WT_ERR(__debug_page_col_fix(ds, ref));
        break;
    case WT_PAGE_COL_INT:
        WT_WITH_PAGE_INDEX(session, ret = __debug_page_col_int(ds, ref->page));
        WT_ERR(ret);
        break;
    case WT_PAGE_COL_VAR:
        if (F_ISSET(ds, WT_DEBUG_TREE_LEAF))
            WT_ERR(__debug_page_col_var(ds, ref));
        break;
    case WT_PAGE_ROW_INT:
        WT_WITH_PAGE_INDEX(session, ret = __debug_page_row_int(ds, ref->page));
        WT_ERR(ret);
        break;
    case WT_PAGE_ROW_LEAF:
        if (F_ISSET(ds, WT_DEBUG_TREE_LEAF))
            WT_ERR(__debug_page_row_leaf(ds, ref->page));
        break;
    default:
        WT_ERR(__wt_illegal_value(session, ref->page->type));
    }

err:
    return (ret);
}

/*
 * __debug_page_metadata --
 *     Dump an in-memory page's metadata.
 */
static int
__debug_page_metadata(WT_DBG *ds, WT_REF *ref)
{
    WT_PAGE *page;
    WT_PAGE_INDEX *pindex;
    WT_PAGE_MODIFY *mod;
    WT_SESSION_IMPL *session;
    uint64_t split_gen;
    uint32_t entries;

    page = ref->page;
    session = ds->session;
    mod = page->modify;
    split_gen = 0;

    WT_RET(ds->f(ds, "%p", (void *)ref));

    switch (page->type) {
    case WT_PAGE_COL_INT:
        WT_RET(ds->f(ds, " recno %" PRIu64, ref->ref_recno));
        WT_INTL_INDEX_GET(session, page, pindex);
        entries = pindex->entries;
        split_gen = page->pg_intl_split_gen;
        break;
    case WT_PAGE_COL_FIX:
        WT_RET(ds->f(ds, " recno %" PRIu64, ref->ref_recno));
        entries = page->entries;
        break;
    case WT_PAGE_COL_VAR:
        WT_RET(ds->f(ds, " recno %" PRIu64, ref->ref_recno));
        entries = page->entries;
        break;
    case WT_PAGE_ROW_INT:
        WT_INTL_INDEX_GET(session, page, pindex);
        entries = pindex->entries;
        split_gen = page->pg_intl_split_gen;
        break;
    case WT_PAGE_ROW_LEAF:
        entries = page->entries;
        break;
    default:
        return (__wt_illegal_value(session, page->type));
    }

    WT_RET(ds->f(ds, ": %s\n", __wt_page_type_string(page->type)));
    WT_RET(__debug_ref(ds, ref));

    WT_RET(ds->f(ds,
      "\t"
      "disk %p",
      (void *)page->dsk));
    if (page->dsk != NULL)
        WT_RET(ds->f(ds, ", dsk_mem_size %" PRIu32 ", write_gen: %" PRIu64, page->dsk->mem_size,
          page->dsk->write_gen));
    WT_RET(ds->f(ds, ", entries %" PRIu32, entries));
    WT_RET(ds->f(ds, ", %s", __wt_page_is_modified(page) ? "dirty" : "clean"));

    if (F_ISSET_ATOMIC_16(page, WT_PAGE_BUILD_KEYS))
        WT_RET(ds->f(ds, ", keys-built"));
    if (F_ISSET_ATOMIC_16(page, WT_PAGE_DISK_ALLOC))
        WT_RET(ds->f(ds, ", disk-alloc"));
    if (F_ISSET_ATOMIC_16(page, WT_PAGE_DISK_MAPPED))
        WT_RET(ds->f(ds, ", disk-mapped"));
    if (F_ISSET_ATOMIC_16(page, WT_PAGE_EVICT_LRU))
        WT_RET(ds->f(ds, ", evict-lru"));
    if (F_ISSET_ATOMIC_16(page, WT_PAGE_INTL_OVERFLOW_KEYS))
        WT_RET(ds->f(ds, ", overflow-keys"));
    if (F_ISSET_ATOMIC_16(page, WT_PAGE_SPLIT_INSERT))
        WT_RET(ds->f(ds, ", split-insert"));
    if (F_ISSET_ATOMIC_16(page, WT_PAGE_UPDATE_IGNORE))
        WT_RET(ds->f(ds, ", update-ignore"));

    if (mod != NULL)
        switch (mod->rec_result) {
        case WT_PM_REC_EMPTY:
            WT_RET(ds->f(ds, ", empty"));
            break;
        case WT_PM_REC_MULTIBLOCK:
            WT_RET(ds->f(ds, ", multiblock"));
            break;
        case WT_PM_REC_REPLACE:
            WT_RET(ds->f(ds, ", replaced"));
            break;
        case 0:
            break;
        default:
            return (__wt_illegal_value(session, mod->rec_result));
        }
    if (split_gen != 0)
        WT_RET(ds->f(ds, ", split-gen=%" PRIu64, split_gen));
    if (mod != NULL)
        WT_RET(ds->f(ds, ", page-state=%" PRIu32, mod->page_state));
    WT_RET(ds->f(ds, ", memory-size %" WT_SIZET_FMT, page->memory_footprint));
    return (ds->f(ds, "\n"));
}

/*
 * __debug_page_col_fix --
 *     Dump an in-memory WT_PAGE_COL_FIX page.
 */
static int
__debug_page_col_fix(WT_DBG *ds, WT_REF *ref)
{
    WT_BTREE *btree;
    WT_CELL *cell;
    WT_CELL_UNPACK_KV unpack;
    WT_INSERT *ins;
    WT_PAGE *page;
    const WT_PAGE_HEADER *dsk;
    WT_SESSION_IMPL *session;
    uint64_t recno;
    uint32_t curtw, i, numtws;
    uint8_t v;
    char time_string[WT_TIME_STRING_SIZE];

    WT_ASSERT(ds->session, S2BT_SAFE(ds->session) != NULL);

    session = ds->session;
    btree = S2BT(session);
    page = ref->page;
    dsk = page->dsk;
    recno = ref->ref_recno;

    if (dsk != NULL) {
        ins = WT_SKIP_FIRST(WT_COL_UPDATE_SINGLE(page));
        curtw = 0;
        numtws = WT_COL_FIX_TWS_SET(page) ? page->pg_fix_numtws : 0;

        WT_COL_FIX_FOREACH_BITS (btree, dsk, v, i) {
            if (F_ISSET(ds, WT_DEBUG_DUMP_APP_DATA)) {
                WT_RET(ds->f(ds, "\t%" PRIu64 "\t{", recno));
                WT_RET(__debug_hex_byte(ds, v));
                WT_RET(ds->f(ds, "}"));
            } else
                WT_RET(ds->f(ds, "\t%" PRIu64 "\t{redacted}", recno));
            if (curtw < numtws && recno - ref->ref_recno == page->pg_fix_tws[curtw].recno_offset) {
                cell = WT_COL_FIX_TW_CELL(page, &page->pg_fix_tws[curtw]);
                __wt_cell_unpack_kv(ds->session, page->dsk, cell, &unpack);
                if (!WT_TIME_WINDOW_IS_EMPTY(&unpack.tw))
                    WT_RET(ds->f(ds, ", %s", __wt_time_window_to_string(&unpack.tw, time_string)));
                curtw++;
            }
            WT_RET(ds->f(ds, "\n"));

            /* Check for a match on the update list. */
            if (ins != NULL && WT_INSERT_RECNO(ins) == recno) {
                if (F_ISSET(ds, WT_DEBUG_DUMP_APP_DATA))
                    WT_RET(ds->f(ds, "\tupdate %" PRIu64 "\n", WT_INSERT_RECNO(ins)));
                else
                    WT_RET(ds->f(ds, "\tupdate {redacted}\n"));
                WT_RET(__debug_update(ds, ins->upd, true));
                ins = WT_SKIP_NEXT(ins);
            }
            ++recno;
        }
    }

    if (WT_COL_UPDATE_SINGLE(page) != NULL) {
        WT_RET(ds->f(ds, "%s", sep));
        WT_RET(__debug_col_skip(ds, WT_COL_UPDATE_SINGLE(page), "update", true, NULL));
    }
    if (WT_COL_APPEND(page) != NULL) {
        WT_RET(ds->f(ds, "%s", sep));
        WT_RET(__debug_col_skip(ds, WT_COL_APPEND(page), "append", true, NULL));
    }
    return (0);
}

/*
 * __debug_page_col_int --
 *     Dump an in-memory WT_PAGE_COL_INT page.
 */
static int
__debug_page_col_int(WT_DBG *ds, WT_PAGE *page)
{
    WT_REF *ref;
    WT_SESSION_IMPL *session;

    session = ds->session;

    WT_INTL_FOREACH_BEGIN (session, page, ref) {
        WT_RET(ds->f(ds, "\trecno %" PRIu64 "\n", ref->ref_recno));
        WT_RET(__debug_ref(ds, ref));
    }
    WT_INTL_FOREACH_END;

    if (F_ISSET(ds, WT_DEBUG_TREE_WALK)) {
        WT_INTL_FOREACH_BEGIN (session, page, ref) {
            if (ref->state == WT_REF_MEM) {
                WT_RET(ds->f(ds, "\n"));
                WT_RET(__debug_page(ds, ref));
            }
        }
        WT_INTL_FOREACH_END;
    }
    return (0);
}

/*
 * __debug_page_col_var --
 *     Dump an in-memory WT_PAGE_COL_VAR page.
 */
static int
__debug_page_col_var(WT_DBG *ds, WT_REF *ref)
{
    WT_CELL *cell;
    WT_CELL_UNPACK_KV *unpack, _unpack;
    WT_COL *cip;
    WT_INSERT_HEAD *update;
    WT_PAGE *page;
    WT_SESSION_IMPL *session;
    uint64_t recno, rle;
    uint32_t i;
    uint8_t *p;
    char tag[64];

    unpack = &_unpack;
    page = ref->page;
    session = ds->session;
    recno = ref->ref_recno;

    WT_COL_FOREACH (page, cip, i) {
        cell = WT_COL_PTR(page, cip);
        __wt_cell_unpack_kv(ds->session, page->dsk, cell, unpack);
        rle = __wt_cell_rle(unpack);
        WT_RET(__wt_snprintf(tag, sizeof(tag), "%" PRIu64 " %" PRIu64, recno, rle));
        WT_RET(__debug_cell_kv(ds, page, WT_PAGE_COL_VAR, tag, unpack));

        if (!WT_IS_HS(session->dhandle) && ds->hs_cursor != NULL) {
            p = ds->key->mem;
            WT_RET(__wt_vpack_uint(&p, 0, recno));
            ds->key->size = WT_PTRDIFF(p, ds->key->mem);
            WT_RET(__debug_hs_key(ds));
        }

        if ((update = WT_COL_UPDATE(page, cip)) != NULL)
            WT_RET(__debug_col_skip(ds, update, "update", false, ds->hs_cursor));
        recno += rle;
    }

    if (WT_COL_APPEND(page) != NULL) {
        WT_RET(ds->f(ds, "%s", sep));
        WT_RET(__debug_col_skip(ds, WT_COL_APPEND(page), "append", false, ds->hs_cursor));
    }

    return (0);
}

/*
 * __debug_page_row_int --
 *     Dump an in-memory WT_PAGE_ROW_INT page.
 */
static int
__debug_page_row_int(WT_DBG *ds, WT_PAGE *page)
{
    WT_REF *ref;
    WT_SESSION_IMPL *session;
    size_t len;
    void *p;

    session = ds->session;

    WT_INTL_FOREACH_BEGIN (session, page, ref) {
        if (F_ISSET(ds, WT_DEBUG_DUMP_APP_DATA)) {
            __wt_ref_key(page, ref, &p, &len);
            WT_RET(__debug_item_key(ds, "K", p, len));
        } else
            WT_RET(ds->f(ds, "\tK {redacted}\n"));
        WT_RET(__debug_ref(ds, ref));
    }
    WT_INTL_FOREACH_END;

    if (F_ISSET(ds, WT_DEBUG_TREE_WALK)) {
        WT_INTL_FOREACH_BEGIN (session, page, ref) {
            if (ref->state == WT_REF_MEM) {
                WT_RET(ds->f(ds, "\n"));
                WT_RET(__debug_page(ds, ref));
            }
        }
        WT_INTL_FOREACH_END;
    }
    return (0);
}

/*
 * __debug_page_row_leaf --
 *     Dump an in-memory WT_PAGE_ROW_LEAF page.
 */
static int
__debug_page_row_leaf(WT_DBG *ds, WT_PAGE *page)
{
    WT_CELL_UNPACK_KV *unpack, _unpack;
    WT_INSERT_HEAD *insert;
    WT_ROW *rip;
    WT_SESSION_IMPL *session;
    WT_UPDATE *upd;
    uint32_t i;

    session = ds->session;
    unpack = &_unpack;

    /*
     * Dump any K/V pairs inserted into the page before the first from-disk key on the page.
     */
    if ((insert = WT_ROW_INSERT_SMALLEST(page)) != NULL)
        WT_RET(__debug_row_skip(ds, insert));

    /* Dump the page's K/V pairs. */
    WT_ROW_FOREACH (page, rip, i) {
        WT_RET(__wt_row_leaf_key(session, page, rip, ds->key, false));
        if (F_ISSET(ds, WT_DEBUG_DUMP_APP_DATA))
            WT_RET(__debug_item_key(ds, "K", ds->key->data, ds->key->size));
        else
            WT_RET(ds->f(ds, "\tK: {redacted}\n"));
        __wt_row_leaf_value_cell(session, page, rip, unpack);
        WT_RET(__debug_cell_kv(ds, page, WT_PAGE_ROW_LEAF, "V", unpack));

        if ((upd = WT_ROW_UPDATE(page, rip)) != NULL)
            WT_RET(__debug_update(ds, upd, false));

        if (!WT_IS_HS(session->dhandle) && ds->hs_cursor != NULL)
            WT_RET(__debug_hs_key(ds));

        if ((insert = WT_ROW_INSERT(page, rip)) != NULL)
            WT_RET(__debug_row_skip(ds, insert));
    }
    return (0);
}

/*
 * __debug_col_skip --
 *     Dump a column-store skiplist.
 */
static int
__debug_col_skip(
  WT_DBG *ds, WT_INSERT_HEAD *head, const char *tag, bool hexbyte, WT_CURSOR *hs_cursor)
{
    WT_INSERT *ins;
    WT_SESSION_IMPL *session;
    uint8_t *p;

    session = ds->session;

    WT_SKIP_FOREACH (ins, head) {
        if (F_ISSET(ds, WT_DEBUG_DUMP_APP_DATA))
            WT_RET(ds->f(ds, "\t%s %" PRIu64 "\n", tag, WT_INSERT_RECNO(ins)));
        else
            WT_RET(ds->f(ds, "\t%s {redacted}\n", tag));
        WT_RET(__debug_update(ds, ins->upd, hexbyte));

        if (!WT_IS_HS(session->dhandle) && hs_cursor != NULL) {
            p = ds->key->mem;
            WT_RET(__wt_vpack_uint(&p, 0, WT_INSERT_RECNO(ins)));
            ds->key->size = WT_PTRDIFF(p, ds->key->mem);
            WT_RET(__debug_hs_key(ds));
        }
    }
    return (0);
}

/*
 * __debug_row_skip --
 *     Dump an insert list.
 */
static int
__debug_row_skip(WT_DBG *ds, WT_INSERT_HEAD *head)
{
    WT_INSERT *ins;
    WT_SESSION_IMPL *session;

    session = ds->session;

    WT_SKIP_FOREACH (ins, head) {
        if (F_ISSET(ds, WT_DEBUG_DUMP_APP_DATA))
            WT_RET(__debug_item_key(ds, "insert", WT_INSERT_KEY(ins), WT_INSERT_KEY_SIZE(ins)));
        else
            WT_RET(ds->f(ds, "\tinsert {redacted}\n"));
        WT_RET(__debug_update(ds, ins->upd, false));

        if (!WT_IS_HS(session->dhandle) && ds->hs_cursor != NULL) {
            WT_RET(__wt_buf_set(session, ds->key, WT_INSERT_KEY(ins), WT_INSERT_KEY_SIZE(ins)));
            WT_RET(__debug_hs_key(ds));
        }
    }
    return (0);
}

/*
 * __debug_modify --
 *     Dump a modify update.
 */
static int
__debug_modify(WT_DBG *ds, const uint8_t *data)
{
    size_t nentries, data_size, offset, size;
    const size_t *p;

    p = (size_t *)data;
    memcpy(&nentries, p++, sizeof(size_t));
    data += sizeof(size_t) + (nentries * 3 * sizeof(size_t));

    WT_RET(ds->f(ds, "%" WT_SIZET_FMT ": ", nentries));
    for (; nentries-- > 0; data += data_size) {
        memcpy(&data_size, p++, sizeof(size_t));
        memcpy(&offset, p++, sizeof(size_t));
        memcpy(&size, p++, sizeof(size_t));
        WT_RET(ds->f(ds, "{%" WT_SIZET_FMT ", %" WT_SIZET_FMT ", %" WT_SIZET_FMT ", ", data_size,
          offset, size));
        WT_RET(__debug_bytes(ds, data, data_size));
        WT_RET(ds->f(ds, "}%s", nentries == 0 ? "" : ", "));
    }

    return (0);
}

/*
 * __debug_update --
 *     Dump an update list.
 */
static int
__debug_update(WT_DBG *ds, WT_UPDATE *upd, bool hexbyte)
{
    char ts_string[WT_TS_INT_STRING_SIZE];
    const char *prepare_state;

    for (; upd != NULL; upd = upd->next) {
        switch (upd->type) {
        case WT_UPDATE_INVALID:
            WT_RET(ds->f(ds, "\tvalue {invalid}\n"));
            break;
        case WT_UPDATE_MODIFY:
            if (F_ISSET(ds, WT_DEBUG_DUMP_APP_DATA)) {
                WT_RET(ds->f(ds, "\tvalue {modify: "));
                WT_RET(__debug_modify(ds, upd->data));
                WT_RET(ds->f(ds, "}\n"));
            } else
                WT_RET(ds->f(ds, "\tvalue {modify redacted}\n"));
            break;
        case WT_UPDATE_RESERVE:
            WT_RET(ds->f(ds, "\tvalue {reserve}\n"));
            break;
        case WT_UPDATE_STANDARD:
            if (F_ISSET(ds, WT_DEBUG_DUMP_APP_DATA)) {
                if (hexbyte) {
                    WT_RET(ds->f(ds, "\t{"));
                    WT_RET(__debug_hex_byte(ds, *upd->data));
                    WT_RET(ds->f(ds, "}\n"));
                } else
                    WT_RET(__debug_item_value(ds, "\tvalue", upd->data, upd->size));
            } else
                WT_RET(ds->f(ds, "\tvalue {redacted}\n"));
            break;
        case WT_UPDATE_TOMBSTONE:
            WT_RET(ds->f(ds, "\tvalue {tombstone}\n"));
            break;
        }

        if (upd->txnid == WT_TXN_ABORTED)
            WT_RET(ds->f(ds,
              "\t"
              "txn id aborted"));
        else
            WT_RET(ds->f(ds,
              "\t"
              "txn id %" PRIu64,
              upd->txnid));

        WT_RET(ds->f(ds, ", start_ts %s", __wt_timestamp_to_string(upd->start_ts, ts_string)));
        if (upd->durable_ts != WT_TS_NONE)
            WT_RET(
              ds->f(ds, ", durable_ts %s", __wt_timestamp_to_string(upd->durable_ts, ts_string)));

        prepare_state = NULL;
        switch (upd->prepare_state) {
        case WT_PREPARE_INIT:
            break;
        case WT_PREPARE_INPROGRESS:
            prepare_state = "in-progress";
            break;
        case WT_PREPARE_LOCKED:
            prepare_state = "locked";
            break;
        case WT_PREPARE_RESOLVED:
            prepare_state = "resolved";
            break;
        }
        if (prepare_state != NULL)
            WT_RET(ds->f(ds, ", prepare %s", prepare_state));

        WT_RET(ds->f(ds, ", flags 0x%" PRIx8 "\n", upd->flags));
    }
    return (0);
}

/*
 * __debug_ref_state --
 *     Return a string representing the WT_REF state.
 */
static const char *
__debug_ref_state(u_int state)
{
    switch (state) {
    case WT_REF_DISK:
        return ("disk");
    case WT_REF_DELETED:
        return ("deleted");
    case WT_REF_LOCKED:
        return ("locked");
    case WT_REF_MEM:
        return ("memory");
    case WT_REF_SPLIT:
        return ("split");
    default:
        return ("INVALID");
    }
    /* NOTREACHED */
}

/*
 * __debug_ref --
 *     Dump a WT_REF structure.
 */
static int
__debug_ref(WT_DBG *ds, WT_REF *ref)
{
    WT_ADDR_COPY addr;
    WT_SESSION_IMPL *session;
    char time_string[WT_TIME_STRING_SIZE];

    session = ds->session;

    WT_RET(ds->f(ds, "\t%p, ", (void *)ref));
    WT_RET(ds->f(ds, "%s", __debug_ref_state(ref->state)));
    if (F_ISSET(ref, WT_REF_FLAG_INTERNAL))
        WT_RET(ds->f(ds, ", %s", "internal"));
    if (F_ISSET(ref, WT_REF_FLAG_LEAF))
        WT_RET(ds->f(ds, ", %s", "leaf"));
    if (F_ISSET(ref, WT_REF_FLAG_READING))
        WT_RET(ds->f(ds, ", %s", "reading"));

    if (__wt_ref_addr_copy(session, ref, &addr) && !WT_TIME_AGGREGATE_IS_EMPTY(&addr.ta))
        WT_RET(ds->f(ds, ", %s, %s", __wt_time_aggregate_to_string(&addr.ta, time_string),
          __wt_addr_string(session, addr.addr, addr.size, ds->t1)));
    return (ds->f(ds, "\n"));
}
#endif<|MERGE_RESOLUTION|>--- conflicted
+++ resolved
@@ -377,13 +377,8 @@
     WT_DECL_RET;
 
     WT_RET(__wt_scr_alloc(session, 1024, &buf));
-<<<<<<< HEAD
-    WT_ERR(bm->read(bm, session, buf, addr, addr_size));
+    WT_ERR(__wt_blkcache_read(session, buf, addr, addr_size));
     ret = __wt_debug_disk(session, buf->mem, ofile, false);
-=======
-    WT_ERR(__wt_blkcache_read(session, buf, addr, addr_size));
-    ret = __wt_debug_disk(session, buf->mem, ofile);
->>>>>>> 2145553c
 
 err:
     __wt_scr_free(session, &buf);
@@ -441,13 +436,8 @@
      * unencrypted as necessary).
      */
     WT_RET(__wt_scr_alloc(session, 0, &buf));
-<<<<<<< HEAD
-    WT_ERR(__wt_bt_read(session, buf, addr, WT_PTRDIFF(endp, addr)));
+    WT_ERR(__wt_blkcache_read(session, buf, addr, WT_PTRDIFF(endp, addr)));
     ret = __wt_debug_disk(session, buf->mem, ofile, false);
-=======
-    WT_ERR(__wt_blkcache_read(session, buf, addr, WT_PTRDIFF(endp, addr)));
-    ret = __wt_debug_disk(session, buf->mem, ofile);
->>>>>>> 2145553c
 
 err:
     __wt_scr_free(session, &buf);
@@ -1047,16 +1037,12 @@
         did_hs_checkpoint = true;
     }
 
-<<<<<<< HEAD
     WT_WITH_BTREE(
       session, CUR2BT(cbt), ret = __wt_debug_page(session, NULL, cbt->ref, ofile, false));
-=======
-    WT_WITH_BTREE(session, CUR2BT(cbt), ret = __wt_debug_page(session, NULL, cbt->ref, ofile));
 
     if (did_hs_checkpoint)
         session->hs_checkpoint = NULL;
 
->>>>>>> 2145553c
     return (ret);
 }
 
