/*-
 * Copyright (c) 2014-2017 MongoDB, Inc.
 * Copyright (c) 2008-2014 WiredTiger, Inc.
 *	All rights reserved.
 *
 * See the file LICENSE for redistribution information.
 */

#include "wt_internal.h"

#ifdef HAVE_DIAGNOSTIC
/*
 * We pass around a session handle and output information, group it together.
 */
typedef struct __wt_dbg WT_DBG;
struct __wt_dbg {
	WT_SESSION_IMPL *session;		/* Enclosing session */

	/*
	 * When using the standard event handlers, the debugging output has to
	 * do its own message handling because its output isn't line-oriented.
	 */
	FILE		*fp;			/* Optional file handle */
	WT_ITEM		*msg;			/* Buffered message */

	int (*f)(WT_DBG *, const char *, ...)	/* Function to write */
	    WT_GCC_FUNC_DECL_ATTRIBUTE((format (printf, 2, 3)));

	WT_ITEM		*tmp;			/* Temporary space */
};

static const					/* Output separator */
    char * const sep = "=-=-=-=-=-=-=-=-=-=-=-=-=-=-=-=-=-=-=-=-=-=-=-=-=\n";

static int __debug_cell(WT_DBG *, const WT_PAGE_HEADER *, WT_CELL_UNPACK *);
static int __debug_cell_data(
	WT_DBG *, WT_PAGE *, int, const char *, WT_CELL_UNPACK *);
static int __debug_col_skip(WT_DBG *, WT_INSERT_HEAD *, const char *, bool);
static int __debug_config(WT_SESSION_IMPL *, WT_DBG *, const char *);
static int __debug_dsk_cell(WT_DBG *, const WT_PAGE_HEADER *);
static int __debug_dsk_col_fix(WT_DBG *, const WT_PAGE_HEADER *);
static int __debug_item(WT_DBG *, const char *, const void *, size_t);
static int __debug_page(WT_DBG *, WT_REF *, uint32_t);
static int __debug_page_col_fix(WT_DBG *, WT_REF *);
static int __debug_page_col_int(WT_DBG *, WT_PAGE *, uint32_t);
static int __debug_page_col_var(WT_DBG *, WT_REF *);
static int __debug_page_metadata(WT_DBG *, WT_REF *);
static int __debug_page_row_int(WT_DBG *, WT_PAGE *, uint32_t);
static int __debug_page_row_leaf(WT_DBG *, WT_PAGE *);
static int __debug_ref(WT_DBG *, WT_REF *);
static int __debug_row_skip(WT_DBG *, WT_INSERT_HEAD *);
static int __debug_tree(
	WT_SESSION_IMPL *, WT_BTREE *, WT_REF *, const char *, uint32_t);
static int __debug_update(WT_DBG *, WT_UPDATE *, bool);
static int __dmsg_wrapup(WT_DBG *);

/*
 * __wt_debug_set_verbose --
 *	Set verbose flags from the debugger.
 */
int
__wt_debug_set_verbose(WT_SESSION_IMPL *session, const char *v)
{
	const char *cfg[2] = { NULL, NULL };
	char buf[256];

	WT_RET(__wt_snprintf(buf, sizeof(buf), "verbose=[%s]", v));
	cfg[0] = buf;
	return (__wt_verbose_config(session, cfg));
}

/*
 * __debug_hex_byte --
 *	Output a single byte in hex.
 */
static inline int
__debug_hex_byte(WT_DBG *ds, uint8_t v)
{
	return (ds->f(
	    ds, "#%c%c", __wt_hex((v & 0xf0) >> 4), __wt_hex(v & 0x0f)));
}

/*
 * __dmsg_event --
 *	Send a debug message to the event handler.
 */
static int
__dmsg_event(WT_DBG *ds, const char *fmt, ...)
{
	WT_DECL_RET;
	WT_ITEM *msg;
	WT_SESSION_IMPL *session;
	size_t len, space;
	va_list ap;
	char *p;

	session = ds->session;

	/*
	 * Debug output chunks are not necessarily terminated with a newline
	 * character.  It's easy if we're dumping to a stream, but if we're
	 * dumping to an event handler, which is line-oriented, we must buffer
	 * the output chunk, and pass it to the event handler once we see a
	 * terminating newline.
	 */
	msg = ds->msg;
	for (;;) {
		p = (char *)msg->mem + msg->size;
		space = msg->memsize - msg->size;
		va_start(ap, fmt);
		ret = __wt_vsnprintf_len_set(p, space, &len, fmt, ap);
		va_end(ap);
		WT_RET(ret);

		/* Check if there was enough space. */
		if (len < space) {
			msg->size += len;
			break;
		}

		/*
		 * There's not much to do on error without checking for
		 * an error return on every single printf.  Anyway, it's
		 * pretty unlikely and this is debugging output, I'm not
		 * going to worry about it.
		 */
		WT_RET(__wt_buf_grow(session, msg, msg->memsize + len + 128));
	}
	if (((uint8_t *)msg->mem)[msg->size - 1] == '\n') {
		((uint8_t *)msg->mem)[msg->size - 1] = '\0';
		WT_RET(__wt_msg(session, "%s", (char *)msg->mem));
		msg->size = 0;
	}

	return (0);
}

/*
 * __dmsg_file --
 *	Send a debug message to a file.
 */
static int
__dmsg_file(WT_DBG *ds, const char *fmt, ...)
{
	WT_DECL_RET;
	va_list ap;

	va_start(ap, fmt);
	ret = vfprintf(ds->fp, fmt, ap) < 0 ? EIO : 0;
	va_end(ap);

	return (ret);
}

/*
 * __debug_config --
 *	Configure debugging output.
 */
static int
__debug_config(WT_SESSION_IMPL *session, WT_DBG *ds, const char *ofile)
{
	memset(ds, 0, sizeof(WT_DBG));

	ds->session = session;

	WT_RET(__wt_scr_alloc(session, 512, &ds->tmp));

	/*
	 * If we weren't given a file, we use the default event handler, and
	 * we'll have to buffer messages.
	 */
	if (ofile == NULL) {
		WT_RET(__wt_scr_alloc(session, 512, &ds->msg));
		ds->f = __dmsg_event;
	} else {
		if ((ds->fp = fopen(ofile, "w")) == NULL)
			return (EIO);
		__wt_stream_set_line_buffer(ds->fp);
		ds->f = __dmsg_file;
	}

	return (0);
}

/*
 * __dmsg_wrapup --
 *	Flush any remaining output, release resources.
 */
static int
__dmsg_wrapup(WT_DBG *ds)
{
	WT_SESSION_IMPL *session;
	WT_ITEM *msg;

	session = ds->session;
	msg = ds->msg;

	__wt_scr_free(session, &ds->tmp);

	/*
	 * Discard the buffer -- it shouldn't have anything in it, but might
	 * as well be cautious.
	 */
	if (msg != NULL) {
		if (msg->size != 0)
			WT_RET(__wt_msg(session, "%s", (char *)msg->mem));
		__wt_scr_free(session, &ds->msg);
	}

	/* Close any file we opened. */
	if (ds->fp != NULL)
		(void)fclose(ds->fp);

	return (0);
}

/*
 * __wt_debug_addr_print --
 *	Print out an address.
 */
int
__wt_debug_addr_print(
    WT_SESSION_IMPL *session, const uint8_t *addr, size_t addr_size)
{
	WT_DECL_ITEM(buf);
	WT_DECL_RET;

	WT_RET(__wt_scr_alloc(session, 128, &buf));
	ret = __wt_fprintf(session, WT_STDERR(session),
	    "%s\n", __wt_addr_string(session, addr, addr_size, buf));
	__wt_scr_free(session, &buf);

	return (ret);
}

/*
 * __wt_debug_addr --
 *	Read and dump a disk page in debugging mode, using an addr/size pair.
 */
int
__wt_debug_addr(WT_SESSION_IMPL *session,
    const uint8_t *addr, size_t addr_size, const char *ofile)
{
	WT_BM *bm;
	WT_DECL_ITEM(buf);
	WT_DECL_RET;

	WT_ASSERT(session, S2BT_SAFE(session) != NULL);

	bm = S2BT(session)->bm;

	WT_RET(__wt_scr_alloc(session, 1024, &buf));
	WT_ERR(bm->read(bm, session, buf, addr, addr_size));
	ret = __wt_debug_disk(session, buf->mem, ofile);

err:	__wt_scr_free(session, &buf);
	return (ret);
}

/*
 * __wt_debug_offset_blind --
 *	Read and dump a disk page in debugging mode, using a file offset.
 */
int
__wt_debug_offset_blind(
    WT_SESSION_IMPL *session, wt_off_t offset, const char *ofile)
{
	WT_DECL_ITEM(buf);
	WT_DECL_RET;

	WT_ASSERT(session, S2BT_SAFE(session) != NULL);

	/*
	 * This routine depends on the default block manager's view of files,
	 * where an address consists of a file offset, length, and checksum.
	 * This is for debugging only.  Other block managers might not see a
	 * file or address the same way, that's why there's no block manager
	 * method.
	 */
	WT_RET(__wt_scr_alloc(session, 1024, &buf));
	WT_ERR(__wt_block_read_off_blind(
	    session, S2BT(session)->bm->block, buf, offset));
	ret = __wt_debug_disk(session, buf->mem, ofile);

err:	__wt_scr_free(session, &buf);
	return (ret);
}

/*
 * __wt_debug_offset --
 *	Read and dump a disk page in debugging mode, using a file
 * offset/size/checksum triplet.
 */
int
__wt_debug_offset(WT_SESSION_IMPL *session,
     wt_off_t offset, uint32_t size, uint32_t checksum, const char *ofile)
{
	WT_DECL_ITEM(buf);
	WT_DECL_RET;
	uint8_t addr[WT_BTREE_MAX_ADDR_COOKIE], *endp;

	WT_ASSERT(session, S2BT_SAFE(session) != NULL);

	/*
	 * This routine depends on the default block manager's view of files,
	 * where an address consists of a file offset, length, and checksum.
	 * This is for debugging only: other block managers might not see a
	 * file or address the same way, that's why there's no block manager
	 * method.
	 *
	 * Convert the triplet into an address structure.
	 */
	endp = addr;
	WT_RET(__wt_block_addr_to_buffer(
	    S2BT(session)->bm->block, &endp, offset, size, checksum));

	/*
	 * Read the address through the btree I/O functions (so the block is
	 * decompressed as necessary).
	 */
	WT_RET(__wt_scr_alloc(session, 0, &buf));
	WT_ERR(__wt_bt_read(session, buf, addr, WT_PTRDIFF(endp, addr)));
	ret = __wt_debug_disk(session, buf->mem, ofile);

err:	__wt_scr_free(session, &buf);
	return (ret);
}

/*
 * __wt_debug_disk --
 *	Dump a disk page in debugging mode.
 */
int
__wt_debug_disk(
    WT_SESSION_IMPL *session, const WT_PAGE_HEADER *dsk, const char *ofile)
{
	WT_DBG *ds, _ds;

	ds = &_ds;
	WT_RET(__debug_config(session, ds, ofile));

	WT_RET(ds->f(ds, "%s page", __wt_page_type_string(dsk->type)));
	switch (dsk->type) {
	case WT_PAGE_BLOCK_MANAGER:
		break;
	case WT_PAGE_COL_FIX:
	case WT_PAGE_COL_INT:
	case WT_PAGE_COL_VAR:
		WT_RET(ds->f(ds, ", recno %" PRIu64, dsk->recno));
		/* FALLTHROUGH */
	case WT_PAGE_ROW_INT:
	case WT_PAGE_ROW_LEAF:
		WT_RET(ds->f(ds, ", entries %" PRIu32, dsk->u.entries));
		break;
	case WT_PAGE_OVFL:
		WT_RET(ds->f(ds, ", datalen %" PRIu32, dsk->u.datalen));
		break;
	WT_ILLEGAL_VALUE(session);
	}

	if (F_ISSET(dsk, WT_PAGE_COMPRESSED))
		WT_RET(ds->f(ds, ", compressed"));
	if (F_ISSET(dsk, WT_PAGE_ENCRYPTED))
		WT_RET(ds->f(ds, ", encrypted"));
	if (F_ISSET(dsk, WT_PAGE_EMPTY_V_ALL))
		WT_RET(ds->f(ds, ", empty-all"));
	if (F_ISSET(dsk, WT_PAGE_EMPTY_V_NONE))
		WT_RET(ds->f(ds, ", empty-none"));
	if (F_ISSET(dsk, WT_PAGE_LAS_UPDATE))
		WT_RET(ds->f(ds, ", LAS-update"));

	WT_RET(ds->f(ds, ", generation %" PRIu64 "\n", dsk->write_gen));

	switch (dsk->type) {
	case WT_PAGE_BLOCK_MANAGER:
		break;
	case WT_PAGE_COL_FIX:
		WT_RET(__debug_dsk_col_fix(ds, dsk));
		break;
	case WT_PAGE_COL_INT:
	case WT_PAGE_COL_VAR:
	case WT_PAGE_ROW_INT:
	case WT_PAGE_ROW_LEAF:
		WT_RET(__debug_dsk_cell(ds, dsk));
		break;
	default:
		break;
	}

	return (__dmsg_wrapup(ds));
}

/*
 * __debug_dsk_col_fix --
 *	Dump a WT_PAGE_COL_FIX page.
 */
static int
__debug_dsk_col_fix(WT_DBG *ds, const WT_PAGE_HEADER *dsk)
{
	WT_BTREE *btree;
	uint32_t i;
	uint8_t v;

	WT_ASSERT(ds->session, S2BT_SAFE(ds->session) != NULL);

	btree = S2BT(ds->session);

	WT_FIX_FOREACH(btree, dsk, v, i) {
		WT_RET(ds->f(ds, "\t{"));
		WT_RET(__debug_hex_byte(ds, v));
		WT_RET(ds->f(ds, "}\n"));
	}
	return (0);
}

/*
 * __debug_dsk_cell --
 *	Dump a page of WT_CELL's.
 */
static int
__debug_dsk_cell(WT_DBG *ds, const WT_PAGE_HEADER *dsk)
{
	WT_BTREE *btree;
	WT_CELL *cell;
	WT_CELL_UNPACK *unpack, _unpack;
	uint32_t i;

	WT_ASSERT(ds->session, S2BT_SAFE(ds->session) != NULL);

	btree = S2BT(ds->session);
	unpack = &_unpack;

	WT_CELL_FOREACH(btree, dsk, cell, unpack, i) {
		__wt_cell_unpack(cell, unpack);
		WT_RET(__debug_cell(ds, dsk, unpack));
	}
	return (0);
}

/*
 * __debug_tree_shape_info --
 *	Pretty-print information about a page.
 */
static char *
__debug_tree_shape_info(WT_PAGE *page)
{
	uint64_t v;
	static char buf[128];
	const char *unit;

	v = page->memory_footprint;

	if (v > WT_GIGABYTE) {
		v /= WT_GIGABYTE;
		unit = "G";
	} else if (v > WT_MEGABYTE) {
		v /= WT_MEGABYTE;
		unit = "M";
	} else if (v > WT_KILOBYTE) {
		v /= WT_KILOBYTE;
		unit = "K";
	} else {
		unit = "B";
	}

	(void)__wt_snprintf(buf, sizeof(buf), "(%p, %" PRIu64
	    "%s, evict gen %" PRIu64 ", create gen %" PRIu64 ")",
	    (void *)page, v, unit,
	    page->evict_pass_gen, page->cache_create_gen);
	return (buf);
}

/*
 * __debug_tree_shape_worker --
 *	Dump information about the current page and descend.
 */
static int
__debug_tree_shape_worker(WT_DBG *ds, WT_PAGE *page, int level)
{
	WT_REF *ref;
	WT_SESSION_IMPL *session;

	session = ds->session;

	if (WT_PAGE_IS_INTERNAL(page)) {
		WT_RET(ds->f(ds, "%*s" "I" "%d %s\n",
		    level * 3, " ", level, __debug_tree_shape_info(page)));
		WT_INTL_FOREACH_BEGIN(session, page, ref) {
			if (ref->state == WT_REF_MEM)
				WT_RET(__debug_tree_shape_worker(
				    ds, ref->page, level + 1));
		} WT_INTL_FOREACH_END;
	} else
		WT_RET(ds->f(ds, "%*s" "L" " %s\n",
		    level * 3, " ", __debug_tree_shape_info(page)));
	return (0);
}

/*
 * __wt_debug_tree_shape --
 *	Dump the shape of the in-memory tree.
 */
int
__wt_debug_tree_shape(
    WT_SESSION_IMPL *session, WT_PAGE *page, const char *ofile)
{
	WT_DBG *ds, _ds;
	WT_DECL_RET;

	WT_ASSERT(session, S2BT_SAFE(session) != NULL);

	ds = &_ds;
	WT_RET(__debug_config(session, ds, ofile));

	/* A NULL page starts at the top of the tree -- it's a convenience. */
	if (page == NULL)
		page = S2BT(session)->root.page;

	WT_WITH_PAGE_INDEX(session,
	    ret = __debug_tree_shape_worker(ds, page, 1));
	WT_RET(ret);

	return (__dmsg_wrapup(ds));
}

#define	WT_DEBUG_TREE_LEAF	0x01			/* Debug leaf pages */
#define	WT_DEBUG_TREE_WALK	0x02			/* Descend the tree */

/*
 * __wt_debug_tree_all --
 *	Dump the in-memory information for a tree, including leaf pages.
 *	Takes an explicit btree as an argument, as one may not yet be set on
 *	the session. This is often the case as this function will be called
 *	from within a debugger, which makes setting a btree complicated.
 */
int
__wt_debug_tree_all(
    WT_SESSION_IMPL *session, WT_BTREE *btree, WT_REF *ref, const char *ofile)
{
	return (__debug_tree(session,
	    btree, ref, ofile, WT_DEBUG_TREE_LEAF | WT_DEBUG_TREE_WALK));
}

/*
 * __wt_debug_tree --
 *	Dump the in-memory information for a tree, not including leaf pages.
 *	Takes an explicit btree as an argument, as one may not yet be set on
 *	the session. This is often the case as this function will be called
 *	from within a debugger, which makes setting a btree complicated.
 */
int
__wt_debug_tree(
    WT_SESSION_IMPL *session, WT_BTREE *btree, WT_REF *ref, const char *ofile)
{
	return (__debug_tree(session, btree, ref, ofile, WT_DEBUG_TREE_WALK));
}

/*
 * __wt_debug_page --
 *	Dump the in-memory information for a page.
 */
int
__wt_debug_page(WT_SESSION_IMPL *session, WT_REF *ref, const char *ofile)
{
	WT_DBG *ds, _ds;

	WT_ASSERT(session, S2BT_SAFE(session) != NULL);

	ds = &_ds;
	WT_RET(__debug_config(session, ds, ofile));

	WT_RET(__debug_page(ds, ref, WT_DEBUG_TREE_LEAF));

	return (__dmsg_wrapup(ds));
}

/*
 * __debug_tree --
 *	Dump the in-memory information for a tree. Takes an explicit btree
 *	as an argument, as one may not be set on the session. This is often
 *	the case as this function will be called from within a debugger, which
 *	makes setting a btree complicated. We mark the session to the btree
 *	in this function
 */
static int
__debug_tree(WT_SESSION_IMPL *session,
    WT_BTREE *btree, WT_REF *ref, const char *ofile, uint32_t flags)
{
	WT_DBG *ds, _ds;
	WT_DECL_RET;

	ds = &_ds;
	WT_RET(__debug_config(session, ds, ofile));

	/* A NULL page starts at the top of the tree -- it's a convenience. */
	if (ref == NULL)
		ref = &btree->root;

	WT_WITH_BTREE(session, btree, ret = __debug_page(ds, ref, flags));
	WT_RET(ret);

	return (__dmsg_wrapup(ds));
}

/*
 * __debug_page --
 *	Dump the in-memory information for an in-memory page.
 */
static int
__debug_page(WT_DBG *ds, WT_REF *ref, uint32_t flags)
{
	WT_DECL_RET;
	WT_SESSION_IMPL *session;

	session = ds->session;

	/* Dump the page metadata. */
	WT_WITH_PAGE_INDEX(session, ret = __debug_page_metadata(ds, ref));
	WT_RET(ret);

	/* Dump the page. */
	switch (ref->page->type) {
	case WT_PAGE_COL_FIX:
		if (LF_ISSET(WT_DEBUG_TREE_LEAF))
			WT_RET(__debug_page_col_fix(ds, ref));
		break;
	case WT_PAGE_COL_INT:
		WT_WITH_PAGE_INDEX(session,
		    ret = __debug_page_col_int(ds, ref->page, flags));
		WT_RET(ret);
		break;
	case WT_PAGE_COL_VAR:
		if (LF_ISSET(WT_DEBUG_TREE_LEAF))
			WT_RET(__debug_page_col_var(ds, ref));
		break;
	case WT_PAGE_ROW_INT:
		WT_WITH_PAGE_INDEX(session,
		    ret = __debug_page_row_int(ds, ref->page, flags));
		WT_RET(ret);
		break;
	case WT_PAGE_ROW_LEAF:
		if (LF_ISSET(WT_DEBUG_TREE_LEAF))
			WT_RET(__debug_page_row_leaf(ds, ref->page));
		break;
	WT_ILLEGAL_VALUE(session);
	}

	return (0);
}

/*
 * __debug_page_metadata --
 *	Dump an in-memory page's metadata.
 */
static int
__debug_page_metadata(WT_DBG *ds, WT_REF *ref)
{
	WT_PAGE *page;
	WT_PAGE_INDEX *pindex;
	WT_PAGE_MODIFY *mod;
	WT_SESSION_IMPL *session;
	uint32_t entries;

	session = ds->session;
	page = ref->page;
	mod = page->modify;

	WT_RET(ds->f(ds, "%p", (void *)ref));

	switch (page->type) {
	case WT_PAGE_COL_INT:
		WT_RET(ds->f(ds, " recno %" PRIu64, ref->ref_recno));
		WT_INTL_INDEX_GET(session, page, pindex);
		entries = pindex->entries;
		break;
	case WT_PAGE_COL_FIX:
		WT_RET(ds->f(ds, " recno %" PRIu64, ref->ref_recno));
		entries = page->entries;
		break;
	case WT_PAGE_COL_VAR:
		WT_RET(ds->f(ds, " recno %" PRIu64, ref->ref_recno));
		entries = page->entries;
		break;
	case WT_PAGE_ROW_INT:
		WT_INTL_INDEX_GET(session, page, pindex);
		entries = pindex->entries;
		break;
	case WT_PAGE_ROW_LEAF:
		entries = page->entries;
		break;
	WT_ILLEGAL_VALUE(session);
	}

	WT_RET(ds->f(ds, ": %s\n", __wt_page_type_string(page->type)));
	WT_RET(ds->f(ds, "\t" "disk %p", (void *)page->dsk));
	if (page->dsk != NULL)
		WT_RET(ds->f(
		    ds, ", dsk_mem_size %" PRIu32, page->dsk->mem_size));
	WT_RET(ds->f(ds, ", entries %" PRIu32, entries));
	WT_RET(ds->f(ds,
	    ", %s", __wt_page_is_modified(page) ? "dirty" : "clean"));

	if (F_ISSET_ATOMIC(page, WT_PAGE_BUILD_KEYS))
		WT_RET(ds->f(ds, ", keys-built"));
	if (F_ISSET_ATOMIC(page, WT_PAGE_DISK_ALLOC))
		WT_RET(ds->f(ds, ", disk-alloc"));
	if (F_ISSET_ATOMIC(page, WT_PAGE_DISK_MAPPED))
		WT_RET(ds->f(ds, ", disk-mapped"));
	if (F_ISSET_ATOMIC(page, WT_PAGE_EVICT_LRU))
		WT_RET(ds->f(ds, ", evict-lru"));
	if (F_ISSET_ATOMIC(page, WT_PAGE_OVERFLOW_KEYS))
		WT_RET(ds->f(ds, ", overflow-keys"));
	if (F_ISSET_ATOMIC(page, WT_PAGE_SPLIT_INSERT))
		WT_RET(ds->f(ds, ", split-insert"));
	if (F_ISSET_ATOMIC(page, WT_PAGE_UPDATE_IGNORE))
		WT_RET(ds->f(ds, ", update-ignore"));

	if (mod != NULL)
		switch (mod->rec_result) {
		case WT_PM_REC_EMPTY:
			WT_RET(ds->f(ds, ", empty"));
			break;
		case WT_PM_REC_MULTIBLOCK:
			WT_RET(ds->f(ds, ", multiblock"));
			break;
		case WT_PM_REC_REPLACE:
			WT_RET(ds->f(ds, ", replaced"));
			break;
		case 0:
			break;
		WT_ILLEGAL_VALUE(session);
		}
	if (mod != NULL)
		WT_RET(
		    ds->f(ds, ", write generation=%" PRIu32, mod->write_gen));
	WT_RET(ds->f(ds, "\n"));

	return (0);
}

/*
 * __debug_page_col_fix --
 *	Dump an in-memory WT_PAGE_COL_FIX page.
 */
static int
__debug_page_col_fix(WT_DBG *ds, WT_REF *ref)
{
	WT_BTREE *btree;
	WT_INSERT *ins;
	WT_PAGE *page;
	const WT_PAGE_HEADER *dsk;
	WT_SESSION_IMPL *session;
	uint64_t recno;
	uint32_t i;
	uint8_t v;

	WT_ASSERT(ds->session, S2BT_SAFE(ds->session) != NULL);

	session = ds->session;
	btree = S2BT(session);
	page = ref->page;
	dsk = page->dsk;
	recno = ref->ref_recno;

	if (dsk != NULL) {
		ins = WT_SKIP_FIRST(WT_COL_UPDATE_SINGLE(page));
		WT_FIX_FOREACH(btree, dsk, v, i) {
			WT_RET(ds->f(ds, "\t%" PRIu64 "\t{", recno));
			WT_RET(__debug_hex_byte(ds, v));
			WT_RET(ds->f(ds, "}\n"));

			/* Check for a match on the update list. */
			if (ins != NULL && WT_INSERT_RECNO(ins) == recno) {
				WT_RET(ds->f(ds, "\tupdate %" PRIu64 "\n",
				    WT_INSERT_RECNO(ins)));
				WT_RET(__debug_update(ds, ins->upd, true));
				ins = WT_SKIP_NEXT(ins);
			}
			++recno;
		}
	}

	if (WT_COL_UPDATE_SINGLE(page) != NULL) {
		WT_RET(ds->f(ds, "%s", sep));
		WT_RET(__debug_col_skip(
		    ds, WT_COL_UPDATE_SINGLE(page), "update", true));
	}
	if (WT_COL_APPEND(page) != NULL) {
		WT_RET(ds->f(ds, "%s", sep));
		WT_RET(__debug_col_skip(ds,
		    WT_COL_APPEND(page), "append", true));
	}
	return (0);
}

/*
 * __debug_page_col_int --
 *	Dump an in-memory WT_PAGE_COL_INT page.
 */
static int
__debug_page_col_int(WT_DBG *ds, WT_PAGE *page, uint32_t flags)
{
	WT_REF *ref;
	WT_SESSION_IMPL *session;

	session = ds->session;

	WT_INTL_FOREACH_BEGIN(session, page, ref) {
		WT_RET(ds->f(ds, "\trecno %" PRIu64 "\n", ref->ref_recno));
		WT_RET(__debug_ref(ds, ref));
	} WT_INTL_FOREACH_END;

	if (LF_ISSET(WT_DEBUG_TREE_WALK))
		WT_INTL_FOREACH_BEGIN(session, page, ref) {
			if (ref->state == WT_REF_MEM) {
				WT_RET(ds->f(ds, "\n"));
				WT_RET(__debug_page(ds, ref, flags));
			}
		} WT_INTL_FOREACH_END;

	return (0);
}

/*
 * __debug_page_col_var --
 *	Dump an in-memory WT_PAGE_COL_VAR page.
 */
static int
__debug_page_col_var(WT_DBG *ds, WT_REF *ref)
{
	WT_CELL *cell;
	WT_CELL_UNPACK *unpack, _unpack;
	WT_COL *cip;
	WT_INSERT_HEAD *update;
	WT_PAGE *page;
	uint64_t recno, rle;
	uint32_t i;
	char tag[64];

	unpack = &_unpack;
	page = ref->page;
	recno = ref->ref_recno;

	WT_COL_FOREACH(page, cip, i) {
		if ((cell = WT_COL_PTR(page, cip)) == NULL) {
			unpack = NULL;
			rle = 1;
		} else {
			__wt_cell_unpack(cell, unpack);
			rle = __wt_cell_rle(unpack);
		}
		WT_RET(__wt_snprintf(
		    tag, sizeof(tag), "%" PRIu64 " %" PRIu64, recno, rle));
		WT_RET(
		    __debug_cell_data(ds, page, WT_PAGE_COL_VAR, tag, unpack));

		if ((update = WT_COL_UPDATE(page, cip)) != NULL)
			WT_RET(__debug_col_skip(ds, update, "update", false));
		recno += rle;
	}

	if (WT_COL_APPEND(page) != NULL) {
		WT_RET(ds->f(ds, "%s", sep));
		WT_RET(__debug_col_skip(ds,
		    WT_COL_APPEND(page), "append", false));
	}

	return (0);
}

/*
 * __debug_page_row_int --
 *	Dump an in-memory WT_PAGE_ROW_INT page.
 */
static int
__debug_page_row_int(WT_DBG *ds, WT_PAGE *page, uint32_t flags)
{
	WT_REF *ref;
	WT_SESSION_IMPL *session;
	size_t len;
	void *p;

	session = ds->session;

	WT_INTL_FOREACH_BEGIN(session, page, ref) {
		__wt_ref_key(page, ref, &p, &len);
		WT_RET(__debug_item(ds, "K", p, len));
		WT_RET(__debug_ref(ds, ref));
	} WT_INTL_FOREACH_END;

	if (LF_ISSET(WT_DEBUG_TREE_WALK))
		WT_INTL_FOREACH_BEGIN(session, page, ref) {
			if (ref->state == WT_REF_MEM) {
				WT_RET(ds->f(ds, "\n"));
				WT_RET(__debug_page(ds, ref, flags));
			}
		} WT_INTL_FOREACH_END;
	return (0);
}

/*
 * __debug_page_row_leaf --
 *	Dump an in-memory WT_PAGE_ROW_LEAF page.
 */
static int
__debug_page_row_leaf(WT_DBG *ds, WT_PAGE *page)
{
	WT_CELL *cell;
	WT_CELL_UNPACK *unpack, _unpack;
	WT_DECL_ITEM(key);
	WT_DECL_RET;
	WT_INSERT_HEAD *insert;
	WT_ROW *rip;
	WT_SESSION_IMPL *session;
	WT_UPDATE *upd;
	uint32_t i;

	session = ds->session;
	unpack = &_unpack;
	WT_RET(__wt_scr_alloc(session, 256, &key));

	/*
	 * Dump any K/V pairs inserted into the page before the first from-disk
	 * key on the page.
	 */
	if ((insert = WT_ROW_INSERT_SMALLEST(page)) != NULL)
		WT_ERR(__debug_row_skip(ds, insert));

	/* Dump the page's K/V pairs. */
	WT_ROW_FOREACH(page, rip, i) {
		WT_ERR(__wt_row_leaf_key(session, page, rip, key, false));
		WT_ERR(__debug_item(ds, "K", key->data, key->size));

		if ((cell = __wt_row_leaf_value_cell(page, rip, NULL)) == NULL)
			WT_ERR(ds->f(ds, "\tV {}\n"));
		else {
			__wt_cell_unpack(cell, unpack);
			WT_ERR(__debug_cell_data(
			    ds, page, WT_PAGE_ROW_LEAF, "V", unpack));
		}

		if ((upd = WT_ROW_UPDATE(page, rip)) != NULL)
			WT_ERR(__debug_update(ds, upd, false));

		if ((insert = WT_ROW_INSERT(page, rip)) != NULL)
			WT_ERR(__debug_row_skip(ds, insert));
	}

err:	__wt_scr_free(session, &key);
	return (ret);
}

/*
 * __debug_col_skip --
 *	Dump a column-store skiplist.
 */
static int
__debug_col_skip(
    WT_DBG *ds, WT_INSERT_HEAD *head, const char *tag, bool hexbyte)
{
	WT_INSERT *ins;

	WT_SKIP_FOREACH(ins, head) {
		WT_RET(ds->f(ds,
		    "\t%s %" PRIu64 "\n", tag, WT_INSERT_RECNO(ins)));
		WT_RET(__debug_update(ds, ins->upd, hexbyte));
	}
	return (0);
}

/*
 * __debug_row_skip --
 *	Dump an insert list.
 */
static int
__debug_row_skip(WT_DBG *ds, WT_INSERT_HEAD *head)
{
	WT_INSERT *ins;

	WT_SKIP_FOREACH(ins, head) {
		WT_RET(__debug_item(ds,
		    "insert", WT_INSERT_KEY(ins), WT_INSERT_KEY_SIZE(ins)));
		WT_RET(__debug_update(ds, ins->upd, false));
	}
	return (0);
}

/*
 * __debug_modified --
 *	Dump a modified update.
 */
static int
__debug_modified(WT_DBG *ds, WT_UPDATE *upd)
{
	const size_t *p;
	int nentries;
	const uint8_t *data;
	void *modify;

	modify = WT_UPDATE_DATA(upd);

	p = modify;
	nentries = (int)*p++;
	data = (uint8_t *)modify +
	    sizeof(size_t) + ((size_t)nentries * 3 * sizeof(size_t));

	WT_RET(ds->f(ds, "%d: ", nentries));
	for (; nentries-- > 0; data += p[0], p += 3)
		WT_RET(ds->f(ds,
		    "{%" WT_SIZET_FMT ", %" WT_SIZET_FMT ", %" WT_SIZET_FMT
		    ", %.*s}%s", p[0], p[1], p[2],
		    (int)p[2], data, nentries == 0 ? "" : ", "));

	return (0);
}

/*
 * __debug_update --
 *	Dump an update list.
 */
static int
__debug_update(WT_DBG *ds, WT_UPDATE *upd, bool hexbyte)
{
	for (; upd != NULL; upd = upd->next) {
		switch (upd->type) {
		case WT_UPDATE_DELETED:
			WT_RET(ds->f(ds, "\tvalue {deleted}\n"));
<<<<<<< HEAD
			break;
		case WT_UPDATE_MODIFIED:
			WT_RET(ds->f(ds, "\tvalue {modified: "));
			WT_RET(__debug_modified(ds, upd));
			WT_RET(ds->f(ds, "}\n"));
			break;
		case WT_UPDATE_RESERVED:
			WT_RET(ds->f(ds, "\tvalue {reserved}\n"));
			break;
		case WT_UPDATE_STANDARD:
			if (hexbyte) {
				WT_RET(ds->f(ds, "\t{"));
				WT_RET(__debug_hex_byte(ds,
				    *(uint8_t *)WT_UPDATE_DATA(upd)));
				WT_RET(ds->f(ds, "}\n"));
			} else
				WT_RET(__debug_item(ds,
				    "value", WT_UPDATE_DATA(upd), upd->size));
			break;
		}
		if (upd->txnid == WT_TXN_ABORTED)
			WT_RET(ds->f(ds, "\t" "txn aborted"));
		else
			WT_RET(ds->f(ds, "\t" "txn id %" PRIu64, upd->txnid));
=======
		else if (upd->type == WT_UPDATE_RESERVED)
			WT_RET(ds->f(ds, "\tvalue {reserved}\n"));
		else if (hexbyte) {
			WT_RET(ds->f(ds, "\t{"));
			WT_RET(__debug_hex_byte(ds, *upd->data));
			WT_RET(ds->f(ds, "}\n"));
		} else
			WT_RET(__debug_item(ds, "value", upd->data, upd->size));
		WT_RET(ds->f(ds, "\t" "txn id %" PRIu64, upd->txnid));
>>>>>>> 03adada5

#ifdef HAVE_TIMESTAMPS
		if (!__wt_timestamp_iszero(
		    WT_TIMESTAMP_NULL(&upd->timestamp))) {
#if WT_TIMESTAMP_SIZE == 8
			WT_RET(ds->f(ds,
			    ", stamp %" PRIu64, upd->timestamp.val));
#else
			int i;

			WT_RET(ds->f(ds, ", stamp 0x"));
			for (i = 0; i < WT_TIMESTAMP_SIZE; ++i)
				WT_RET(ds->f(ds,
				    "%" PRIx8, upd->timestamp.ts[i]));
#endif
		}
#endif
		WT_RET(ds->f(ds, "\n"));
	}
	return (0);
}

/*
 * __debug_ref --
 *	Dump a WT_REF structure.
 */
static int
__debug_ref(WT_DBG *ds, WT_REF *ref)
{
	WT_SESSION_IMPL *session;
	size_t addr_size;
	const uint8_t *addr;
	const char *state;

	session = ds->session;

	switch (ref->state) {
	case WT_REF_DISK:
		state = "disk";
		break;
	case WT_REF_DELETED:
		state = "deleted";
		break;
	case WT_REF_LOCKED:
		state = "locked";
		break;
	case WT_REF_MEM:
		state = "memory";
		break;
	case WT_REF_READING:
		state = "reading";
		break;
	case WT_REF_SPLIT:
		state = "split";
		break;
	default:
		state = "INVALID";
		break;
	}

	__wt_ref_info(ref, &addr, &addr_size, NULL);
	return (ds->f(ds, "\t" "%p %s %s\n", (void *)ref,
	    state, __wt_addr_string(session, addr, addr_size, ds->tmp)));
}

/*
 * __debug_cell --
 *	Dump a single unpacked WT_CELL.
 */
static int
__debug_cell(WT_DBG *ds, const WT_PAGE_HEADER *dsk, WT_CELL_UNPACK *unpack)
{
	WT_DECL_ITEM(buf);
	WT_DECL_RET;
	WT_SESSION_IMPL *session;
	const char *type;

	session = ds->session;

	WT_RET(ds->f(ds, "\t%s: len %" PRIu32,
	    __wt_cell_type_string(unpack->raw), unpack->size));

	/* Dump cell's per-disk page type information. */
	switch (dsk->type) {
	case WT_PAGE_COL_INT:
		switch (unpack->type) {
		case WT_CELL_VALUE:
			WT_RET(ds->f(ds, ", recno: %" PRIu64, unpack->v));
			break;
		}
		break;
	case WT_PAGE_COL_VAR:
		switch (unpack->type) {
		case WT_CELL_DEL:
		case WT_CELL_KEY_OVFL_RM:
		case WT_CELL_VALUE:
		case WT_CELL_VALUE_OVFL:
		case WT_CELL_VALUE_OVFL_RM:
			WT_RET(ds->f(ds,
			    ", rle: %" PRIu64, __wt_cell_rle(unpack)));
			break;
		}
		break;
	case WT_PAGE_ROW_INT:
	case WT_PAGE_ROW_LEAF:
		switch (unpack->type) {
		case WT_CELL_KEY:
			WT_RET(ds->f(ds, ", pfx: %" PRIu8, unpack->prefix));
			break;
		}
		break;
	}

	/* Dump addresses. */
	switch (unpack->raw) {
	case WT_CELL_ADDR_DEL:
		type = "addr/del";
		goto addr;
	case WT_CELL_ADDR_INT:
		type = "addr/int";
		goto addr;
	case WT_CELL_ADDR_LEAF:
		type = "addr/leaf";
		goto addr;
	case WT_CELL_ADDR_LEAF_NO:
		type = "addr/leaf-no";
		goto addr;
	case WT_CELL_KEY_OVFL:
	case WT_CELL_KEY_OVFL_RM:
	case WT_CELL_VALUE_OVFL:
	case WT_CELL_VALUE_OVFL_RM:
		type = "ovfl";
addr:		WT_RET(__wt_scr_alloc(session, 128, &buf));
		ret = ds->f(ds, ", %s %s", type,
		    __wt_addr_string(
		    session, unpack->data, unpack->size, buf));
		__wt_scr_free(session, &buf);
		WT_RET(ret);
		break;
	}
	WT_RET(ds->f(ds, "\n"));

	return (__debug_cell_data(ds, NULL, dsk->type, NULL, unpack));
}

/*
 * __debug_cell_data --
 *	Dump a single cell's data in debugging mode.
 */
static int
__debug_cell_data(WT_DBG *ds,
    WT_PAGE *page, int page_type, const char *tag, WT_CELL_UNPACK *unpack)
{
	WT_DECL_ITEM(buf);
	WT_DECL_RET;
	WT_SESSION_IMPL *session;
	const char *p;

	session = ds->session;

	/*
	 * Column-store references to deleted cells return a NULL cell
	 * reference.
	 */
	if (unpack == NULL) {
		WT_RET(__debug_item(ds, tag, "deleted", strlen("deleted")));
		return (0);
	}

	switch (unpack->raw) {
	case WT_CELL_ADDR_DEL:
	case WT_CELL_ADDR_INT:
	case WT_CELL_ADDR_LEAF:
	case WT_CELL_ADDR_LEAF_NO:
	case WT_CELL_DEL:
	case WT_CELL_KEY_OVFL_RM:
	case WT_CELL_VALUE_OVFL_RM:
		p = __wt_cell_type_string(unpack->raw);
		WT_RET(__debug_item(ds, tag, p, strlen(p)));
		break;
	case WT_CELL_KEY:
	case WT_CELL_KEY_OVFL:
	case WT_CELL_KEY_PFX:
	case WT_CELL_KEY_SHORT:
	case WT_CELL_KEY_SHORT_PFX:
	case WT_CELL_VALUE:
	case WT_CELL_VALUE_COPY:
	case WT_CELL_VALUE_OVFL:
	case WT_CELL_VALUE_SHORT:
		WT_RET(__wt_scr_alloc(session, 256, &buf));
		ret = page == NULL ?
		    __wt_dsk_cell_data_ref(session, page_type, unpack, buf) :
		    __wt_page_cell_data_ref(session, page, unpack, buf);
		if (ret == 0)
			WT_RET(__debug_item(ds, tag, buf->data, buf->size));
		__wt_scr_free(session, &buf);
		break;
	WT_ILLEGAL_VALUE(session);
	}

	return (ret);
}

/*
 * __debug_item --
 *	Dump a single data/size pair, with an optional tag.
 */
static int
__debug_item(WT_DBG *ds, const char *tag, const void *data_arg, size_t size)
{
	size_t i;
	u_char ch;
	const uint8_t *data;

	WT_RET(ds->f(ds,
	    "\t%s%s{", tag == NULL ? "" : tag, tag == NULL ? "" : " "));
	for (data = data_arg, i = 0; i < size; ++i, ++data) {
		ch = data[0];
		if (__wt_isprint(ch))
			WT_RET(ds->f(ds, "%c", (int)ch));
		else
			WT_RET(__debug_hex_byte(ds, data[0]));
	}
	WT_RET(ds->f(ds, "}\n"));
	return (0);
}
#endif<|MERGE_RESOLUTION|>--- conflicted
+++ resolved
@@ -997,7 +997,7 @@
 	const uint8_t *data;
 	void *modify;
 
-	modify = WT_UPDATE_DATA(upd);
+	modify = upd->data;
 
 	p = modify;
 	nentries = (int)*p++;
@@ -1025,7 +1025,6 @@
 		switch (upd->type) {
 		case WT_UPDATE_DELETED:
 			WT_RET(ds->f(ds, "\tvalue {deleted}\n"));
-<<<<<<< HEAD
 			break;
 		case WT_UPDATE_MODIFIED:
 			WT_RET(ds->f(ds, "\tvalue {modified: "));
@@ -1038,29 +1037,17 @@
 		case WT_UPDATE_STANDARD:
 			if (hexbyte) {
 				WT_RET(ds->f(ds, "\t{"));
-				WT_RET(__debug_hex_byte(ds,
-				    *(uint8_t *)WT_UPDATE_DATA(upd)));
+				WT_RET(__debug_hex_byte(ds, *upd->data));
 				WT_RET(ds->f(ds, "}\n"));
 			} else
 				WT_RET(__debug_item(ds,
-				    "value", WT_UPDATE_DATA(upd), upd->size));
+				    "value", upd->data, upd->size));
 			break;
 		}
 		if (upd->txnid == WT_TXN_ABORTED)
 			WT_RET(ds->f(ds, "\t" "txn aborted"));
 		else
 			WT_RET(ds->f(ds, "\t" "txn id %" PRIu64, upd->txnid));
-=======
-		else if (upd->type == WT_UPDATE_RESERVED)
-			WT_RET(ds->f(ds, "\tvalue {reserved}\n"));
-		else if (hexbyte) {
-			WT_RET(ds->f(ds, "\t{"));
-			WT_RET(__debug_hex_byte(ds, *upd->data));
-			WT_RET(ds->f(ds, "}\n"));
-		} else
-			WT_RET(__debug_item(ds, "value", upd->data, upd->size));
-		WT_RET(ds->f(ds, "\t" "txn id %" PRIu64, upd->txnid));
->>>>>>> 03adada5
 
 #ifdef HAVE_TIMESTAMPS
 		if (!__wt_timestamp_iszero(
