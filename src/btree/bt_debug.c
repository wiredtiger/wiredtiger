--- conflicted
+++ resolved
@@ -1204,14 +1204,9 @@
 			WT_RET(ds->f(ds, "\t" "txn id aborted"));
 		else
 			WT_RET(ds->f(ds, "\t" "txn id %" PRIu64, upd->txnid));
-<<<<<<< HEAD
-		__wt_timestamp_to_hex_string(hex_timestamp, upd->timestamp);
-		WT_RET(ds->f(ds, ", ts %s", hex_timestamp));
-=======
 		__wt_timestamp_to_string(
 		    upd->timestamp, ts_string, sizeof(ts_string));
 		WT_RET(ds->f(ds, ", ts %s", ts_string));
->>>>>>> aa9bbf40
 		WT_RET(ds->f(ds, "\n"));
 	}
 	return (0);
@@ -1273,12 +1268,7 @@
 	WT_DECL_ITEM(buf);
 	WT_DECL_RET;
 	WT_SESSION_IMPL *session;
-<<<<<<< HEAD
-	char hex_ts[3][WT_TS_HEX_SIZE];
-	const char *type;
-=======
 	char ts_string[3][WT_TS_INT_STRING_SIZE];
->>>>>>> aa9bbf40
 
 	session = ds->session;
 
@@ -1322,15 +1312,6 @@
 	case WT_CELL_ADDR_INT:
 	case WT_CELL_ADDR_LEAF:
 	case WT_CELL_ADDR_LEAF_NO:
-<<<<<<< HEAD
-		__wt_timestamp_to_hex_string(
-		    hex_ts[0], unpack->oldest_start_ts);
-		__wt_timestamp_to_hex_string(
-		    hex_ts[1], unpack->newest_start_ts);
-		__wt_timestamp_to_hex_string(hex_ts[2], unpack->newest_stop_ts);
-		WT_RET(ds->f(ds,
-		    ", ts %s,%s,%s", hex_ts[0], hex_ts[1], hex_ts[2]));
-=======
 		__wt_timestamp_to_string(unpack->oldest_start_ts,
 		    ts_string[0], sizeof(ts_string[0]));
 		__wt_timestamp_to_string(unpack->newest_start_ts,
@@ -1339,7 +1320,6 @@
 		    ts_string[2], sizeof(ts_string[2]));
 		WT_RET(ds->f(ds,
 		    ", ts %s,%s,%s", ts_string[0], ts_string[1], ts_string[2]));
->>>>>>> aa9bbf40
 		break;
 	case WT_CELL_DEL:
 	case WT_CELL_VALUE:
@@ -1347,17 +1327,11 @@
 	case WT_CELL_VALUE_OVFL:
 	case WT_CELL_VALUE_OVFL_RM:
 	case WT_CELL_VALUE_SHORT:
-<<<<<<< HEAD
-		__wt_timestamp_to_hex_string(hex_ts[0], unpack->start_ts);
-		__wt_timestamp_to_hex_string(hex_ts[1], unpack->stop_ts);
-		WT_RET(ds->f(ds, ", ts %s-%s", hex_ts[0], hex_ts[1]));
-=======
 		__wt_timestamp_to_string(unpack->start_ts,
 		    ts_string[0], sizeof(ts_string[0]));
 		__wt_timestamp_to_string(unpack->stop_ts,
 		    ts_string[1], sizeof(ts_string[1]));
 		WT_RET(ds->f(ds, ", ts %s-%s", ts_string[0], ts_string[1]));
->>>>>>> aa9bbf40
 		break;
 	}
 
