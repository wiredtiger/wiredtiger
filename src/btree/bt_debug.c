/*-
 * Copyright (c) 2014-present MongoDB, Inc.
 * Copyright (c) 2008-2014 WiredTiger, Inc.
 *	All rights reserved.
 *
 * See the file LICENSE for redistribution information.
 */

#include "wt_internal.h"

#ifdef HAVE_DIAGNOSTIC
/*
 * We pass around a session handle and output information, group it together.
 */
typedef struct __wt_dbg WT_DBG;
struct __wt_dbg {
    WT_CURSOR *hs_cursor;
    WT_SESSION_IMPL *session; /* Enclosing session */

    WT_ITEM *key;

    WT_ITEM *hs_key; /* History store lookups */
    WT_ITEM *hs_value;

    /*
     * When using the standard event handlers, the debugging output has to do its own message
     * handling because its output isn't line-oriented.
     */
    FILE *fp;     /* Optional file handle */
    WT_ITEM *msg; /* Buffered message */

    int (*f)(WT_DBG *, const char *, ...) /* Function to write */
      WT_GCC_FUNC_DECL_ATTRIBUTE((format(printf, 2, 3)));

    const char *key_format;
    const char *value_format;

    WT_ITEM *t1, *t2; /* Temporary space */

/* AUTOMATIC FLAG VALUE GENERATION START 0 */
#define WT_DEBUG_TREE_LEAF 0x1u     /* Debug leaf pages */
#define WT_DEBUG_TREE_WALK 0x2u     /* Descend the tree */
#define WT_DEBUG_UNREDACT_ALL 0x4u  /* Dump application data when walking the tree */
#define WT_DEBUG_UNREDACT_KEYS 0x8u /* Dump application key data when walking the tree */
    /* AUTOMATIC FLAG VALUE GENERATION STOP 32 */
    uint32_t flags;
};

static const /* Output separator */
  char *const sep = "=-=-=-=-=-=-=-=-=-=-=-=-=-=-=-=-=-=-=-=-=-=-=-=-=\n";

static int __debug_col_skip(WT_DBG *, WT_INSERT_HEAD *, const char *, bool, WT_CURSOR *);
static int __debug_config(WT_SESSION_IMPL *, WT_DBG *, const char *, uint32_t);
static int __debug_modify(WT_DBG *, const uint8_t *);
static int __debug_page(WT_DBG *, WT_REF *);
static int __debug_page_col_fix(WT_DBG *, WT_REF *);
static int __debug_page_col_int(WT_DBG *, WT_PAGE *);
static int __debug_page_col_var(WT_DBG *, WT_REF *);
static int __debug_page_metadata(WT_DBG *, WT_REF *);
static int __debug_page_row_int(WT_DBG *, WT_PAGE *);
static int __debug_page_row_leaf(WT_DBG *, WT_PAGE *);
static int __debug_ref(WT_DBG *, WT_REF *);
static int __debug_row_skip(WT_DBG *, WT_INSERT_HEAD *);
static int __debug_tree(WT_SESSION_IMPL *, WT_REF *, const char *, uint32_t);
static int __debug_update(WT_DBG *, WT_UPDATE *, bool);
static int __debug_wrapup(WT_DBG *);

/*
 * __wt_debug_set_verbose --
 *     Set verbose flags from the debugger.
 */
int
__wt_debug_set_verbose(WT_SESSION_IMPL *session, const char *v)
{
    char buf[256];
    const char *cfg[2] = {NULL, NULL};

    WT_RET(__wt_snprintf(buf, sizeof(buf), "verbose=[%s]", v));
    cfg[0] = buf;
    return (__wt_verbose_config(session, cfg, true));
}

/*
 * __debug_hex_byte --
 *     Output a single byte in hex.
 */
static inline int
__debug_hex_byte(WT_DBG *ds, uint8_t v)
{
    return (ds->f(ds, "#%c%c", __wt_hex((v & 0xf0) >> 4), __wt_hex(v & 0x0f)));
}

/*
 * __debug_bytes --
 *     Dump a single set of bytes.
 */
static int
__debug_bytes(WT_DBG *ds, const void *data_arg, size_t size)
{
    size_t i;
    const uint8_t *data;
    u_char ch;

    for (data = data_arg, i = 0; i < size; ++i, ++data) {
        ch = data[0];
        if (__wt_isprint(ch))
            WT_RET(ds->f(ds, "%c", (int)ch));
        else
            WT_RET(__debug_hex_byte(ds, data[0]));
    }
    return (0);
}

/*
 * __debug_item --
 *     Dump a single data/size item, with an optional tag.
 */
static int
__debug_item(WT_DBG *ds, const char *tag, const void *data_arg, size_t size)
{
    WT_RET(ds->f(ds, "\t%s%s{", tag == NULL ? "" : tag, tag == NULL ? "" : ": "));
    WT_RET(__debug_bytes(ds, data_arg, size));
    WT_RET(ds->f(ds, "}\n"));
    return (0);
}

/*
 * __debug_item_key --
 *     Dump a single data/size key item, with an optional tag.
 */
static int
__debug_item_key(WT_DBG *ds, const char *tag, const void *data_arg, size_t size)
{
    WT_SESSION_IMPL *session;

    session = ds->session;

    return (ds->f(ds, "\t%s%s{%s}\n", tag == NULL ? "" : tag, tag == NULL ? "" : ": ",
      (F_ISSET(ds, WT_DEBUG_UNREDACT_ALL | WT_DEBUG_UNREDACT_KEYS)) ?
        __wt_key_string(session, data_arg, size, ds->key_format, ds->t1) :
        "REDACTED"));
}

/*
 * __debug_item_value --
 *     Dump a single data/size value item, with an optional tag.
 */
static int
__debug_item_value(WT_DBG *ds, const char *tag, const void *data_arg, size_t size)
{
    WT_SESSION_IMPL *session;

    session = ds->session;

    if (size == 0)
        return (ds->f(ds, "\t%s%s{}\n", tag == NULL ? "" : tag, tag == NULL ? "" : ": "));

    if (session->dump_raw)
        return (ds->f(ds, "\t%s%s{%s}\n", tag == NULL ? "" : tag, tag == NULL ? "" : ": ",
          __wt_buf_set_printable(session, data_arg, size, false, ds->t1)));

    if (!F_ISSET(ds, WT_DEBUG_UNREDACT_ALL))
        return (ds->f(ds, "\t%s%s{REDACTED}\n", tag == NULL ? "" : tag, tag == NULL ? "" : ": "));

    /*
     * If the format is 'S', it's a string and our version of it may not yet be nul-terminated.
     */
    if (WT_STREQ(ds->value_format, "S") && ((char *)data_arg)[size - 1] != '\0') {
        WT_RET(__wt_buf_fmt(session, ds->t2, "%.*s", (int)size, (char *)data_arg));
        data_arg = ds->t2->data;
        size = ds->t2->size + 1;
    }
    return (ds->f(ds, "\t%s%s{%s}\n", tag == NULL ? "" : tag, tag == NULL ? "" : ": ",
      __wt_buf_set_printable_format(session, data_arg, size, ds->value_format, false, ds->t1)));
}

/*
 * __dmsg_event --
 *     Send a debug message to the event handler.
 */
static int
__dmsg_event(WT_DBG *ds, const char *fmt, ...)
{
    WT_DECL_RET;
    WT_ITEM *msg;
    WT_SESSION_IMPL *session;
    size_t len, space;
    char *p;
    va_list ap;

    session = ds->session;

    /*
     * Debug output chunks are not necessarily terminated with a newline character. It's easy if
     * we're dumping to a stream, but if we're dumping to an event handler, which is line-oriented,
     * we must buffer the output chunk, and pass it to the event handler once we see a terminating
     * newline.
     */
    msg = ds->msg;
    for (;;) {
        p = (char *)msg->mem + msg->size;
        space = msg->memsize - msg->size;
        va_start(ap, fmt);
        ret = __wt_vsnprintf_len_set(p, space, &len, fmt, ap);
        va_end(ap);
        WT_RET(ret);

        /* Check if there was enough space. */
        if (len < space) {
            msg->size += len;
            break;
        }

        /*
         * There's not much to do on error without checking for an error return on every single
         * printf. Anyway, it's pretty unlikely and this is debugging output, I'm not going to worry
         * about it.
         */
        WT_RET(__wt_buf_grow(session, msg, msg->memsize + len + 128));
    }
    if (((uint8_t *)msg->mem)[msg->size - 1] == '\n') {
        ((uint8_t *)msg->mem)[msg->size - 1] = '\0';
        WT_RET(__wt_msg(session, "%s", (char *)msg->mem));
        msg->size = 0;
    }

    return (0);
}

/*
 * __dmsg_file --
 *     Send a debug message to a file.
 */
static int
__dmsg_file(WT_DBG *ds, const char *fmt, ...)
{
    WT_DECL_RET;
    va_list ap;

    va_start(ap, fmt);
    ret = vfprintf(ds->fp, fmt, ap) < 0 ? EIO : 0;
    va_end(ap);

    return (ret);
}

/*
 * __debug_config --
 *     Configure debugging output.
 */
static int
__debug_config(WT_SESSION_IMPL *session, WT_DBG *ds, const char *ofile, uint32_t flags)
{
    WT_BTREE *btree;
    WT_CONNECTION_IMPL *conn;
    WT_DECL_RET;

    memset(ds, 0, sizeof(WT_DBG));

    ds->session = session;
    ds->hs_cursor = NULL;
    conn = S2C(session);

    WT_ERR(__wt_scr_alloc(session, 512, &ds->t1));
    WT_ERR(__wt_scr_alloc(session, 512, &ds->t2));

    /*
     * Set up history store support, opening a history store cursor on demand, except while running
     * in-memory configuration, or when reading a checkpoint that has no corresponding history store
     * checkpoint.
     */
    if (!F_ISSET(conn, WT_CONN_IN_MEMORY) && !WT_IS_HS(session->dhandle) &&
      !(WT_READING_CHECKPOINT(session) && session->hs_checkpoint == NULL))
        WT_ERR(__wt_curhs_open(session, NULL, &ds->hs_cursor));

    if (ds->hs_cursor != NULL) {
        /*
         * For debugging dumps, we want to see everything, not just what is currently visible in
         * whatever arbitrary context we may have inherited. By default, however, suppress obsolete
         * entries (those with globally visible stop times). For checkpoint cursors, dump those as
         * well, not because they are more interesting when reading a checkpoint but because the
         * visible-all test to hide them needs a copy of the checkpoint snapshot and that's not
         * easily available. (If we are dumping pages from a checkpoint cursor, it is actually
         * accessible in the cursor; but the logic for substituting it into the session is private
         * to cur_file.c and I don't want to either change that or paste a second copy of it. Hiding
         * a few obsolete history store entries isn't worth either of those changes.
         */
        F_SET(ds->hs_cursor,
          WT_READING_CHECKPOINT(session) ? WT_CURSTD_HS_READ_ALL : WT_CURSTD_HS_READ_COMMITTED);
        WT_ERR(__wt_scr_alloc(session, 0, &ds->hs_key));
        WT_ERR(__wt_scr_alloc(session, 0, &ds->hs_value));
    }
    /*
     * If we weren't given a file, we use the default event handler, and we'll have to buffer
     * messages.
     */
    if (ofile == NULL) {
        WT_ERR(__wt_scr_alloc(session, 512, &ds->msg));
        ds->f = __dmsg_event;
    } else {
        if ((ds->fp = fopen(ofile, "w")) == NULL)
            WT_ERR(__wt_set_return(session, EIO));
        __wt_stream_set_line_buffer(ds->fp);
        ds->f = __dmsg_file;
    }

    btree = S2BT(session);
    ds->key_format = btree->key_format;
    ds->value_format = btree->value_format;
    ds->flags = flags;
    return (0);

err:
    WT_TRET(__debug_wrapup(ds));
    return (ret);
}

/*
 * __debug_wrapup --
 *     Flush any remaining output, release resources.
 */
static int
__debug_wrapup(WT_DBG *ds)
{
    WT_DECL_RET;
    WT_ITEM *msg;
    WT_SESSION_IMPL *session;

    session = ds->session;
    msg = ds->msg;

    __wt_scr_free(session, &ds->key);
    __wt_scr_free(session, &ds->hs_key);
    __wt_scr_free(session, &ds->hs_value);
    __wt_scr_free(session, &ds->t1);
    __wt_scr_free(session, &ds->t2);

    if (ds->hs_cursor != NULL)
        WT_TRET(ds->hs_cursor->close(ds->hs_cursor));

    /*
     * Discard the buffer -- it shouldn't have anything in it, but might as well be cautious.
     */
    if (msg != NULL) {
        if (msg->size != 0)
            ret = __wt_msg(session, "%s", (char *)msg->mem);
        __wt_scr_free(session, &ds->msg);
    }

    /* Close any file we opened. */
    if (ds->fp != NULL)
        (void)fclose(ds->fp);

    return (ret);
}

/*
 * __wt_debug_addr_print --
 *     Print out an address.
 */
int
__wt_debug_addr_print(WT_SESSION_IMPL *session, const uint8_t *addr, size_t addr_size)
{
    WT_DECL_ITEM(buf);
    WT_DECL_RET;

    WT_RET(__wt_scr_alloc(session, 128, &buf));
    ret = __wt_fprintf(
      session, WT_STDERR(session), "%s\n", __wt_addr_string(session, addr, addr_size, buf));
    __wt_scr_free(session, &buf);

    return (ret);
}

/*
 * __wt_debug_addr --
 *     Read and dump a disk page in debugging mode, using an addr/size pair.
 */
int
__wt_debug_addr(WT_SESSION_IMPL *session, const uint8_t *addr, size_t addr_size, const char *ofile)
{
    WT_DECL_ITEM(buf);
    WT_DECL_RET;

    WT_RET(__wt_scr_alloc(session, 1024, &buf));
    WT_ERR(__wt_blkcache_read(session, buf, addr, addr_size));
    ret = __wt_debug_disk(session, buf->mem, ofile, false, false);

err:
    __wt_scr_free(session, &buf);
    return (ret);
}

/*
 * __wt_debug_offset_blind --
 *     Read and dump a disk page in debugging mode, using a file offset.
 */
int
__wt_debug_offset_blind(WT_SESSION_IMPL *session, wt_off_t offset, const char *ofile)
{
    uint32_t checksum, size;

    WT_ASSERT(session, S2BT_SAFE(session) != NULL);

    /*
     * This routine depends on the default block manager's view of files, where an address consists
     * of a file offset, length, and checksum. This is for debugging only.
     */
    WT_RET(__wt_block_read_off_blind(session, S2BT(session)->bm->block, offset, &size, &checksum));
    return (__wt_debug_offset(session, offset, size, checksum, ofile));
}

/*
 * __wt_debug_offset --
 *     Read and dump a disk page in debugging mode, using a file offset/size/checksum triplet.
 */
int
__wt_debug_offset(
  WT_SESSION_IMPL *session, wt_off_t offset, uint32_t size, uint32_t checksum, const char *ofile)
{
    WT_BLOCK *block;
    WT_DECL_ITEM(buf);
    WT_DECL_RET;
    uint8_t addr[WT_BTREE_MAX_ADDR_COOKIE], *endp;

    WT_ASSERT(session, S2BT_SAFE(session) != NULL);

    /*
     * This routine depends on the default block manager's view of files, where an address consists
     * of a file ID, file offset, length, and checksum. This is only for debugging, other block
     * managers might not describe underlying objects the same way, that's why there's no block
     * manager method.
     *
     * Convert the triplet into an address structure.
     */
    block = S2BT(session)->bm->block;
    endp = addr;
    WT_RET(__wt_block_addr_pack(block, &endp, block->objectid, offset, size, checksum));

    /*
     * Read the address through the btree I/O functions (so the block is decompressed and/or
     * unencrypted as necessary).
     */
    WT_RET(__wt_scr_alloc(session, 0, &buf));
    WT_ERR(__wt_blkcache_read(session, buf, addr, WT_PTRDIFF(endp, addr)));
    ret = __wt_debug_disk(session, buf->mem, ofile, false, false);

err:
    __wt_scr_free(session, &buf);
    return (ret);
}

/*
 * __debug_hs_cursor --
 *     Dump information pointed to by a single history store cursor.
 */
static int
__debug_hs_cursor(WT_DBG *ds, WT_CURSOR *hs_cursor)
{
    WT_CURSOR_BTREE *cbt;
    WT_SESSION_IMPL *session;
    WT_TIME_WINDOW tw;
    uint64_t hs_counter, hs_upd_type;
    uint32_t hs_btree_id;
    char time_string[WT_TIME_STRING_SIZE];

    cbt = __wt_curhs_get_cbt(hs_cursor);
    session = ds->session;

    WT_TIME_WINDOW_INIT(&tw);

    WT_RET(hs_cursor->get_key(hs_cursor, &hs_btree_id, ds->hs_key, &tw.start_ts, &hs_counter));
    WT_RET(hs_cursor->get_value(
      hs_cursor, &tw.stop_ts, &tw.durable_start_ts, &hs_upd_type, ds->hs_value));

    switch (hs_upd_type) {
    case WT_UPDATE_MODIFY:
        WT_RET(ds->f(ds, "\t%s\n", __wt_time_window_to_string(&cbt->upd_value->tw, time_string)));
        if (F_ISSET(ds, WT_DEBUG_UNREDACT_ALL)) {
            WT_RET(ds->f(ds,
              "\t"
              "hs_modify: "));
            WT_RET(__debug_modify(ds, ds->hs_value->data));
            WT_RET(ds->f(ds, "\n"));
        } else
            WT_RET(ds->f(ds,
              "\t"
              "hs_modify: {REDACTED}\n"));
        break;
    case WT_UPDATE_STANDARD:
        WT_RET(ds->f(ds,
          "\t"
          "%s\n",
          __wt_time_window_to_string(&cbt->upd_value->tw, time_string)));
        WT_RET(__debug_item_value(ds, "hs_update", ds->hs_value->data, ds->hs_value->size));
        break;
    default:
        /*
         * Currently, we expect only modifies or full values to be exposed by hs_cursors. This means
         * we can ignore other types for now.
         */
        WT_ASSERT(session, hs_upd_type == WT_UPDATE_MODIFY || hs_upd_type == WT_UPDATE_STANDARD);
        break;
    }
    return (0);
}

/*
 * __debug_hs_key --
 *     Dump any HS records associated with the key.
 */
static int
__debug_hs_key(WT_DBG *ds)
{
    WT_BTREE *btree;
    WT_DECL_RET;
    WT_SESSION_IMPL *session;
    uint32_t hs_btree_id;

    session = ds->session;
    btree = S2BT(session);
    hs_btree_id = btree->id;

    /*
     * Open a history store cursor positioned at the end of the data store key (the newest record)
     * and iterate backwards until we reach a different key or btree.
     */
    ds->hs_cursor->set_key(ds->hs_cursor, 4, hs_btree_id, ds->key, WT_TS_MAX, WT_TXN_MAX);
    ret = __wt_curhs_search_near_before(session, ds->hs_cursor);

    for (; ret == 0; ret = ds->hs_cursor->prev(ds->hs_cursor))
        WT_RET(__debug_hs_cursor(ds, ds->hs_cursor));

    return (ret == WT_NOTFOUND ? 0 : ret);
}

/*
 * __debug_cell_int --
 *     Dump a single unpacked WT_COL_INT or WT_ROW_INT disk image WT_CELL.
 */
static int
__debug_cell_int(WT_DBG *ds, const WT_PAGE_HEADER *dsk, WT_CELL_UNPACK_ADDR *unpack)
{
    WT_DECL_ITEM(buf);
    WT_DECL_RET;
    WT_PAGE_DELETED *page_del;
    WT_SESSION_IMPL *session;
    char time_string[WT_TIME_STRING_SIZE];

    session = ds->session;

    WT_RET(ds->f(ds, "\t%s: len: %" PRIu32, __wt_cell_type_string(unpack->raw), unpack->size));

    /* Dump the cell's per-disk page type information. */
    switch (dsk->type) {
    case WT_PAGE_COL_INT:
        WT_RET(ds->f(ds, " | recno: %" PRIu64, unpack->v));
        break;
    }

    /* Dump timestamps and addresses. */
    switch (unpack->raw) {
    case WT_CELL_ADDR_DEL:
        /* Dump the deleted pages transaction ID, commit timestamp, and durable timestamp. */
        if (F_ISSET(dsk, WT_PAGE_FT_UPDATE)) {
            page_del = &unpack->page_del;
            WT_RET(ds->f(ds, " | page_del : %s",
              __wt_time_point_to_string(
                page_del->timestamp, page_del->durable_timestamp, page_del->txnid, time_string)));
        }
    /* FALLTHROUGH */
    case WT_CELL_ADDR_INT:
    case WT_CELL_ADDR_LEAF:
    case WT_CELL_ADDR_LEAF_NO:
        if (!WT_TIME_AGGREGATE_IS_EMPTY(&unpack->ta))
            WT_RET(ds->f(ds, " | %s", __wt_time_aggregate_to_string(&unpack->ta, time_string)));

        WT_RET(__wt_scr_alloc(session, 128, &buf));
        ret = ds->f(ds, " | addr: %s", __wt_addr_string(session, unpack->data, unpack->size, buf));
        __wt_scr_free(session, &buf);
        WT_RET(ret);
        break;
    }
    WT_RET(ds->f(ds, "\n"));

    return (0);
}

/*
 * __debug_dsk_int --
 *     Dump a WT_COL_INT or WT_ROW_INT disk image.
 */
static int
__debug_dsk_int(WT_DBG *ds, const WT_PAGE_HEADER *dsk)
{
    WT_CELL_UNPACK_ADDR unpack;

    WT_CELL_FOREACH_ADDR (ds->session, dsk, unpack) {
        WT_RET(__debug_cell_int(ds, dsk, &unpack));
    }
    WT_CELL_FOREACH_END;
    return (0);
}

/*
 * __debug_cell_kv --
 *     Dump a single unpacked WT_COL_VAR or WT_ROW_LEAF disk image WT_CELL.
 */
static int
__debug_cell_kv(
  WT_DBG *ds, WT_PAGE *page, int page_type, const char *tag, WT_CELL_UNPACK_KV *unpack)
{
    WT_SESSION_IMPL *session;
    char time_string[WT_TIME_STRING_SIZE];

    session = ds->session;

    /* Column-store references to deleted cells return a NULL cell reference. */
    if (unpack == NULL)
        return (__debug_item(ds, tag, "deleted", strlen("deleted")));

    /* Row-store references to empty cells return a NULL on-page reference. */
    if (unpack->cell == NULL)
        return (__debug_item(ds, tag, "zero_length", strlen("zero_length")));

    if (F_ISSET(ds, WT_DEBUG_UNREDACT_ALL))
<<<<<<< HEAD
        WT_RET(ds->f(
          ds, "\tcell_type: %s | len: %" PRIu32, __wt_cell_type_string(unpack->raw), unpack->size));
=======
        WT_RET(ds->f(ds, "\t%s: len: %" PRIu32, __wt_cell_type_string(unpack->raw), unpack->size));
>>>>>>> d5be6ac2
    else if (F_ISSET(ds, WT_DEBUG_UNREDACT_KEYS)) {
        if (unpack->raw == WT_CELL_KEY || unpack->raw == WT_CELL_KEY_PFX ||
          unpack->raw == WT_CELL_KEY_OVFL || unpack->raw == WT_CELL_KEY_SHORT ||
          unpack->raw == WT_CELL_KEY_SHORT_PFX || unpack->raw == WT_CELL_KEY_OVFL_RM)
<<<<<<< HEAD
            WT_RET(ds->f(ds, "\tcell_type: %s | len: %" PRIu32, __wt_cell_type_string(unpack->raw),
              unpack->size));
=======
            WT_RET(
              ds->f(ds, "\t%s: len: %" PRIu32, __wt_cell_type_string(unpack->raw), unpack->size));
>>>>>>> d5be6ac2
        else
            WT_RET(ds->f(ds, "\t{REDACTED}"));
    } else
        WT_RET(ds->f(ds, "\t{REDACTED}"));

    /* Dump per-disk page type information. */
    switch (page_type) {
    case WT_PAGE_COL_FIX:
        break;
    case WT_PAGE_COL_VAR:
        WT_RET(ds->f(ds, " | rle: %" PRIu64, __wt_cell_rle(unpack)));
        break;
    case WT_PAGE_ROW_LEAF:
        switch (unpack->raw) {
        case WT_CELL_KEY_PFX:
        case WT_CELL_KEY_SHORT_PFX:
            WT_RET(ds->f(ds, " | pfx: %" PRIu8, unpack->prefix));
            break;
        }
        break;
    }

    /* Dump time window. */
    switch (unpack->raw) {
    case WT_CELL_DEL:
    case WT_CELL_VALUE:
    case WT_CELL_VALUE_COPY:
    case WT_CELL_VALUE_OVFL:
    case WT_CELL_VALUE_OVFL_RM:
    case WT_CELL_VALUE_SHORT:
        if (!WT_TIME_WINDOW_IS_EMPTY(&unpack->tw))
            WT_RET(ds->f(ds, " | %s", __wt_time_window_to_string(&unpack->tw, time_string)));
        break;
    }

    /* Overflow addresses. */
    switch (unpack->raw) {
    case WT_CELL_KEY_OVFL:
    case WT_CELL_VALUE_OVFL:
        WT_RET(
          ds->f(ds, " | addr: %s", __wt_addr_string(session, unpack->data, unpack->size, ds->t1)));
        break;
    }
    WT_RET(ds->f(ds, "\n"));

    WT_RET(page == NULL ? __wt_dsk_cell_data_ref_kv(session, page_type, unpack, ds->t1) :
                          __wt_page_cell_data_ref_kv(session, page, unpack, ds->t1));

    /* Standard key/value cells. */
    switch (unpack->raw) {
    case WT_CELL_KEY:
    case WT_CELL_KEY_OVFL:
    case WT_CELL_KEY_PFX:
    case WT_CELL_KEY_SHORT:
    case WT_CELL_KEY_SHORT_PFX:
        WT_RET(__debug_item_key(ds, tag, ds->t1->data, ds->t1->size));
        break;
    case WT_CELL_VALUE:
    case WT_CELL_VALUE_COPY:
    case WT_CELL_VALUE_OVFL:
    case WT_CELL_VALUE_SHORT:
        WT_RET(__debug_item_value(ds, tag, ds->t1->data, ds->t1->size));
        break;
    }

    return (0);
}

/*
 * __debug_dsk_kv --
 *     Dump a WT_COL_VAR or WT_ROW_LEAF disk image.
 */
static int
__debug_dsk_kv(WT_DBG *ds, const WT_PAGE_HEADER *dsk)
{
    WT_CELL_UNPACK_KV unpack;

    WT_CELL_FOREACH_KV (ds->session, dsk, unpack) {
        WT_RET(__debug_cell_kv(ds, NULL, dsk->type, NULL, &unpack));
    }
    WT_CELL_FOREACH_END;
    return (0);
}

/*
 * __debug_dsk_col_fix --
 *     Dump a WT_PAGE_COL_FIX disk image.
 */
static int
__debug_dsk_col_fix(WT_DBG *ds, const WT_PAGE_HEADER *dsk)
{
    WT_BTREE *btree;
    WT_CELL_UNPACK_KV unpack;
    WT_COL_FIX_AUXILIARY_HEADER auxhdr;
    uint32_t i;
    uint8_t v;

    btree = S2BT(ds->session);

    WT_RET(__wt_col_fix_read_auxheader(ds->session, dsk, &auxhdr));

    WT_RET(ds->f(ds, "\t> "));
    switch (auxhdr.version) {
    case WT_COL_FIX_VERSION_NIL:
        WT_RET(ds->f(ds, "page version 0, no auxiliary data\n"));
        break;
    case WT_COL_FIX_VERSION_TS:
        WT_RET(ds->f(ds, "page version 1, %" PRIu32 " time windows\n", auxhdr.entries));
        break;
    default:
        WT_RET(ds->f(ds, "unknown page version %" PRIu32 "\n", auxhdr.version));
        break;
    }

    WT_COL_FIX_FOREACH_BITS (btree, dsk, v, i) {
        WT_RET(ds->f(ds, "\t{"));
        WT_RET(__debug_hex_byte(ds, v));
        WT_RET(ds->f(ds, "}\n"));
    }

    if (auxhdr.dataoffset > dsk->mem_size)
        /* Print something useful instead of crashing or failing. */
        WT_RET(ds->f(ds, "page is corrupt: offset to time windows is past end of page"));
    else if (auxhdr.version == WT_COL_FIX_VERSION_TS) {
        WT_CELL_FOREACH_FIX_TIMESTAMPS (ds->session, dsk, &auxhdr, unpack)
            WT_RET(__debug_cell_kv(ds, NULL, dsk->type, NULL, &unpack));
        WT_CELL_FOREACH_END;
    }

    return (0);
}

/*
 * __wt_debug_disk --
 *     Dump a disk page in debugging mode.
 */
int
__wt_debug_disk(WT_SESSION_IMPL *session, const WT_PAGE_HEADER *dsk, const char *ofile,
  bool dump_all_data, bool dump_key_data)
{
    WT_DBG *ds, _ds;
    WT_DECL_RET;
    uint32_t flags;
    bool is_first;

    ds = &_ds;
    is_first = true;

    WT_ASSERT(session, !(dump_all_data && dump_key_data));
    flags = dump_all_data ? WT_DEBUG_UNREDACT_ALL : 0;
    flags |= dump_key_data ? WT_DEBUG_UNREDACT_KEYS : 0;
    WT_RET(__debug_config(session, ds, ofile, flags));

    WT_ERR(ds->f(ds, "- %s page\n\t> ", __wt_page_type_string(dsk->type)));
    switch (dsk->type) {
    case WT_PAGE_BLOCK_MANAGER:
        break;
    case WT_PAGE_COL_FIX:
    case WT_PAGE_COL_INT:
    case WT_PAGE_COL_VAR:
        WT_ERR(ds->f(ds, "recno: %" PRIu64 " | ", dsk->recno));
    /* FALLTHROUGH */
    case WT_PAGE_ROW_INT:
    case WT_PAGE_ROW_LEAF:
        WT_ERR(ds->f(ds, "entries: %" PRIu32 " | ", dsk->u.entries));
        break;
    case WT_PAGE_OVFL:
        WT_ERR(ds->f(ds, "datalen: %" PRIu32 " | ", dsk->u.datalen));
        break;
    default:
        WT_ERR(__wt_illegal_value(session, dsk->type));
    }

    if (dsk->flags != 0) {
        WT_ERR(ds->f(ds, "dsk_flags: ["));

        if (F_ISSET(dsk, WT_PAGE_COMPRESSED)) {
            WT_ERR(ds->f(ds, "compressed"));
            is_first = false;
        }
        if (F_ISSET(dsk, WT_PAGE_ENCRYPTED)) {
            WT_ERR(ds->f(ds, "%sencrypted", is_first ? "" : ", "));
            is_first = false;
        }
        if (F_ISSET(dsk, WT_PAGE_EMPTY_V_ALL)) {
            WT_ERR(ds->f(ds, "%sempty_all", is_first ? "" : ", "));
            is_first = false;
        }
        if (F_ISSET(dsk, WT_PAGE_EMPTY_V_NONE)) {
            WT_ERR(ds->f(ds, "%sempty_none", is_first ? "" : ", "));
            is_first = false;
        }
        if (F_ISSET(dsk, WT_PAGE_UNUSED)) {
            WT_ERR(ds->f(ds, "%sunused", is_first ? "" : ", "));
            is_first = false;
        }
        if (F_ISSET(dsk, WT_PAGE_FT_UPDATE)) {
            WT_ERR(ds->f(ds, "%sfast_trunc_update", is_first ? "" : ", "));
        }
        WT_ERR(ds->f(ds, "] | "));
    }

    WT_ERR(ds->f(ds, "generation: %" PRIu64 "\n", dsk->write_gen));

    switch (dsk->type) {
    case WT_PAGE_BLOCK_MANAGER:
        break;
    case WT_PAGE_COL_FIX:
        WT_ERR(__debug_dsk_col_fix(ds, dsk));
        break;
    case WT_PAGE_COL_INT:
    case WT_PAGE_ROW_INT:
        WT_ERR(__debug_dsk_int(ds, dsk));
        break;
    case WT_PAGE_COL_VAR:
    case WT_PAGE_ROW_LEAF:
        WT_ERR(__debug_dsk_kv(ds, dsk));
        break;
    default:
        break;
    }

err:
    WT_TRET(__debug_wrapup(ds));
    return (ret);
}

/*
 * __debug_tree_shape_info --
 *     Pretty-print information about a page.
 */
static char *
__debug_tree_shape_info(WT_REF *ref, char *buf, size_t len)
{
    WT_PAGE *page;
    uint64_t v;
    const char *unit;

    page = ref->page;
    v = page->memory_footprint;

    if (v > WT_GIGABYTE) {
        v /= WT_GIGABYTE;
        unit = "G";
    } else if (v > WT_MEGABYTE) {
        v /= WT_MEGABYTE;
        unit = "M";
    } else if (v > WT_KILOBYTE) {
        v /= WT_KILOBYTE;
        unit = "K";
    } else {
        unit = "B";
    }

    WT_IGNORE_RET(
      __wt_snprintf(buf, len, "(%p, %" PRIu64 "%s, evict gen %" PRIu64 ", create gen %" PRIu64 ")",
        (void *)ref, v, unit, page->evict_pass_gen, page->cache_create_gen));
    return (buf);
}

/*
 * __debug_tree_shape_worker --
 *     Dump information about the current page and descend.
 */
static int
__debug_tree_shape_worker(WT_DBG *ds, WT_REF *ref, int level)
{
    WT_REF *walk;
    WT_SESSION_IMPL *session;
    char buf[128];

    session = ds->session;

    if (F_ISSET(ref, WT_REF_FLAG_INTERNAL)) {
        WT_RET(ds->f(ds,
          "%*s"
          "I"
          "%d %s\n",
          level * 3, " ", level, __debug_tree_shape_info(ref, buf, sizeof(buf))));
        WT_INTL_FOREACH_BEGIN (session, ref->page, walk) {
            if (walk->state == WT_REF_MEM)
                WT_RET(__debug_tree_shape_worker(ds, walk, level + 1));
        }
        WT_INTL_FOREACH_END;
    } else
        WT_RET(ds->f(ds,
          "%*s"
          "L"
          " %s\n",
          level * 3, " ", __debug_tree_shape_info(ref, buf, sizeof(buf))));
    return (0);
}

/*
 * __wt_debug_tree_shape --
 *     Dump the shape of the in-memory tree.
 */
int
__wt_debug_tree_shape(WT_SESSION_IMPL *session, WT_REF *ref, const char *ofile)
{
    WT_DBG *ds, _ds;
    WT_DECL_RET;

    WT_ASSERT(session, S2BT_SAFE(session) != NULL);

    ds = &_ds;
    WT_RET(__debug_config(session, ds, ofile, 0));

    /* A NULL WT_REF starts at the top of the tree -- it's a convenience. */
    if (ref == NULL)
        ref = &S2BT(session)->root;

    WT_WITH_PAGE_INDEX(session, ret = __debug_tree_shape_worker(ds, ref, 1));

    WT_TRET(__debug_wrapup(ds));
    return (ret);
}

/*
 * __wt_debug_tree_all --
 *     Dump the in-memory information for a tree, including leaf pages.
 */
int
__wt_debug_tree_all(void *session_arg, WT_BTREE *btree, WT_REF *ref, const char *ofile)
{
    WT_DECL_RET;
    WT_SESSION_IMPL *session;

    /*
     * Allow an explicit btree as an argument, as one may not yet be set on the session.
     */
    session = (WT_SESSION_IMPL *)session_arg;
    if (btree == NULL)
        btree = S2BT(session);

    WT_WITH_BTREE(session, btree,
      ret = __debug_tree(
        session, ref, ofile, WT_DEBUG_TREE_LEAF | WT_DEBUG_TREE_WALK | WT_DEBUG_UNREDACT_ALL));
    return (ret);
}

/*
 * __wt_debug_tree --
 *     Dump the in-memory information for a tree, not including leaf pages.
 */
int
__wt_debug_tree(void *session_arg, WT_BTREE *btree, WT_REF *ref, const char *ofile)
{
    WT_DECL_RET;
    WT_SESSION_IMPL *session;

    /*
     * Allow an explicit btree as an argument, as one may not yet be set on the session.
     */
    session = (WT_SESSION_IMPL *)session_arg;
    if (btree == NULL)
        btree = S2BT(session);

    WT_WITH_BTREE(session, btree,
      ret = __debug_tree(session, ref, ofile, WT_DEBUG_TREE_WALK | WT_DEBUG_UNREDACT_ALL));
    return (ret);
}

/*
 * __wt_debug_page --
 *     Dump the in-memory information for a page.
 */
int
__wt_debug_page(void *session_arg, WT_BTREE *btree, WT_REF *ref, const char *ofile,
  bool dump_all_data, bool dump_key_data)
{
    WT_DBG *ds, _ds;
    WT_DECL_RET;
    WT_SESSION_IMPL *session;
    uint32_t flags;

    session = (WT_SESSION_IMPL *)session_arg;
    flags = WT_DEBUG_TREE_LEAF;
    WT_ASSERT(session, !(dump_all_data && dump_key_data));
    if (dump_all_data)
        LF_SET(WT_DEBUG_UNREDACT_ALL);
    if (dump_key_data)
        LF_SET(WT_DEBUG_UNREDACT_KEYS);

    /*
     * Allow an explicit btree as an argument, as one may not yet be set on the session.
     */
    if (btree == NULL)
        btree = S2BT(session);

    ds = &_ds;
    WT_WITH_BTREE(session, btree, ret = __debug_config(session, ds, ofile, flags));
    WT_ERR(ret);

    WT_WITH_BTREE(session, btree, ret = __debug_page(ds, ref));

err:
    WT_TRET(__debug_wrapup(ds));
    return (ret);
}

/*
 * __wt_debug_cursor_page --
 *     Dump the in-memory information for a cursor-referenced page.
 */
int
__wt_debug_cursor_page(void *cursor_arg, const char *ofile)
  WT_GCC_FUNC_ATTRIBUTE((visibility("default")))
{
    WT_CURSOR_BTREE *cbt;
    WT_DECL_RET;
    WT_SESSION_IMPL *session;
    bool did_hs_checkpoint;

    cbt = cursor_arg;
    session = CUR2S(cursor_arg);
    did_hs_checkpoint = false;

    /*
     * If the cursor is a checkpoint cursor and we don't already have a history store checkpoint
     * name in the session, substitute the one from this cursor. This allows the dump to print from
     * the history store, which otherwise will get skipped.
     */
    if (cbt->checkpoint_hs_dhandle != NULL && session->hs_checkpoint == NULL) {
        session->hs_checkpoint = cbt->checkpoint_hs_dhandle->checkpoint;
        did_hs_checkpoint = true;
    }

    WT_WITH_BTREE(
      session, CUR2BT(cbt), ret = __wt_debug_page(session, NULL, cbt->ref, ofile, true, false));

    if (did_hs_checkpoint)
        session->hs_checkpoint = NULL;

    return (ret);
}

/*
 * __wt_debug_cursor_tree_hs --
 *     Dump the history store tree given a user cursor.
 */
int
__wt_debug_cursor_tree_hs(void *cursor_arg, const char *ofile)
  WT_GCC_FUNC_ATTRIBUTE((visibility("default")))
{
    WT_BTREE *hs_btree;
    WT_CURSOR *hs_cursor;
    WT_DECL_RET;
    WT_SESSION_IMPL *session;

    session = CUR2S(cursor_arg);
    WT_RET(__wt_curhs_open(session, NULL, &hs_cursor));
    hs_btree = __wt_curhs_get_btree(hs_cursor);
    WT_WITH_BTREE(session, hs_btree, ret = __wt_debug_tree_all(session, NULL, NULL, ofile));
    WT_TRET(hs_cursor->close(hs_cursor));

    return (ret);
}

/*
 * __debug_tree --
 *     Dump the in-memory information for a tree.
 */
static int
__debug_tree(WT_SESSION_IMPL *session, WT_REF *ref, const char *ofile, uint32_t flags)
{
    WT_DBG *ds, _ds;
    WT_DECL_RET;

    ds = &_ds;
    WT_ERR(__debug_config(session, ds, ofile, flags));

    /* A NULL page starts at the top of the tree -- it's a convenience. */
    if (ref == NULL)
        ref = &S2BT(session)->root;

    ret = __debug_page(ds, ref);

err:
    WT_TRET(__debug_wrapup(ds));
    return (ret);
}

/*
 * __debug_page --
 *     Dump the in-memory information for an in-memory page.
 */
static int
__debug_page(WT_DBG *ds, WT_REF *ref)
{
    WT_DECL_RET;
    WT_SESSION_IMPL *session;

    session = ds->session;
    WT_RET(__wt_scr_alloc(session, 100, &ds->key));

    /* Dump the page metadata. */
    WT_WITH_PAGE_INDEX(session, ret = __debug_page_metadata(ds, ref));
    WT_ERR(ret);

    /* Dump the page. */
    switch (ref->page->type) {
    case WT_PAGE_COL_FIX:
        if (F_ISSET(ds, WT_DEBUG_TREE_LEAF))
            WT_ERR(__debug_page_col_fix(ds, ref));
        break;
    case WT_PAGE_COL_INT:
        WT_WITH_PAGE_INDEX(session, ret = __debug_page_col_int(ds, ref->page));
        WT_ERR(ret);
        break;
    case WT_PAGE_COL_VAR:
        if (F_ISSET(ds, WT_DEBUG_TREE_LEAF))
            WT_ERR(__debug_page_col_var(ds, ref));
        break;
    case WT_PAGE_ROW_INT:
        WT_WITH_PAGE_INDEX(session, ret = __debug_page_row_int(ds, ref->page));
        WT_ERR(ret);
        break;
    case WT_PAGE_ROW_LEAF:
        if (F_ISSET(ds, WT_DEBUG_TREE_LEAF))
            WT_ERR(__debug_page_row_leaf(ds, ref->page));
        break;
    default:
        WT_ERR(__wt_illegal_value(session, ref->page->type));
    }

err:
    return (ret);
}

/*
 * __debug_page_metadata --
 *     Dump an in-memory page's metadata.
 */
static int
__debug_page_metadata(WT_DBG *ds, WT_REF *ref)
{
    WT_PAGE *page;
    WT_PAGE_INDEX *pindex;
    WT_PAGE_MODIFY *mod;
    WT_SESSION_IMPL *session;
    uint64_t split_gen;
    uint32_t entries;
    uint16_t flag_num;

    page = ref->page;
    session = ds->session;
    mod = page->modify;
    split_gen = 0;
    flag_num = 0;

    WT_RET(ds->f(ds, "- %p: %s\n\t> ", (void *)ref, __wt_page_type_string(page->type)));
    WT_RET(__debug_ref(ds, ref));
    WT_RET(ds->f(ds, "\t> "));
    switch (page->type) {
    case WT_PAGE_COL_INT:
        WT_RET(ds->f(ds, "recno: %" PRIu64 " | ", ref->ref_recno));
        WT_INTL_INDEX_GET(session, page, pindex);
        entries = pindex->entries;
        split_gen = page->pg_intl_split_gen;
        break;
    case WT_PAGE_COL_FIX:
        WT_RET(ds->f(ds, "recno: %" PRIu64 " | ", ref->ref_recno));
        entries = page->entries;
        break;
    case WT_PAGE_COL_VAR:
        WT_RET(ds->f(ds, "recno: %" PRIu64 " | ", ref->ref_recno));
        entries = page->entries;
        break;
    case WT_PAGE_ROW_INT:
        WT_INTL_INDEX_GET(session, page, pindex);
        entries = pindex->entries;
        split_gen = page->pg_intl_split_gen;
        break;
    case WT_PAGE_ROW_LEAF:
        entries = page->entries;
        break;
    default:
        return (__wt_illegal_value(session, page->type));
    }

    WT_RET(ds->f(ds, "disk_img: %p", (void *)page->dsk));
    if (page->dsk != NULL)
        WT_RET(ds->f(ds, " | dsk_mem_size: %" PRIu32 " | write_gen: %" PRIu64, page->dsk->mem_size,
          page->dsk->write_gen));
    WT_RET(ds->f(ds, " | entries: %" PRIu32, entries));
    WT_RET(ds->f(ds, " | state: %s", __wt_page_is_modified(page) ? "dirty" : "clean"));

    if (page->flags_atomic != 0) {
        WT_RET(ds->f(ds, " | flags: ["));
        if (F_ISSET_ATOMIC_16(page, WT_PAGE_BUILD_KEYS)) {
            WT_RET(flag_num == 0 ? ds->f(ds, "keys-built") : ds->f(ds, ", keys-built"));
            flag_num++;
        }
        if (F_ISSET_ATOMIC_16(page, WT_PAGE_DISK_ALLOC)) {
            WT_RET(flag_num == 0 ? ds->f(ds, "disk-alloc") : ds->f(ds, ", disk-alloc"));
            flag_num++;
        }
        if (F_ISSET_ATOMIC_16(page, WT_PAGE_DISK_MAPPED)) {
            WT_RET(flag_num == 0 ? ds->f(ds, "disk-mapped") : ds->f(ds, ", disk-mapped"));
            flag_num++;
        }
        if (F_ISSET_ATOMIC_16(page, WT_PAGE_EVICT_LRU)) {
            WT_RET(flag_num == 0 ? ds->f(ds, "evict-lru") : ds->f(ds, ", evict-lru"));
            flag_num++;
        }
        if (F_ISSET_ATOMIC_16(page, WT_PAGE_INTL_OVERFLOW_KEYS)) {
            WT_RET(flag_num == 0 ? ds->f(ds, "overflow-keys") : ds->f(ds, ", overflow-keys"));
            flag_num++;
        }
        if (F_ISSET_ATOMIC_16(page, WT_PAGE_SPLIT_INSERT)) {
            WT_RET(flag_num == 0 ? ds->f(ds, "split-insert") : ds->f(ds, ", split-insert"));
            flag_num++;
        }
        if (F_ISSET_ATOMIC_16(page, WT_PAGE_UPDATE_IGNORE)) {
            WT_RET(flag_num == 0 ? ds->f(ds, "update-ignore") : ds->f(ds, ", update-ignore"));
            flag_num++;
        }
        WT_RET(ds->f(ds, "]"));
    }

    if (mod != NULL) {
        WT_RET(ds->f(ds, " | rec_state: "));
        switch (mod->rec_result) {
        case WT_PM_REC_EMPTY:
            WT_RET(ds->f(ds, "empty"));
            break;
        case WT_PM_REC_MULTIBLOCK:
            WT_RET(ds->f(ds, "multiblock"));
            break;
        case WT_PM_REC_REPLACE:
            WT_RET(ds->f(ds, "replaced"));
            break;
        case 0:
            break;
        default:
            return (__wt_illegal_value(session, mod->rec_result));
        }
    }
    if (split_gen != 0)
        WT_RET(ds->f(ds, " | split_gen: %" PRIu64, split_gen));
    if (mod != NULL)
        WT_RET(ds->f(ds, " | page_state: %" PRIu32, mod->page_state));
    WT_RET(ds->f(ds, " | page_mem_size: %" WT_SIZET_FMT, page->memory_footprint));
    return (ds->f(ds, "\n"));
}

/*
 * __debug_page_col_fix --
 *     Dump an in-memory WT_PAGE_COL_FIX page.
 */
static int
__debug_page_col_fix(WT_DBG *ds, WT_REF *ref)
{
    WT_BTREE *btree;
    WT_CELL *cell;
    WT_CELL_UNPACK_KV unpack;
    WT_INSERT *ins;
    WT_PAGE *page;
    const WT_PAGE_HEADER *dsk;
    WT_SESSION_IMPL *session;
    uint64_t recno;
    uint32_t curtw, i, numtws;
    uint8_t v;
    char time_string[WT_TIME_STRING_SIZE];

    WT_ASSERT(ds->session, S2BT_SAFE(ds->session) != NULL);

    session = ds->session;
    btree = S2BT(session);
    page = ref->page;
    dsk = page->dsk;
    recno = ref->ref_recno;

    if (dsk != NULL) {
        ins = WT_SKIP_FIRST(WT_COL_UPDATE_SINGLE(page));
        curtw = 0;
        numtws = WT_COL_FIX_TWS_SET(page) ? page->pg_fix_numtws : 0;

        WT_COL_FIX_FOREACH_BITS (btree, dsk, v, i) {
            if (F_ISSET(ds, WT_DEBUG_UNREDACT_ALL)) {
                WT_RET(ds->f(ds, "\t%" PRIu64 ": ", recno));
                WT_RET(__debug_hex_byte(ds, v));
            } else
                WT_RET(ds->f(ds, "\t%" PRIu64 ": {REDACTED}", recno));
            if (curtw < numtws && recno - ref->ref_recno == page->pg_fix_tws[curtw].recno_offset) {
                cell = WT_COL_FIX_TW_CELL(page, &page->pg_fix_tws[curtw]);
                __wt_cell_unpack_kv(ds->session, page->dsk, cell, &unpack);
                if (!WT_TIME_WINDOW_IS_EMPTY(&unpack.tw))
                    WT_RET(ds->f(ds, " | %s", __wt_time_window_to_string(&unpack.tw, time_string)));
                curtw++;
            }
            WT_RET(ds->f(ds, "\n"));

            /* Check for a match on the update list. */
            if (ins != NULL && WT_INSERT_RECNO(ins) == recno) {
                if (F_ISSET(ds, WT_DEBUG_UNREDACT_ALL))
                    WT_RET(ds->f(ds, "\tupdate: %" PRIu64 "\n", WT_INSERT_RECNO(ins)));
                else
                    WT_RET(ds->f(ds, "\tupdate: {REDACTED}\n"));
                WT_RET(__debug_update(ds, ins->upd, true));
                ins = WT_SKIP_NEXT(ins);
            }
            ++recno;
        }
    }

    if (WT_COL_UPDATE_SINGLE(page) != NULL) {
        WT_RET(ds->f(ds, "%s", sep));
        WT_RET(__debug_col_skip(ds, WT_COL_UPDATE_SINGLE(page), "update", true, NULL));
    }
    if (WT_COL_APPEND(page) != NULL) {
        WT_RET(ds->f(ds, "%s", sep));
        WT_RET(__debug_col_skip(ds, WT_COL_APPEND(page), "append", true, NULL));
    }
    return (0);
}

/*
 * __debug_page_col_int --
 *     Dump an in-memory WT_PAGE_COL_INT page.
 */
static int
__debug_page_col_int(WT_DBG *ds, WT_PAGE *page)
{
    WT_REF *ref;
    WT_SESSION_IMPL *session;

    session = ds->session;

    WT_INTL_FOREACH_BEGIN (session, page, ref) {
        WT_RET(ds->f(ds, "\trecno: %" PRIu64 "\n", ref->ref_recno));
        WT_RET(__debug_ref(ds, ref));
    }
    WT_INTL_FOREACH_END;

    if (F_ISSET(ds, WT_DEBUG_TREE_WALK)) {
        WT_INTL_FOREACH_BEGIN (session, page, ref) {
            if (ref->state == WT_REF_MEM) {
                WT_RET(ds->f(ds, "\n"));
                WT_RET(__debug_page(ds, ref));
            }
        }
        WT_INTL_FOREACH_END;
    }
    return (0);
}

/*
 * __debug_page_col_var --
 *     Dump an in-memory WT_PAGE_COL_VAR page.
 */
static int
__debug_page_col_var(WT_DBG *ds, WT_REF *ref)
{
    WT_CELL *cell;
    WT_CELL_UNPACK_KV *unpack, _unpack;
    WT_COL *cip;
    WT_INSERT_HEAD *update;
    WT_PAGE *page;
    WT_SESSION_IMPL *session;
    uint64_t recno, rle;
    uint32_t i;
    uint8_t *p;

    unpack = &_unpack;
    page = ref->page;
    session = ds->session;
    recno = ref->ref_recno;

    WT_COL_FOREACH (page, cip, i) {
        cell = WT_COL_PTR(page, cip);
        __wt_cell_unpack_kv(ds->session, page->dsk, cell, unpack);
        rle = __wt_cell_rle(unpack);
        WT_RET(ds->f(ds, "\trecno: {%" PRIu64 " | rle: %" PRIu64 "}\n", recno, rle));
        WT_RET(__debug_cell_kv(ds, page, WT_PAGE_COL_VAR, "V", unpack));

        if (!WT_IS_HS(session->dhandle) && ds->hs_cursor != NULL) {
            p = ds->key->mem;
            WT_RET(__wt_vpack_uint(&p, 0, recno));
            ds->key->size = WT_PTRDIFF(p, ds->key->mem);
            WT_RET(__debug_hs_key(ds));
        }

        if ((update = WT_COL_UPDATE(page, cip)) != NULL)
            WT_RET(__debug_col_skip(ds, update, "update", false, ds->hs_cursor));
        recno += rle;
    }

    if (WT_COL_APPEND(page) != NULL) {
        WT_RET(ds->f(ds, "%s", sep));
        WT_RET(__debug_col_skip(ds, WT_COL_APPEND(page), "append", false, ds->hs_cursor));
    }

    return (0);
}

/*
 * __debug_page_row_int --
 *     Dump an in-memory WT_PAGE_ROW_INT page.
 */
static int
__debug_page_row_int(WT_DBG *ds, WT_PAGE *page)
{
    WT_REF *ref;
    WT_SESSION_IMPL *session;
    size_t len;
    void *p;

    session = ds->session;

    WT_INTL_FOREACH_BEGIN (session, page, ref) {
        __wt_ref_key(page, ref, &p, &len);
        WT_RET(__debug_item_key(ds, "K", p, len));
        WT_RET(ds->f(ds, "\t"));
        WT_RET(__debug_ref(ds, ref));
    }
    WT_INTL_FOREACH_END;

    if (F_ISSET(ds, WT_DEBUG_TREE_WALK)) {
        WT_INTL_FOREACH_BEGIN (session, page, ref) {
            if (ref->state == WT_REF_MEM) {
                WT_RET(ds->f(ds, "\n"));
                WT_RET(__debug_page(ds, ref));
            }
        }
        WT_INTL_FOREACH_END;
    }
    return (0);
}

/*
 * __debug_page_row_leaf --
 *     Dump an in-memory WT_PAGE_ROW_LEAF page.
 */
static int
__debug_page_row_leaf(WT_DBG *ds, WT_PAGE *page)
{
    WT_CELL_UNPACK_KV *unpack, _unpack;
    WT_INSERT_HEAD *insert;
    WT_ROW *rip;
    WT_SESSION_IMPL *session;
    WT_UPDATE *upd;
    uint32_t i;

    session = ds->session;
    unpack = &_unpack;

    /*
     * Dump any K/V pairs inserted into the page before the first from-disk key on the page.
     */
    if ((insert = WT_ROW_INSERT_SMALLEST(page)) != NULL)
        WT_RET(__debug_row_skip(ds, insert));

    /* Dump the page's K/V pairs. */
    WT_ROW_FOREACH (page, rip, i) {
        WT_RET(__wt_row_leaf_key(session, page, rip, ds->key, false));
        WT_RET(__debug_item_key(ds, "K", ds->key->data, ds->key->size));

        __wt_row_leaf_value_cell(session, page, rip, unpack);
        WT_RET(__debug_cell_kv(ds, page, WT_PAGE_ROW_LEAF, "V", unpack));

        if ((upd = WT_ROW_UPDATE(page, rip)) != NULL)
            WT_RET(__debug_update(ds, upd, false));

        if (!WT_IS_HS(session->dhandle) && ds->hs_cursor != NULL)
            WT_RET(__debug_hs_key(ds));

        if ((insert = WT_ROW_INSERT(page, rip)) != NULL)
            WT_RET(__debug_row_skip(ds, insert));
    }
    return (0);
}

/*
 * __debug_col_skip --
 *     Dump a column-store skiplist.
 */
static int
__debug_col_skip(
  WT_DBG *ds, WT_INSERT_HEAD *head, const char *tag, bool hexbyte, WT_CURSOR *hs_cursor)
{
    WT_INSERT *ins;
    WT_SESSION_IMPL *session;
    uint8_t *p;

    session = ds->session;

    WT_SKIP_FOREACH (ins, head) {
        if (F_ISSET(ds, WT_DEBUG_UNREDACT_ALL))
            WT_RET(ds->f(ds, "\t%s: %" PRIu64 "\n", tag, WT_INSERT_RECNO(ins)));
        else
            WT_RET(ds->f(ds, "\t%s: {REDACTED}\n", tag));
        WT_RET(__debug_update(ds, ins->upd, hexbyte));

        if (!WT_IS_HS(session->dhandle) && hs_cursor != NULL) {
            p = ds->key->mem;
            WT_RET(__wt_vpack_uint(&p, 0, WT_INSERT_RECNO(ins)));
            ds->key->size = WT_PTRDIFF(p, ds->key->mem);
            WT_RET(__debug_hs_key(ds));
        }
    }
    return (0);
}

/*
 * __debug_row_skip --
 *     Dump an insert list.
 */
static int
__debug_row_skip(WT_DBG *ds, WT_INSERT_HEAD *head)
{
    WT_INSERT *ins;
    WT_SESSION_IMPL *session;

    session = ds->session;

    WT_SKIP_FOREACH (ins, head) {
        WT_RET(__debug_item_key(ds, "insert", WT_INSERT_KEY(ins), WT_INSERT_KEY_SIZE(ins)));
        WT_RET(__debug_update(ds, ins->upd, false));

        if (!WT_IS_HS(session->dhandle) && ds->hs_cursor != NULL) {
            WT_RET(__wt_buf_set(session, ds->key, WT_INSERT_KEY(ins), WT_INSERT_KEY_SIZE(ins)));
            WT_RET(__debug_hs_key(ds));
        }
    }
    return (0);
}

/*
 * __debug_modify --
 *     Dump a modify update.
 */
static int
__debug_modify(WT_DBG *ds, const uint8_t *data)
{
    size_t nentries, data_size, offset, size;
    const size_t *p;

    p = (size_t *)data;
    memcpy(&nentries, p++, sizeof(size_t));
    data += sizeof(size_t) + (nentries * 3 * sizeof(size_t));

    WT_RET(ds->f(ds, "%" WT_SIZET_FMT ": ", nentries));
    WT_RET(ds->f(ds, "%s", nentries > 0 ? "[" : ""));
    for (; nentries-- > 0; data += data_size) {
        memcpy(&data_size, p++, sizeof(size_t));
        memcpy(&offset, p++, sizeof(size_t));
        memcpy(&size, p++, sizeof(size_t));
        WT_RET(ds->f(ds, "{%" WT_SIZET_FMT ", %" WT_SIZET_FMT ", %" WT_SIZET_FMT ", ", data_size,
          offset, size));
        WT_RET(__debug_bytes(ds, data, data_size));
        WT_RET(ds->f(ds, "}%s", nentries == 0 ? "]" : ", "));
    }

    return (0);
}

/*
 * __debug_update --
 *     Dump an update list.
 */
static int
__debug_update(WT_DBG *ds, WT_UPDATE *upd, bool hexbyte)
{
    char ts_string[WT_TS_INT_STRING_SIZE];
    const char *prepare_state;

    for (; upd != NULL; upd = upd->next) {
        switch (upd->type) {
        case WT_UPDATE_INVALID:
            WT_RET(ds->f(ds, "\tV: {INVALID}\n"));
            break;
        case WT_UPDATE_MODIFY:
            if (F_ISSET(ds, WT_DEBUG_UNREDACT_ALL)) {
                WT_RET(ds->f(ds, "\tV: {modify: "));
                WT_RET(__debug_modify(ds, upd->data));
                WT_RET(ds->f(ds, "}\n"));
            } else
                WT_RET(ds->f(ds, "\tV: {modify: REDACTED}\n"));
            break;
        case WT_UPDATE_RESERVE:
            WT_RET(ds->f(ds, "\tV: {reserve}\n"));
            break;
        case WT_UPDATE_STANDARD:
            if (hexbyte && F_ISSET(ds, WT_DEBUG_UNREDACT_ALL)) {
                WT_RET(ds->f(ds, "\t{"));
                WT_RET(__debug_hex_byte(ds, *upd->data));
                WT_RET(ds->f(ds, "}\n"));
            } else
                WT_RET(__debug_item_value(ds, "\tV", upd->data, upd->size));
            break;
        case WT_UPDATE_TOMBSTONE:
            WT_RET(ds->f(ds, "\tV: {tombstone}\n"));
            break;
        }

        if (upd->txnid == WT_TXN_ABORTED)
            WT_RET(ds->f(ds,
              "\t"
              "txn_id_aborted"));
        else
            WT_RET(ds->f(ds,
              "\t"
              "txn_id %" PRIu64,
              upd->txnid));

        WT_RET(ds->f(ds, ", start_ts %s", __wt_timestamp_to_string(upd->start_ts, ts_string)));
        if (upd->durable_ts != WT_TS_NONE)
            WT_RET(
              ds->f(ds, ", durable_ts %s", __wt_timestamp_to_string(upd->durable_ts, ts_string)));

        prepare_state = NULL;
        switch (upd->prepare_state) {
        case WT_PREPARE_INIT:
            break;
        case WT_PREPARE_INPROGRESS:
            prepare_state = "in-progress";
            break;
        case WT_PREPARE_LOCKED:
            prepare_state = "locked";
            break;
        case WT_PREPARE_RESOLVED:
            prepare_state = "resolved";
            break;
        }
        if (prepare_state != NULL)
            WT_RET(ds->f(ds, ", prepare: %s", prepare_state));

        WT_RET(ds->f(ds, ", flags: 0x%" PRIx8 "\n", upd->flags));
    }
    return (0);
}

/*
 * __debug_ref_state --
 *     Return a string representing the WT_REF state.
 */
static const char *
__debug_ref_state(u_int state)
{
    switch (state) {
    case WT_REF_DISK:
        return ("disk");
    case WT_REF_DELETED:
        return ("deleted");
    case WT_REF_LOCKED:
        return ("locked");
    case WT_REF_MEM:
        return ("memory");
    case WT_REF_SPLIT:
        return ("split");
    default:
        return ("INVALID");
    }
    /* NOTREACHED */
}

/*
 * __debug_ref --
 *     Dump a WT_REF structure.
 */
static int
__debug_ref(WT_DBG *ds, WT_REF *ref)
{
    WT_ADDR_COPY addr;
    WT_PAGE_DELETED *page_del;
    WT_SESSION_IMPL *session;
    char time_string[WT_TIME_STRING_SIZE];

    session = ds->session;

    WT_RET(ds->f(ds, "ref: %p", (void *)ref));
    WT_RET(ds->f(ds, " | ref_state: %s", __debug_ref_state(ref->state)));
    if (ref->flags != 0) {
        WT_RET(ds->f(ds, " | page_type: ["));
        if (F_ISSET(ref, WT_REF_FLAG_INTERNAL))
            WT_RET(ds->f(ds, "%s", "internal"));
        if (F_ISSET(ref, WT_REF_FLAG_LEAF))
            WT_RET(ds->f(ds, "%s", "leaf"));
        if (F_ISSET(ref, WT_REF_FLAG_READING))
            WT_RET(ds->f(ds, ", %s", "reading"));
        WT_RET(ds->f(ds, "]"));
    }

    if (__wt_ref_addr_copy(session, ref, &addr) && !WT_TIME_AGGREGATE_IS_EMPTY(&addr.ta))
        WT_RET(ds->f(ds, " | %s | addr: %s", __wt_time_aggregate_to_string(&addr.ta, time_string),
          __wt_addr_string(session, addr.addr, addr.size, ds->t1)));
    if (ref->page_del != NULL) {
        page_del = ref->page_del;
        WT_RET(ds->f(ds, " | page_del: %s",
          __wt_time_point_to_string(
            page_del->timestamp, page_del->durable_timestamp, page_del->txnid, time_string)));
    }
    return (ds->f(ds, "\n"));
}
#endif<|MERGE_RESOLUTION|>--- conflicted
+++ resolved
@@ -624,23 +624,14 @@
         return (__debug_item(ds, tag, "zero_length", strlen("zero_length")));
 
     if (F_ISSET(ds, WT_DEBUG_UNREDACT_ALL))
-<<<<<<< HEAD
         WT_RET(ds->f(
           ds, "\tcell_type: %s | len: %" PRIu32, __wt_cell_type_string(unpack->raw), unpack->size));
-=======
-        WT_RET(ds->f(ds, "\t%s: len: %" PRIu32, __wt_cell_type_string(unpack->raw), unpack->size));
->>>>>>> d5be6ac2
     else if (F_ISSET(ds, WT_DEBUG_UNREDACT_KEYS)) {
         if (unpack->raw == WT_CELL_KEY || unpack->raw == WT_CELL_KEY_PFX ||
           unpack->raw == WT_CELL_KEY_OVFL || unpack->raw == WT_CELL_KEY_SHORT ||
           unpack->raw == WT_CELL_KEY_SHORT_PFX || unpack->raw == WT_CELL_KEY_OVFL_RM)
-<<<<<<< HEAD
             WT_RET(ds->f(ds, "\tcell_type: %s | len: %" PRIu32, __wt_cell_type_string(unpack->raw),
               unpack->size));
-=======
-            WT_RET(
-              ds->f(ds, "\t%s: len: %" PRIu32, __wt_cell_type_string(unpack->raw), unpack->size));
->>>>>>> d5be6ac2
         else
             WT_RET(ds->f(ds, "\t{REDACTED}"));
     } else
