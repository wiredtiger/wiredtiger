--- conflicted
+++ resolved
@@ -735,18 +735,10 @@
 
 /*
  * __wt_debug_cursor_hs --
-<<<<<<< HEAD
- *     Dump information about a single history store cursor.
- */
-int
-__wt_debug_cursor_hs(WT_SESSION_IMPL *session, WT_CURSOR *hs_cursor, bool dump_key,
-  bool dump_time_pairs, bool dump_value)
-=======
  *     Dump information pointed to by a single history store cursor.
  */
 int
 __wt_debug_cursor_hs(WT_SESSION_IMPL *session, WT_CURSOR *hs_cursor)
->>>>>>> 31e925a8
 {
     WT_DBG *ds, _ds;
     WT_DECL_ITEM(hs_key);
@@ -766,37 +758,6 @@
     WT_ERR(__wt_scr_alloc(session, 0, &hs_value));
     WT_ERR(__debug_config(session, ds, NULL));
 
-<<<<<<< HEAD
-    if (dump_key || dump_time_pairs)
-        WT_ERR(hs_cursor->get_key(hs_cursor, &hs_btree_id, hs_key, &start.timestamp, &start.txnid,
-          &stop.timestamp, &stop.txnid));
-
-    if (dump_key)
-        WT_ERR(__debug_item_key(ds, "K", hs_key->data, hs_key->size));
-
-    if (dump_time_pairs)
-        WT_ERR(
-          __debug_time_pairs(ds, "T", start.timestamp, start.txnid, stop.timestamp, stop.txnid));
-
-    if (dump_value) {
-        WT_ERR(
-          hs_cursor->get_value(hs_cursor, &hs_durable_ts, &hs_prep_state, &hs_upd_type, hs_value));
-        switch (hs_upd_type) {
-        case WT_UPDATE_MODIFY:
-            WT_ERR(__wt_update_alloc(session, hs_value, &upd, &notused, hs_upd_type));
-            WT_ERR(__debug_modify(ds, upd, "\tM "));
-            break;
-        case WT_UPDATE_STANDARD:
-            WT_ERR(__debug_item_value(ds, "V", hs_value->data, hs_value->size));
-            break;
-        default:
-            /*
-             * Currently, we expect only modifies or full values to be exposed by hs_cursors. This
-             * means we can ignore other types for now.
-             */
-            break;
-        }
-=======
     WT_ERR(hs_cursor->get_key(hs_cursor, &hs_btree_id, hs_key, &start.timestamp, &start.txnid,
       &stop.timestamp, &stop.txnid));
 
@@ -818,7 +779,6 @@
          */
         WT_ASSERT(session, hs_upd_type == WT_UPDATE_MODIFY || hs_upd_type == WT_UPDATE_STANDARD);
         break;
->>>>>>> 31e925a8
     }
 
 err:
@@ -834,11 +794,7 @@
  *     Dump information about a key and/or value.
  */
 int
-<<<<<<< HEAD
-__wt_debug_key_value(WT_SESSION_IMPL *session, WT_ITEM *key, WT_CELL_UNPACK *unpack)
-=======
 __wt_debug_key_value(WT_SESSION_IMPL *session, WT_ITEM *key, WT_CELL_UNPACK *value)
->>>>>>> 31e925a8
 {
     WT_DBG *ds, _ds;
     WT_DECL_RET;
@@ -849,17 +805,11 @@
 
     if (key != NULL)
         WT_ERR(__debug_item_key(ds, "K", key->data, key->size));
-<<<<<<< HEAD
-    WT_ERR(__debug_time_pairs(
-      ds, "T", unpack->start_ts, unpack->start_txn, unpack->stop_ts, unpack->stop_txn));
-    WT_ERR(__debug_cell_data(ds, NULL, unpack != NULL ? unpack->type : 0, "V", unpack));
-=======
     if (value != NULL) {
         WT_ERR(__debug_time_pairs(
           ds, "T", value->start_ts, value->start_txn, value->stop_ts, value->stop_txn));
         WT_ERR(__debug_cell_data(ds, NULL, value != NULL ? value->type : 0, "V", value));
     }
->>>>>>> 31e925a8
 
 err:
     WT_RET(__debug_wrapup(ds));
