/*-
 * Copyright (c) 2014-present MongoDB, Inc.
 * Copyright (c) 2008-2014 WiredTiger, Inc.
 *	All rights reserved.
 *
 * See the file LICENSE for redistribution information.
 */

#include "wt_internal.h"

#ifdef HAVE_DIAGNOSTIC
/*
 * We pass around a session handle and output information, group it together.
 */
typedef struct __wt_dbg WT_DBG;
struct __wt_dbg {
    WT_CURSOR *hs_cursor;
    WT_SESSION_IMPL *session; /* Enclosing session */

    WT_ITEM *key;

    WT_ITEM *hs_key; /* History store lookups */
    WT_ITEM *hs_value;

    /*
     * When using the standard event handlers, the debugging output has to do its own message
     * handling because its output isn't line-oriented.
     */
    FILE *fp;     /* Optional file handle */
    WT_ITEM *msg; /* Buffered message */

    int (*f)(WT_DBG *, const char *, ...) /* Function to write */
      WT_GCC_FUNC_DECL_ATTRIBUTE((format(printf, 2, 3)));

    const char *key_format;
    const char *value_format;

    WT_ITEM *t1, *t2; /* Temporary space */

/* AUTOMATIC FLAG VALUE GENERATION START 0 */
#define WT_DEBUG_TREE_LEAF 0x1u     /* Debug leaf pages */
#define WT_DEBUG_TREE_WALK 0x2u     /* Descend the tree */
#define WT_DEBUG_UNREDACT_ALL 0x4u  /* Dump application data when walking the tree */
#define WT_DEBUG_UNREDACT_KEYS 0x8u /* Dump application key data when walking the tree */
    /* AUTOMATIC FLAG VALUE GENERATION STOP 32 */
    uint32_t flags;
};

static const /* Output separator */
  char *const sep = "=-=-=-=-=-=-=-=-=-=-=-=-=-=-=-=-=-=-=-=-=-=-=-=-=\n";

static int __debug_col_skip(WT_DBG *, WT_INSERT_HEAD *, const char *, bool, WT_CURSOR *);
static int __debug_config(WT_SESSION_IMPL *, WT_DBG *, const char *, uint32_t);
static int __debug_modify(WT_DBG *, const uint8_t *);
static int __debug_page(WT_DBG *, WT_REF *);
static int __debug_page_col_fix(WT_DBG *, WT_REF *);
static int __debug_page_col_int(WT_DBG *, WT_PAGE *);
static int __debug_page_col_var(WT_DBG *, WT_REF *);
static int __debug_page_metadata(WT_DBG *, WT_REF *);
static int __debug_page_row_int(WT_DBG *, WT_PAGE *);
static int __debug_page_row_leaf(WT_DBG *, WT_PAGE *);
static int __debug_ref(WT_DBG *, WT_REF *);
static int __debug_row_skip(WT_DBG *, WT_INSERT_HEAD *);
static int __debug_tree(WT_SESSION_IMPL *, WT_REF *, const char *, uint32_t);
static int __debug_update(WT_DBG *, WT_UPDATE *, bool);
static int __debug_wrapup(WT_DBG *);

/*
 * __wt_debug_set_verbose --
 *     Set verbose flags from the debugger.
 */
int
__wt_debug_set_verbose(WT_SESSION_IMPL *session, const char *v)
{
    char buf[256];
    const char *cfg[2] = {NULL, NULL};

    WT_RET(__wt_snprintf(buf, sizeof(buf), "verbose=[%s]", v));
    cfg[0] = buf;
    return (__wt_verbose_config(session, cfg, true));
}

/*
 * __debug_hex_byte --
 *     Output a single byte in hex.
 */
static inline int
__debug_hex_byte(WT_DBG *ds, uint8_t v)
{
    return (ds->f(ds, "#%c%c", __wt_hex((v & 0xf0) >> 4), __wt_hex(v & 0x0f)));
}

/*
 * __debug_bytes --
 *     Dump a single set of bytes.
 */
static int
__debug_bytes(WT_DBG *ds, const void *data_arg, size_t size)
{
    size_t i;
    const uint8_t *data;
    u_char ch;

    for (data = data_arg, i = 0; i < size; ++i, ++data) {
        ch = data[0];
        if (__wt_isprint(ch))
            WT_RET(ds->f(ds, "%c", (int)ch));
        else
            WT_RET(__debug_hex_byte(ds, data[0]));
    }
    return (0);
}

/*
 * __debug_item --
 *     Dump a single data/size item, with an optional tag.
 */
static int
__debug_item(WT_DBG *ds, const char *tag, const void *data_arg, size_t size)
{
    WT_RET(ds->f(ds, "\t%s%s{", tag == NULL ? "" : tag, tag == NULL ? "" : " "));
    WT_RET(__debug_bytes(ds, data_arg, size));
    WT_RET(ds->f(ds, "}\n"));
    return (0);
}

/*
 * __debug_item_key --
 *     Dump a single data/size key item, with an optional tag.
 */
static int
__debug_item_key(WT_DBG *ds, const char *tag, const void *data_arg, size_t size)
{
    WT_SESSION_IMPL *session;

    session = ds->session;

    return (ds->f(ds, "\t%s%s{%s}\n", tag == NULL ? "" : tag, tag == NULL ? "" : " ",
      (F_ISSET(ds, WT_DEBUG_UNREDACT_ALL | WT_DEBUG_UNREDACT_KEYS)) ?
        __wt_key_string(session, data_arg, size, ds->key_format, ds->t1) :
        "REDACTED"));
}

/*
 * __debug_item_value --
 *     Dump a single data/size value item, with an optional tag.
 */
static int
__debug_item_value(WT_DBG *ds, const char *tag, const void *data_arg, size_t size)
{
    WT_SESSION_IMPL *session;

    session = ds->session;

    if (size == 0)
        return (ds->f(ds, "\t%s%s{}\n", tag == NULL ? "" : tag, tag == NULL ? "" : " "));

    if (session->dump_raw)
        return (ds->f(ds, "\t%s%s{%s}\n", tag == NULL ? "" : tag, tag == NULL ? "" : " ",
          __wt_buf_set_printable(session, data_arg, size, false, ds->t1)));

    if (!F_ISSET(ds, WT_DEBUG_UNREDACT_ALL))
        return (ds->f(ds, "\t%s%s{REDACTED}\n", tag == NULL ? "" : tag, tag == NULL ? "" : " "));

    /*
     * If the format is 'S', it's a string and our version of it may not yet be nul-terminated.
     */
    if (WT_STREQ(ds->value_format, "S") && ((char *)data_arg)[size - 1] != '\0') {
        WT_RET(__wt_buf_fmt(session, ds->t2, "%.*s", (int)size, (char *)data_arg));
        data_arg = ds->t2->data;
        size = ds->t2->size + 1;
    }
    return (ds->f(ds, "\t%s%s{%s}\n", tag == NULL ? "" : tag, tag == NULL ? "" : " ",
      __wt_buf_set_printable_format(session, data_arg, size, ds->value_format, false, ds->t1)));
}

/*
 * __dmsg_event --
 *     Send a debug message to the event handler.
 */
static int
__dmsg_event(WT_DBG *ds, const char *fmt, ...)
{
    WT_DECL_RET;
    WT_ITEM *msg;
    WT_SESSION_IMPL *session;
    size_t len, space;
    char *p;
    va_list ap;

    session = ds->session;

    /*
     * Debug output chunks are not necessarily terminated with a newline character. It's easy if
     * we're dumping to a stream, but if we're dumping to an event handler, which is line-oriented,
     * we must buffer the output chunk, and pass it to the event handler once we see a terminating
     * newline.
     */
    msg = ds->msg;
    for (;;) {
        p = (char *)msg->mem + msg->size;
        space = msg->memsize - msg->size;
        va_start(ap, fmt);
        ret = __wt_vsnprintf_len_set(p, space, &len, fmt, ap);
        va_end(ap);
        WT_RET(ret);

        /* Check if there was enough space. */
        if (len < space) {
            msg->size += len;
            break;
        }

        /*
         * There's not much to do on error without checking for an error return on every single
         * printf. Anyway, it's pretty unlikely and this is debugging output, I'm not going to worry
         * about it.
         */
        WT_RET(__wt_buf_grow(session, msg, msg->memsize + len + 128));
    }
    if (((uint8_t *)msg->mem)[msg->size - 1] == '\n') {
        ((uint8_t *)msg->mem)[msg->size - 1] = '\0';
        WT_RET(__wt_msg(session, "%s", (char *)msg->mem));
        msg->size = 0;
    }

    return (0);
}

/*
 * __dmsg_file --
 *     Send a debug message to a file.
 */
static int
__dmsg_file(WT_DBG *ds, const char *fmt, ...)
{
    WT_DECL_RET;
    va_list ap;

    va_start(ap, fmt);
    ret = vfprintf(ds->fp, fmt, ap) < 0 ? EIO : 0;
    va_end(ap);

    return (ret);
}

/*
 * __debug_config --
 *     Configure debugging output.
 */
static int
__debug_config(WT_SESSION_IMPL *session, WT_DBG *ds, const char *ofile, uint32_t flags)
{
    WT_BTREE *btree;
    WT_CONNECTION_IMPL *conn;
    WT_DECL_RET;

    memset(ds, 0, sizeof(WT_DBG));

    ds->session = session;
    ds->hs_cursor = NULL;
    conn = S2C(session);

    WT_ERR(__wt_scr_alloc(session, 512, &ds->t1));
    WT_ERR(__wt_scr_alloc(session, 512, &ds->t2));

    /*
     * Set up history store support, opening a history store cursor on demand, except while running
     * in-memory configuration, or when reading a checkpoint that has no corresponding history store
     * checkpoint.
     */
    if (!F_ISSET(conn, WT_CONN_IN_MEMORY) && !WT_IS_HS(session->dhandle) &&
      !(WT_READING_CHECKPOINT(session) && session->hs_checkpoint == NULL))
        WT_ERR(__wt_curhs_open(session, NULL, &ds->hs_cursor));

    if (ds->hs_cursor != NULL) {
        /*
         * For debugging dumps, we want to see everything, not just what is currently visible in
         * whatever arbitrary context we may have inherited. By default, however, suppress obsolete
         * entries (those with globally visible stop times). For checkpoint cursors, dump those as
         * well, not because they are more interesting when reading a checkpoint but because the
         * visible-all test to hide them needs a copy of the checkpoint snapshot and that's not
         * easily available. (If we are dumping pages from a checkpoint cursor, it is actually
         * accessible in the cursor; but the logic for substituting it into the session is private
         * to cur_file.c and I don't want to either change that or paste a second copy of it. Hiding
         * a few obsolete history store entries isn't worth either of those changes.
         */
        F_SET(ds->hs_cursor,
          WT_READING_CHECKPOINT(session) ? WT_CURSTD_HS_READ_ALL : WT_CURSTD_HS_READ_COMMITTED);
        WT_ERR(__wt_scr_alloc(session, 0, &ds->hs_key));
        WT_ERR(__wt_scr_alloc(session, 0, &ds->hs_value));
    }
    /*
     * If we weren't given a file, we use the default event handler, and we'll have to buffer
     * messages.
     */
    if (ofile == NULL) {
        WT_ERR(__wt_scr_alloc(session, 512, &ds->msg));
        ds->f = __dmsg_event;
    } else {
        if ((ds->fp = fopen(ofile, "w")) == NULL)
            WT_ERR(__wt_set_return(session, EIO));
        __wt_stream_set_line_buffer(ds->fp);
        ds->f = __dmsg_file;
    }

    btree = S2BT(session);
    ds->key_format = btree->key_format;
    ds->value_format = btree->value_format;
    ds->flags = flags;
    return (0);

err:
    WT_TRET(__debug_wrapup(ds));
    return (ret);
}

/*
 * __debug_wrapup --
 *     Flush any remaining output, release resources.
 */
static int
__debug_wrapup(WT_DBG *ds)
{
    WT_DECL_RET;
    WT_ITEM *msg;
    WT_SESSION_IMPL *session;

    session = ds->session;
    msg = ds->msg;

    __wt_scr_free(session, &ds->key);
    __wt_scr_free(session, &ds->hs_key);
    __wt_scr_free(session, &ds->hs_value);
    __wt_scr_free(session, &ds->t1);
    __wt_scr_free(session, &ds->t2);

    if (ds->hs_cursor != NULL)
        WT_TRET(ds->hs_cursor->close(ds->hs_cursor));

    /*
     * Discard the buffer -- it shouldn't have anything in it, but might as well be cautious.
     */
    if (msg != NULL) {
        if (msg->size != 0)
            ret = __wt_msg(session, "%s", (char *)msg->mem);
        __wt_scr_free(session, &ds->msg);
    }

    /* Close any file we opened. */
    if (ds->fp != NULL)
        (void)fclose(ds->fp);

    return (ret);
}

/*
 * __wt_debug_addr_print --
 *     Print out an address.
 */
int
__wt_debug_addr_print(WT_SESSION_IMPL *session, const uint8_t *addr, size_t addr_size)
{
    WT_DECL_ITEM(buf);
    WT_DECL_RET;

    WT_RET(__wt_scr_alloc(session, 128, &buf));
    ret = __wt_fprintf(
      session, WT_STDERR(session), "%s\n", __wt_addr_string(session, addr, addr_size, buf));
    __wt_scr_free(session, &buf);

    return (ret);
}

/*
 * __wt_debug_addr --
 *     Read and dump a disk page in debugging mode, using an addr/size pair.
 */
int
__wt_debug_addr(WT_SESSION_IMPL *session, const uint8_t *addr, size_t addr_size, const char *ofile)
{
    WT_DECL_ITEM(buf);
    WT_DECL_RET;

    WT_RET(__wt_scr_alloc(session, 1024, &buf));
    WT_ERR(__wt_blkcache_read(session, buf, addr, addr_size));
    ret = __wt_debug_disk(session, buf->mem, ofile, false, false);

err:
    __wt_scr_free(session, &buf);
    return (ret);
}

/*
 * __wt_debug_offset_blind --
 *     Read and dump a disk page in debugging mode, using a file offset.
 */
int
__wt_debug_offset_blind(WT_SESSION_IMPL *session, wt_off_t offset, const char *ofile)
{
    uint32_t checksum, size;

    WT_ASSERT(session, S2BT_SAFE(session) != NULL);

    /*
     * This routine depends on the default block manager's view of files, where an address consists
     * of a file offset, length, and checksum. This is for debugging only.
     */
    WT_RET(__wt_block_read_off_blind(session, S2BT(session)->bm->block, offset, &size, &checksum));
    return (__wt_debug_offset(session, offset, size, checksum, ofile));
}

/*
 * __wt_debug_offset --
 *     Read and dump a disk page in debugging mode, using a file offset/size/checksum triplet.
 */
int
__wt_debug_offset(
  WT_SESSION_IMPL *session, wt_off_t offset, uint32_t size, uint32_t checksum, const char *ofile)
{
    WT_BLOCK *block;
    WT_DECL_ITEM(buf);
    WT_DECL_RET;
    uint8_t addr[WT_BTREE_MAX_ADDR_COOKIE], *endp;

    WT_ASSERT(session, S2BT_SAFE(session) != NULL);

    /*
     * This routine depends on the default block manager's view of files, where an address consists
     * of a file ID, file offset, length, and checksum. This is only for debugging, other block
     * managers might not describe underlying objects the same way, that's why there's no block
     * manager method.
     *
     * Convert the triplet into an address structure.
     */
    block = S2BT(session)->bm->block;
    endp = addr;
    WT_RET(__wt_block_addr_pack(block, &endp, block->objectid, offset, size, checksum));

    /*
     * Read the address through the btree I/O functions (so the block is decompressed and/or
     * unencrypted as necessary).
     */
    WT_RET(__wt_scr_alloc(session, 0, &buf));
    WT_ERR(__wt_blkcache_read(session, buf, addr, WT_PTRDIFF(endp, addr)));
    ret = __wt_debug_disk(session, buf->mem, ofile, false, false);

err:
    __wt_scr_free(session, &buf);
    return (ret);
}

/*
 * __debug_hs_cursor --
 *     Dump information pointed to by a single history store cursor.
 */
static int
__debug_hs_cursor(WT_DBG *ds, WT_CURSOR *hs_cursor)
{
    WT_CURSOR_BTREE *cbt;
    WT_SESSION_IMPL *session;
    WT_TIME_WINDOW tw;
    uint64_t hs_counter, hs_upd_type;
    uint32_t hs_btree_id;
    char time_string[WT_TIME_STRING_SIZE];

    cbt = __wt_curhs_get_cbt(hs_cursor);
    session = ds->session;

    WT_TIME_WINDOW_INIT(&tw);

    WT_RET(hs_cursor->get_key(hs_cursor, &hs_btree_id, ds->hs_key, &tw.start_ts, &hs_counter));
    WT_RET(hs_cursor->get_value(
      hs_cursor, &tw.stop_ts, &tw.durable_start_ts, &hs_upd_type, ds->hs_value));

    switch (hs_upd_type) {
    case WT_UPDATE_MODIFY:
        WT_RET(ds->f(ds,
          "\t"
          "hs-modify: %s\n",
          __wt_time_window_to_string(&cbt->upd_value->tw, time_string)));
        if (F_ISSET(ds, WT_DEBUG_UNREDACT_ALL)) {
            WT_RET(ds->f(ds, "\tV "));
            WT_RET(__debug_modify(ds, ds->hs_value->data));
            WT_RET(ds->f(ds, "\n"));
        } else
            WT_RET(ds->f(ds, "\tV {REDACTED}\n"));
        break;
    case WT_UPDATE_STANDARD:
        WT_RET(ds->f(ds,
          "\t"
          "hs-update: %s\n",
          __wt_time_window_to_string(&cbt->upd_value->tw, time_string)));
        WT_RET(__debug_item_value(ds, "V", ds->hs_value->data, ds->hs_value->size));
        break;
    default:
        /*
         * Currently, we expect only modifies or full values to be exposed by hs_cursors. This means
         * we can ignore other types for now.
         */
        WT_ASSERT(session, hs_upd_type == WT_UPDATE_MODIFY || hs_upd_type == WT_UPDATE_STANDARD);
        break;
    }
    return (0);
}

/*
 * __debug_hs_key --
 *     Dump any HS records associated with the key.
 */
static int
__debug_hs_key(WT_DBG *ds)
{
    WT_BTREE *btree;
    WT_DECL_RET;
    WT_SESSION_IMPL *session;
    uint32_t hs_btree_id;

    session = ds->session;
    btree = S2BT(session);
    hs_btree_id = btree->id;

    /*
     * Open a history store cursor positioned at the end of the data store key (the newest record)
     * and iterate backwards until we reach a different key or btree.
     */
    ds->hs_cursor->set_key(ds->hs_cursor, 4, hs_btree_id, ds->key, WT_TS_MAX, WT_TXN_MAX);
    ret = __wt_curhs_search_near_before(session, ds->hs_cursor);

    for (; ret == 0; ret = ds->hs_cursor->prev(ds->hs_cursor))
        WT_RET(__debug_hs_cursor(ds, ds->hs_cursor));

    return (ret == WT_NOTFOUND ? 0 : ret);
}

/*
 * __debug_cell_int --
 *     Dump a single unpacked WT_COL_INT or WT_ROW_INT disk image WT_CELL.
 */
static int
__debug_cell_int(WT_DBG *ds, const WT_PAGE_HEADER *dsk, WT_CELL_UNPACK_ADDR *unpack)
{
    WT_DECL_ITEM(buf);
    WT_DECL_RET;
    WT_PAGE_DELETED *page_del;
    WT_SESSION_IMPL *session;
    char time_string[WT_TIME_STRING_SIZE];

    session = ds->session;

    WT_RET(ds->f(ds, "\t%s: len: %" PRIu32, __wt_cell_type_string(unpack->raw), unpack->size));

    /* Dump the cell's per-disk page type information. */
    switch (dsk->type) {
    case WT_PAGE_COL_INT:
        WT_RET(ds->f(ds, " | recno: %" PRIu64, unpack->v));
        break;
    }

    /* Dump timestamps and addresses. */
    switch (unpack->raw) {
    case WT_CELL_ADDR_DEL:
        /* Dump the deleted pages transaction ID, commit timestamp, and durable timestamp. */
        if (F_ISSET(dsk, WT_PAGE_FT_UPDATE)) {
            page_del = &unpack->page_del;
            WT_RET(ds->f(ds, " | page_del : %s",
              __wt_time_point_to_string(
                page_del->timestamp, page_del->durable_timestamp, page_del->txnid, time_string)));
        }
    /* FALLTHROUGH */
    case WT_CELL_ADDR_INT:
    case WT_CELL_ADDR_LEAF:
    case WT_CELL_ADDR_LEAF_NO:
        if (!WT_TIME_AGGREGATE_IS_EMPTY(&unpack->ta))
            WT_RET(ds->f(ds, " | %s", __wt_time_aggregate_to_string(&unpack->ta, time_string)));

        WT_RET(__wt_scr_alloc(session, 128, &buf));
        ret = ds->f(ds, " | addr: %s", __wt_addr_string(session, unpack->data, unpack->size, buf));
        __wt_scr_free(session, &buf);
        WT_RET(ret);
        break;
    }
    WT_RET(ds->f(ds, "\n"));

    return (0);
}

/*
 * __debug_dsk_int --
 *     Dump a WT_COL_INT or WT_ROW_INT disk image.
 */
static int
__debug_dsk_int(WT_DBG *ds, const WT_PAGE_HEADER *dsk)
{
    WT_CELL_UNPACK_ADDR unpack;

    WT_CELL_FOREACH_ADDR (ds->session, dsk, unpack) {
        WT_RET(__debug_cell_int(ds, dsk, &unpack));
    }
    WT_CELL_FOREACH_END;
    return (0);
}

/*
 * __debug_cell_kv --
 *     Dump a single unpacked WT_COL_VAR or WT_ROW_LEAF disk image WT_CELL.
 */
static int
__debug_cell_kv(
  WT_DBG *ds, WT_PAGE *page, int page_type, const char *tag, WT_CELL_UNPACK_KV *unpack)
{
    WT_SESSION_IMPL *session;
    char time_string[WT_TIME_STRING_SIZE];

    session = ds->session;

    /* Column-store references to deleted cells return a NULL cell reference. */
    if (unpack == NULL)
        return (__debug_item(ds, tag, "deleted", strlen("deleted")));

    /* Row-store references to empty cells return a NULL on-page reference. */
    if (unpack->cell == NULL)
        return (__debug_item(ds, tag, "zero-length", strlen("zero-length")));
    if (F_ISSET(ds, WT_DEBUG_UNREDACT_ALL))
        WT_RET(ds->f(ds, "\t%s: len: %" PRIu32, __wt_cell_type_string(unpack->raw), unpack->size));
    else if (F_ISSET(ds, WT_DEBUG_UNREDACT_KEYS)) {
        if (unpack->raw == WT_CELL_KEY || unpack->raw == WT_CELL_KEY_PFX ||
          unpack->raw == WT_CELL_KEY_OVFL || unpack->raw == WT_CELL_KEY_SHORT ||
          unpack->raw == WT_CELL_KEY_SHORT_PFX || unpack->raw == WT_CELL_KEY_OVFL_RM)
            WT_RET(
              ds->f(ds, "\t%s: len: %" PRIu32, __wt_cell_type_string(unpack->raw), unpack->size));
        else
            WT_RET(ds->f(ds, "\t%s: {REDACTED}", __wt_cell_type_string(unpack->raw)));
    } else
        WT_RET(ds->f(ds, "\t%s: {REDACTED}", __wt_cell_type_string(unpack->raw)));
    /* Dump per-disk page type information. */
    switch (page_type) {
    case WT_PAGE_COL_FIX:
        break;
    case WT_PAGE_COL_VAR:
        WT_RET(ds->f(ds, " | rle: %" PRIu64, __wt_cell_rle(unpack)));
        break;
    case WT_PAGE_ROW_LEAF:
        switch (unpack->raw) {
        case WT_CELL_KEY_PFX:
        case WT_CELL_KEY_SHORT_PFX:
            WT_RET(ds->f(ds, " | pfx: %" PRIu8, unpack->prefix));
            break;
        }
        break;
    }

    /* Dump time window. */
    switch (unpack->raw) {
    case WT_CELL_DEL:
    case WT_CELL_VALUE:
    case WT_CELL_VALUE_COPY:
    case WT_CELL_VALUE_OVFL:
    case WT_CELL_VALUE_OVFL_RM:
    case WT_CELL_VALUE_SHORT:
        if (!WT_TIME_WINDOW_IS_EMPTY(&unpack->tw))
            WT_RET(ds->f(ds, " | %s", __wt_time_window_to_string(&unpack->tw, time_string)));
        break;
    }

    /* Overflow addresses. */
    switch (unpack->raw) {
    case WT_CELL_KEY_OVFL:
    case WT_CELL_VALUE_OVFL:
        WT_RET(
          ds->f(ds, " | addr: %s", __wt_addr_string(session, unpack->data, unpack->size, ds->t1)));
        break;
    }
    WT_RET(ds->f(ds, "\n"));

    WT_RET(page == NULL ? __wt_dsk_cell_data_ref_kv(session, page_type, unpack, ds->t1) :
                          __wt_page_cell_data_ref_kv(session, page, unpack, ds->t1));

    /* If redacting user data, we're done after dumping the header. */
    if (!F_ISSET(ds, WT_DEBUG_UNREDACT_ALL | WT_DEBUG_UNREDACT_KEYS))
        return (0);

    /* Standard key/value cells. */
    switch (unpack->raw) {
    case WT_CELL_KEY:
    case WT_CELL_KEY_OVFL:
    case WT_CELL_KEY_PFX:
    case WT_CELL_KEY_SHORT:
    case WT_CELL_KEY_SHORT_PFX:
        WT_RET(__debug_item_key(ds, tag, ds->t1->data, ds->t1->size));
        break;
    case WT_CELL_VALUE:
    case WT_CELL_VALUE_COPY:
    case WT_CELL_VALUE_OVFL:
    case WT_CELL_VALUE_SHORT:
        WT_RET(__debug_item_value(ds, tag, ds->t1->data, ds->t1->size));
        break;
    }

    return (0);
}

/*
 * __debug_dsk_kv --
 *     Dump a WT_COL_VAR or WT_ROW_LEAF disk image.
 */
static int
__debug_dsk_kv(WT_DBG *ds, const WT_PAGE_HEADER *dsk)
{
    WT_CELL_UNPACK_KV unpack;

    WT_CELL_FOREACH_KV (ds->session, dsk, unpack) {
        WT_RET(__debug_cell_kv(ds, NULL, dsk->type, NULL, &unpack));
    }
    WT_CELL_FOREACH_END;
    return (0);
}

/*
 * __debug_dsk_col_fix --
 *     Dump a WT_PAGE_COL_FIX disk image.
 */
static int
__debug_dsk_col_fix(WT_DBG *ds, const WT_PAGE_HEADER *dsk)
{
    WT_BTREE *btree;
    WT_CELL_UNPACK_KV unpack;
    WT_COL_FIX_AUXILIARY_HEADER auxhdr;
    uint32_t i;
    uint8_t v;

    btree = S2BT(ds->session);

    WT_RET(__wt_col_fix_read_auxheader(ds->session, dsk, &auxhdr));

    WT_RET(ds->f(ds, "\t> "));
    switch (auxhdr.version) {
    case WT_COL_FIX_VERSION_NIL:
        WT_RET(ds->f(ds, "page version 0, no auxiliary data\n"));
        break;
    case WT_COL_FIX_VERSION_TS:
        WT_RET(ds->f(ds, "page version 1, %" PRIu32 " time windows\n", auxhdr.entries));
        break;
    default:
        WT_RET(ds->f(ds, "unknown page version %" PRIu32 "\n", auxhdr.version));
        break;
    }

    WT_COL_FIX_FOREACH_BITS (btree, dsk, v, i) {
        WT_RET(ds->f(ds, "\t{"));
        WT_RET(__debug_hex_byte(ds, v));
        WT_RET(ds->f(ds, "}\n"));
    }

    if (auxhdr.dataoffset > dsk->mem_size)
        /* Print something useful instead of crashing or failing. */
        WT_RET(ds->f(ds, "page is corrupt: offset to time windows is past end of page"));
    else if (auxhdr.version == WT_COL_FIX_VERSION_TS) {
        WT_CELL_FOREACH_FIX_TIMESTAMPS (ds->session, dsk, &auxhdr, unpack)
            WT_RET(__debug_cell_kv(ds, NULL, dsk->type, NULL, &unpack));
        WT_CELL_FOREACH_END;
    }

    return (0);
}

/*
 * __wt_debug_disk --
 *     Dump a disk page in debugging mode.
 */
int
__wt_debug_disk(WT_SESSION_IMPL *session, const WT_PAGE_HEADER *dsk, const char *ofile,
  bool dump_all_data, bool dump_key_data)
{
    WT_DBG *ds, _ds;
    WT_DECL_RET;
    uint32_t flags;
    bool is_first;

    ds = &_ds;
    is_first = true;

    WT_ASSERT(session, !(dump_all_data && dump_key_data));
    flags = dump_all_data ? WT_DEBUG_UNREDACT_ALL : 0;
    flags |= dump_key_data ? WT_DEBUG_UNREDACT_KEYS : 0;
    WT_RET(__debug_config(session, ds, ofile, flags));

    WT_ERR(ds->f(ds, "- %s page\n\t> ", __wt_page_type_string(dsk->type)));
    switch (dsk->type) {
    case WT_PAGE_BLOCK_MANAGER:
        break;
    case WT_PAGE_COL_FIX:
    case WT_PAGE_COL_INT:
    case WT_PAGE_COL_VAR:
        WT_ERR(ds->f(ds, "recno: %" PRIu64 " | ", dsk->recno));
    /* FALLTHROUGH */
    case WT_PAGE_ROW_INT:
    case WT_PAGE_ROW_LEAF:
        WT_ERR(ds->f(ds, "entries: %" PRIu32 " | ", dsk->u.entries));
        break;
    case WT_PAGE_OVFL:
        WT_ERR(ds->f(ds, "datalen: %" PRIu32 " | ", dsk->u.datalen));
        break;
    default:
        WT_ERR(__wt_illegal_value(session, dsk->type));
    }

    if (dsk->flags != 0) {
        WT_ERR(ds->f(ds, "dsk_flags: ["));

        if (F_ISSET(dsk, WT_PAGE_COMPRESSED)) {
            WT_ERR(ds->f(ds, "compressed"));
            is_first = false;
        }
        if (F_ISSET(dsk, WT_PAGE_ENCRYPTED)) {
            WT_ERR(ds->f(ds, "%sencrypted", is_first ? "" : ", "));
            is_first = false;
        }
        if (F_ISSET(dsk, WT_PAGE_EMPTY_V_ALL)) {
            WT_ERR(ds->f(ds, "%sempty_all", is_first ? "" : ", "));
            is_first = false;
        }
        if (F_ISSET(dsk, WT_PAGE_EMPTY_V_NONE)) {
            WT_ERR(ds->f(ds, "%sempty_none", is_first ? "" : ", "));
            is_first = false;
        }
        if (F_ISSET(dsk, WT_PAGE_UNUSED)) {
            WT_ERR(ds->f(ds, "%sunused", is_first ? "" : ", "));
            is_first = false;
        }
        if (F_ISSET(dsk, WT_PAGE_FT_UPDATE)) {
            WT_ERR(ds->f(ds, "%sfast_trunc_update", is_first ? "" : ", "));
        }
        WT_ERR(ds->f(ds, "] | "));
    }

    WT_ERR(ds->f(ds, "generation: %" PRIu64 "\n", dsk->write_gen));

    switch (dsk->type) {
    case WT_PAGE_BLOCK_MANAGER:
        break;
    case WT_PAGE_COL_FIX:
        WT_ERR(__debug_dsk_col_fix(ds, dsk));
        break;
    case WT_PAGE_COL_INT:
    case WT_PAGE_ROW_INT:
        WT_ERR(__debug_dsk_int(ds, dsk));
        break;
    case WT_PAGE_COL_VAR:
    case WT_PAGE_ROW_LEAF:
        WT_ERR(__debug_dsk_kv(ds, dsk));
        break;
    default:
        break;
    }

err:
    WT_TRET(__debug_wrapup(ds));
    return (ret);
}

/*
 * __debug_tree_shape_info --
 *     Pretty-print information about a page.
 */
static char *
__debug_tree_shape_info(WT_REF *ref, char *buf, size_t len)
{
    WT_PAGE *page;
    uint64_t v;
    const char *unit;

    page = ref->page;
    v = page->memory_footprint;

    if (v > WT_GIGABYTE) {
        v /= WT_GIGABYTE;
        unit = "G";
    } else if (v > WT_MEGABYTE) {
        v /= WT_MEGABYTE;
        unit = "M";
    } else if (v > WT_KILOBYTE) {
        v /= WT_KILOBYTE;
        unit = "K";
    } else {
        unit = "B";
    }

    WT_IGNORE_RET(
      __wt_snprintf(buf, len, "(%p, %" PRIu64 "%s, evict gen %" PRIu64 ", create gen %" PRIu64 ")",
        (void *)ref, v, unit, page->evict_pass_gen, page->cache_create_gen));
    return (buf);
}

/*
 * __debug_tree_shape_worker --
 *     Dump information about the current page and descend.
 */
static int
__debug_tree_shape_worker(WT_DBG *ds, WT_REF *ref, int level)
{
    WT_REF *walk;
    WT_SESSION_IMPL *session;
    char buf[128];

    session = ds->session;

    if (F_ISSET(ref, WT_REF_FLAG_INTERNAL)) {
        WT_RET(ds->f(ds,
          "%*s"
          "I"
          "%d %s\n",
          level * 3, " ", level, __debug_tree_shape_info(ref, buf, sizeof(buf))));
        WT_INTL_FOREACH_BEGIN (session, ref->page, walk) {
            if (walk->state == WT_REF_MEM)
                WT_RET(__debug_tree_shape_worker(ds, walk, level + 1));
        }
        WT_INTL_FOREACH_END;
    } else
        WT_RET(ds->f(ds,
          "%*s"
          "L"
          " %s\n",
          level * 3, " ", __debug_tree_shape_info(ref, buf, sizeof(buf))));
    return (0);
}

/*
 * __wt_debug_tree_shape --
 *     Dump the shape of the in-memory tree.
 */
int
__wt_debug_tree_shape(WT_SESSION_IMPL *session, WT_REF *ref, const char *ofile)
{
    WT_DBG *ds, _ds;
    WT_DECL_RET;

    WT_ASSERT(session, S2BT_SAFE(session) != NULL);

    ds = &_ds;
    WT_RET(__debug_config(session, ds, ofile, 0));

    /* A NULL WT_REF starts at the top of the tree -- it's a convenience. */
    if (ref == NULL)
        ref = &S2BT(session)->root;

    WT_WITH_PAGE_INDEX(session, ret = __debug_tree_shape_worker(ds, ref, 1));

    WT_TRET(__debug_wrapup(ds));
    return (ret);
}

/*
 * __wt_debug_tree_all --
 *     Dump the in-memory information for a tree, including leaf pages.
 */
int
__wt_debug_tree_all(void *session_arg, WT_BTREE *btree, WT_REF *ref, const char *ofile)
{
    WT_DECL_RET;
    WT_SESSION_IMPL *session;

    /*
     * Allow an explicit btree as an argument, as one may not yet be set on the session.
     */
    session = (WT_SESSION_IMPL *)session_arg;
    if (btree == NULL)
        btree = S2BT(session);

    WT_WITH_BTREE(session, btree,
      ret = __debug_tree(
        session, ref, ofile, WT_DEBUG_TREE_LEAF | WT_DEBUG_TREE_WALK | WT_DEBUG_UNREDACT_ALL));
    return (ret);
}

/*
 * __wt_debug_tree --
 *     Dump the in-memory information for a tree, not including leaf pages.
 */
int
__wt_debug_tree(void *session_arg, WT_BTREE *btree, WT_REF *ref, const char *ofile)
{
    WT_DECL_RET;
    WT_SESSION_IMPL *session;

    /*
     * Allow an explicit btree as an argument, as one may not yet be set on the session.
     */
    session = (WT_SESSION_IMPL *)session_arg;
    if (btree == NULL)
        btree = S2BT(session);

    WT_WITH_BTREE(session, btree,
      ret = __debug_tree(session, ref, ofile, WT_DEBUG_TREE_WALK | WT_DEBUG_UNREDACT_ALL));
    return (ret);
}

/*
 * __wt_debug_page --
 *     Dump the in-memory information for a page.
 */
int
__wt_debug_page(void *session_arg, WT_BTREE *btree, WT_REF *ref, const char *ofile,
  bool dump_all_data, bool dump_key_data)
{
    WT_DBG *ds, _ds;
    WT_DECL_RET;
    WT_SESSION_IMPL *session;
    uint32_t flags;

    session = (WT_SESSION_IMPL *)session_arg;
    flags = WT_DEBUG_TREE_LEAF;
    WT_ASSERT(session, !(dump_all_data && dump_key_data));
    if (dump_all_data)
        LF_SET(WT_DEBUG_UNREDACT_ALL);
    if (dump_key_data)
        LF_SET(WT_DEBUG_UNREDACT_KEYS);

    /*
     * Allow an explicit btree as an argument, as one may not yet be set on the session.
     */
    if (btree == NULL)
        btree = S2BT(session);

    ds = &_ds;
    WT_WITH_BTREE(session, btree, ret = __debug_config(session, ds, ofile, flags));
    WT_ERR(ret);

    WT_WITH_BTREE(session, btree, ret = __debug_page(ds, ref));

err:
    WT_TRET(__debug_wrapup(ds));
    return (ret);
}

/*
 * __wt_debug_cursor_page --
 *     Dump the in-memory information for a cursor-referenced page.
 */
int
__wt_debug_cursor_page(void *cursor_arg, const char *ofile)
  WT_GCC_FUNC_ATTRIBUTE((visibility("default")))
{
    WT_CURSOR_BTREE *cbt;
    WT_DECL_RET;
    WT_SESSION_IMPL *session;
    bool did_hs_checkpoint;

    cbt = cursor_arg;
    session = CUR2S(cursor_arg);
    did_hs_checkpoint = false;

    /*
     * If the cursor is a checkpoint cursor and we don't already have a history store checkpoint
     * name in the session, substitute the one from this cursor. This allows the dump to print from
     * the history store, which otherwise will get skipped.
     */
    if (cbt->checkpoint_hs_dhandle != NULL && session->hs_checkpoint == NULL) {
        session->hs_checkpoint = cbt->checkpoint_hs_dhandle->checkpoint;
        did_hs_checkpoint = true;
    }

    WT_WITH_BTREE(
<<<<<<< HEAD
      session, CURBT2BT(cbt), ret = __wt_debug_page(session, NULL, cbt->ref, ofile, true));
=======
      session, CUR2BT(cbt), ret = __wt_debug_page(session, NULL, cbt->ref, ofile, true, false));
>>>>>>> d5be6ac2

    if (did_hs_checkpoint)
        session->hs_checkpoint = NULL;

    return (ret);
}

/*
 * __wt_debug_cursor_tree_hs --
 *     Dump the history store tree given a user cursor.
 */
int
__wt_debug_cursor_tree_hs(void *cursor_arg, const char *ofile)
  WT_GCC_FUNC_ATTRIBUTE((visibility("default")))
{
    WT_BTREE *hs_btree;
    WT_CURSOR *hs_cursor;
    WT_DECL_RET;
    WT_SESSION_IMPL *session;

    session = CUR2S(cursor_arg);
    WT_RET(__wt_curhs_open(session, NULL, &hs_cursor));
    hs_btree = __wt_curhs_get_btree(hs_cursor);
    WT_WITH_BTREE(session, hs_btree, ret = __wt_debug_tree_all(session, NULL, NULL, ofile));
    WT_TRET(hs_cursor->close(hs_cursor));

    return (ret);
}

/*
 * __debug_tree --
 *     Dump the in-memory information for a tree.
 */
static int
__debug_tree(WT_SESSION_IMPL *session, WT_REF *ref, const char *ofile, uint32_t flags)
{
    WT_DBG *ds, _ds;
    WT_DECL_RET;

    ds = &_ds;
    WT_ERR(__debug_config(session, ds, ofile, flags));

    /* A NULL page starts at the top of the tree -- it's a convenience. */
    if (ref == NULL)
        ref = &S2BT(session)->root;

    ret = __debug_page(ds, ref);

err:
    WT_TRET(__debug_wrapup(ds));
    return (ret);
}

/*
 * __debug_page --
 *     Dump the in-memory information for an in-memory page.
 */
static int
__debug_page(WT_DBG *ds, WT_REF *ref)
{
    WT_DECL_RET;
    WT_SESSION_IMPL *session;

    session = ds->session;
    WT_RET(__wt_scr_alloc(session, 100, &ds->key));

    /* Dump the page metadata. */
    WT_WITH_PAGE_INDEX(session, ret = __debug_page_metadata(ds, ref));
    WT_ERR(ret);

    /* Dump the page. */
    switch (ref->page->type) {
    case WT_PAGE_COL_FIX:
        if (F_ISSET(ds, WT_DEBUG_TREE_LEAF))
            WT_ERR(__debug_page_col_fix(ds, ref));
        break;
    case WT_PAGE_COL_INT:
        WT_WITH_PAGE_INDEX(session, ret = __debug_page_col_int(ds, ref->page));
        WT_ERR(ret);
        break;
    case WT_PAGE_COL_VAR:
        if (F_ISSET(ds, WT_DEBUG_TREE_LEAF))
            WT_ERR(__debug_page_col_var(ds, ref));
        break;
    case WT_PAGE_ROW_INT:
        WT_WITH_PAGE_INDEX(session, ret = __debug_page_row_int(ds, ref->page));
        WT_ERR(ret);
        break;
    case WT_PAGE_ROW_LEAF:
        if (F_ISSET(ds, WT_DEBUG_TREE_LEAF))
            WT_ERR(__debug_page_row_leaf(ds, ref->page));
        break;
    default:
        WT_ERR(__wt_illegal_value(session, ref->page->type));
    }

err:
    return (ret);
}

/*
 * __debug_page_metadata --
 *     Dump an in-memory page's metadata.
 */
static int
__debug_page_metadata(WT_DBG *ds, WT_REF *ref)
{
    WT_PAGE *page;
    WT_PAGE_INDEX *pindex;
    WT_PAGE_MODIFY *mod;
    WT_SESSION_IMPL *session;
    uint64_t split_gen;
    uint32_t entries;

    page = ref->page;
    session = ds->session;
    mod = page->modify;
    split_gen = 0;

    WT_RET(ds->f(ds, "%p", (void *)ref));

    switch (page->type) {
    case WT_PAGE_COL_INT:
        WT_RET(ds->f(ds, " recno %" PRIu64, ref->ref_recno));
        WT_INTL_INDEX_GET(session, page, pindex);
        entries = pindex->entries;
        split_gen = page->pg_intl_split_gen;
        break;
    case WT_PAGE_COL_FIX:
        WT_RET(ds->f(ds, " recno %" PRIu64, ref->ref_recno));
        entries = page->entries;
        break;
    case WT_PAGE_COL_VAR:
        WT_RET(ds->f(ds, " recno %" PRIu64, ref->ref_recno));
        entries = page->entries;
        break;
    case WT_PAGE_ROW_INT:
        WT_INTL_INDEX_GET(session, page, pindex);
        entries = pindex->entries;
        split_gen = page->pg_intl_split_gen;
        break;
    case WT_PAGE_ROW_LEAF:
        entries = page->entries;
        break;
    default:
        return (__wt_illegal_value(session, page->type));
    }

    WT_RET(ds->f(ds, ": %s\n", __wt_page_type_string(page->type)));
    WT_RET(__debug_ref(ds, ref));

    WT_RET(ds->f(ds,
      "\t"
      "disk %p",
      (void *)page->dsk));
    if (page->dsk != NULL)
        WT_RET(ds->f(ds, ", dsk_mem_size %" PRIu32 ", write_gen: %" PRIu64, page->dsk->mem_size,
          page->dsk->write_gen));
    WT_RET(ds->f(ds, ", entries %" PRIu32, entries));
    WT_RET(ds->f(ds, ", %s", __wt_page_is_modified(page) ? "dirty" : "clean"));

    if (F_ISSET_ATOMIC_16(page, WT_PAGE_BUILD_KEYS))
        WT_RET(ds->f(ds, ", keys-built"));
    if (F_ISSET_ATOMIC_16(page, WT_PAGE_DISK_ALLOC))
        WT_RET(ds->f(ds, ", disk-alloc"));
    if (F_ISSET_ATOMIC_16(page, WT_PAGE_DISK_MAPPED))
        WT_RET(ds->f(ds, ", disk-mapped"));
    if (F_ISSET_ATOMIC_16(page, WT_PAGE_EVICT_LRU))
        WT_RET(ds->f(ds, ", evict-lru"));
    if (F_ISSET_ATOMIC_16(page, WT_PAGE_INTL_OVERFLOW_KEYS))
        WT_RET(ds->f(ds, ", overflow-keys"));
    if (F_ISSET_ATOMIC_16(page, WT_PAGE_SPLIT_INSERT))
        WT_RET(ds->f(ds, ", split-insert"));
    if (F_ISSET_ATOMIC_16(page, WT_PAGE_UPDATE_IGNORE))
        WT_RET(ds->f(ds, ", update-ignore"));

    if (mod != NULL)
        switch (mod->rec_result) {
        case WT_PM_REC_EMPTY:
            WT_RET(ds->f(ds, ", empty"));
            break;
        case WT_PM_REC_MULTIBLOCK:
            WT_RET(ds->f(ds, ", multiblock"));
            break;
        case WT_PM_REC_REPLACE:
            WT_RET(ds->f(ds, ", replaced"));
            break;
        case 0:
            break;
        default:
            return (__wt_illegal_value(session, mod->rec_result));
        }
    if (split_gen != 0)
        WT_RET(ds->f(ds, ", split-gen=%" PRIu64, split_gen));
    if (mod != NULL)
        WT_RET(ds->f(ds, ", page-state=%" PRIu32, mod->page_state));
    WT_RET(ds->f(ds, ", memory-size %" WT_SIZET_FMT, page->memory_footprint));
    return (ds->f(ds, "\n"));
}

/*
 * __debug_page_col_fix --
 *     Dump an in-memory WT_PAGE_COL_FIX page.
 */
static int
__debug_page_col_fix(WT_DBG *ds, WT_REF *ref)
{
    WT_BTREE *btree;
    WT_CELL *cell;
    WT_CELL_UNPACK_KV unpack;
    WT_INSERT *ins;
    WT_PAGE *page;
    const WT_PAGE_HEADER *dsk;
    WT_SESSION_IMPL *session;
    uint64_t recno;
    uint32_t curtw, i, numtws;
    uint8_t v;
    char time_string[WT_TIME_STRING_SIZE];

    WT_ASSERT(ds->session, S2BT_SAFE(ds->session) != NULL);

    session = ds->session;
    btree = S2BT(session);
    page = ref->page;
    dsk = page->dsk;
    recno = ref->ref_recno;

    if (dsk != NULL) {
        ins = WT_SKIP_FIRST(WT_COL_UPDATE_SINGLE(page));
        curtw = 0;
        numtws = WT_COL_FIX_TWS_SET(page) ? page->pg_fix_numtws : 0;

        WT_COL_FIX_FOREACH_BITS (btree, dsk, v, i) {
            if (F_ISSET(ds, WT_DEBUG_UNREDACT_ALL)) {
                WT_RET(ds->f(ds, "\t%" PRIu64 "\t{", recno));
                WT_RET(__debug_hex_byte(ds, v));
                WT_RET(ds->f(ds, "}"));
            } else
                WT_RET(ds->f(ds, "\t%" PRIu64 "\t{REDACTED}", recno));
            if (curtw < numtws && recno - ref->ref_recno == page->pg_fix_tws[curtw].recno_offset) {
                cell = WT_COL_FIX_TW_CELL(page, &page->pg_fix_tws[curtw]);
                __wt_cell_unpack_kv(ds->session, page->dsk, cell, &unpack);
                if (!WT_TIME_WINDOW_IS_EMPTY(&unpack.tw))
                    WT_RET(ds->f(ds, ", %s", __wt_time_window_to_string(&unpack.tw, time_string)));
                curtw++;
            }
            WT_RET(ds->f(ds, "\n"));

            /* Check for a match on the update list. */
            if (ins != NULL && WT_INSERT_RECNO(ins) == recno) {
                if (F_ISSET(ds, WT_DEBUG_UNREDACT_ALL))
                    WT_RET(ds->f(ds, "\tupdate %" PRIu64 "\n", WT_INSERT_RECNO(ins)));
                else
                    WT_RET(ds->f(ds, "\tupdate {REDACTED}\n"));
                WT_RET(__debug_update(ds, ins->upd, true));
                ins = WT_SKIP_NEXT(ins);
            }
            ++recno;
        }
    }

    if (WT_COL_UPDATE_SINGLE(page) != NULL) {
        WT_RET(ds->f(ds, "%s", sep));
        WT_RET(__debug_col_skip(ds, WT_COL_UPDATE_SINGLE(page), "update", true, NULL));
    }
    if (WT_COL_APPEND(page) != NULL) {
        WT_RET(ds->f(ds, "%s", sep));
        WT_RET(__debug_col_skip(ds, WT_COL_APPEND(page), "append", true, NULL));
    }
    return (0);
}

/*
 * __debug_page_col_int --
 *     Dump an in-memory WT_PAGE_COL_INT page.
 */
static int
__debug_page_col_int(WT_DBG *ds, WT_PAGE *page)
{
    WT_REF *ref;
    WT_SESSION_IMPL *session;

    session = ds->session;

    WT_INTL_FOREACH_BEGIN (session, page, ref) {
        WT_RET(ds->f(ds, "\trecno %" PRIu64 "\n", ref->ref_recno));
        WT_RET(__debug_ref(ds, ref));
    }
    WT_INTL_FOREACH_END;

    if (F_ISSET(ds, WT_DEBUG_TREE_WALK)) {
        WT_INTL_FOREACH_BEGIN (session, page, ref) {
            if (ref->state == WT_REF_MEM) {
                WT_RET(ds->f(ds, "\n"));
                WT_RET(__debug_page(ds, ref));
            }
        }
        WT_INTL_FOREACH_END;
    }
    return (0);
}

/*
 * __debug_page_col_var --
 *     Dump an in-memory WT_PAGE_COL_VAR page.
 */
static int
__debug_page_col_var(WT_DBG *ds, WT_REF *ref)
{
    WT_CELL *cell;
    WT_CELL_UNPACK_KV *unpack, _unpack;
    WT_COL *cip;
    WT_INSERT_HEAD *update;
    WT_PAGE *page;
    WT_SESSION_IMPL *session;
    uint64_t recno, rle;
    uint32_t i;
    uint8_t *p;
    char tag[64];

    unpack = &_unpack;
    page = ref->page;
    session = ds->session;
    recno = ref->ref_recno;

    WT_COL_FOREACH (page, cip, i) {
        cell = WT_COL_PTR(page, cip);
        __wt_cell_unpack_kv(ds->session, page->dsk, cell, unpack);
        rle = __wt_cell_rle(unpack);
        WT_RET(__wt_snprintf(tag, sizeof(tag), "%" PRIu64 " %" PRIu64, recno, rle));
        WT_RET(__debug_cell_kv(ds, page, WT_PAGE_COL_VAR, tag, unpack));

        if (!WT_IS_HS(session->dhandle) && ds->hs_cursor != NULL) {
            p = ds->key->mem;
            WT_RET(__wt_vpack_uint(&p, 0, recno));
            ds->key->size = WT_PTRDIFF(p, ds->key->mem);
            WT_RET(__debug_hs_key(ds));
        }

        if ((update = WT_COL_UPDATE(page, cip)) != NULL)
            WT_RET(__debug_col_skip(ds, update, "update", false, ds->hs_cursor));
        recno += rle;
    }

    if (WT_COL_APPEND(page) != NULL) {
        WT_RET(ds->f(ds, "%s", sep));
        WT_RET(__debug_col_skip(ds, WT_COL_APPEND(page), "append", false, ds->hs_cursor));
    }

    return (0);
}

/*
 * __debug_page_row_int --
 *     Dump an in-memory WT_PAGE_ROW_INT page.
 */
static int
__debug_page_row_int(WT_DBG *ds, WT_PAGE *page)
{
    WT_REF *ref;
    WT_SESSION_IMPL *session;
    size_t len;
    void *p;

    session = ds->session;

    WT_INTL_FOREACH_BEGIN (session, page, ref) {
        __wt_ref_key(page, ref, &p, &len);
        WT_RET(__debug_item_key(ds, "K", p, len));
        WT_RET(__debug_ref(ds, ref));
    }
    WT_INTL_FOREACH_END;

    if (F_ISSET(ds, WT_DEBUG_TREE_WALK)) {
        WT_INTL_FOREACH_BEGIN (session, page, ref) {
            if (ref->state == WT_REF_MEM) {
                WT_RET(ds->f(ds, "\n"));
                WT_RET(__debug_page(ds, ref));
            }
        }
        WT_INTL_FOREACH_END;
    }
    return (0);
}

/*
 * __debug_page_row_leaf --
 *     Dump an in-memory WT_PAGE_ROW_LEAF page.
 */
static int
__debug_page_row_leaf(WT_DBG *ds, WT_PAGE *page)
{
    WT_CELL_UNPACK_KV *unpack, _unpack;
    WT_INSERT_HEAD *insert;
    WT_ROW *rip;
    WT_SESSION_IMPL *session;
    WT_UPDATE *upd;
    uint32_t i;

    session = ds->session;
    unpack = &_unpack;

    /*
     * Dump any K/V pairs inserted into the page before the first from-disk key on the page.
     */
    if ((insert = WT_ROW_INSERT_SMALLEST(page)) != NULL)
        WT_RET(__debug_row_skip(ds, insert));

    /* Dump the page's K/V pairs. */
    WT_ROW_FOREACH (page, rip, i) {
        WT_RET(__wt_row_leaf_key(session, page, rip, ds->key, false));
        WT_RET(__debug_item_key(ds, "K", ds->key->data, ds->key->size));

        __wt_row_leaf_value_cell(session, page, rip, unpack);
        WT_RET(__debug_cell_kv(ds, page, WT_PAGE_ROW_LEAF, "V", unpack));

        if ((upd = WT_ROW_UPDATE(page, rip)) != NULL)
            WT_RET(__debug_update(ds, upd, false));

        if (!WT_IS_HS(session->dhandle) && ds->hs_cursor != NULL)
            WT_RET(__debug_hs_key(ds));

        if ((insert = WT_ROW_INSERT(page, rip)) != NULL)
            WT_RET(__debug_row_skip(ds, insert));
    }
    return (0);
}

/*
 * __debug_col_skip --
 *     Dump a column-store skiplist.
 */
static int
__debug_col_skip(
  WT_DBG *ds, WT_INSERT_HEAD *head, const char *tag, bool hexbyte, WT_CURSOR *hs_cursor)
{
    WT_INSERT *ins;
    WT_SESSION_IMPL *session;
    uint8_t *p;

    session = ds->session;

    WT_SKIP_FOREACH (ins, head) {
        if (F_ISSET(ds, WT_DEBUG_UNREDACT_ALL))
            WT_RET(ds->f(ds, "\t%s %" PRIu64 "\n", tag, WT_INSERT_RECNO(ins)));
        else
            WT_RET(ds->f(ds, "\t%s {REDACTED}\n", tag));
        WT_RET(__debug_update(ds, ins->upd, hexbyte));

        if (!WT_IS_HS(session->dhandle) && hs_cursor != NULL) {
            p = ds->key->mem;
            WT_RET(__wt_vpack_uint(&p, 0, WT_INSERT_RECNO(ins)));
            ds->key->size = WT_PTRDIFF(p, ds->key->mem);
            WT_RET(__debug_hs_key(ds));
        }
    }
    return (0);
}

/*
 * __debug_row_skip --
 *     Dump an insert list.
 */
static int
__debug_row_skip(WT_DBG *ds, WT_INSERT_HEAD *head)
{
    WT_INSERT *ins;
    WT_SESSION_IMPL *session;

    session = ds->session;

    WT_SKIP_FOREACH (ins, head) {
        WT_RET(__debug_item_key(ds, "insert", WT_INSERT_KEY(ins), WT_INSERT_KEY_SIZE(ins)));
        WT_RET(__debug_update(ds, ins->upd, false));

        if (!WT_IS_HS(session->dhandle) && ds->hs_cursor != NULL) {
            WT_RET(__wt_buf_set(session, ds->key, WT_INSERT_KEY(ins), WT_INSERT_KEY_SIZE(ins)));
            WT_RET(__debug_hs_key(ds));
        }
    }
    return (0);
}

/*
 * __debug_modify --
 *     Dump a modify update.
 */
static int
__debug_modify(WT_DBG *ds, const uint8_t *data)
{
    size_t nentries, data_size, offset, size;
    const size_t *p;

    p = (size_t *)data;
    memcpy(&nentries, p++, sizeof(size_t));
    data += sizeof(size_t) + (nentries * 3 * sizeof(size_t));

    WT_RET(ds->f(ds, "%" WT_SIZET_FMT ": ", nentries));
    for (; nentries-- > 0; data += data_size) {
        memcpy(&data_size, p++, sizeof(size_t));
        memcpy(&offset, p++, sizeof(size_t));
        memcpy(&size, p++, sizeof(size_t));
        WT_RET(ds->f(ds, "{%" WT_SIZET_FMT ", %" WT_SIZET_FMT ", %" WT_SIZET_FMT ", ", data_size,
          offset, size));
        WT_RET(__debug_bytes(ds, data, data_size));
        WT_RET(ds->f(ds, "}%s", nentries == 0 ? "" : ", "));
    }

    return (0);
}

/*
 * __debug_update --
 *     Dump an update list.
 */
static int
__debug_update(WT_DBG *ds, WT_UPDATE *upd, bool hexbyte)
{
    char ts_string[WT_TS_INT_STRING_SIZE];
    const char *prepare_state;

    for (; upd != NULL; upd = upd->next) {
        switch (upd->type) {
        case WT_UPDATE_INVALID:
            WT_RET(ds->f(ds, "\tvalue {invalid}\n"));
            break;
        case WT_UPDATE_MODIFY:
            if (F_ISSET(ds, WT_DEBUG_UNREDACT_ALL)) {
                WT_RET(ds->f(ds, "\tvalue {modify: "));
                WT_RET(__debug_modify(ds, upd->data));
                WT_RET(ds->f(ds, "}\n"));
            } else
                WT_RET(ds->f(ds, "\tvalue {modify REDACTED}\n"));
            break;
        case WT_UPDATE_RESERVE:
            WT_RET(ds->f(ds, "\tvalue {reserve}\n"));
            break;
        case WT_UPDATE_STANDARD:
            if (hexbyte && F_ISSET(ds, WT_DEBUG_UNREDACT_ALL)) {
                WT_RET(ds->f(ds, "\t{"));
                WT_RET(__debug_hex_byte(ds, *upd->data));
                WT_RET(ds->f(ds, "}\n"));
            } else
                WT_RET(__debug_item_value(ds, "\tvalue", upd->data, upd->size));
            break;
        case WT_UPDATE_TOMBSTONE:
            WT_RET(ds->f(ds, "\tvalue {tombstone}\n"));
            break;
        }

        if (upd->txnid == WT_TXN_ABORTED)
            WT_RET(ds->f(ds,
              "\t"
              "txn id aborted"));
        else
            WT_RET(ds->f(ds,
              "\t"
              "txn id %" PRIu64,
              upd->txnid));

        WT_RET(ds->f(ds, ", start_ts %s", __wt_timestamp_to_string(upd->start_ts, ts_string)));
        if (upd->durable_ts != WT_TS_NONE)
            WT_RET(
              ds->f(ds, ", durable_ts %s", __wt_timestamp_to_string(upd->durable_ts, ts_string)));

        prepare_state = NULL;
        switch (upd->prepare_state) {
        case WT_PREPARE_INIT:
            break;
        case WT_PREPARE_INPROGRESS:
            prepare_state = "in-progress";
            break;
        case WT_PREPARE_LOCKED:
            prepare_state = "locked";
            break;
        case WT_PREPARE_RESOLVED:
            prepare_state = "resolved";
            break;
        }
        if (prepare_state != NULL)
            WT_RET(ds->f(ds, ", prepare %s", prepare_state));

        WT_RET(ds->f(ds, ", flags 0x%" PRIx8 "\n", upd->flags));
    }
    return (0);
}

/*
 * __debug_ref_state --
 *     Return a string representing the WT_REF state.
 */
static const char *
__debug_ref_state(u_int state)
{
    switch (state) {
    case WT_REF_DISK:
        return ("disk");
    case WT_REF_DELETED:
        return ("deleted");
    case WT_REF_LOCKED:
        return ("locked");
    case WT_REF_MEM:
        return ("memory");
    case WT_REF_SPLIT:
        return ("split");
    default:
        return ("INVALID");
    }
    /* NOTREACHED */
}

/*
 * __debug_ref --
 *     Dump a WT_REF structure.
 */
static int
__debug_ref(WT_DBG *ds, WT_REF *ref)
{
    WT_ADDR_COPY addr;
    WT_PAGE_DELETED *page_del;
    WT_SESSION_IMPL *session;
    char time_string[WT_TIME_STRING_SIZE];

    session = ds->session;

    WT_RET(ds->f(ds, "\t%p, ", (void *)ref));
    WT_RET(ds->f(ds, "%s", __debug_ref_state(ref->state)));
    if (F_ISSET(ref, WT_REF_FLAG_INTERNAL))
        WT_RET(ds->f(ds, ", %s", "internal"));
    if (F_ISSET(ref, WT_REF_FLAG_LEAF))
        WT_RET(ds->f(ds, ", %s", "leaf"));
    if (F_ISSET(ref, WT_REF_FLAG_READING))
        WT_RET(ds->f(ds, ", %s", "reading"));

    if (__wt_ref_addr_copy(session, ref, &addr) && !WT_TIME_AGGREGATE_IS_EMPTY(&addr.ta))
        WT_RET(ds->f(ds, ", %s, %s", __wt_time_aggregate_to_string(&addr.ta, time_string),
          __wt_addr_string(session, addr.addr, addr.size, ds->t1)));
    if (ref->page_del != NULL) {
        page_del = ref->page_del;
        WT_RET(ds->f(ds, ", page_del : %s",
          __wt_time_point_to_string(
            page_del->timestamp, page_del->durable_timestamp, page_del->txnid, time_string)));
    }
    return (ds->f(ds, "\n"));
}
#endif<|MERGE_RESOLUTION|>--- conflicted
+++ resolved
@@ -1061,11 +1061,7 @@
     }
 
     WT_WITH_BTREE(
-<<<<<<< HEAD
-      session, CURBT2BT(cbt), ret = __wt_debug_page(session, NULL, cbt->ref, ofile, true));
-=======
       session, CUR2BT(cbt), ret = __wt_debug_page(session, NULL, cbt->ref, ofile, true, false));
->>>>>>> d5be6ac2
 
     if (did_hs_checkpoint)
         session->hs_checkpoint = NULL;
