--- conflicted
+++ resolved
@@ -114,11 +114,7 @@
     WT_ASSERT(session, addr != NULL);
 
     if (__wt_off_page(ref->home, addr))
-<<<<<<< HEAD
-        __wt_ref_addr_safe_free(session, addr->block_cookie, addr->block_cookie_size);
-=======
-        __wti_ref_addr_safe_free(session, addr->addr, addr->size);
->>>>>>> 8fcbb2ec
+        __wti_ref_addr_safe_free(session, addr->block_cookie, addr->block_cookie_size);
     else {
         __wt_cell_unpack_addr(session, ref->home->dsk, (WT_CELL *)addr, &unpack);
 
