/*-
 * Copyright (c) 2014-present MongoDB, Inc.
 * Copyright (c) 2008-2014 WiredTiger, Inc.
 *	All rights reserved.
 *
 * See the file LICENSE for redistribution information.
 */

#include "wt_internal.h"

#define WT_CHECKPOINT_CLEANUP_FILE_INTERVAL 1 /* 1 second */
#define WT_URI_FILE_PREFIX "file:"

/*
 * __sync_obsolete_inmem_evict_or_mark_dirty --
 *     This function checks whether the in-memory ref contains obsolete information and takes
 *     necessary action.
 */
static int
__sync_obsolete_inmem_evict_or_mark_dirty(WT_SESSION_IMPL *session, WT_REF *ref)
{
    WT_ADDR_COPY addr;
    WT_BTREE *btree;
    WT_CONNECTION_IMPL *conn;
    WT_MULTI *multi;
    WT_PAGE_MODIFY *mod;
    WT_TIME_AGGREGATE newest_ta;
    uint32_t i;
    char time_string[WT_TIME_STRING_SIZE];
    const char *tag = "unexpected page state";
    bool do_visibility_check, has_stop, obsolete, ovfl_items;

    btree = S2BT(session);
    conn = S2C(session);

    /*
     * Skip the modified pages as their reconciliation results are not valid any more. Check for the
     * page modification only after acquiring the hazard pointer to protect against the page being
     * freed in parallel.
     */
    WT_ASSERT(session, ref->page != NULL);
    if (__wt_page_is_modified(ref->page))
        return (0);

    /*
     * Initialize the time aggregate via the merge initialization, so that stop visibility is copied
     * across correctly. That is we need the stop timestamp/transaction IDs to start as none,
     * otherwise we'd never mark anything as obsolete.
     */
    WT_TIME_AGGREGATE_INIT_MERGE(&newest_ta);
    do_visibility_check = obsolete = ovfl_items = false;

    /*
     *  The obsolete information on a page is identified as follows:
     *  1. The newest stop time indicates the entire content is deleted and if it is obsolete,
     *     the page is therefore no longer needed by anyone and can be marked for urgent eviction.
     *  2. If the ref contains obsolete time window information using the newest durable
     *     time. In this case, mark the ref dirty so reconciliation removes the obsolete data.
     */
    mod = ref->page->modify;
    if (mod != NULL && mod->rec_result == WT_PM_REC_EMPTY) {
        tag = "reconciled empty";
        obsolete = true;
    } else if (mod != NULL && mod->rec_result == WT_PM_REC_MULTIBLOCK) {
        tag = "reconciled multi-block";

        /* Calculate the max time point by traversing all multi addresses. */
        for (multi = mod->mod_multi, i = 0; i < mod->mod_multi_entries; ++multi, ++i) {
            WT_TIME_AGGREGATE_MERGE(session, &newest_ta, &multi->addr.ta);
            if (multi->addr.type == WT_ADDR_LEAF)
                ovfl_items = true;
        }
        do_visibility_check = true;
    } else if (mod != NULL && mod->rec_result == WT_PM_REC_REPLACE) {
        tag = "reconciled replacement block";

        WT_TIME_AGGREGATE_MERGE(session, &newest_ta, &mod->mod_replace.ta);
        if (mod->mod_replace.type == WT_ADDR_LEAF)
            ovfl_items = true;
        do_visibility_check = true;
    } else if (__wt_ref_addr_copy(session, ref, &addr)) {
        tag = "WT_REF address";

        WT_TIME_AGGREGATE_MERGE(session, &newest_ta, &addr.ta);
        if (addr.type == WT_ADDR_LEAF)
            ovfl_items = true;
        do_visibility_check = true;
    }

    has_stop = WT_TIME_AGGREGATE_HAS_STOP(&newest_ta);
    if (do_visibility_check && has_stop)
        obsolete = __wt_txn_visible_all(
          session, newest_ta.newest_stop_txn, newest_ta.newest_stop_durable_ts);

    if (obsolete) {
        __wt_verbose(session, WT_VERB_CHECKPOINT_CLEANUP,
          "%p in-memory page with %s obsolete has a stop time aggregate %s", (void *)ref, tag,
          __wt_time_aggregate_to_string(&newest_ta, time_string));

        /*
         * Dirty the obsolete page with overflow items to let the page reconciliation remove all the
         * overflow items.
         */
        if (ovfl_items) {
            WT_RET(__wt_page_modify_init(session, ref->page));
            __wt_page_modify_set(session, ref->page);
        }

        /* Mark the obsolete page to evict soon. */
        __wt_page_evict_soon(session, ref);
        WT_STAT_CONN_DSRC_INCR(session, checkpoint_cleanup_pages_evict);
    } else if (!has_stop) {
        /*
         * Limit the number of obsolete time window pages that are marked as dirty to reduce the
         * load.
         */
        if (__wt_atomic_load32(&btree->checkpoint_cleanup_obsolete_tw_pages) >=
          conn->heuristic_controls.checkpoint_cleanup_obsolete_tw_pages_dirty_max)
            return (0);

        /* Limit the number of btrees that can be cleaned up. */
        if (__wt_atomic_load32(&btree->eviction_obsolete_tw_pages) == 0 &&
          __wt_atomic_load32(&btree->checkpoint_cleanup_obsolete_tw_pages) == 0 &&
          __wt_atomic_load32(&conn->heuristic_controls.obsolete_tw_btree_count) >=
            conn->heuristic_controls.obsolete_tw_btree_max)
            return (0);

        if (__wt_txn_newest_visible_all(session, newest_ta.newest_txn,
              WT_MAX(newest_ta.newest_start_durable_ts, newest_ta.newest_stop_durable_ts))) {
            /*
             * Dirty the page with an obsolete time window to let the page reconciliation remove all
             * the obsolete time window information.
             */
            __wt_verbose(session, WT_VERB_CHECKPOINT_CLEANUP,
              "%p in-memory page %s obsolete time window: time aggregate %s", (void *)ref, tag,
              __wt_time_aggregate_to_string(&newest_ta, time_string));

            WT_RET(__wt_page_modify_init(session, ref->page));
            __wt_page_modify_set(session, ref->page);

            /*
             * Save that another tree has been processed if that's the first time it gets cleaned
             * and update the number of pages made dirty for that tree.
             */
            if (__wt_atomic_load32(&btree->eviction_obsolete_tw_pages) == 0 &&
              __wt_atomic_load32(&btree->checkpoint_cleanup_obsolete_tw_pages) == 0)
                __wt_atomic_addv32(&conn->heuristic_controls.obsolete_tw_btree_count, 1);

            __wt_atomic_addv32(&btree->checkpoint_cleanup_obsolete_tw_pages, 1);
            WT_STAT_CONN_DSRC_INCR(session, checkpoint_cleanup_pages_obsolete_tw);
        }
    }

    return (0);
}

/*
 * __sync_obsolete_deleted_cleanup --
 *     Check whether the deleted ref is obsolete according to the newest stop time point and mark
 *     its parent page dirty to remove it.
 */
static int
__sync_obsolete_deleted_cleanup(WT_SESSION_IMPL *session, WT_REF *ref)
{
    WT_PAGE_DELETED *page_del;

    page_del = ref->page_del;
    if (page_del == NULL ||
      __wt_txn_visible_all(session, page_del->txnid, page_del->durable_timestamp)) {
        WT_RET(__wt_page_parent_modify_set(session, ref, false));
        __wt_verbose_debug2(session, WT_VERB_CHECKPOINT_CLEANUP,
          "%p: marking obsolete deleted page parent dirty", (void *)ref);
        WT_STAT_CONN_DSRC_INCR(session, checkpoint_cleanup_pages_removed);
    } else
        __wt_verbose_debug2(
          session, WT_VERB_CHECKPOINT_CLEANUP, "%p: skipping deleted page", (void *)ref);

    return (0);
}

/*
 * __sync_obsolete_disk_cleanup --
 *     Check whether the on-disk ref is obsolete according to the newest stop time point and mark
 *     its parent page dirty by changing the ref status as deleted.
 */
static int
__sync_obsolete_disk_cleanup(WT_SESSION_IMPL *session, WT_REF *ref, bool *ref_deleted)
{
    WT_ADDR_COPY addr;
    WT_DECL_RET;
    WT_TIME_AGGREGATE newest_ta;
    char time_string[WT_TIME_STRING_SIZE];
    bool obsolete;

    *ref_deleted = false;

    /*
     * If the page is on-disk and obsolete, mark the page as deleted and also set the parent page as
     * dirty. This is to ensure the parent is written during the checkpoint and the child page
     * discarded.
     */
    WT_TIME_AGGREGATE_INIT_MERGE(&newest_ta);
    obsolete = false;

    /*
     * There should be an address, but simply skip any page where we don't find one. Also skip the
     * pages that have overflow keys as part of fast delete flow. These overflow keys pages are
     * handled as an in-memory obsolete page flow.
     */
    if (__wt_ref_addr_copy(session, ref, &addr) && addr.type == WT_ADDR_LEAF_NO) {
        /*
         * Max stop timestamp is possible only when the prepared update is written to the data
         * store.
         */
        WT_TIME_AGGREGATE_MERGE_OBSOLETE_VISIBLE(session, &newest_ta, &addr.ta);
        obsolete = __wt_txn_visible_all(
          session, newest_ta.newest_stop_txn, newest_ta.newest_stop_durable_ts);
    }

    __wt_verbose(session, WT_VERB_CHECKPOINT_CLEANUP,
      "%p on-disk page obsolete check: %s"
      "obsolete, stop time aggregate %s",
      (void *)ref, obsolete ? "" : "not ", __wt_time_aggregate_to_string(&newest_ta, time_string));

    if (obsolete && ((ret = __wt_page_parent_modify_set(session, ref, false)) == 0)) {
        __wt_verbose_debug2(session, WT_VERB_CHECKPOINT_CLEANUP,
          "%p: marking obsolete disk page parent dirty", (void *)ref);
        *ref_deleted = true;
        WT_STAT_CONN_DSRC_INCR(session, checkpoint_cleanup_pages_removed);
        return (0);
    }

    return (ret);
}

/*
 * __sync_obsolete_cleanup_one --
 *     Check whether the ref is obsolete according to the newest stop time point and handle the
 *     obsolete page by either removing it or marking it for urgent eviction. This code is a best
 *     effort - it isn't necessary that all obsolete references are noticed and resolved
 *     immediately. To that end some of the state checking takes the easy option if changes happen
 *     between operations.
 */
static int
__sync_obsolete_cleanup_one(WT_SESSION_IMPL *session, WT_REF *ref)
{
    WT_DECL_RET;
    WT_REF_STATE new_state, previous_state, ref_state;
    bool ref_deleted;

    ref_deleted = false;

    /* Ignore root pages as they can never be deleted. */
    if (__wt_ref_is_root(ref)) {
        __wt_verbose_debug2(
          session, WT_VERB_CHECKPOINT_CLEANUP, "%p: skipping root page", (void *)ref);
        return (0);
    }

    /* Ignore internal pages, these are taken care of during reconciliation. */
    if (F_ISSET(ref, WT_REF_FLAG_INTERNAL)) {
        __wt_verbose_debug2(session, WT_VERB_CHECKPOINT_CLEANUP,
          "%p: skipping internal page with parent: %p", (void *)ref, (void *)ref->home);
        return (0);
    }

    /*
     * Check in memory, deleted and on-disk pages for obsolescence. An initial state check is done
     * without holding the ref locked - this is to avoid switching refs to locked if it's not
     * worthwhile doing the check.
     */
    ref_state = WT_REF_GET_STATE(ref);
    if (ref_state == WT_REF_DELETED || ref_state == WT_REF_DISK) {
        WT_REF_LOCK(session, ref, &previous_state);
        /*
         * There are two possible outcomes from the subsequent checks:
         * * The ref will be returned to it's previous state.
         * * The ref will change from disk to deleted.
         * Use a parameter to allow the functions to request a state change.
         */
        new_state = previous_state;
        if (previous_state == WT_REF_DELETED)
            ret = __sync_obsolete_deleted_cleanup(session, ref);
        else if (previous_state == WT_REF_DISK) {
            ret = __sync_obsolete_disk_cleanup(session, ref, &ref_deleted);
            if (ref_deleted)
                new_state = WT_REF_DELETED;
        }
        /*
         * For deleted and on-disk pages, increment ref_changes if there has been a change in the
         * ref's state. There's nothing to do for in-memory pages as we don't change those.
         */
        if (previous_state != new_state)
            __wt_atomic_addv16(&ref->ref_changes, 1);
        WT_REF_UNLOCK(ref, new_state);
        WT_RET(ret);
    } else
        /*
         * There is nothing to do for pages that aren't in one of the states we already checked, for
         * example they might have split or changed to deleted between checking the ref state. Log a
         * diagnostic message for skipped pages and move along.
         */
        __wt_verbose_debug2(session, WT_VERB_CHECKPOINT_CLEANUP, "%p: skipping page", (void *)ref);

    return (ret);
}

/*
 * __checkpoint_cleanup_obsolete_cleanup --
 *     Traverse an internal page and identify the leaf pages that are obsolete and mark them as
 *     deleted.
 */
static int
__checkpoint_cleanup_obsolete_cleanup(WT_SESSION_IMPL *session, WT_REF *parent)
{
    WT_PAGE_INDEX *pindex;
    WT_REF *ref;
    uint32_t slot;

    WT_ASSERT_ALWAYS(session, WT_PAGE_IS_INTERNAL(parent->page),
      "Checkpoint obsolete cleanup requires an internal page");

    __wt_verbose_debug2(session, WT_VERB_CHECKPOINT_CLEANUP,
      "%p: traversing the internal page %p for obsolete child pages", (void *)parent,
      (void *)parent->page);

    WT_INTL_INDEX_GET(session, parent->page, pindex);
    for (slot = 0; slot < pindex->entries; slot++) {
        ref = pindex->index[slot];

        WT_RET(__sync_obsolete_cleanup_one(session, ref));
    }

    WT_STAT_CONN_DSRC_INCRV(session, checkpoint_cleanup_pages_visited, pindex->entries);

    return (0);
}

/*
 * __checkpoint_cleanup_run_chk --
 *     Check to decide if the checkpoint cleanup should continue running.
 */
static bool
__checkpoint_cleanup_run_chk(WT_SESSION_IMPL *session)
{
    return (FLD_ISSET(S2C(session)->server_flags, WT_CONN_SERVER_CHECKPOINT_CLEANUP));
}

/*
 * __checkpoint_cleanup_page_skip --
 *     Return if checkpoint cleanup should read this page.
 */
static int
__checkpoint_cleanup_page_skip(
  WT_SESSION_IMPL *session, WT_REF *ref, void *context, bool visible_all, bool *skipp)
{
    WT_ADDR_COPY addr;

    WT_UNUSED(context);
    WT_UNUSED(visible_all);

    *skipp = false; /* Default to reading */

    /*
     * Skip deleted pages as they are no longer required for the checkpoint. The checkpoint never
     * needs to review the content of those pages - if they should be included in the checkpoint the
     * existing page on disk contains the right information and will be linked into the checkpoint
     * as the internal tree structure is built.
     */
    if (WT_REF_GET_STATE(ref) == WT_REF_DELETED) {
        *skipp = true;
        return (0);
    }

    /* If the page is in-memory, we want to look at it. */
    if (WT_REF_GET_STATE(ref) != WT_REF_DISK)
        return (0);

    /*
     * Reading any page that is not in the cache will increase the cache size. Perform a set of
     * checks to verify the cache can handle it. Checkpoint cleanup reads clean pages into the cache
     * and also it can dirty the already existing in-memory page in the cache, skip if eviction is
     * needed.
     */
    if (__wt_eviction_needed(session, false, false, NULL) || __wt_cache_aggressive(session) ||
      __wt_cache_full(session) || __wt_cache_stuck(session)) {
        *skipp = true;
        return (0);
    }

    /*
     * Ignore the pages with no on-disk address. It is possible that a page with deleted state may
     * not have an on-disk address.
     */
    if (!__wt_ref_addr_copy(session, ref, &addr)) {
        *skipp = true;
        return (0);
    }

    /*
     * The checkpoint cleanup fast deletes the obsolete leaf page by marking it as deleted
     * in the internal page. To achieve this,
     *
     * 1. Checkpoint has to read all the internal pages that have obsolete leaf pages.
     *    To limit the reading of number of internal pages, the aggregated stop durable timestamp
     *    is checked except when the table is logged. Logged tables do not use timestamps.
     *
     * 2. Obsolete leaf pages with overflow keys/values cannot be fast deleted to free
     *    the overflow blocks. Read the page into cache and mark it dirty to remove the
     *    overflow blocks during reconciliation.
     *
     * FIXME: Read internal pages from non-logged tables when the remove/truncate
     * operation is performed using no timestamp.
     */

    if (addr.type == WT_ADDR_LEAF_NO ||
      (addr.ta.newest_stop_durable_ts == WT_TS_NONE &&
        (F_ISSET(S2C(session), WT_CONN_CKPT_CLEANUP_SKIP_INT) ||
          !F_ISSET(S2BT(session), WT_BTREE_LOGGED)))) {
        __wt_verbose_debug2(
          session, WT_VERB_CHECKPOINT_CLEANUP, "%p: page walk skipped", (void *)ref);
        WT_STAT_CONN_DSRC_INCR(session, checkpoint_cleanup_pages_walk_skipped);
        *skipp = true;
    }
    return (0);
}

/*
 * __checkpoint_cleanup_walk_btree --
 *     Check and perform checkpoint cleanup on the uri.
 */
static int
__checkpoint_cleanup_walk_btree(WT_SESSION_IMPL *session, WT_ITEM *uri)
{
    WT_BTREE *btree;
    WT_DECL_RET;
    WT_REF *ref;
    uint32_t flags;

    ref = NULL;
    flags = WT_READ_NO_EVICT | WT_READ_VISIBLE_ALL;

    /*
     * To reduce the impact of checkpoint cleanup on the running database, it operates only on the
     * dhandles that are already opened.
     */
    WT_WITHOUT_DHANDLE(session,
      WT_WITH_HANDLE_LIST_READ_LOCK(
        session, (ret = __wt_conn_dhandle_find(session, uri->data, NULL))));
    if (ret == WT_NOTFOUND)
        return (0);

    /* Open a handle for processing. */
    ret = __wt_session_get_dhandle(session, uri->data, NULL, NULL, 0);
    if (ret != 0) {
        __wt_verbose_debug1(session, WT_VERB_CHECKPOINT_CLEANUP, "%s: unable to open handle%s",
          (char *)uri->data,
          ret == EBUSY ? ", error indicates handle is unavailable due to concurrent use" : "");
        return (ret);
    }

    btree = S2BT(session);
    /* There is nothing to do on an empty tree. */
    if (btree->root.page == NULL)
        goto err;

    /*
     * FLCS pages cannot be discarded and must be rewritten as implicitly filling in missing chunks
     * of FLCS namespace is problematic.
     */
    if (btree->type == BTREE_COL_FIX)
        goto err;

    /* Walk the tree. */
    while ((ret = __wt_tree_walk_custom_skip(
              session, &ref, __checkpoint_cleanup_page_skip, NULL, flags)) == 0 &&
      ref != NULL) {
        if (F_ISSET(ref, WT_REF_FLAG_INTERNAL)) {
            WT_WITH_PAGE_INDEX(session, ret = __checkpoint_cleanup_obsolete_cleanup(session, ref));
        } else {
            WT_ENTER_GENERATION(session, WT_GEN_SPLIT);
            ret = __sync_obsolete_inmem_evict_or_mark_dirty(session, ref);
            WT_LEAVE_GENERATION(session, WT_GEN_SPLIT);
        }
        WT_ERR(ret);

        /* Check if we're quitting. */
        if (!__checkpoint_cleanup_run_chk(session))
            break;
    }

err:
    /* On error, clear any left-over tree walk. */
    WT_TRET(__wt_page_release(session, ref, flags));
    WT_TRET(__wt_session_release_dhandle(session));
    return (ret);
}

/*
 * __checkpoint_cleanup_eligibility --
 *     Function to check whether the specified URI is eligible for checkpoint cleanup.
 */
static bool
__checkpoint_cleanup_eligibility(WT_SESSION_IMPL *session, const char *uri, const char *config)
{
    WT_CONFIG ckptconf;
    WT_CONFIG_ITEM cval, key, value;
    WT_DECL_RET;
    wt_timestamp_t newest_start_durable_ts, newest_stop_durable_ts;
    size_t addr_size;
    uint64_t newest_txn;

    newest_start_durable_ts = newest_stop_durable_ts = WT_TS_NONE;
    newest_txn = WT_TXN_NONE;
    addr_size = 0;

    /* Checkpoint cleanup cannot remove obsolete pages from tiered tables. */
    if (WT_SUFFIX_MATCH(uri, ".wtobj"))
        return (false);

<<<<<<< HEAD
    if (FLD_ISSET(S2C(session)->log_info.log_flags, WT_CONN_LOG_ENABLED)) {
=======
    /*
     * History store table. This table contains the historical versions that are needed to be
     * removed regularly.
     */
    if (strcmp(uri, WT_HS_URI) == 0)
        return (true);

    /*
     * Logged table. The logged tables do not support timestamps, so we need to check for obsolete
     * pages in them.
     */
    if (FLD_ISSET(S2C(session)->log_flags, WT_CONN_LOG_ENABLED)) {
>>>>>>> 5da97781
        WT_RET(__wt_config_getones(session, config, "log.enabled", &cval));
        if (cval.val)
            return (true);
    }

    WT_RET(__wt_config_getones(session, config, "checkpoint", &cval));
    __wt_config_subinit(session, &ckptconf, &cval);
    while ((ret = __wt_config_next(&ckptconf, &key, &cval)) == 0) {
        ret = __wt_config_subgets(session, &cval, "newest_stop_durable_ts", &value);
        if (ret == 0)
            newest_stop_durable_ts = WT_MAX(newest_stop_durable_ts, (wt_timestamp_t)value.val);
        WT_RET_NOTFOUND_OK(ret);
        ret = __wt_config_subgets(session, &cval, "newest_start_durable_ts", &value);
        if (ret == 0)
            newest_start_durable_ts = WT_MAX(newest_start_durable_ts, (wt_timestamp_t)value.val);
        WT_RET_NOTFOUND_OK(ret);
        ret = __wt_config_subgets(session, &cval, "newest_txn", &value);
        if (ret == 0)
            newest_txn = WT_MAX(newest_txn, (uint64_t)value.val);
        WT_RET_NOTFOUND_OK(ret);
        ret = __wt_config_subgets(session, &cval, "addr", &value);
        if (ret == 0)
            addr_size = value.len;
        WT_RET_NOTFOUND_OK(ret);
    }
    WT_RET_NOTFOUND_OK(ret);

    /* Skip an empty or newly created table. */
    if (addr_size == 0)
        return (false);

    /* The table has a durable stop timestamp. */
    if (newest_stop_durable_ts != WT_TS_NONE)
        return (true);

    /*
     * The checkpoint has some obsolete time window information that is no longer required to exist
     * in the btree. Remove the obsolete data to reduce the checkpoint size.
     */
<<<<<<< HEAD
    if ((addr_size != 0) &&
      (newest_stop_durable_ts != WT_TS_NONE || logged || WT_IS_URI_HS(uri) == 0))
=======
    if (__wt_txn_newest_visible_all(
          session, newest_txn, WT_MAX(newest_start_durable_ts, newest_stop_durable_ts)))
>>>>>>> 5da97781
        return (true);

    return (false);
}

/*
 * __checkpoint_cleanup_get_uri --
 *     Given a URI, find the next one in the metadata.
 */
static int
__checkpoint_cleanup_get_uri(WT_SESSION_IMPL *session, WT_ITEM *uri)
{
    WT_CURSOR *cursor;
    WT_DECL_RET;
    int exact;
    const char *key, *value;

    cursor = NULL;
    exact = 0;
    key = value = NULL;

    /* Use a metadata cursor to have access to the existing URIs. */
    WT_ERR(__wt_metadata_cursor(session, &cursor));

    /* Position the cursor on the given URI. */
    cursor->set_key(cursor, (const char *)uri->data);
    WT_ERR(cursor->search_near(cursor, &exact));

    /*
     * The given URI may not exist in the metadata file. Since we always want to return a URI that
     * is lexicographically larger the given one, make sure not to go backwards.
     */
    if (exact <= 0)
        WT_ERR(cursor->next(cursor));

    /* Loop through the eligible candidates. */
    do {
        WT_ERR(cursor->get_key(cursor, &key));

        /* Check we are still dealing with keys that have the right prefix. */
        if (!WT_PREFIX_MATCH(key, WT_URI_FILE_PREFIX)) {
            ret = WT_NOTFOUND;
            break;
        }

        WT_ERR(cursor->get_value(cursor, &value));
        /* Check the given uri needs checkpoint cleanup. */
        if (__checkpoint_cleanup_eligibility(session, key, value))
            break;
    } while ((ret = cursor->next(cursor)) == 0);
    WT_ERR(ret);

    /* Save the selected uri. */
    WT_ERR(__wt_buf_set(session, uri, cursor->key.data, cursor->key.size));

err:
    WT_TRET(__wt_metadata_cursor_release(session, &cursor));
    return (ret);
}

/*
 * __checkpoint_cleanup_int --
 *     Internal function to perform checkpoint cleanup of all eligible files.
 */
static int
__checkpoint_cleanup_int(WT_SESSION_IMPL *session)
{
    WT_DECL_ITEM(uri);
    WT_DECL_RET;

    WT_RET(__wt_scr_alloc(session, 1024, &uri));
    WT_ERR(__wt_buf_set(session, uri, WT_URI_FILE_PREFIX, strlen(WT_URI_FILE_PREFIX) + 1));

    while ((ret = __checkpoint_cleanup_get_uri(session, uri)) == 0) {
        ret = __checkpoint_cleanup_walk_btree(session, uri);
        if (ret == ENOENT || ret == EBUSY) {
            __wt_verbose_debug1(session, WT_VERB_CHECKPOINT_CLEANUP,
              "%s: skipped performing checkpoint cleanup because the file %s", (char *)uri->data,
              ret == ENOENT ? "does not exist" : "is busy");
            continue;
        }
        WT_ERR(ret);

        /*
         * Wait here for some time before proceeding with another table to minimize the impact of
         * checkpoint cleanup on the regular workload.
         */
        __wt_cond_wait(session, S2C(session)->cc_cleanup.cond,
          WT_CHECKPOINT_CLEANUP_FILE_INTERVAL * WT_MILLION, __checkpoint_cleanup_run_chk);

        /* Check if we're quitting. */
        if (!__checkpoint_cleanup_run_chk(session))
            break;
    }
    WT_ERR_NOTFOUND_OK(ret, false);

err:
    __wt_scr_free(session, &uri);
    return (ret);
}

/*
 * __checkpoint_cleanup --
 *     The checkpoint cleanup thread.
 */
static WT_THREAD_RET
__checkpoint_cleanup(void *arg)
{
    WT_CONNECTION_IMPL *conn;
    WT_DECL_RET;
    WT_SESSION_IMPL *session;
    uint64_t last, now;
    bool cv_signalled;

    session = arg;
    conn = S2C(session);

    __wt_seconds(session, &last);
    for (;;) {
        /* Check periodically in case the signal was missed. */
        __wt_cond_wait_signal(session, conn->cc_cleanup.cond, 5 * WT_MILLION,
          __checkpoint_cleanup_run_chk, &cv_signalled);

        /* Check if we're quitting. */
        if (!__checkpoint_cleanup_run_chk(session))
            break;

        __wt_seconds(session, &now);

        /*
         * See if it is time to checkpoint cleanup. Checkpoint cleanup is an operation that
         * typically involves many IO operations so skipping some should have little impact.
         */
        if (!cv_signalled && (now - last < conn->cc_cleanup.interval))
            continue;

        WT_ERR(__checkpoint_cleanup_int(session));
        WT_STAT_CONN_INCR(session, checkpoint_cleanup_success);
        last = now;
    }

err:
    if (ret != 0)
        WT_IGNORE_RET(__wt_panic(session, ret, "checkpoint cleanup error"));
    return (WT_THREAD_RET_VALUE);
}

/*
 * __wt_checkpoint_cleanup_create --
 *     Start the checkpoint cleanup thread.
 */
int
__wt_checkpoint_cleanup_create(WT_SESSION_IMPL *session, const char *cfg[])
{
    WT_CONFIG_ITEM cval;
    WT_CONNECTION_IMPL *conn;
    uint32_t session_flags;

    conn = S2C(session);

    if (F_ISSET(conn, WT_CONN_IN_MEMORY | WT_CONN_READONLY))
        return (0);

    /* Set first, the thread might run before we finish up. */
    FLD_SET(conn->server_flags, WT_CONN_SERVER_CHECKPOINT_CLEANUP);

    WT_RET(__wt_config_gets(session, cfg, "checkpoint_cleanup.method", &cval));
    if (WT_CONFIG_LIT_MATCH("reclaim_space", cval))
        F_SET(conn, WT_CONN_CKPT_CLEANUP_SKIP_INT);

    WT_RET(__wt_config_gets(session, cfg, "checkpoint_cleanup.wait", &cval));
    conn->cc_cleanup.interval = (uint64_t)cval.val;

    /*
     * Checkpoint cleanup does enough I/O it may be called upon to perform slow operations for the
     * block manager.
     */
    session_flags = WT_SESSION_CAN_WAIT;
    WT_RET(__wt_open_internal_session(
      conn, "checkpoint-cleanup", true, session_flags, 0, &conn->cc_cleanup.session));
    session = conn->cc_cleanup.session;

    WT_RET(__wt_cond_alloc(session, "checkpoint cleanup", &conn->cc_cleanup.cond));

    WT_RET(__wt_thread_create(session, &conn->cc_cleanup.tid, __checkpoint_cleanup, session));
    conn->cc_cleanup.tid_set = true;

    return (0);
}

/*
 * __wt_checkpoint_cleanup_destroy --
 *     Destroy the checkpoint cleanup thread.
 */
int
__wt_checkpoint_cleanup_destroy(WT_SESSION_IMPL *session)
{
    WT_CONNECTION_IMPL *conn;
    WT_DECL_RET;

    conn = S2C(session);

    FLD_CLR(conn->server_flags, WT_CONN_SERVER_CHECKPOINT_CLEANUP);
    if (conn->cc_cleanup.tid_set) {
        __wt_cond_signal(session, conn->cc_cleanup.cond);
        WT_TRET(__wt_thread_join(session, &conn->cc_cleanup.tid));
        conn->cc_cleanup.tid_set = false;
    }
    __wt_cond_destroy(session, &conn->cc_cleanup.cond);

    /* Close the server thread's session. */
    if (conn->cc_cleanup.session != NULL) {
        WT_TRET(__wt_session_close_internal(conn->cc_cleanup.session));
        conn->cc_cleanup.session = NULL;
    }

    return (ret);
}

/*
 * __wt_checkpoint_cleanup_trigger --
 *     Trigger the checkpoint cleanup thread.
 */
void
__wt_checkpoint_cleanup_trigger(WT_SESSION_IMPL *session)
{
    WT_CONNECTION_IMPL *conn;

    conn = S2C(session);

    if (conn->cc_cleanup.tid_set)
        __wt_cond_signal(session, conn->cc_cleanup.cond);
}<|MERGE_RESOLUTION|>--- conflicted
+++ resolved
@@ -518,9 +518,6 @@
     if (WT_SUFFIX_MATCH(uri, ".wtobj"))
         return (false);
 
-<<<<<<< HEAD
-    if (FLD_ISSET(S2C(session)->log_info.log_flags, WT_CONN_LOG_ENABLED)) {
-=======
     /*
      * History store table. This table contains the historical versions that are needed to be
      * removed regularly.
@@ -532,8 +529,7 @@
      * Logged table. The logged tables do not support timestamps, so we need to check for obsolete
      * pages in them.
      */
-    if (FLD_ISSET(S2C(session)->log_flags, WT_CONN_LOG_ENABLED)) {
->>>>>>> 5da97781
+    if (FLD_ISSET(S2C(session)->log_info.log_flags, WT_CONN_LOG_ENABLED)) {
         WT_RET(__wt_config_getones(session, config, "log.enabled", &cval));
         if (cval.val)
             return (true);
@@ -573,13 +569,8 @@
      * The checkpoint has some obsolete time window information that is no longer required to exist
      * in the btree. Remove the obsolete data to reduce the checkpoint size.
      */
-<<<<<<< HEAD
-    if ((addr_size != 0) &&
-      (newest_stop_durable_ts != WT_TS_NONE || logged || WT_IS_URI_HS(uri) == 0))
-=======
     if (__wt_txn_newest_visible_all(
           session, newest_txn, WT_MAX(newest_start_durable_ts, newest_stop_durable_ts)))
->>>>>>> 5da97781
         return (true);
 
     return (false);
