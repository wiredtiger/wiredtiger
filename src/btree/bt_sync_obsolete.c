/*-
 * Copyright (c) 2014-present MongoDB, Inc.
 * Copyright (c) 2008-2014 WiredTiger, Inc.
 *	All rights reserved.
 *
 * See the file LICENSE for redistribution information.
 */

#include "wt_internal.h"

#define WT_CHECKPOINT_CLEANUP_FILE_INTERVAL 1 /* 1 second */
#define WT_URI_FILE_PREFIX "file:"

/*
 * __sync_obsolete_limit_reached --
 *     This function checks whether checkpoint cleanup can continue operating on the obsolete time
 *     window pages.
 */
static bool
__sync_obsolete_limit_reached(WT_SESSION_IMPL *session)
{
    WT_BTREE *btree;
    WT_CONNECTION_IMPL *conn;

    conn = S2C(session);
    btree = S2BT(session);

    /* Check current progress against max. */
    if (__wt_atomic_load32(&btree->checkpoint_cleanup_obsolete_tw_pages) >=
      conn->heuristic_controls.checkpoint_cleanup_obsolete_tw_pages_dirty_max)
        return (true);

    /*
     * If the current btree has not contributed to the cleanup yet, only process it if we can track
     * another btree.
     */
    if (__wt_atomic_load32(&btree->eviction_obsolete_tw_pages) == 0 &&
      __wt_atomic_load32(&btree->checkpoint_cleanup_obsolete_tw_pages) == 0 &&
      __wt_atomic_load32(&conn->heuristic_controls.obsolete_tw_btree_count) >=
        conn->heuristic_controls.obsolete_tw_btree_max)
        return (true);

    return (false);
}

/*
 * __sync_obsolete_tw_check --
 *     This function checks whether the given time aggregate refers to a globally visible time
 *     window and if checkpoint cleanup can process it. Note that time aggregates corresponding to
 *     fully deleted pages are not considered.
 */
static bool
__sync_obsolete_tw_check(WT_SESSION_IMPL *session, WT_TIME_AGGREGATE ta)
{
    /* Don't process fully deleted pages. */
    if (WT_TIME_AGGREGATE_HAS_STOP(&ta))
        return (false);

    /* Limit the activity to reduce the load. */
    if (__sync_obsolete_limit_reached(session))
        return (false);

    /* Ensure there is globally visible content. */
    if (!__wt_txn_has_newest_and_visible_all(
          session, ta.newest_txn, WT_MAX(ta.newest_start_durable_ts, ta.newest_stop_durable_ts)))
        return (false);

    return (true);
}

/*
 * __sync_obsolete_inmem_evict_or_mark_dirty --
 *     This function checks whether the in-memory ref contains obsolete information and takes
 *     necessary action.
 */
static int
__sync_obsolete_inmem_evict_or_mark_dirty(WT_SESSION_IMPL *session, WT_REF *ref)
{
    WT_ADDR_COPY addr;
    WT_BTREE *btree;
    WT_CONNECTION_IMPL *conn;
    WT_MULTI *multi;
    WT_PAGE_MODIFY *mod;
    WT_TIME_AGGREGATE newest_ta;
    uint32_t i;
    char time_string[WT_TIME_STRING_SIZE];
    const char *tag = "unexpected page state";
    bool do_visibility_check, has_stop, obsolete, ovfl_items;

    btree = S2BT(session);
    conn = S2C(session);

    /*
     * Skip the modified pages as their reconciliation results are not valid any more. Check for the
     * page modification only after acquiring the hazard pointer to protect against the page being
     * freed in parallel.
     */
    WT_ASSERT(session, ref->page != NULL);
    if (__wt_page_is_modified(ref->page))
        return (0);

    /*
     * Initialize the time aggregate via the merge initialization, so that stop visibility is copied
     * across correctly. That is we need the stop timestamp/transaction IDs to start as none,
     * otherwise we'd never mark anything as obsolete.
     */
    WT_TIME_AGGREGATE_INIT_MERGE(&newest_ta);
    do_visibility_check = obsolete = ovfl_items = false;

    /*
     *  The obsolete information on a page is identified as follows:
     *  1. The newest stop time indicates the entire content is deleted and if it is obsolete,
     *     the page is therefore no longer needed by anyone and can be marked for urgent eviction.
     *  2. If the ref contains obsolete time window information using the newest durable
     *     time. In this case, mark the ref dirty so reconciliation removes the obsolete data.
     */
    mod = ref->page->modify;
    if (mod != NULL && mod->rec_result == WT_PM_REC_EMPTY) {
        tag = "reconciled empty";
        obsolete = true;
    } else if (mod != NULL && mod->rec_result == WT_PM_REC_MULTIBLOCK) {
        tag = "reconciled multi-block";

        /* Calculate the max time point by traversing all multi addresses. */
        for (multi = mod->mod_multi, i = 0; i < mod->mod_multi_entries; ++multi, ++i) {
            WT_TIME_AGGREGATE_MERGE(session, &newest_ta, &multi->addr.ta);
            if (multi->addr.type == WT_ADDR_LEAF)
                ovfl_items = true;
        }
        do_visibility_check = true;
    } else if (mod != NULL && mod->rec_result == WT_PM_REC_REPLACE) {
        tag = "reconciled replacement block";

        WT_TIME_AGGREGATE_MERGE(session, &newest_ta, &mod->mod_replace.ta);
        if (mod->mod_replace.type == WT_ADDR_LEAF)
            ovfl_items = true;
        do_visibility_check = true;
    } else if (__wt_ref_addr_copy(session, ref, &addr)) {
        tag = "WT_REF address";

        WT_TIME_AGGREGATE_MERGE(session, &newest_ta, &addr.ta);
        if (addr.type == WT_ADDR_LEAF)
            ovfl_items = true;
        do_visibility_check = true;
    }

    has_stop = WT_TIME_AGGREGATE_HAS_STOP(&newest_ta);
    if (do_visibility_check && has_stop)
        obsolete = __wt_txn_visible_all(
          session, newest_ta.newest_stop_txn, newest_ta.newest_stop_durable_ts);

    if (obsolete) {
        __wt_verbose_debug2(session, WT_VERB_CHECKPOINT_CLEANUP,
          "%p in-memory page with %s obsolete has a stop time aggregate %s", (void *)ref, tag,
          __wt_time_aggregate_to_string(&newest_ta, time_string));

        /*
         * Dirty the obsolete page with overflow items to let the page reconciliation remove all the
         * overflow items.
         */
        if (ovfl_items) {
            WT_RET(__wt_page_modify_init(session, ref->page));
            __wt_page_modify_set(session, ref->page);
        }

        /* Mark the obsolete page to evict soon. */
        __wt_evict_page_soon(session, ref);
        WT_STAT_CONN_DSRC_INCR(session, checkpoint_cleanup_pages_evict);
    } else if (__sync_obsolete_tw_check(session, newest_ta)) {

        /*
         * Dirty the page with an obsolete time window to let the page reconciliation remove all the
         * obsolete time window information.
         */
        __wt_verbose_debug2(session, WT_VERB_CHECKPOINT_CLEANUP,
          "%p in-memory page %s obsolete time window: time aggregate %s", (void *)ref, tag,
          __wt_time_aggregate_to_string(&newest_ta, time_string));

        WT_RET(__wt_page_modify_init(session, ref->page));
        __wt_page_modify_set(session, ref->page);

        /*
         * Save that another tree has been processed if that's the first time it gets cleaned and
         * update the number of pages made dirty for that tree.
         */
        if (__wt_atomic_load32(&btree->eviction_obsolete_tw_pages) == 0 &&
          __wt_atomic_load32(&btree->checkpoint_cleanup_obsolete_tw_pages) == 0)
            __wt_atomic_addv32(&conn->heuristic_controls.obsolete_tw_btree_count, 1);

        __wt_atomic_addv32(&btree->checkpoint_cleanup_obsolete_tw_pages, 1);
        WT_STAT_CONN_DSRC_INCR(session, checkpoint_cleanup_pages_obsolete_tw);
    }

    return (0);
}

/*
 * __sync_obsolete_deleted_cleanup --
 *     Check whether the deleted ref is obsolete according to the newest stop time point and mark
 *     its parent page dirty to remove it.
 */
static int
__sync_obsolete_deleted_cleanup(WT_SESSION_IMPL *session, WT_REF *ref)
{
    WT_PAGE_DELETED *page_del;

    page_del = ref->page_del;
    if (page_del == NULL ||
      __wt_txn_visible_all(session, page_del->txnid, page_del->durable_timestamp)) {
        WT_RET(__wt_page_parent_modify_set(session, ref, false));
        __wt_verbose_debug2(session, WT_VERB_CHECKPOINT_CLEANUP,
          "%p: marking obsolete deleted page parent dirty", (void *)ref);
        WT_STAT_CONN_DSRC_INCR(session, checkpoint_cleanup_pages_removed);
    } else
        __wt_verbose_debug2(
          session, WT_VERB_CHECKPOINT_CLEANUP, "%p: skipping deleted page", (void *)ref);

    return (0);
}

/*
 * __sync_obsolete_disk_cleanup --
 *     Check whether the on-disk ref is obsolete according to the newest stop time point and mark
 *     its parent page dirty by changing the ref status as deleted.
 */
static int
__sync_obsolete_disk_cleanup(WT_SESSION_IMPL *session, WT_REF *ref, bool *ref_deleted)
{
    WT_ADDR_COPY addr;
    WT_DECL_RET;
    WT_TIME_AGGREGATE newest_ta;
    char time_string[WT_TIME_STRING_SIZE];
    bool obsolete;

    *ref_deleted = false;

    /*
     * If the page is on-disk and obsolete, mark the page as deleted and also set the parent page as
     * dirty. This is to ensure the parent is written during the checkpoint and the child page
     * discarded.
     */
    WT_TIME_AGGREGATE_INIT_MERGE(&newest_ta);
    obsolete = false;

    /*
     * There should be an address, but simply skip any page where we don't find one. Also skip the
     * pages that have overflow keys as part of fast delete flow. These overflow keys pages are
     * handled as an in-memory obsolete page flow.
     */
    if (__wt_ref_addr_copy(session, ref, &addr) && addr.type == WT_ADDR_LEAF_NO) {
        /*
         * Max stop timestamp is possible only when the prepared update is written to the data
         * store.
         */
        WT_TIME_AGGREGATE_MERGE_OBSOLETE_VISIBLE(session, &newest_ta, &addr.ta);
        obsolete = __wt_txn_visible_all(
          session, newest_ta.newest_stop_txn, newest_ta.newest_stop_durable_ts);
    }

    __wt_verbose_debug2(session, WT_VERB_CHECKPOINT_CLEANUP,
      "%p on-disk page obsolete check: %s"
      "obsolete, stop time aggregate %s",
      (void *)ref, obsolete ? "" : "not ", __wt_time_aggregate_to_string(&newest_ta, time_string));

    if (obsolete && ((ret = __wt_page_parent_modify_set(session, ref, false)) == 0)) {
        __wt_verbose_debug2(session, WT_VERB_CHECKPOINT_CLEANUP,
          "%p: marking obsolete disk page parent dirty", (void *)ref);
        *ref_deleted = true;
        WT_STAT_CONN_DSRC_INCR(session, checkpoint_cleanup_pages_removed);
        return (0);
    }

    return (ret);
}

/*
 * __sync_obsolete_cleanup_one --
 *     Check whether the ref is obsolete according to the newest stop time point and handle the
 *     obsolete page by either removing it or marking it for urgent eviction. This code is a best
 *     effort - it isn't necessary that all obsolete references are noticed and resolved
 *     immediately. To that end some of the state checking takes the easy option if changes happen
 *     between operations.
 */
static int
__sync_obsolete_cleanup_one(WT_SESSION_IMPL *session, WT_REF *ref)
{
    WT_DECL_RET;
    WT_REF_STATE new_state, previous_state, ref_state;
    bool ref_deleted;

    ref_deleted = false;

    /* Ignore root pages as they can never be deleted. */
    if (__wt_ref_is_root(ref)) {
        __wt_verbose_debug2(
          session, WT_VERB_CHECKPOINT_CLEANUP, "%p: skipping root page", (void *)ref);
        return (0);
    }

    /* Ignore internal pages, these are taken care of during reconciliation. */
    if (F_ISSET(ref, WT_REF_FLAG_INTERNAL)) {
        __wt_verbose_debug2(session, WT_VERB_CHECKPOINT_CLEANUP,
          "%p: skipping internal page with parent: %p", (void *)ref, (void *)ref->home);
        return (0);
    }

    /*
     * Check in memory, deleted and on-disk pages for obsolescence. An initial state check is done
     * without holding the ref locked - this is to avoid switching refs to locked if it's not
     * worthwhile doing the check.
     */
    ref_state = WT_REF_GET_STATE(ref);
    if (ref_state == WT_REF_DELETED || ref_state == WT_REF_DISK) {
        WT_REF_LOCK(session, ref, &previous_state);
        /*
         * There are two possible outcomes from the subsequent checks:
         * * The ref will be returned to it's previous state.
         * * The ref will change from disk to deleted.
         * Use a parameter to allow the functions to request a state change.
         */
        new_state = previous_state;
        if (previous_state == WT_REF_DELETED)
            ret = __sync_obsolete_deleted_cleanup(session, ref);
        else if (previous_state == WT_REF_DISK) {
            ret = __sync_obsolete_disk_cleanup(session, ref, &ref_deleted);
            if (ref_deleted)
                new_state = WT_REF_DELETED;
        }
        /*
         * For deleted and on-disk pages, increment ref_changes if there has been a change in the
         * ref's state. There's nothing to do for in-memory pages as we don't change those.
         */
        if (previous_state != new_state)
            __wt_atomic_addv16(&ref->ref_changes, 1);
        WT_REF_UNLOCK(ref, new_state);
        WT_RET(ret);
    } else
        /*
         * There is nothing to do for pages that aren't in one of the states we already checked, for
         * example they might have split or changed to deleted between checking the ref state. Log a
         * diagnostic message for skipped pages and move along.
         */
        __wt_verbose_debug2(session, WT_VERB_CHECKPOINT_CLEANUP, "%p: skipping page", (void *)ref);

    return (ret);
}

/*
 * __checkpoint_cleanup_obsolete_cleanup --
 *     Traverse an internal page and identify the leaf pages that are obsolete and mark them as
 *     deleted.
 */
static int
__checkpoint_cleanup_obsolete_cleanup(WT_SESSION_IMPL *session, WT_REF *parent)
{
    WT_PAGE_INDEX *pindex;
    WT_REF *ref;
    uint32_t slot;

    WT_ASSERT_ALWAYS(session, WT_PAGE_IS_INTERNAL(parent->page),
      "Checkpoint obsolete cleanup requires an internal page");

    __wt_verbose_debug2(session, WT_VERB_CHECKPOINT_CLEANUP,
      "%p: traversing the internal page %p for obsolete child pages", (void *)parent,
      (void *)parent->page);

    WT_INTL_INDEX_GET(session, parent->page, pindex);
    for (slot = 0; slot < pindex->entries; slot++) {
        ref = pindex->index[slot];

        WT_RET(__sync_obsolete_cleanup_one(session, ref));
    }

    WT_STAT_CONN_DSRC_INCRV(session, checkpoint_cleanup_pages_visited, pindex->entries);

    return (0);
}

/*
 * __checkpoint_cleanup_run_chk --
 *     Check to decide if the checkpoint cleanup should continue running.
 */
static bool
__checkpoint_cleanup_run_chk(WT_SESSION_IMPL *session)
{
    return (FLD_ISSET(S2C(session)->server_flags, WT_CONN_SERVER_CHECKPOINT_CLEANUP));
}

/*
 * __checkpoint_cleanup_page_skip --
 *     Return if checkpoint cleanup should read this page.
 */
static int
__checkpoint_cleanup_page_skip(
  WT_SESSION_IMPL *session, WT_REF *ref, void *context, bool visible_all, bool *skipp)
{
    WT_ADDR_COPY addr;

    WT_UNUSED(context);
    WT_UNUSED(visible_all);

    *skipp = false; /* Default to reading */

    /*
     * Skip deleted pages as they are no longer required for the checkpoint. The checkpoint never
     * needs to review the content of those pages - if they should be included in the checkpoint the
     * existing page on disk contains the right information and will be linked into the checkpoint
     * as the internal tree structure is built.
     */
    if (WT_REF_GET_STATE(ref) == WT_REF_DELETED) {
        *skipp = true;
        return (0);
    }

    /* If the page is in-memory, we want to look at it. */
    if (WT_REF_GET_STATE(ref) != WT_REF_DISK)
        return (0);

    /*
     * Reading any page that is not in the cache will increase the cache size. Perform a set of
     * checks to verify the cache can handle it. Checkpoint cleanup reads clean pages into the cache
     * and also it can dirty the already existing in-memory page in the cache, skip if eviction is
     * needed.
     */
    if (__wt_evict_needed(session, false, false, NULL) || __wt_evict_aggressive(session) ||
      __wt_cache_full(session) || __wt_evict_cache_stuck(session)) {
        *skipp = true;
        return (0);
    }

    /*
     * Ignore the pages with no on-disk address. It is possible that a page with deleted state may
     * not have an on-disk address.
     */
    if (!__wt_ref_addr_copy(session, ref, &addr)) {
        *skipp = true;
        return (0);
    }

    /*
     * From this point, the page is on disk and checkpoint cleanup should NOT induce a read if at
     * least of one of the following conditions is met:
     *
     * - The page is a leaf with no overflow items because obsolete leaf pages with overflow
     * keys/values cannot be fast deleted to free the overflow blocks. The overflow blocks can be
     * freed during reconciliation after being marked dirty.
     *
     * - The page does not have any deletes (checked using the aggregated stop durable timestamp)
     * AND
     *  - the checkpoint cleanup is not configured with the reclaim space method OR
     *  - the table is not logged
     *
     * FIXME: Read internal pages from non-logged tables when the remove/truncate
     * operation is performed using no timestamp.
     */
    if (addr.type == WT_ADDR_LEAF_NO)
        *skipp = true;
    else if (addr.ta.newest_stop_durable_ts == WT_TS_NONE) {
        /* Only process logged tables when checkpoint cleanup is configured to be aggressive. */
        *skipp = !F_ISSET(S2C(session), WT_CONN_CKPT_CLEANUP_RECLAIM_SPACE) ||
          !F_ISSET(S2BT(session), WT_BTREE_LOGGED);
        if (!*skipp)
            WT_STAT_CONN_DSRC_INCR(session, checkpoint_cleanup_pages_read_reclaim_space);
    }

    /*
     * While we may have decided to skip the page, check if there is obsolete content that can be
     * cleaned up.
     */
    if (*skipp && __sync_obsolete_tw_check(session, addr.ta)) {
        WT_STAT_CONN_DSRC_INCR(session, checkpoint_cleanup_pages_read_obsolete_tw);
        *skipp = false;
    }

    if (*skipp) {
        __wt_verbose_debug2(
          session, WT_VERB_CHECKPOINT_CLEANUP, "%p: page walk skipped", (void *)ref);
        WT_STAT_CONN_DSRC_INCR(session, checkpoint_cleanup_pages_walk_skipped);
    }

    return (0);
}

/*
 * __checkpoint_cleanup_walk_btree --
 *     Check and perform checkpoint cleanup on the uri.
 */
static int
__checkpoint_cleanup_walk_btree(WT_SESSION_IMPL *session, WT_ITEM *uri)
{
    WT_BTREE *btree;
    WT_DECL_RET;
    WT_REF *ref;
    uint32_t flags;

    ref = NULL;
    flags = WT_READ_NO_EVICT | WT_READ_VISIBLE_ALL;

    /*
     * To reduce the impact of checkpoint cleanup on the running database, it operates only on the
     * dhandles that are already opened.
     */
    WT_WITHOUT_DHANDLE(session,
      WT_WITH_HANDLE_LIST_READ_LOCK(
        session, (ret = __wt_conn_dhandle_find(session, uri->data, NULL))));
    if (ret == WT_NOTFOUND)
        return (0);

    /* Open a handle for processing. */
    ret = __wt_session_get_dhandle(session, uri->data, NULL, NULL, 0);
    if (ret != 0) {
        __wt_verbose_debug1(session, WT_VERB_CHECKPOINT_CLEANUP, "%s: unable to open handle%s",
          (char *)uri->data,
          ret == EBUSY ? ", error indicates handle is unavailable due to concurrent use" : "");
        return (ret);
    }

    btree = S2BT(session);
    /* There is nothing to do on an empty tree. */
    if (btree->root.page == NULL)
        goto err;

    /*
     * FLCS pages cannot be discarded and must be rewritten as implicitly filling in missing chunks
     * of FLCS namespace is problematic.
     */
    if (btree->type == BTREE_COL_FIX)
        goto err;

    /* Walk the tree. */
    while ((ret = __wt_tree_walk_custom_skip(
              session, &ref, __checkpoint_cleanup_page_skip, NULL, flags)) == 0 &&
      ref != NULL) {
        if (F_ISSET(ref, WT_REF_FLAG_INTERNAL)) {
            WT_WITH_PAGE_INDEX(session, ret = __checkpoint_cleanup_obsolete_cleanup(session, ref));
        } else {
            WT_ENTER_GENERATION(session, WT_GEN_SPLIT);
            ret = __sync_obsolete_inmem_evict_or_mark_dirty(session, ref);
            WT_LEAVE_GENERATION(session, WT_GEN_SPLIT);
        }
        WT_ERR(ret);

        /* Check if we're quitting. */
        if (!__checkpoint_cleanup_run_chk(session))
            break;
    }

err:
    /* On error, clear any left-over tree walk. */
    WT_TRET(__wt_page_release(session, ref, flags));
    WT_TRET(__wt_session_release_dhandle(session));
    return (ret);
}

/*
 * __checkpoint_cleanup_eligibility --
 *     Function to check whether the specified URI is eligible for checkpoint cleanup.
 */
static bool
__checkpoint_cleanup_eligibility(WT_SESSION_IMPL *session, const char *uri, const char *config)
{
    WT_CONFIG ckptconf;
    WT_CONFIG_ITEM cval, key, value;
    WT_DECL_RET;
    wt_timestamp_t newest_start_durable_ts, newest_stop_durable_ts;
    size_t addr_size;
    uint64_t newest_txn, write_gen;

    newest_start_durable_ts = newest_stop_durable_ts = WT_TS_NONE;
    newest_txn = WT_TXN_NONE;
    addr_size = write_gen = 0;

    /* Checkpoint cleanup cannot remove obsolete pages from tiered tables. */
    if (WT_SUFFIX_MATCH(uri, ".wtobj"))
        return (false);

    /*
     * History store table. This table contains the historical versions that are needed to be
     * removed regularly.
     */
    if (strcmp(uri, WT_HS_URI) == 0)
        return (true);

    /*
     * Logged table. The logged tables do not support timestamps, so we need to check for obsolete
     * pages in them.
     */
<<<<<<< HEAD
    if (FLD_ISSET(S2C(session)->log_info.log_flags, WT_CONN_LOG_ENABLED)) {
=======
    if (F_ISSET(&S2C(session)->log_mgr, WT_LOG_ENABLED)) {
>>>>>>> 289e2763
        WT_RET(__wt_config_getones(session, config, "log.enabled", &cval));
        if (cval.val)
            return (true);
    }

    WT_RET(__wt_config_getones(session, config, "checkpoint", &cval));
    __wt_config_subinit(session, &ckptconf, &cval);
    while ((ret = __wt_config_next(&ckptconf, &key, &cval)) == 0) {
        ret = __wt_config_subgets(session, &cval, "addr", &value);
        if (ret == 0)
            addr_size = value.len;
        WT_RET_NOTFOUND_OK(ret);
        ret = __wt_config_subgets(session, &cval, "newest_start_durable_ts", &value);
        if (ret == 0)
            newest_start_durable_ts = WT_MAX(newest_start_durable_ts, (wt_timestamp_t)value.val);
        WT_RET_NOTFOUND_OK(ret);
        ret = __wt_config_subgets(session, &cval, "newest_stop_durable_ts", &value);
        if (ret == 0)
            newest_stop_durable_ts = WT_MAX(newest_stop_durable_ts, (wt_timestamp_t)value.val);
        WT_RET_NOTFOUND_OK(ret);
        ret = __wt_config_subgets(session, &cval, "newest_txn", &value);
        if (ret == 0)
            newest_txn = WT_MAX(newest_txn, (uint64_t)value.val);
        WT_RET_NOTFOUND_OK(ret);
        ret = __wt_config_subgets(session, &cval, "write_gen", &value);
        if (ret == 0)
            write_gen = WT_MAX(write_gen, (uint64_t)value.val);
        WT_RET_NOTFOUND_OK(ret);
    }
    WT_RET_NOTFOUND_OK(ret);

    /* Skip an empty or newly created table. */
    if (addr_size == 0)
        return (false);

    /* The table has a durable stop timestamp. */
    if (newest_stop_durable_ts != WT_TS_NONE)
        return (true);

    /*
     * We don't want to rely on transaction IDs that come from a previous run because they will be
     * very likely bigger than the current oldest one as WiredTiger restarts the transaction
     * counters upon restart. Transaction IDs from a previous run can be detected using the write
     * generation number.
     */
    if (write_gen < S2C(session)->base_write_gen)
        newest_txn = WT_TXN_NONE;

    /*
     * The checkpoint has some obsolete time window information that is no longer required to exist
     * in the btree. Remove the obsolete data to reduce the checkpoint size. Note the visibility
     * check is done later on at the page level when walking the tree to find the right page that
     * has obsolete content.
     *
     * FIXME-WT-13321 Rely on the oldest_start_ts rather than the newest_*_ts.
     */
    if (__wt_txn_has_newest_and_visible_all(
          session, newest_txn, WT_MAX(newest_start_durable_ts, newest_stop_durable_ts)))
        return (true);

    return (false);
}

/*
 * __checkpoint_cleanup_get_uri --
 *     Given a URI, find the next one in the metadata.
 */
static int
__checkpoint_cleanup_get_uri(WT_SESSION_IMPL *session, WT_ITEM *uri)
{
    WT_CURSOR *cursor;
    WT_DECL_RET;
    int exact;
    const char *key, *value;

    cursor = NULL;
    exact = 0;
    key = value = NULL;

    /* Use a metadata cursor to have access to the existing URIs. */
    WT_ERR(__wt_metadata_cursor(session, &cursor));

    /* Position the cursor on the given URI. */
    cursor->set_key(cursor, (const char *)uri->data);
    WT_ERR(cursor->search_near(cursor, &exact));

    /*
     * The given URI may not exist in the metadata file. Since we always want to return a URI that
     * is lexicographically larger the given one, make sure not to go backwards.
     */
    if (exact <= 0)
        WT_ERR(cursor->next(cursor));

    /* Loop through the eligible candidates. */
    do {
        WT_ERR(cursor->get_key(cursor, &key));

        /* Check we are still dealing with keys that have the right prefix. */
        if (!WT_PREFIX_MATCH(key, WT_URI_FILE_PREFIX)) {
            ret = WT_NOTFOUND;
            break;
        }

        WT_ERR(cursor->get_value(cursor, &value));
        /* Check the given uri needs checkpoint cleanup. */
        if (__checkpoint_cleanup_eligibility(session, key, value))
            break;
    } while ((ret = cursor->next(cursor)) == 0);
    WT_ERR(ret);

    /* Save the selected uri. */
    WT_ERR(__wt_buf_set(session, uri, cursor->key.data, cursor->key.size));

err:
    WT_TRET(__wt_metadata_cursor_release(session, &cursor));
    return (ret);
}

/*
 * __checkpoint_cleanup_int --
 *     Internal function to perform checkpoint cleanup of all eligible files.
 */
static int
__checkpoint_cleanup_int(WT_SESSION_IMPL *session)
{
    WT_DECL_ITEM(uri);
    WT_DECL_RET;

    WT_RET(__wt_scr_alloc(session, 1024, &uri));
    WT_ERR(__wt_buf_set(session, uri, WT_URI_FILE_PREFIX, strlen(WT_URI_FILE_PREFIX) + 1));

    while ((ret = __checkpoint_cleanup_get_uri(session, uri)) == 0) {
        ret = __checkpoint_cleanup_walk_btree(session, uri);
        if (ret == ENOENT || ret == EBUSY) {
            __wt_verbose_debug1(session, WT_VERB_CHECKPOINT_CLEANUP,
              "%s: skipped performing checkpoint cleanup because the file %s", (char *)uri->data,
              ret == ENOENT ? "does not exist" : "is busy");
            continue;
        }
        WT_ERR(ret);

        /*
         * Wait here for some time before proceeding with another table to minimize the impact of
         * checkpoint cleanup on the regular workload.
         */
        __wt_cond_wait(session, S2C(session)->cc_cleanup.cond,
          WT_CHECKPOINT_CLEANUP_FILE_INTERVAL * WT_MILLION, __checkpoint_cleanup_run_chk);

        /* Check if we're quitting. */
        if (!__checkpoint_cleanup_run_chk(session))
            break;
    }
    WT_ERR_NOTFOUND_OK(ret, false);

err:
    __wt_scr_free(session, &uri);
    return (ret);
}

/*
 * __checkpoint_cleanup --
 *     The checkpoint cleanup thread.
 */
static WT_THREAD_RET
__checkpoint_cleanup(void *arg)
{
    WT_CONNECTION_IMPL *conn;
    WT_DECL_RET;
    WT_SESSION_IMPL *session;
    uint64_t last, now;
    bool cv_signalled;

    session = arg;
    conn = S2C(session);

    __wt_seconds(session, &last);
    for (;;) {
        /* Check periodically in case the signal was missed. */
        __wt_cond_wait_signal(session, conn->cc_cleanup.cond, 5 * WT_MILLION,
          __checkpoint_cleanup_run_chk, &cv_signalled);

        /* Check if we're quitting. */
        if (!__checkpoint_cleanup_run_chk(session))
            break;

        __wt_seconds(session, &now);

        /*
         * See if it is time to checkpoint cleanup. Checkpoint cleanup is an operation that
         * typically involves many IO operations so skipping some should have little impact.
         */
        if (!cv_signalled && (now - last < conn->cc_cleanup.interval))
            continue;

        WT_ERR(__checkpoint_cleanup_int(session));
        WT_STAT_CONN_INCR(session, checkpoint_cleanup_success);
        last = now;
    }

err:
    if (ret != 0)
        WT_IGNORE_RET(__wt_panic(session, ret, "checkpoint cleanup error"));
    return (WT_THREAD_RET_VALUE);
}

/*
 * __wt_checkpoint_cleanup_create --
 *     Start the checkpoint cleanup thread.
 */
int
__wt_checkpoint_cleanup_create(WT_SESSION_IMPL *session, const char *cfg[])
{
    WT_CONFIG_ITEM cval;
    WT_CONNECTION_IMPL *conn;
    uint32_t session_flags;

    conn = S2C(session);

    if (F_ISSET(conn, WT_CONN_IN_MEMORY | WT_CONN_READONLY))
        return (0);

    /* Set first, the thread might run before we finish up. */
    FLD_SET(conn->server_flags, WT_CONN_SERVER_CHECKPOINT_CLEANUP);

    WT_RET(__wt_config_gets(session, cfg, "checkpoint_cleanup.method", &cval));
    if (WT_CONFIG_LIT_MATCH("reclaim_space", cval))
        F_SET(conn, WT_CONN_CKPT_CLEANUP_RECLAIM_SPACE);

    WT_RET(__wt_config_gets(session, cfg, "checkpoint_cleanup.wait", &cval));
    conn->cc_cleanup.interval = (uint64_t)cval.val;

    /*
     * Checkpoint cleanup does enough I/O it may be called upon to perform slow operations for the
     * block manager.
     */
    session_flags = WT_SESSION_CAN_WAIT;
    WT_RET(__wt_open_internal_session(
      conn, "checkpoint-cleanup", true, session_flags, 0, &conn->cc_cleanup.session));
    session = conn->cc_cleanup.session;

    WT_RET(__wt_cond_alloc(session, "checkpoint cleanup", &conn->cc_cleanup.cond));

    WT_RET(__wt_thread_create(session, &conn->cc_cleanup.tid, __checkpoint_cleanup, session));
    conn->cc_cleanup.tid_set = true;

    return (0);
}

/*
 * __wt_checkpoint_cleanup_destroy --
 *     Destroy the checkpoint cleanup thread.
 */
int
__wt_checkpoint_cleanup_destroy(WT_SESSION_IMPL *session)
{
    WT_CONNECTION_IMPL *conn;
    WT_DECL_RET;

    conn = S2C(session);

    FLD_CLR(conn->server_flags, WT_CONN_SERVER_CHECKPOINT_CLEANUP);
    if (conn->cc_cleanup.tid_set) {
        __wt_cond_signal(session, conn->cc_cleanup.cond);
        WT_TRET(__wt_thread_join(session, &conn->cc_cleanup.tid));
        conn->cc_cleanup.tid_set = false;
    }
    __wt_cond_destroy(session, &conn->cc_cleanup.cond);

    /* Close the server thread's session. */
    if (conn->cc_cleanup.session != NULL) {
        WT_TRET(__wt_session_close_internal(conn->cc_cleanup.session));
        conn->cc_cleanup.session = NULL;
    }

    return (ret);
}

/*
 * __wt_checkpoint_cleanup_trigger --
 *     Trigger the checkpoint cleanup thread.
 */
void
__wt_checkpoint_cleanup_trigger(WT_SESSION_IMPL *session)
{
    WT_CONNECTION_IMPL *conn;

    conn = S2C(session);

    if (conn->cc_cleanup.tid_set)
        __wt_cond_signal(session, conn->cc_cleanup.cond);
}<|MERGE_RESOLUTION|>--- conflicted
+++ resolved
@@ -585,11 +585,7 @@
      * Logged table. The logged tables do not support timestamps, so we need to check for obsolete
      * pages in them.
      */
-<<<<<<< HEAD
-    if (FLD_ISSET(S2C(session)->log_info.log_flags, WT_CONN_LOG_ENABLED)) {
-=======
     if (F_ISSET(&S2C(session)->log_mgr, WT_LOG_ENABLED)) {
->>>>>>> 289e2763
         WT_RET(__wt_config_getones(session, config, "log.enabled", &cval));
         if (cval.val)
             return (true);
