/*-
 * Copyright (c) 2014-present MongoDB, Inc.
 * Copyright (c) 2008-2014 WiredTiger, Inc.
 *	All rights reserved.
 *
 * See the file LICENSE for redistribution information.
 */

#include "wt_internal.h"

#define WT_CHECKPOINT_CLEANUP_FILE_INTERVAL 1 /* 1 second */
#define WT_URI_FILE_PREFIX "file:"

/*
 * __sync_obsolete_inmem_evict --
 *     Check whether the inmem ref is obsolete according to the newest stop time point and mark it
 *     for urgent eviction.
 */
static int
__sync_obsolete_inmem_evict(WT_SESSION_IMPL *session, WT_REF *ref)
{
    WT_ADDR_COPY addr;
    WT_MULTI *multi;
    WT_PAGE_MODIFY *mod;
    WT_TIME_AGGREGATE newest_ta;
    uint32_t i;
    char time_string[WT_TIME_STRING_SIZE];
    const char *tag;
    bool do_visibility_check, obsolete, ovfl_items;

    /*
     * Skip the modified pages as their reconciliation results are not valid any more. Check for the
     * page modification only after acquiring the hazard pointer to protect against the page being
     * freed in parallel.
     */
    WT_ASSERT(session, ref->page != NULL);
    if (__wt_page_is_modified(ref->page))
        return (0);

    /*
     * Initialize the time aggregate via the merge initialization, so that stop visibility is copied
     * across correctly. That is we need the stop timestamp/transaction IDs to start as none,
     * otherwise we'd never mark anything as obsolete.
     */
    WT_TIME_AGGREGATE_INIT_MERGE(&newest_ta);
    do_visibility_check = obsolete = ovfl_items = false;

    mod = ref->page->modify;
    if (mod != NULL && mod->rec_result == WT_PM_REC_EMPTY) {
        tag = "reconciled empty";

        obsolete = true;
    } else if (mod != NULL && mod->rec_result == WT_PM_REC_MULTIBLOCK) {
        tag = "reconciled multi-block";

        /* Calculate the max stop time point by traversing all multi addresses. */
        for (multi = mod->mod_multi, i = 0; i < mod->mod_multi_entries; ++multi, ++i) {
            WT_TIME_AGGREGATE_MERGE_OBSOLETE_VISIBLE(session, &newest_ta, &multi->addr.ta);
            if (multi->addr.type == WT_ADDR_LEAF)
                ovfl_items = true;
        }
        do_visibility_check = true;
    } else if (mod != NULL && mod->rec_result == WT_PM_REC_REPLACE) {
        tag = "reconciled replacement block";

        WT_TIME_AGGREGATE_MERGE_OBSOLETE_VISIBLE(session, &newest_ta, &mod->mod_replace.ta);
        if (mod->mod_replace.type == WT_ADDR_LEAF)
            ovfl_items = true;
        do_visibility_check = true;
    } else if (__wt_ref_addr_copy(session, ref, &addr)) {
        tag = "WT_REF address";

        WT_TIME_AGGREGATE_MERGE_OBSOLETE_VISIBLE(session, &newest_ta, &addr.ta);
        if (addr.type == WT_ADDR_LEAF)
            ovfl_items = true;
        do_visibility_check = true;
    } else
        tag = "unexpected page state";

    if (do_visibility_check)
        obsolete = __wt_txn_visible_all(
          session, newest_ta.newest_stop_txn, newest_ta.newest_stop_durable_ts);

    if (obsolete) {
        /*
         * Dirty the obsolete page with overflow items to let the page reconciliation remove all the
         * overflow items.
         */
        if (ovfl_items) {
            WT_RET(__wt_page_modify_init(session, ref->page));
            __wt_page_modify_set(session, ref->page);
        }

        /* Mark the obsolete page to evict soon. */
        __wt_page_evict_soon(session, ref);
        WT_STAT_CONN_DSRC_INCR(session, checkpoint_cleanup_pages_evict);
    }

    __wt_verbose(session, WT_VERB_CHECKPOINT_CLEANUP,
      "%p in-memory page obsolete check: %s %s obsolete, stop time aggregate %s", (void *)ref, tag,
      obsolete ? "" : "not ", __wt_time_aggregate_to_string(&newest_ta, time_string));
    return (0);
}

/*
 * __sync_obsolete_deleted_cleanup --
 *     Check whether the deleted ref is obsolete according to the newest stop time point and mark
 *     its parent page dirty to remove it.
 */
static int
__sync_obsolete_deleted_cleanup(WT_SESSION_IMPL *session, WT_REF *ref)
{
    WT_PAGE_DELETED *page_del;

    page_del = ref->page_del;
    if (page_del == NULL ||
      __wt_txn_visible_all(session, page_del->txnid, page_del->durable_timestamp)) {
        WT_RET(__wt_page_parent_modify_set(session, ref, false));
        __wt_verbose_debug2(session, WT_VERB_CHECKPOINT_CLEANUP,
          "%p: marking obsolete deleted page parent dirty", (void *)ref);
        WT_STAT_CONN_DSRC_INCR(session, checkpoint_cleanup_pages_removed);
    } else
        __wt_verbose_debug2(
          session, WT_VERB_CHECKPOINT_CLEANUP, "%p: skipping deleted page", (void *)ref);

    return (0);
}

/*
 * __sync_obsolete_disk_cleanup --
 *     Check whether the on-disk ref is obsolete according to the newest stop time point and mark
 *     its parent page dirty by changing the ref status as deleted.
 */
static int
__sync_obsolete_disk_cleanup(WT_SESSION_IMPL *session, WT_REF *ref, bool *ref_deleted)
{
    WT_ADDR_COPY addr;
    WT_DECL_RET;
    WT_TIME_AGGREGATE newest_ta;
    char time_string[WT_TIME_STRING_SIZE];
    bool obsolete;

    *ref_deleted = false;

    /*
     * If the page is on-disk and obsolete, mark the page as deleted and also set the parent page as
     * dirty. This is to ensure the parent is written during the checkpoint and the child page
     * discarded.
     */
    WT_TIME_AGGREGATE_INIT_MERGE(&newest_ta);
    obsolete = false;

    /*
     * There should be an address, but simply skip any page where we don't find one. Also skip the
     * pages that have overflow keys as part of fast delete flow. These overflow keys pages are
     * handled as an in-memory obsolete page flow.
     */
    if (__wt_ref_addr_copy(session, ref, &addr) && addr.type == WT_ADDR_LEAF_NO) {
        /*
         * Max stop timestamp is possible only when the prepared update is written to the data
         * store.
         */
        WT_TIME_AGGREGATE_MERGE_OBSOLETE_VISIBLE(session, &newest_ta, &addr.ta);
        obsolete = __wt_txn_visible_all(
          session, newest_ta.newest_stop_txn, newest_ta.newest_stop_durable_ts);
    }

    __wt_verbose(session, WT_VERB_CHECKPOINT_CLEANUP,
      "%p on-disk page obsolete check: %s"
      "obsolete, stop time aggregate %s",
      (void *)ref, obsolete ? "" : "not ", __wt_time_aggregate_to_string(&newest_ta, time_string));

    if (obsolete && ((ret = __wt_page_parent_modify_set(session, ref, false)) == 0)) {
        __wt_verbose_debug2(session, WT_VERB_CHECKPOINT_CLEANUP,
          "%p: marking obsolete disk page parent dirty", (void *)ref);
        *ref_deleted = true;
        WT_STAT_CONN_DSRC_INCR(session, checkpoint_cleanup_pages_removed);
        return (0);
    }

    return (ret);
}

/*
 * __sync_obsolete_cleanup_one --
 *     Check whether the ref is obsolete according to the newest stop time point and handle the
 *     obsolete page by either removing it or marking it for urgent eviction. This code is a best
 *     effort - it isn't necessary that all obsolete references are noticed and resolved
 *     immediately. To that end some of the state checking takes the easy option if changes happen
 *     between operations.
 */
static int
__sync_obsolete_cleanup_one(WT_SESSION_IMPL *session, WT_REF *ref)
{
    WT_DECL_RET;
    WT_REF_STATE new_state, previous_state, ref_state;
    bool busy, ref_deleted;

    busy = ref_deleted = false;

    /* Ignore root pages as they can never be deleted. */
    if (__wt_ref_is_root(ref)) {
        __wt_verbose_debug2(
          session, WT_VERB_CHECKPOINT_CLEANUP, "%p: skipping root page", (void *)ref);
        return (0);
    }

    /* Ignore internal pages, these are taken care of during reconciliation. */
    if (F_ISSET(ref, WT_REF_FLAG_INTERNAL)) {
        __wt_verbose_debug2(session, WT_VERB_CHECKPOINT_CLEANUP,
          "%p: skipping internal page with parent: %p", (void *)ref, (void *)ref->home);
        return (0);
    }

    /*
     * Check in memory, deleted and on-disk pages for obsolescence. An initial state check is done
     * without holding the ref locked - this is to avoid switching refs to locked if it's not
     * worthwhile doing the check.
     */
    ref_state = WT_REF_GET_STATE(ref);
    if (ref_state == WT_REF_DELETED || ref_state == WT_REF_DISK) {
        WT_REF_LOCK(session, ref, &previous_state);
        /*
         * There are two possible outcomes from the subsequent checks:
         * * The ref will be returned to it's previous state.
         * * The ref will change from disk to deleted.
         * Use a parameter to allow the functions to request a state change.
         */
        new_state = previous_state;
        if (previous_state == WT_REF_DELETED)
            ret = __sync_obsolete_deleted_cleanup(session, ref);
        else if (previous_state == WT_REF_DISK) {
            ret = __sync_obsolete_disk_cleanup(session, ref, &ref_deleted);
            if (ref_deleted)
                new_state = WT_REF_DELETED;
        }
        /*
         * For deleted and on-disk pages, increment ref_changes if there has been a change in the
         * ref's state. There's nothing to do for in-memory pages as we don't change those.
         */
        if (previous_state != new_state)
            __wt_atomic_addv16(&ref->ref_changes, 1);
        WT_REF_UNLOCK(ref, new_state);
        WT_RET(ret);
    } else if (ref_state == WT_REF_MEM) {
        /*
         * Reviewing in-memory pages requires looking at page reconciliation results and we must
         * ensure we don't race with page reconciliation as it's writing the page modify
         * information. There are two ways we call reconciliation: checkpoints and eviction. We are
         * the checkpoint thread so that's not a problem, acquire a hazard pointer to prevent page
         * eviction. If the page is in transition or switches state (we've already released our
         * lock), just walk away, we'll deal with it next time.
         */
        WT_RET(__wt_hazard_set(session, ref, &busy));
        if (!busy) {
            ret = __sync_obsolete_inmem_evict(session, ref);
            WT_TRET(__wt_hazard_clear(session, ref));
            WT_RET(ret);
        }
    } else
        /*
         * There is nothing to do for pages that aren't in one of the states we already checked, for
         * example they might have split or changed to deleted between checking the ref state. Log a
         * diagnostic message for skipped pages and move along.
         */
        __wt_verbose_debug2(session, WT_VERB_CHECKPOINT_CLEANUP, "%p: skipping page", (void *)ref);

    return (ret);
}

/*
 * __checkpoint_cleanup_obsolete_cleanup --
 *     Traverse an internal page and identify the leaf pages that are obsolete and mark them as
 *     deleted.
 */
static int
__checkpoint_cleanup_obsolete_cleanup(WT_SESSION_IMPL *session, WT_REF *parent)
{
    WT_PAGE_INDEX *pindex;
    WT_REF *ref;
    uint32_t slot;

    WT_ASSERT_ALWAYS(session, WT_PAGE_IS_INTERNAL(parent->page),
      "Checkpoint obsolete cleanup requires an internal page");

    __wt_verbose_debug2(session, WT_VERB_CHECKPOINT_CLEANUP,
      "%p: traversing the internal page %p for obsolete child pages", (void *)parent,
      (void *)parent->page);

    WT_INTL_INDEX_GET(session, parent->page, pindex);
    for (slot = 0; slot < pindex->entries; slot++) {
        ref = pindex->index[slot];

        WT_RET(__sync_obsolete_cleanup_one(session, ref));
    }

    WT_STAT_CONN_DSRC_INCRV(session, checkpoint_cleanup_pages_visited, pindex->entries);

    return (0);
}

/*
 * __checkpoint_cleanup_run_chk --
 *     Check to decide if the checkpoint cleanup should continue running.
 */
static bool
__checkpoint_cleanup_run_chk(WT_SESSION_IMPL *session)
{
    return (FLD_ISSET(S2C(session)->server_flags, WT_CONN_SERVER_CHECKPOINT_CLEANUP));
}

/*
 * __checkpoint_cleanup_page_skip --
 *     Return if checkpoint cleanup should read this page.
 */
static int
__checkpoint_cleanup_page_skip(
  WT_SESSION_IMPL *session, WT_REF *ref, void *context, bool visible_all, bool *skipp)
{
    WT_ADDR_COPY addr;

    WT_UNUSED(context);
    WT_UNUSED(visible_all);

    *skipp = false; /* Default to reading */

    /*
     * Skip deleted pages as they are no longer required for the checkpoint. The checkpoint never
     * needs to review the content of those pages - if they should be included in the checkpoint the
     * existing page on disk contains the right information and will be linked into the checkpoint
     * as the internal tree structure is built.
     */
    if (WT_REF_GET_STATE(ref) == WT_REF_DELETED) {
        *skipp = true;
        return (0);
    }

    /* If the page is in-memory, we want to look at it. */
    if (WT_REF_GET_STATE(ref) != WT_REF_DISK)
        return (0);

    /*
     * Reading any page that is not in the cache will increase the cache size. Perform a set of
     * checks to verify the cache can handle it. Checkpoint cleanup leads to more clean pages in the
     * cache, skip if clean eviction is needed.
     */
    if (__wt_cache_aggressive(session) || __wt_cache_full(session) || __wt_cache_stuck(session) ||
      __wt_eviction_clean_needed(session, NULL)) {
        *skipp = true;
        return (0);
    }

    /*
     * Ignore the pages with no on-disk address. It is possible that a page with deleted state may
     * not have an on-disk address.
     */
    if (!__wt_ref_addr_copy(session, ref, &addr))
        return (0);

    /*
     * The checkpoint cleanup fast deletes the obsolete leaf page by marking it as deleted
     * in the internal page. To achieve this,
     *
     * 1. Checkpoint has to read all the internal pages that have obsolete leaf pages.
     *    To limit the reading of number of internal pages, the aggregated stop durable timestamp
     *    is checked except when the table is logged. Logged tables do not use timestamps.
     *
     * 2. Obsolete leaf pages with overflow keys/values cannot be fast deleted to free
     *    the overflow blocks. Read the page into cache and mark it dirty to remove the
     *    overflow blocks during reconciliation.
     *
     * FIXME: Read internal pages from non-logged tables when the remove/truncate
     * operation is performed using no timestamp.
     */

    if (addr.type == WT_ADDR_LEAF_NO ||
      (addr.ta.newest_stop_durable_ts == WT_TS_NONE &&
        (F_ISSET(S2C(session), WT_CONN_CKPT_CLEANUP_SKIP_INT) ||
          !F_ISSET(S2BT(session), WT_BTREE_LOGGED)))) {
        __wt_verbose_debug2(
          session, WT_VERB_CHECKPOINT_CLEANUP, "%p: page walk skipped", (void *)ref);
        WT_STAT_CONN_DSRC_INCR(session, checkpoint_cleanup_pages_walk_skipped);
        *skipp = true;
    }
    return (0);
}

/*
 * __checkpoint_cleanup_walk_btree --
 *     Check and perform checkpoint cleanup on the uri.
 */
static int
__checkpoint_cleanup_walk_btree(WT_SESSION_IMPL *session, WT_ITEM *uri)
{
    WT_BTREE *btree;
    WT_DECL_RET;
    WT_REF *ref;
    uint32_t flags;

    ref = NULL;
    flags = WT_READ_NO_EVICT | WT_READ_VISIBLE_ALL;

    /*
     * To reduce the impact of checkpoint cleanup on the running database, it operates only on the
     * dhandles that are already opened.
     */
    WT_WITHOUT_DHANDLE(session,
      WT_WITH_HANDLE_LIST_READ_LOCK(
        session, (ret = __wt_conn_dhandle_find(session, uri->data, NULL))));
    if (ret == WT_NOTFOUND)
        return (0);

    /* Open a handle for processing. */
    ret = __wt_session_get_dhandle(session, uri->data, NULL, NULL, 0);
    if (ret != 0) {
        __wt_verbose_debug1(session, WT_VERB_CHECKPOINT_CLEANUP, "%s: unable to open handle%s",
          (char *)uri->data,
          ret == EBUSY ? ", error indicates handle is unavailable due to concurrent use" : "");
        return (ret);
    }

    btree = S2BT(session);
    /* There is nothing to do on an empty tree. */
    if (btree->root.page == NULL)
        goto err;

    /*
     * FLCS pages cannot be discarded and must be rewritten as implicitly filling in missing chunks
     * of FLCS namespace is problematic.
     */
    if (btree->type == BTREE_COL_FIX)
        goto err;

    /* Walk the tree. */
    while ((ret = __wt_tree_walk_custom_skip(
              session, &ref, __checkpoint_cleanup_page_skip, NULL, flags)) == 0 &&
      ref != NULL) {
        if (F_ISSET(ref, WT_REF_FLAG_INTERNAL))
            WT_WITH_PAGE_INDEX(session, ret = __checkpoint_cleanup_obsolete_cleanup(session, ref));
        WT_ERR(ret);

        /* Check if we're quitting. */
        if (!__checkpoint_cleanup_run_chk(session))
            break;
    }

err:
    /* On error, clear any left-over tree walk. */
    WT_TRET(__wt_page_release(session, ref, flags));
    WT_TRET(__wt_session_release_dhandle(session));
    return (ret);
}

/*
 * __checkpoint_cleanup_eligibility --
 *     Function to check whether the specified URI is eligible for checkpoint cleanup.
 */
static bool
__checkpoint_cleanup_eligibility(WT_SESSION_IMPL *session, const char *uri, const char *config)
{
    WT_CONFIG ckptconf;
    WT_CONFIG_ITEM cval, key, value;
    WT_DECL_RET;
    wt_timestamp_t newest_stop_durable_ts;
    size_t addr_size;
    bool logged;

    newest_stop_durable_ts = WT_TS_NONE;
    addr_size = 0;
    logged = false;

    /* Checkpoint cleanup cannot remove obsolete pages from tiered tables. */
    if (WT_SUFFIX_MATCH(uri, ".wtobj"))
        return (false);

<<<<<<< HEAD
    /*
     * History store table. This table contains the historical versions that are needed to be
     * removed regularly.
     */
    if (strcmp(uri, WT_HS_URI) == 0)
        return (true);

    /*
     * Logged table. The logged tables do not support timestamps, so we need to check for obsolete
     * pages in them.
     */
    if (FLD_ISSET(S2C(session)->log_info.log_flags, WT_CONN_LOG_ENABLED)) {
=======
    if (FLD_ISSET(S2C(session)->log_flags, WT_CONN_LOG_ENABLED)) {
>>>>>>> 03462273
        WT_RET(__wt_config_getones(session, config, "log.enabled", &cval));
        if (cval.val)
            logged = true;
    }

    WT_RET(__wt_config_getones(session, config, "checkpoint", &cval));
    __wt_config_subinit(session, &ckptconf, &cval);
    while ((ret = __wt_config_next(&ckptconf, &key, &cval)) == 0) {
        ret = __wt_config_subgets(session, &cval, "newest_stop_durable_ts", &value);
        if (ret == 0)
            newest_stop_durable_ts = WT_MAX(newest_stop_durable_ts, (wt_timestamp_t)value.val);
        WT_RET_NOTFOUND_OK(ret);
        ret = __wt_config_subgets(session, &cval, "addr", &value);
        if (ret == 0)
            addr_size = value.len;
        WT_RET_NOTFOUND_OK(ret);
    }
    WT_RET_NOTFOUND_OK(ret);

    /*
     * The checkpoint cleanup eligibility is decided based on the following:
     * 1. Not an empty or newly created table.
     * 2. The table has a durable stop timestamp.
     * 3. Logged table. The logged tables do not support timestamps, so we need
     *    to check for obsolete pages in them.
     * 4. History store table. This table contains the historical versions that
     *    are needed to be removed regularly. This condition is required when
     *    timestamps are not in use, otherwise, the first condition will be satisfied.
     */
    if ((addr_size != 0) &&
      (newest_stop_durable_ts != WT_TS_NONE || logged || strcmp(uri, WT_HS_URI) == 0))
        return (true);

    return (false);
}

/*
 * __checkpoint_cleanup_get_uri --
 *     Given a URI, find the next one in the metadata.
 */
static int
__checkpoint_cleanup_get_uri(WT_SESSION_IMPL *session, WT_ITEM *uri)
{
    WT_CURSOR *cursor;
    WT_DECL_RET;
    int exact;
    const char *key, *value;

    cursor = NULL;
    exact = 0;
    key = value = NULL;

    /* Use a metadata cursor to have access to the existing URIs. */
    WT_ERR(__wt_metadata_cursor(session, &cursor));

    /* Position the cursor on the given URI. */
    cursor->set_key(cursor, (const char *)uri->data);
    WT_ERR(cursor->search_near(cursor, &exact));

    /*
     * The given URI may not exist in the metadata file. Since we always want to return a URI that
     * is lexicographically larger the given one, make sure not to go backwards.
     */
    if (exact <= 0)
        WT_ERR(cursor->next(cursor));

    /* Loop through the eligible candidates. */
    do {
        WT_ERR(cursor->get_key(cursor, &key));

        /* Check we are still dealing with keys that have the right prefix. */
        if (!WT_PREFIX_MATCH(key, WT_URI_FILE_PREFIX)) {
            ret = WT_NOTFOUND;
            break;
        }

        WT_ERR(cursor->get_value(cursor, &value));
        /* Check the given uri needs checkpoint cleanup. */
        if (__checkpoint_cleanup_eligibility(session, key, value))
            break;
    } while ((ret = cursor->next(cursor)) == 0);
    WT_ERR(ret);

    /* Save the selected uri. */
    WT_ERR(__wt_buf_set(session, uri, cursor->key.data, cursor->key.size));

err:
    WT_TRET(__wt_metadata_cursor_release(session, &cursor));
    return (ret);
}

/*
 * __checkpoint_cleanup_int --
 *     Internal function to perform checkpoint cleanup of all eligible files.
 */
static int
__checkpoint_cleanup_int(WT_SESSION_IMPL *session)
{
    WT_DECL_ITEM(uri);
    WT_DECL_RET;

    WT_RET(__wt_scr_alloc(session, 1024, &uri));
    WT_ERR(__wt_buf_set(session, uri, WT_URI_FILE_PREFIX, strlen(WT_URI_FILE_PREFIX) + 1));

    while ((ret = __checkpoint_cleanup_get_uri(session, uri)) == 0) {
        ret = __checkpoint_cleanup_walk_btree(session, uri);
        if (ret == ENOENT || ret == EBUSY) {
            __wt_verbose_debug1(session, WT_VERB_CHECKPOINT_CLEANUP,
              "%s: skipped performing checkpoint cleanup because the file %s", (char *)uri->data,
              ret == ENOENT ? "does not exist" : "is busy");
            continue;
        }
        WT_ERR(ret);

        /*
         * Wait here for some time before proceeding with another table to minimize the impact of
         * checkpoint cleanup on the regular workload.
         */
        __wt_cond_wait(session, S2C(session)->cc_cleanup.cond,
          WT_CHECKPOINT_CLEANUP_FILE_INTERVAL * WT_MILLION, __checkpoint_cleanup_run_chk);

        /* Check if we're quitting. */
        if (!__checkpoint_cleanup_run_chk(session))
            break;
    }
    WT_ERR_NOTFOUND_OK(ret, false);

err:
    __wt_scr_free(session, &uri);
    return (ret);
}

/*
 * __checkpoint_cleanup --
 *     The checkpoint cleanup thread.
 */
static WT_THREAD_RET
__checkpoint_cleanup(void *arg)
{
    WT_CONNECTION_IMPL *conn;
    WT_DECL_RET;
    WT_SESSION_IMPL *session;
    uint64_t last, now;
    bool cv_signalled;

    session = arg;
    conn = S2C(session);

    __wt_seconds(session, &last);
    for (;;) {
        /* Check periodically in case the signal was missed. */
        __wt_cond_wait_signal(session, conn->cc_cleanup.cond, 5 * WT_MILLION,
          __checkpoint_cleanup_run_chk, &cv_signalled);

        /* Check if we're quitting. */
        if (!__checkpoint_cleanup_run_chk(session))
            break;

        __wt_seconds(session, &now);

        /*
         * See if it is time to checkpoint cleanup. Checkpoint cleanup is an operation that
         * typically involves many IO operations so skipping some should have little impact.
         */
        if (!cv_signalled && (now - last < conn->cc_cleanup.interval))
            continue;

        WT_ERR(__checkpoint_cleanup_int(session));
        WT_STAT_CONN_INCR(session, checkpoint_cleanup_success);
        last = now;
    }

err:
    if (ret != 0)
        WT_IGNORE_RET(__wt_panic(session, ret, "checkpoint cleanup error"));
    return (WT_THREAD_RET_VALUE);
}

/*
 * __wt_checkpoint_cleanup_create --
 *     Start the checkpoint cleanup thread.
 */
int
__wt_checkpoint_cleanup_create(WT_SESSION_IMPL *session, const char *cfg[])
{
    WT_CONFIG_ITEM cval;
    WT_CONNECTION_IMPL *conn;
    uint32_t session_flags;

    conn = S2C(session);

    if (F_ISSET(conn, WT_CONN_IN_MEMORY | WT_CONN_READONLY))
        return (0);

    /* Set first, the thread might run before we finish up. */
    FLD_SET(conn->server_flags, WT_CONN_SERVER_CHECKPOINT_CLEANUP);

    WT_RET(__wt_config_gets(session, cfg, "checkpoint_cleanup.method", &cval));
    if (WT_CONFIG_LIT_MATCH("reclaim_space", cval))
        F_SET(conn, WT_CONN_CKPT_CLEANUP_SKIP_INT);

    WT_RET(__wt_config_gets(session, cfg, "checkpoint_cleanup.wait", &cval));
    conn->cc_cleanup.interval = (uint64_t)cval.val;

    /*
     * Checkpoint cleanup does enough I/O it may be called upon to perform slow operations for the
     * block manager.
     */
    session_flags = WT_SESSION_CAN_WAIT;
    WT_RET(__wt_open_internal_session(
      conn, "checkpoint-cleanup", true, session_flags, 0, &conn->cc_cleanup.session));
    session = conn->cc_cleanup.session;

    WT_RET(__wt_cond_alloc(session, "checkpoint cleanup", &conn->cc_cleanup.cond));

    WT_RET(__wt_thread_create(session, &conn->cc_cleanup.tid, __checkpoint_cleanup, session));
    conn->cc_cleanup.tid_set = true;

    return (0);
}

/*
 * __wt_checkpoint_cleanup_destroy --
 *     Destroy the checkpoint cleanup thread.
 */
int
__wt_checkpoint_cleanup_destroy(WT_SESSION_IMPL *session)
{
    WT_CONNECTION_IMPL *conn;
    WT_DECL_RET;

    conn = S2C(session);

    FLD_CLR(conn->server_flags, WT_CONN_SERVER_CHECKPOINT_CLEANUP);
    if (conn->cc_cleanup.tid_set) {
        __wt_cond_signal(session, conn->cc_cleanup.cond);
        WT_TRET(__wt_thread_join(session, &conn->cc_cleanup.tid));
        conn->cc_cleanup.tid_set = false;
    }
    __wt_cond_destroy(session, &conn->cc_cleanup.cond);

    /* Close the server thread's session. */
    if (conn->cc_cleanup.session != NULL) {
        WT_TRET(__wt_session_close_internal(conn->cc_cleanup.session));
        conn->cc_cleanup.session = NULL;
    }

    return (ret);
}

/*
 * __wt_checkpoint_cleanup_trigger --
 *     Trigger the checkpoint cleanup thread.
 */
void
__wt_checkpoint_cleanup_trigger(WT_SESSION_IMPL *session)
{
    WT_CONNECTION_IMPL *conn;

    conn = S2C(session);

    if (conn->cc_cleanup.tid_set)
        __wt_cond_signal(session, conn->cc_cleanup.cond);
}<|MERGE_RESOLUTION|>--- conflicted
+++ resolved
@@ -473,22 +473,7 @@
     if (WT_SUFFIX_MATCH(uri, ".wtobj"))
         return (false);
 
-<<<<<<< HEAD
-    /*
-     * History store table. This table contains the historical versions that are needed to be
-     * removed regularly.
-     */
-    if (strcmp(uri, WT_HS_URI) == 0)
-        return (true);
-
-    /*
-     * Logged table. The logged tables do not support timestamps, so we need to check for obsolete
-     * pages in them.
-     */
     if (FLD_ISSET(S2C(session)->log_info.log_flags, WT_CONN_LOG_ENABLED)) {
-=======
-    if (FLD_ISSET(S2C(session)->log_flags, WT_CONN_LOG_ENABLED)) {
->>>>>>> 03462273
         WT_RET(__wt_config_getones(session, config, "log.enabled", &cval));
         if (cval.val)
             logged = true;
