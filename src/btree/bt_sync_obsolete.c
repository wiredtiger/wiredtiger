/*-
 * Copyright (c) 2014-present MongoDB, Inc.
 * Copyright (c) 2008-2014 WiredTiger, Inc.
 *	All rights reserved.
 *
 * See the file LICENSE for redistribution information.
 */

#include "wt_internal.h"

#define WT_CHECKPOINT_CLEANUP_FILE_INTERVAL 1 /* 1 second */
#define WT_URI_FILE_PREFIX "file:"

/*
 * __sync_obsolete_limit_reached --
 *     This function checks whether checkpoint cleanup can continue operating on the obsolete time
 *     window pages.
 */
static bool
__sync_obsolete_limit_reached(WT_SESSION_IMPL *session)
{
    WT_BTREE *btree;
    WT_CONNECTION_IMPL *conn;

    conn = S2C(session);
    btree = S2BT(session);

    if (__wt_atomic_load32(&btree->checkpoint_cleanup_obsolete_tw_pages) >=
      conn->heuristic_controls.checkpoint_cleanup_obsolete_tw_pages_dirty_max)
        return (true);

    if (__wt_atomic_load32(&btree->eviction_obsolete_tw_pages) == 0 &&
      __wt_atomic_load32(&btree->checkpoint_cleanup_obsolete_tw_pages) == 0 &&
      __wt_atomic_load32(&conn->heuristic_controls.obsolete_tw_btree_count) >=
        conn->heuristic_controls.obsolete_tw_btree_max)
        return (true);

    return (false);
}

/*
 * __sync_obsolete_tw_check --
 *     This function checks whether the given time aggregate refers to a globally visible time
 *     window and if checkpoint cleanup can process it. Note that time aggregates corresponding to
 *     fully deleted pages are not considered.
 */
static bool
__sync_obsolete_tw_check(WT_SESSION_IMPL *session, WT_TIME_AGGREGATE ta)
{
    bool has_stop;

    /* Don't process fully deleted pages. */
    has_stop = WT_TIME_AGGREGATE_HAS_STOP(&ta);
    if (has_stop)
        return (false);

    /* Limit the activity to reduce the load. */
    if (__sync_obsolete_limit_reached(session))
        return (false);

    /* Ensure there is globally visible content. */
    if (!__wt_txn_has_newest_and_visible_all(
          session, ta.newest_txn, WT_MAX(ta.newest_start_durable_ts, ta.newest_stop_durable_ts)))
        return (false);

    return (true);
}

/*
 * __sync_obsolete_inmem_evict_or_mark_dirty --
 *     This function checks whether the in-memory ref contains obsolete information and takes
 *     necessary action.
 */
static int
__sync_obsolete_inmem_evict_or_mark_dirty(WT_SESSION_IMPL *session, WT_REF *ref)
{
    WT_ADDR_COPY addr;
    WT_BTREE *btree;
    WT_CONNECTION_IMPL *conn;
    WT_MULTI *multi;
    WT_PAGE_MODIFY *mod;
    WT_TIME_AGGREGATE newest_ta;
    uint32_t i;
    char time_string[WT_TIME_STRING_SIZE];
    const char *tag = "unexpected page state";
    bool do_visibility_check, has_stop, obsolete, ovfl_items;

    btree = S2BT(session);
    conn = S2C(session);

    /*
     * Skip the modified pages as their reconciliation results are not valid any more. Check for the
     * page modification only after acquiring the hazard pointer to protect against the page being
     * freed in parallel.
     */
    WT_ASSERT(session, ref->page != NULL);
    if (__wt_page_is_modified(ref->page))
        return (0);

    /*
     * Initialize the time aggregate via the merge initialization, so that stop visibility is copied
     * across correctly. That is we need the stop timestamp/transaction IDs to start as none,
     * otherwise we'd never mark anything as obsolete.
     */
    WT_TIME_AGGREGATE_INIT_MERGE(&newest_ta);
    do_visibility_check = obsolete = ovfl_items = false;

    /*
     *  The obsolete information on a page is identified as follows:
     *  1. The newest stop time indicates the entire content is deleted and if it is obsolete,
     *     the page is therefore no longer needed by anyone and can be marked for urgent eviction.
     *  2. If the ref contains obsolete time window information using the newest durable
     *     time. In this case, mark the ref dirty so reconciliation removes the obsolete data.
     */
    mod = ref->page->modify;
    if (mod != NULL && mod->rec_result == WT_PM_REC_EMPTY) {
        tag = "reconciled empty";
        obsolete = true;
    } else if (mod != NULL && mod->rec_result == WT_PM_REC_MULTIBLOCK) {
        tag = "reconciled multi-block";

        /* Calculate the max time point by traversing all multi addresses. */
        for (multi = mod->mod_multi, i = 0; i < mod->mod_multi_entries; ++multi, ++i) {
            WT_TIME_AGGREGATE_MERGE(session, &newest_ta, &multi->addr.ta);
            if (multi->addr.type == WT_ADDR_LEAF)
                ovfl_items = true;
        }
        do_visibility_check = true;
    } else if (mod != NULL && mod->rec_result == WT_PM_REC_REPLACE) {
        tag = "reconciled replacement block";

        WT_TIME_AGGREGATE_MERGE(session, &newest_ta, &mod->mod_replace.ta);
        if (mod->mod_replace.type == WT_ADDR_LEAF)
            ovfl_items = true;
        do_visibility_check = true;
    } else if (__wt_ref_addr_copy(session, ref, &addr)) {
        tag = "WT_REF address";

        WT_TIME_AGGREGATE_MERGE(session, &newest_ta, &addr.ta);
        if (addr.type == WT_ADDR_LEAF)
            ovfl_items = true;
        do_visibility_check = true;
    }

    has_stop = WT_TIME_AGGREGATE_HAS_STOP(&newest_ta);
    if (do_visibility_check && has_stop)
        obsolete = __wt_txn_visible_all(
          session, newest_ta.newest_stop_txn, newest_ta.newest_stop_durable_ts);

    if (obsolete) {
        __wt_verbose(session, WT_VERB_CHECKPOINT_CLEANUP,
          "%p in-memory page with %s obsolete has a stop time aggregate %s", (void *)ref, tag,
          __wt_time_aggregate_to_string(&newest_ta, time_string));

        /*
         * Dirty the obsolete page with overflow items to let the page reconciliation remove all the
         * overflow items.
         */
        if (ovfl_items) {
            WT_RET(__wt_page_modify_init(session, ref->page));
            __wt_page_modify_set(session, ref->page);
        }

        /* Mark the obsolete page to evict soon. */
        __wt_page_evict_soon(session, ref);
        WT_STAT_CONN_DSRC_INCR(session, checkpoint_cleanup_pages_evict);
    } else if (__sync_obsolete_tw_check(session, newest_ta)) {

        /*
         * Dirty the page with an obsolete time window to let the page reconciliation remove all the
         * obsolete time window information.
         */
        __wt_verbose(session, WT_VERB_CHECKPOINT_CLEANUP,
          "%p in-memory page %s obsolete time window: time aggregate %s", (void *)ref, tag,
          __wt_time_aggregate_to_string(&newest_ta, time_string));

        WT_RET(__wt_page_modify_init(session, ref->page));
        __wt_page_modify_set(session, ref->page);

        /*
         * Save that another tree has been processed if that's the first time it gets cleaned and
         * update the number of pages made dirty for that tree.
         */
        if (__wt_atomic_load32(&btree->eviction_obsolete_tw_pages) == 0 &&
          __wt_atomic_load32(&btree->checkpoint_cleanup_obsolete_tw_pages) == 0)
            __wt_atomic_addv32(&conn->heuristic_controls.obsolete_tw_btree_count, 1);

        __wt_atomic_addv32(&btree->checkpoint_cleanup_obsolete_tw_pages, 1);
        WT_STAT_CONN_DSRC_INCR(session, checkpoint_cleanup_pages_obsolete_tw);
    }

    return (0);
}

/*
 * __sync_obsolete_deleted_cleanup --
 *     Check whether the deleted ref is obsolete according to the newest stop time point and mark
 *     its parent page dirty to remove it.
 */
static int
__sync_obsolete_deleted_cleanup(WT_SESSION_IMPL *session, WT_REF *ref)
{
    WT_PAGE_DELETED *page_del;

    page_del = ref->page_del;
    if (page_del == NULL ||
      __wt_txn_visible_all(session, page_del->txnid, page_del->durable_timestamp)) {
        WT_RET(__wt_page_parent_modify_set(session, ref, false));
        __wt_verbose_debug2(session, WT_VERB_CHECKPOINT_CLEANUP,
          "%p: marking obsolete deleted page parent dirty", (void *)ref);
        WT_STAT_CONN_DSRC_INCR(session, checkpoint_cleanup_pages_removed);
    } else
        __wt_verbose_debug2(
          session, WT_VERB_CHECKPOINT_CLEANUP, "%p: skipping deleted page", (void *)ref);

    return (0);
}

/*
 * __sync_obsolete_disk_cleanup --
 *     Check whether the on-disk ref is obsolete according to the newest stop time point and mark
 *     its parent page dirty by changing the ref status as deleted.
 */
static int
__sync_obsolete_disk_cleanup(WT_SESSION_IMPL *session, WT_REF *ref, bool *ref_deleted)
{
    WT_ADDR_COPY addr;
    WT_DECL_RET;
    WT_TIME_AGGREGATE newest_ta;
    char time_string[WT_TIME_STRING_SIZE];
    bool obsolete;

    *ref_deleted = false;

    /*
     * If the page is on-disk and obsolete, mark the page as deleted and also set the parent page as
     * dirty. This is to ensure the parent is written during the checkpoint and the child page
     * discarded.
     */
    WT_TIME_AGGREGATE_INIT_MERGE(&newest_ta);
    obsolete = false;

    /*
     * There should be an address, but simply skip any page where we don't find one. Also skip the
     * pages that have overflow keys as part of fast delete flow. These overflow keys pages are
     * handled as an in-memory obsolete page flow.
     */
    if (__wt_ref_addr_copy(session, ref, &addr) && addr.type == WT_ADDR_LEAF_NO) {
        /*
         * Max stop timestamp is possible only when the prepared update is written to the data
         * store.
         */
        WT_TIME_AGGREGATE_MERGE_OBSOLETE_VISIBLE(session, &newest_ta, &addr.ta);
        obsolete = __wt_txn_visible_all(
          session, newest_ta.newest_stop_txn, newest_ta.newest_stop_durable_ts);
    }

    __wt_verbose(session, WT_VERB_CHECKPOINT_CLEANUP,
      "%p on-disk page obsolete check: %s"
      "obsolete, stop time aggregate %s",
      (void *)ref, obsolete ? "" : "not ", __wt_time_aggregate_to_string(&newest_ta, time_string));

    if (obsolete && ((ret = __wt_page_parent_modify_set(session, ref, false)) == 0)) {
        __wt_verbose_debug2(session, WT_VERB_CHECKPOINT_CLEANUP,
          "%p: marking obsolete disk page parent dirty", (void *)ref);
        *ref_deleted = true;
        WT_STAT_CONN_DSRC_INCR(session, checkpoint_cleanup_pages_removed);
        return (0);
    }

    return (ret);
}

/*
 * __sync_obsolete_cleanup_one --
 *     Check whether the ref is obsolete according to the newest stop time point and handle the
 *     obsolete page by either removing it or marking it for urgent eviction. This code is a best
 *     effort - it isn't necessary that all obsolete references are noticed and resolved
 *     immediately. To that end some of the state checking takes the easy option if changes happen
 *     between operations.
 */
static int
__sync_obsolete_cleanup_one(WT_SESSION_IMPL *session, WT_REF *ref)
{
    WT_DECL_RET;
    WT_REF_STATE new_state, previous_state, ref_state;
    bool ref_deleted;

    ref_deleted = false;

    /* Ignore root pages as they can never be deleted. */
    if (__wt_ref_is_root(ref)) {
        __wt_verbose_debug2(
          session, WT_VERB_CHECKPOINT_CLEANUP, "%p: skipping root page", (void *)ref);
        return (0);
    }

    /* Ignore internal pages, these are taken care of during reconciliation. */
    if (F_ISSET(ref, WT_REF_FLAG_INTERNAL)) {
        __wt_verbose_debug2(session, WT_VERB_CHECKPOINT_CLEANUP,
          "%p: skipping internal page with parent: %p", (void *)ref, (void *)ref->home);
        return (0);
    }

    /*
     * Check in memory, deleted and on-disk pages for obsolescence. An initial state check is done
     * without holding the ref locked - this is to avoid switching refs to locked if it's not
     * worthwhile doing the check.
     */
    ref_state = WT_REF_GET_STATE(ref);
    if (ref_state == WT_REF_DELETED || ref_state == WT_REF_DISK) {
        WT_REF_LOCK(session, ref, &previous_state);
        /*
         * There are two possible outcomes from the subsequent checks:
         * * The ref will be returned to it's previous state.
         * * The ref will change from disk to deleted.
         * Use a parameter to allow the functions to request a state change.
         */
        new_state = previous_state;
        if (previous_state == WT_REF_DELETED)
            ret = __sync_obsolete_deleted_cleanup(session, ref);
        else if (previous_state == WT_REF_DISK) {
            ret = __sync_obsolete_disk_cleanup(session, ref, &ref_deleted);
            if (ref_deleted)
                new_state = WT_REF_DELETED;
        }
        WT_REF_UNLOCK(ref, new_state);
        WT_RET(ret);
    } else
        /*
         * There is nothing to do for pages that aren't in one of the states we already checked, for
         * example they might have split or changed to deleted between checking the ref state. Log a
         * diagnostic message for skipped pages and move along.
         */
        __wt_verbose_debug2(session, WT_VERB_CHECKPOINT_CLEANUP, "%p: skipping page", (void *)ref);

    return (ret);
}

/*
 * __checkpoint_cleanup_obsolete_cleanup --
 *     Traverse an internal page and identify the leaf pages that are obsolete and mark them as
 *     deleted.
 */
static int
__checkpoint_cleanup_obsolete_cleanup(WT_SESSION_IMPL *session, WT_REF *parent)
{
    WT_PAGE_INDEX *pindex;
    WT_REF *ref;
    uint32_t slot;

    WT_ASSERT_ALWAYS(session, WT_PAGE_IS_INTERNAL(parent->page),
      "Checkpoint obsolete cleanup requires an internal page");

    __wt_verbose_debug2(session, WT_VERB_CHECKPOINT_CLEANUP,
      "%p: traversing the internal page %p for obsolete child pages", (void *)parent,
      (void *)parent->page);

    WT_INTL_INDEX_GET(session, parent->page, pindex);
    for (slot = 0; slot < pindex->entries; slot++) {
        ref = pindex->index[slot];

        WT_RET(__sync_obsolete_cleanup_one(session, ref));
    }

    WT_STAT_CONN_DSRC_INCRV(session, checkpoint_cleanup_pages_visited, pindex->entries);

    return (0);
}

/*
 * __checkpoint_cleanup_run_chk --
 *     Check to decide if the checkpoint cleanup should continue running.
 */
static bool
__checkpoint_cleanup_run_chk(WT_SESSION_IMPL *session)
{
    return (FLD_ISSET(S2C(session)->server_flags, WT_CONN_SERVER_CHECKPOINT_CLEANUP));
}

/*
 * __checkpoint_cleanup_page_skip --
 *     Return if checkpoint cleanup should read this page.
 */
static int
__checkpoint_cleanup_page_skip(
  WT_SESSION_IMPL *session, WT_REF *ref, void *context, bool visible_all, bool *skipp)
{
    WT_ADDR_COPY addr;
    bool page_has_deletes, logged, skip_intl_pages;

    WT_UNUSED(context);
    WT_UNUSED(visible_all);

    *skipp = false; /* Default to reading */

    /*
     * Skip deleted pages as they are no longer required for the checkpoint. The checkpoint never
     * needs to review the content of those pages - if they should be included in the checkpoint the
     * existing page on disk contains the right information and will be linked into the checkpoint
     * as the internal tree structure is built.
     */
    if (WT_REF_GET_STATE(ref) == WT_REF_DELETED) {
        *skipp = true;
        return (0);
    }

    /* If the page is in-memory, we want to look at it. */
    if (WT_REF_GET_STATE(ref) != WT_REF_DISK)
        return (0);

    /*
     * Reading any page that is not in the cache will increase the cache size. Perform a set of
     * checks to verify the cache can handle it. Checkpoint cleanup reads clean pages into the cache
     * and also it can dirty the already existing in-memory page in the cache, skip if eviction is
     * needed.
     */
    if (__wt_eviction_needed(session, false, false, NULL) || __wt_cache_aggressive(session) ||
      __wt_cache_full(session) || __wt_cache_stuck(session)) {
        *skipp = true;
        return (0);
    }

    /*
     * Ignore the pages with no on-disk address. It is possible that a page with deleted state may
     * not have an on-disk address.
     */
    if (!__wt_ref_addr_copy(session, ref, &addr)) {
        *skipp = true;
        return (0);
    }

    /*
     * From this point, the page is on disk and checkpoint cleanup should NOT induce a read if at
     * least of one of the following conditions is met:
     *
     * - The page is a leaf with no overflow items because obsolete leaf pages with overflow
     * keys/values cannot be fast deleted to free the overflow blocks. The overflow blocks can be
     * freed during reconciliation after being marked dirty.
     *
     * - The page does not have any deletes (checked using the aggregated stop durable timestamp)
     * AND
     *  - the checkpoint cleanup is configured to skip internal pages OR
     *  - the table is not logged (they do not use timestamps).
     *
     * FIXME: Read internal pages from non-logged tables when the remove/truncate
     * operation is performed using no timestamp.
     */
<<<<<<< HEAD
    skip_intl_pages = F_ISSET(S2C(session), WT_CONN_CKPT_CLEANUP_SKIP_INT);
    logged = F_ISSET(S2BT(session), WT_BTREE_LOGGED);
    page_has_deletes = addr.ta.newest_stop_durable_ts != WT_TS_NONE;
    if (addr.type == WT_ADDR_LEAF_NO || (!page_has_deletes && (skip_intl_pages || !logged))) {
        /*
         * While we may have decided to skip the page, we still want to read it if a globally
         * visible time window exists on the page.
         */
        if (!__sync_obsolete_tw_check(session, addr.ta)) {
            __wt_verbose_debug2(
              session, WT_VERB_CHECKPOINT_CLEANUP, "%p: page walk skipped", (void *)ref);
            WT_STAT_CONN_DSRC_INCR(session, checkpoint_cleanup_pages_walk_skipped);
            *skipp = true;
        } else {
            __wt_verbose_debug2(session, WT_VERB_CHECKPOINT_CLEANUP,
              "%p: obsolete time window page read into the cache", (void *)ref);
            WT_STAT_CONN_INCR(session, checkpoint_cleanup_obsolete_tw_pages_read);
        }
=======
    if (addr.type == WT_ADDR_LEAF_NO)
        *skipp = true;
    else if (addr.ta.newest_stop_durable_ts == WT_TS_NONE) {
        /* Only process logged tables when checkpoint cleanup is configured to be aggressive. */
        *skipp = !F_ISSET(S2C(session), WT_CONN_CKPT_CLEANUP_RECLAIM_SPACE) ||
          !F_ISSET(S2BT(session), WT_BTREE_LOGGED);
        if (!*skipp)
            WT_STAT_CONN_DSRC_INCR(session, checkpoint_cleanup_pages_read_reclaim_space);
    }

    if (*skipp) {
        __wt_verbose_debug2(
          session, WT_VERB_CHECKPOINT_CLEANUP, "%p: page walk skipped", (void *)ref);
        WT_STAT_CONN_DSRC_INCR(session, checkpoint_cleanup_pages_walk_skipped);
>>>>>>> e0740271
    }

    return (0);
}

/*
 * __checkpoint_cleanup_walk_btree --
 *     Check and perform checkpoint cleanup on the uri.
 */
static int
__checkpoint_cleanup_walk_btree(WT_SESSION_IMPL *session, WT_ITEM *uri)
{
    WT_BTREE *btree;
    WT_DECL_RET;
    WT_REF *ref;
    uint32_t flags;

    ref = NULL;
    flags = WT_READ_NO_EVICT | WT_READ_VISIBLE_ALL;

    /*
     * To reduce the impact of checkpoint cleanup on the running database, it operates only on the
     * dhandles that are already opened.
     */
    WT_WITHOUT_DHANDLE(session,
      WT_WITH_HANDLE_LIST_READ_LOCK(
        session, (ret = __wt_conn_dhandle_find(session, uri->data, NULL))));
    if (ret == WT_NOTFOUND)
        return (0);

    /* Open a handle for processing. */
    ret = __wt_session_get_dhandle(session, uri->data, NULL, NULL, 0);
    if (ret != 0) {
        __wt_verbose_debug1(session, WT_VERB_CHECKPOINT_CLEANUP, "%s: unable to open handle%s",
          (char *)uri->data,
          ret == EBUSY ? ", error indicates handle is unavailable due to concurrent use" : "");
        return (ret);
    }

    btree = S2BT(session);
    /* There is nothing to do on an empty tree. */
    if (btree->root.page == NULL)
        goto err;

    /*
     * FLCS pages cannot be discarded and must be rewritten as implicitly filling in missing chunks
     * of FLCS namespace is problematic.
     */
    if (btree->type == BTREE_COL_FIX)
        goto err;

    /* Walk the tree. */
    while ((ret = __wt_tree_walk_custom_skip(
              session, &ref, __checkpoint_cleanup_page_skip, NULL, flags)) == 0 &&
      ref != NULL) {
        if (F_ISSET(ref, WT_REF_FLAG_INTERNAL)) {
            WT_WITH_PAGE_INDEX(session, ret = __checkpoint_cleanup_obsolete_cleanup(session, ref));
        } else {
            WT_ENTER_GENERATION(session, WT_GEN_SPLIT);
            ret = __sync_obsolete_inmem_evict_or_mark_dirty(session, ref);
            WT_LEAVE_GENERATION(session, WT_GEN_SPLIT);
        }
        WT_ERR(ret);

        /* Check if we're quitting. */
        if (!__checkpoint_cleanup_run_chk(session))
            break;
    }

err:
    /* On error, clear any left-over tree walk. */
    WT_TRET(__wt_page_release(session, ref, flags));
    WT_TRET(__wt_session_release_dhandle(session));
    return (ret);
}

/*
 * __checkpoint_cleanup_eligibility --
 *     Function to check whether the specified URI is eligible for checkpoint cleanup.
 */
static bool
__checkpoint_cleanup_eligibility(WT_SESSION_IMPL *session, const char *uri, const char *config)
{
    WT_CONFIG ckptconf;
    WT_CONFIG_ITEM cval, key, value;
    WT_DECL_RET;
    wt_timestamp_t newest_start_durable_ts, newest_stop_durable_ts;
    size_t addr_size;
    uint64_t newest_txn, write_gen;

    newest_start_durable_ts = newest_stop_durable_ts = WT_TS_NONE;
    newest_txn = WT_TXN_NONE;
    addr_size = write_gen = 0;

    /* Checkpoint cleanup cannot remove obsolete pages from tiered tables. */
    if (WT_SUFFIX_MATCH(uri, ".wtobj"))
        return (false);

    /*
     * History store table. This table contains the historical versions that are needed to be
     * removed regularly.
     */
    if (strcmp(uri, WT_HS_URI) == 0)
        return (true);

    /*
     * Logged table. The logged tables do not support timestamps, so we need to check for obsolete
     * pages in them.
     */
    if (FLD_ISSET(S2C(session)->log_flags, WT_CONN_LOG_ENABLED)) {
        WT_RET(__wt_config_getones(session, config, "log.enabled", &cval));
        if (cval.val)
            return (true);
    }

    WT_RET(__wt_config_getones(session, config, "checkpoint", &cval));
    __wt_config_subinit(session, &ckptconf, &cval);
    while ((ret = __wt_config_next(&ckptconf, &key, &cval)) == 0) {
        ret = __wt_config_subgets(session, &cval, "addr", &value);
        if (ret == 0)
            addr_size = value.len;
        WT_RET_NOTFOUND_OK(ret);
        ret = __wt_config_subgets(session, &cval, "newest_start_durable_ts", &value);
        if (ret == 0)
            newest_start_durable_ts = WT_MAX(newest_start_durable_ts, (wt_timestamp_t)value.val);
        WT_RET_NOTFOUND_OK(ret);
        ret = __wt_config_subgets(session, &cval, "newest_stop_durable_ts", &value);
        if (ret == 0)
            newest_stop_durable_ts = WT_MAX(newest_stop_durable_ts, (wt_timestamp_t)value.val);
        WT_RET_NOTFOUND_OK(ret);
        ret = __wt_config_subgets(session, &cval, "newest_txn", &value);
        if (ret == 0)
            newest_txn = WT_MAX(newest_txn, (uint64_t)value.val);
        WT_RET_NOTFOUND_OK(ret);
        ret = __wt_config_subgets(session, &cval, "write_gen", &value);
        if (ret == 0)
            write_gen = WT_MAX(write_gen, (uint64_t)value.val);
        WT_RET_NOTFOUND_OK(ret);
    }
    WT_RET_NOTFOUND_OK(ret);

    /* Skip an empty or newly created table. */
    if (addr_size == 0)
        return (false);

    /* The table has a durable stop timestamp. */
    if (newest_stop_durable_ts != WT_TS_NONE)
        return (true);

    /*
     * We don't want to rely on transaction IDs that come from a previous run because they will be
     * very likely bigger than the current oldest one as WiredTiger restarts the transaction
     * counters upon restart. Transaction IDs from a previous run can be detected using the write
     * generation number.
     */
    if (write_gen < S2C(session)->base_write_gen)
        newest_txn = WT_TXN_NONE;

    /*
     * The checkpoint has some obsolete time window information that is no longer required to exist
     * in the btree. Remove the obsolete data to reduce the checkpoint size. Note the visibility
     * check is done later on at the page level when walking the tree to find the right page that
     * has obsolete content.
     *
     * FIXME-WT-13321 Rely on the oldest_start_ts rather than the newest_*_ts.
     */
    if (__wt_txn_has_newest_and_visible_all(
          session, newest_txn, WT_MAX(newest_start_durable_ts, newest_stop_durable_ts)))
        return (true);

    return (false);
}

/*
 * __checkpoint_cleanup_get_uri --
 *     Given a URI, find the next one in the metadata.
 */
static int
__checkpoint_cleanup_get_uri(WT_SESSION_IMPL *session, WT_ITEM *uri)
{
    WT_CURSOR *cursor;
    WT_DECL_RET;
    int exact;
    const char *key, *value;

    cursor = NULL;
    exact = 0;
    key = value = NULL;

    /* Use a metadata cursor to have access to the existing URIs. */
    WT_ERR(__wt_metadata_cursor(session, &cursor));

    /* Position the cursor on the given URI. */
    cursor->set_key(cursor, (const char *)uri->data);
    WT_ERR(cursor->search_near(cursor, &exact));

    /*
     * The given URI may not exist in the metadata file. Since we always want to return a URI that
     * is lexicographically larger the given one, make sure not to go backwards.
     */
    if (exact <= 0)
        WT_ERR(cursor->next(cursor));

    /* Loop through the eligible candidates. */
    do {
        WT_ERR(cursor->get_key(cursor, &key));

        /* Check we are still dealing with keys that have the right prefix. */
        if (!WT_PREFIX_MATCH(key, WT_URI_FILE_PREFIX)) {
            ret = WT_NOTFOUND;
            break;
        }

        WT_ERR(cursor->get_value(cursor, &value));
        /* Check the given uri needs checkpoint cleanup. */
        if (__checkpoint_cleanup_eligibility(session, key, value))
            break;
    } while ((ret = cursor->next(cursor)) == 0);
    WT_ERR(ret);

    /* Save the selected uri. */
    WT_ERR(__wt_buf_set(session, uri, cursor->key.data, cursor->key.size));

err:
    WT_TRET(__wt_metadata_cursor_release(session, &cursor));
    return (ret);
}

/*
 * __checkpoint_cleanup_int --
 *     Internal function to perform checkpoint cleanup of all eligible files.
 */
static int
__checkpoint_cleanup_int(WT_SESSION_IMPL *session)
{
    WT_DECL_ITEM(uri);
    WT_DECL_RET;

    WT_RET(__wt_scr_alloc(session, 1024, &uri));
    WT_ERR(__wt_buf_set(session, uri, WT_URI_FILE_PREFIX, strlen(WT_URI_FILE_PREFIX) + 1));

    while ((ret = __checkpoint_cleanup_get_uri(session, uri)) == 0) {
        ret = __checkpoint_cleanup_walk_btree(session, uri);
        if (ret == ENOENT || ret == EBUSY) {
            __wt_verbose_debug1(session, WT_VERB_CHECKPOINT_CLEANUP,
              "%s: skipped performing checkpoint cleanup because the file %s", (char *)uri->data,
              ret == ENOENT ? "does not exist" : "is busy");
            continue;
        }
        WT_ERR(ret);

        /*
         * Wait here for some time before proceeding with another table to minimize the impact of
         * checkpoint cleanup on the regular workload.
         */
        __wt_cond_wait(session, S2C(session)->cc_cleanup.cond,
          WT_CHECKPOINT_CLEANUP_FILE_INTERVAL * WT_MILLION, __checkpoint_cleanup_run_chk);

        /* Check if we're quitting. */
        if (!__checkpoint_cleanup_run_chk(session))
            break;
    }
    WT_ERR_NOTFOUND_OK(ret, false);

err:
    __wt_scr_free(session, &uri);
    return (ret);
}

/*
 * __checkpoint_cleanup --
 *     The checkpoint cleanup thread.
 */
static WT_THREAD_RET
__checkpoint_cleanup(void *arg)
{
    WT_CONNECTION_IMPL *conn;
    WT_DECL_RET;
    WT_SESSION_IMPL *session;
    uint64_t last, now;
    bool cv_signalled;

    session = arg;
    conn = S2C(session);

    __wt_seconds(session, &last);
    for (;;) {
        /* Check periodically in case the signal was missed. */
        __wt_cond_wait_signal(session, conn->cc_cleanup.cond, 5 * WT_MILLION,
          __checkpoint_cleanup_run_chk, &cv_signalled);

        /* Check if we're quitting. */
        if (!__checkpoint_cleanup_run_chk(session))
            break;

        __wt_seconds(session, &now);

        /*
         * See if it is time to checkpoint cleanup. Checkpoint cleanup is an operation that
         * typically involves many IO operations so skipping some should have little impact.
         */
        if (!cv_signalled && (now - last < conn->cc_cleanup.interval))
            continue;

        WT_ERR(__checkpoint_cleanup_int(session));
        WT_STAT_CONN_INCR(session, checkpoint_cleanup_success);
        last = now;
    }

err:
    if (ret != 0)
        WT_IGNORE_RET(__wt_panic(session, ret, "checkpoint cleanup error"));
    return (WT_THREAD_RET_VALUE);
}

/*
 * __wt_checkpoint_cleanup_create --
 *     Start the checkpoint cleanup thread.
 */
int
__wt_checkpoint_cleanup_create(WT_SESSION_IMPL *session, const char *cfg[])
{
    WT_CONFIG_ITEM cval;
    WT_CONNECTION_IMPL *conn;
    uint32_t session_flags;

    conn = S2C(session);

    if (F_ISSET(conn, WT_CONN_IN_MEMORY | WT_CONN_READONLY))
        return (0);

    /* Set first, the thread might run before we finish up. */
    FLD_SET(conn->server_flags, WT_CONN_SERVER_CHECKPOINT_CLEANUP);

    WT_RET(__wt_config_gets(session, cfg, "checkpoint_cleanup.method", &cval));
    if (WT_CONFIG_LIT_MATCH("reclaim_space", cval))
        F_SET(conn, WT_CONN_CKPT_CLEANUP_RECLAIM_SPACE);

    WT_RET(__wt_config_gets(session, cfg, "checkpoint_cleanup.wait", &cval));
    conn->cc_cleanup.interval = (uint64_t)cval.val;

    /*
     * Checkpoint cleanup does enough I/O it may be called upon to perform slow operations for the
     * block manager.
     */
    session_flags = WT_SESSION_CAN_WAIT;
    WT_RET(__wt_open_internal_session(
      conn, "checkpoint-cleanup", true, session_flags, 0, &conn->cc_cleanup.session));
    session = conn->cc_cleanup.session;

    WT_RET(__wt_cond_alloc(session, "checkpoint cleanup", &conn->cc_cleanup.cond));

    WT_RET(__wt_thread_create(session, &conn->cc_cleanup.tid, __checkpoint_cleanup, session));
    conn->cc_cleanup.tid_set = true;

    return (0);
}

/*
 * __wt_checkpoint_cleanup_destroy --
 *     Destroy the checkpoint cleanup thread.
 */
int
__wt_checkpoint_cleanup_destroy(WT_SESSION_IMPL *session)
{
    WT_CONNECTION_IMPL *conn;
    WT_DECL_RET;

    conn = S2C(session);

    FLD_CLR(conn->server_flags, WT_CONN_SERVER_CHECKPOINT_CLEANUP);
    if (conn->cc_cleanup.tid_set) {
        __wt_cond_signal(session, conn->cc_cleanup.cond);
        WT_TRET(__wt_thread_join(session, &conn->cc_cleanup.tid));
        conn->cc_cleanup.tid_set = false;
    }
    __wt_cond_destroy(session, &conn->cc_cleanup.cond);

    /* Close the server thread's session. */
    if (conn->cc_cleanup.session != NULL) {
        WT_TRET(__wt_session_close_internal(conn->cc_cleanup.session));
        conn->cc_cleanup.session = NULL;
    }

    return (ret);
}

/*
 * __wt_checkpoint_cleanup_trigger --
 *     Trigger the checkpoint cleanup thread.
 */
void
__wt_checkpoint_cleanup_trigger(WT_SESSION_IMPL *session)
{
    WT_CONNECTION_IMPL *conn;

    conn = S2C(session);

    if (conn->cc_cleanup.tid_set)
        __wt_cond_signal(session, conn->cc_cleanup.cond);
}<|MERGE_RESOLUTION|>--- conflicted
+++ resolved
@@ -387,7 +387,6 @@
   WT_SESSION_IMPL *session, WT_REF *ref, void *context, bool visible_all, bool *skipp)
 {
     WT_ADDR_COPY addr;
-    bool page_has_deletes, logged, skip_intl_pages;
 
     WT_UNUSED(context);
     WT_UNUSED(visible_all);
@@ -446,26 +445,6 @@
      * FIXME: Read internal pages from non-logged tables when the remove/truncate
      * operation is performed using no timestamp.
      */
-<<<<<<< HEAD
-    skip_intl_pages = F_ISSET(S2C(session), WT_CONN_CKPT_CLEANUP_SKIP_INT);
-    logged = F_ISSET(S2BT(session), WT_BTREE_LOGGED);
-    page_has_deletes = addr.ta.newest_stop_durable_ts != WT_TS_NONE;
-    if (addr.type == WT_ADDR_LEAF_NO || (!page_has_deletes && (skip_intl_pages || !logged))) {
-        /*
-         * While we may have decided to skip the page, we still want to read it if a globally
-         * visible time window exists on the page.
-         */
-        if (!__sync_obsolete_tw_check(session, addr.ta)) {
-            __wt_verbose_debug2(
-              session, WT_VERB_CHECKPOINT_CLEANUP, "%p: page walk skipped", (void *)ref);
-            WT_STAT_CONN_DSRC_INCR(session, checkpoint_cleanup_pages_walk_skipped);
-            *skipp = true;
-        } else {
-            __wt_verbose_debug2(session, WT_VERB_CHECKPOINT_CLEANUP,
-              "%p: obsolete time window page read into the cache", (void *)ref);
-            WT_STAT_CONN_INCR(session, checkpoint_cleanup_obsolete_tw_pages_read);
-        }
-=======
     if (addr.type == WT_ADDR_LEAF_NO)
         *skipp = true;
     else if (addr.ta.newest_stop_durable_ts == WT_TS_NONE) {
@@ -480,7 +459,6 @@
         __wt_verbose_debug2(
           session, WT_VERB_CHECKPOINT_CLEANUP, "%p: page walk skipped", (void *)ref);
         WT_STAT_CONN_DSRC_INCR(session, checkpoint_cleanup_pages_walk_skipped);
->>>>>>> e0740271
     }
 
     return (0);
