/*-
 * Copyright (c) 2014-present MongoDB, Inc.
 * Copyright (c) 2008-2014 WiredTiger, Inc.
 *	All rights reserved.
 *
 * See the file LICENSE for redistribution information.
 */

#include "wt_internal.h"

#define WT_CHECKPOINT_CLEANUP_FILE_INTERVAL 1 /* 1 second */
#define WT_URI_FILE_PREFIX "file:"

/*
 * __sync_obsolete_inmem_evict_or_mark_dirty --
 *     This function checks whether the in-memory ref contains obsolete information and takes
 *     necessary action.
 */
static int
__sync_obsolete_inmem_evict_or_mark_dirty(WT_SESSION_IMPL *session, WT_REF *ref)
{
    WT_ADDR_COPY addr;
    WT_BTREE *btree;
    WT_CONNECTION_IMPL *conn;
    WT_MULTI *multi;
    WT_PAGE_MODIFY *mod;
    WT_TIME_AGGREGATE newest_ta;
    uint32_t i;
    char time_string[WT_TIME_STRING_SIZE];
    const char *tag = "unexpected page state";
    bool do_visibility_check, has_stop, obsolete, ovfl_items;

    btree = S2BT(session);
    conn = S2C(session);

    /*
     * Skip the modified pages as their reconciliation results are not valid any more. Check for the
     * page modification only after acquiring the hazard pointer to protect against the page being
     * freed in parallel.
     */
    WT_ASSERT(session, ref->page != NULL);
    if (__wt_page_is_modified(ref->page))
        return (0);

    /*
     * Initialize the time aggregate via the merge initialization, so that stop visibility is copied
     * across correctly. That is we need the stop timestamp/transaction IDs to start as none,
     * otherwise we'd never mark anything as obsolete.
     */
    WT_TIME_AGGREGATE_INIT_MERGE(&newest_ta);
    do_visibility_check = obsolete = ovfl_items = false;

    /*
     *  The obsolete information on a page is identified as follows:
     *  1. The newest stop time indicates the entire content is deleted and if it is obsolete,
     *     the page is therefore no longer needed by anyone and can be marked for urgent eviction.
     *  2. If the ref contains obsolete time window information using the newest durable
     *     time. In this case, mark the ref dirty so reconciliation removes the obsolete data.
     */
    mod = ref->page->modify;
    if (mod != NULL && mod->rec_result == WT_PM_REC_EMPTY) {
        tag = "reconciled empty";
        obsolete = true;
    } else if (mod != NULL && mod->rec_result == WT_PM_REC_MULTIBLOCK) {
        tag = "reconciled multi-block";

        /* Calculate the max time point by traversing all multi addresses. */
        for (multi = mod->mod_multi, i = 0; i < mod->mod_multi_entries; ++multi, ++i) {
            WT_TIME_AGGREGATE_MERGE(session, &newest_ta, &multi->addr.ta);
            if (multi->addr.type == WT_ADDR_LEAF)
                ovfl_items = true;
        }
        do_visibility_check = true;
    } else if (mod != NULL && mod->rec_result == WT_PM_REC_REPLACE) {
        tag = "reconciled replacement block";

        WT_TIME_AGGREGATE_MERGE(session, &newest_ta, &mod->mod_replace.ta);
        if (mod->mod_replace.type == WT_ADDR_LEAF)
            ovfl_items = true;
        do_visibility_check = true;
    } else if (__wt_ref_addr_copy(session, ref, &addr)) {
        tag = "WT_REF address";

        WT_TIME_AGGREGATE_MERGE(session, &newest_ta, &addr.ta);
        if (addr.type == WT_ADDR_LEAF)
            ovfl_items = true;
        do_visibility_check = true;
    }

    has_stop = WT_TIME_AGGREGATE_HAS_STOP(&newest_ta);
    if (do_visibility_check && has_stop)
        obsolete = __wt_txn_visible_all(
          session, newest_ta.newest_stop_txn, newest_ta.newest_page_stop_durable_ts);

    if (obsolete) {
        __wt_verbose(session, WT_VERB_CHECKPOINT_CLEANUP,
          "%p in-memory page with %s obsolete has a stop time aggregate %s", (void *)ref, tag,
          __wt_time_aggregate_to_string(&newest_ta, time_string));

        /*
         * Dirty the obsolete page with overflow items to let the page reconciliation remove all the
         * overflow items.
         */
        if (ovfl_items) {
            WT_RET(__wt_page_modify_init(session, ref->page));
            __wt_page_modify_set(session, ref->page);
        }

        /* Mark the obsolete page to evict soon. */
        __wt_page_evict_soon(session, ref);
        WT_STAT_CONN_DSRC_INCR(session, checkpoint_cleanup_pages_evict);
    } else if (!has_stop) {
        /*
         * Limit the number of obsolete time window pages that are marked as dirty to reduce the
         * load.
         */
        if (__wt_atomic_load32(&btree->checkpoint_cleanup_obsolete_tw_pages) >=
          conn->heuristic_controls.checkpoint_cleanup_obsolete_tw_pages_dirty_max)
            return (0);

        /* Limit the number of btrees that can be cleaned up. */
        if (__wt_atomic_load32(&btree->eviction_obsolete_tw_pages) == 0 &&
          __wt_atomic_load32(&btree->checkpoint_cleanup_obsolete_tw_pages) == 0 &&
          __wt_atomic_load32(&conn->heuristic_controls.obsolete_tw_btree_count) >=
            conn->heuristic_controls.obsolete_tw_btree_max)
            return (0);

        if (__wt_txn_newest_visible_all(
              session, newest_ta.newest_txn, newest_ta.newest_durable_ts)) {
            /*
             * Dirty the page with an obsolete time window to let the page reconciliation remove all
             * the obsolete time window information.
             */
            __wt_verbose(session, WT_VERB_CHECKPOINT_CLEANUP,
              "%p in-memory page %s obsolete time window: time aggregate %s", (void *)ref, tag,
              __wt_time_aggregate_to_string(&newest_ta, time_string));

            WT_RET(__wt_page_modify_init(session, ref->page));
            __wt_page_modify_set(session, ref->page);

            /*
             * Save that another tree has been processed if that's the first time it gets cleaned
             * and update the number of pages made dirty for that tree.
             */
            if (__wt_atomic_load32(&btree->eviction_obsolete_tw_pages) == 0 &&
              __wt_atomic_load32(&btree->checkpoint_cleanup_obsolete_tw_pages) == 0)
                __wt_atomic_addv32(&conn->heuristic_controls.obsolete_tw_btree_count, 1);

            __wt_atomic_addv32(&btree->checkpoint_cleanup_obsolete_tw_pages, 1);
            WT_STAT_CONN_DSRC_INCR(session, checkpoint_cleanup_pages_obsolete_tw);
        }
    }

    return (0);
}

/*
 * __sync_obsolete_deleted_cleanup --
 *     Check whether the deleted ref is obsolete according to the newest stop time point and mark
 *     its parent page dirty to remove it.
 */
static int
__sync_obsolete_deleted_cleanup(WT_SESSION_IMPL *session, WT_REF *ref)
{
    WT_PAGE_DELETED *page_del;

    page_del = ref->page_del;
    if (page_del == NULL ||
      __wt_txn_visible_all(session, page_del->txnid, page_del->durable_timestamp)) {
        WT_RET(__wt_page_parent_modify_set(session, ref, false));
        __wt_verbose_debug2(session, WT_VERB_CHECKPOINT_CLEANUP,
          "%p: marking obsolete deleted page parent dirty", (void *)ref);
        WT_STAT_CONN_DSRC_INCR(session, checkpoint_cleanup_pages_removed);
    } else
        __wt_verbose_debug2(
          session, WT_VERB_CHECKPOINT_CLEANUP, "%p: skipping deleted page", (void *)ref);

    return (0);
}

/*
 * __sync_obsolete_disk_cleanup --
 *     Check whether the on-disk ref is obsolete according to the newest stop time point and mark
 *     its parent page dirty by changing the ref status as deleted.
 */
static int
__sync_obsolete_disk_cleanup(WT_SESSION_IMPL *session, WT_REF *ref, bool *ref_deleted)
{
    WT_ADDR_COPY addr;
    WT_DECL_RET;
    WT_TIME_AGGREGATE newest_ta;
    char time_string[WT_TIME_STRING_SIZE];
    bool obsolete;

    *ref_deleted = false;

    /*
     * If the page is on-disk and obsolete, mark the page as deleted and also set the parent page as
     * dirty. This is to ensure the parent is written during the checkpoint and the child page
     * discarded.
     */
    WT_TIME_AGGREGATE_INIT_MERGE(&newest_ta);
    obsolete = false;

    /*
     * There should be an address, but simply skip any page where we don't find one. Also skip the
     * pages that have overflow keys as part of fast delete flow. These overflow keys pages are
     * handled as an in-memory obsolete page flow.
     */
    if (__wt_ref_addr_copy(session, ref, &addr) && addr.type == WT_ADDR_LEAF_NO) {
        /*
         * Max stop timestamp is possible only when the prepared update is written to the data
         * store.
         */
        WT_TIME_AGGREGATE_MERGE_OBSOLETE_VISIBLE(session, &newest_ta, &addr.ta);
        if (WT_TIME_AGGREGATE_HAS_STOP(&newest_ta))
            obsolete = __wt_txn_visible_all(
              session, newest_ta.newest_stop_txn, newest_ta.newest_page_stop_durable_ts);
    }

    __wt_verbose(session, WT_VERB_CHECKPOINT_CLEANUP,
      "%p on-disk page obsolete check: %s"
      "obsolete, stop time aggregate %s",
      (void *)ref, obsolete ? "" : "not ", __wt_time_aggregate_to_string(&newest_ta, time_string));

    if (obsolete && ((ret = __wt_page_parent_modify_set(session, ref, false)) == 0)) {
        __wt_verbose_debug2(session, WT_VERB_CHECKPOINT_CLEANUP,
          "%p: marking obsolete disk page parent dirty", (void *)ref);
        *ref_deleted = true;
        WT_STAT_CONN_DSRC_INCR(session, checkpoint_cleanup_pages_removed);
        return (0);
    }

    return (ret);
}

/*
 * __sync_obsolete_cleanup_one --
 *     Check whether the ref is obsolete according to the newest stop time point and handle the
 *     obsolete page by either removing it or marking it for urgent eviction. This code is a best
 *     effort - it isn't necessary that all obsolete references are noticed and resolved
 *     immediately. To that end some of the state checking takes the easy option if changes happen
 *     between operations.
 */
static int
__sync_obsolete_cleanup_one(WT_SESSION_IMPL *session, WT_REF *ref)
{
    WT_DECL_RET;
    WT_REF_STATE new_state, previous_state, ref_state;
    bool ref_deleted;

    ref_deleted = false;

    /* Ignore root pages as they can never be deleted. */
    if (__wt_ref_is_root(ref)) {
        __wt_verbose_debug2(
          session, WT_VERB_CHECKPOINT_CLEANUP, "%p: skipping root page", (void *)ref);
        return (0);
    }

    /* Ignore internal pages, these are taken care of during reconciliation. */
    if (F_ISSET(ref, WT_REF_FLAG_INTERNAL)) {
        __wt_verbose_debug2(session, WT_VERB_CHECKPOINT_CLEANUP,
          "%p: skipping internal page with parent: %p", (void *)ref, (void *)ref->home);
        return (0);
    }

    /*
     * Check in memory, deleted and on-disk pages for obsolescence. An initial state check is done
     * without holding the ref locked - this is to avoid switching refs to locked if it's not
     * worthwhile doing the check.
     */
    ref_state = WT_REF_GET_STATE(ref);
    if (ref_state == WT_REF_DELETED || ref_state == WT_REF_DISK) {
        WT_REF_LOCK(session, ref, &previous_state);
        /*
         * There are two possible outcomes from the subsequent checks:
         * * The ref will be returned to it's previous state.
         * * The ref will change from disk to deleted.
         * Use a parameter to allow the functions to request a state change.
         */
        new_state = previous_state;
        if (previous_state == WT_REF_DELETED)
            ret = __sync_obsolete_deleted_cleanup(session, ref);
        else if (previous_state == WT_REF_DISK) {
            ret = __sync_obsolete_disk_cleanup(session, ref, &ref_deleted);
            if (ref_deleted)
                new_state = WT_REF_DELETED;
        }
        WT_REF_UNLOCK(ref, new_state);
        WT_RET(ret);
    } else
        /*
         * There is nothing to do for pages that aren't in one of the states we already checked, for
         * example they might have split or changed to deleted between checking the ref state. Log a
         * diagnostic message for skipped pages and move along.
         */
        __wt_verbose_debug2(session, WT_VERB_CHECKPOINT_CLEANUP, "%p: skipping page", (void *)ref);

    return (ret);
}

/*
 * __checkpoint_cleanup_obsolete_cleanup --
 *     Traverse an internal page and identify the leaf pages that are obsolete and mark them as
 *     deleted.
 */
static int
__checkpoint_cleanup_obsolete_cleanup(WT_SESSION_IMPL *session, WT_REF *parent)
{
    WT_PAGE_INDEX *pindex;
    WT_REF *ref;
    uint32_t slot;

    WT_ASSERT_ALWAYS(session, WT_PAGE_IS_INTERNAL(parent->page),
      "Checkpoint obsolete cleanup requires an internal page");

    __wt_verbose_debug2(session, WT_VERB_CHECKPOINT_CLEANUP,
      "%p: traversing the internal page %p for obsolete child pages", (void *)parent,
      (void *)parent->page);

    WT_INTL_INDEX_GET(session, parent->page, pindex);
    for (slot = 0; slot < pindex->entries; slot++) {
        ref = pindex->index[slot];

        WT_RET(__sync_obsolete_cleanup_one(session, ref));
    }

    WT_STAT_CONN_DSRC_INCRV(session, checkpoint_cleanup_pages_visited, pindex->entries);

    return (0);
}

/*
 * __checkpoint_cleanup_run_chk --
 *     Check to decide if the checkpoint cleanup should continue running.
 */
static bool
__checkpoint_cleanup_run_chk(WT_SESSION_IMPL *session)
{
    return (FLD_ISSET(S2C(session)->server_flags, WT_CONN_SERVER_CHECKPOINT_CLEANUP));
}

/*
 * __checkpoint_cleanup_page_skip --
 *     Return if checkpoint cleanup should read this page.
 */
static int
__checkpoint_cleanup_page_skip(
  WT_SESSION_IMPL *session, WT_REF *ref, void *context, bool visible_all, bool *skipp)
{
    WT_ADDR_COPY addr;

    WT_UNUSED(context);
    WT_UNUSED(visible_all);

    *skipp = false; /* Default to reading */

    /*
     * Skip deleted pages as they are no longer required for the checkpoint. The checkpoint never
     * needs to review the content of those pages - if they should be included in the checkpoint the
     * existing page on disk contains the right information and will be linked into the checkpoint
     * as the internal tree structure is built.
     */
    if (WT_REF_GET_STATE(ref) == WT_REF_DELETED) {
        *skipp = true;
        return (0);
    }

    /* If the page is in-memory, we want to look at it. */
    if (WT_REF_GET_STATE(ref) != WT_REF_DISK)
        return (0);

    /*
     * Reading any page that is not in the cache will increase the cache size. Perform a set of
     * checks to verify the cache can handle it. Checkpoint cleanup reads clean pages into the cache
     * and also it can dirty the already existing in-memory page in the cache, skip if eviction is
     * needed.
     */
    if (__wt_eviction_needed(session, false, false, NULL) || __wt_cache_aggressive(session) ||
      __wt_cache_full(session) || __wt_cache_stuck(session)) {
        *skipp = true;
        return (0);
    }

    /*
     * Ignore the pages with no on-disk address. It is possible that a page with deleted state may
     * not have an on-disk address.
     */
    if (!__wt_ref_addr_copy(session, ref, &addr)) {
        *skipp = true;
        return (0);
    }

    /*
     * The checkpoint cleanup fast deletes the obsolete leaf page by marking it as deleted
     * in the internal page. To achieve this,
     *
     * 1. Checkpoint has to read all the internal pages that have obsolete leaf pages.
     *    To limit the reading of number of internal pages, the aggregated stop durable timestamp
     *    is checked except when the table is logged. Logged tables do not use timestamps.
     *
     * 2. Obsolete leaf pages with overflow keys/values cannot be fast deleted to free
     *    the overflow blocks. Read the page into cache and mark it dirty to remove the
     *    overflow blocks during reconciliation.
     *
     * FIXME: Read internal pages from non-logged tables when the remove/truncate
     * operation is performed using no timestamp.
     */
    if (addr.type == WT_ADDR_LEAF_NO)
        *skipp = true;
    else if (addr.ta.newest_stop_durable_ts == WT_TS_NONE) {
        /* Only process logged tables when checkpoint cleanup is configured to be aggressive. */
        *skipp = !F_ISSET(S2C(session), WT_CONN_CKPT_CLEANUP_RECLAIM_SPACE) ||
          !F_ISSET(S2BT(session), WT_BTREE_LOGGED);
        if (!*skipp)
            WT_STAT_CONN_DSRC_INCR(session, checkpoint_cleanup_pages_read_reclaim_space);
    }

<<<<<<< HEAD
    if (addr.type == WT_ADDR_LEAF_NO ||
      (addr.ta.newest_page_stop_durable_ts == WT_TS_NONE &&
        (F_ISSET(S2C(session), WT_CONN_CKPT_CLEANUP_SKIP_INT) ||
          !F_ISSET(S2BT(session), WT_BTREE_LOGGED)))) {
=======
    if (*skipp) {
>>>>>>> fb8b5b66
        __wt_verbose_debug2(
          session, WT_VERB_CHECKPOINT_CLEANUP, "%p: page walk skipped", (void *)ref);
        WT_STAT_CONN_DSRC_INCR(session, checkpoint_cleanup_pages_walk_skipped);
    }

    return (0);
}

/*
 * __checkpoint_cleanup_walk_btree --
 *     Check and perform checkpoint cleanup on the uri.
 */
static int
__checkpoint_cleanup_walk_btree(WT_SESSION_IMPL *session, WT_ITEM *uri)
{
    WT_BTREE *btree;
    WT_DECL_RET;
    WT_REF *ref;
    uint32_t flags;

    ref = NULL;
    flags = WT_READ_NO_EVICT | WT_READ_VISIBLE_ALL;

    /*
     * To reduce the impact of checkpoint cleanup on the running database, it operates only on the
     * dhandles that are already opened.
     */
    WT_WITHOUT_DHANDLE(session,
      WT_WITH_HANDLE_LIST_READ_LOCK(
        session, (ret = __wt_conn_dhandle_find(session, uri->data, NULL))));
    if (ret == WT_NOTFOUND)
        return (0);

    /* Open a handle for processing. */
    ret = __wt_session_get_dhandle(session, uri->data, NULL, NULL, 0);
    if (ret != 0) {
        __wt_verbose_debug1(session, WT_VERB_CHECKPOINT_CLEANUP, "%s: unable to open handle%s",
          (char *)uri->data,
          ret == EBUSY ? ", error indicates handle is unavailable due to concurrent use" : "");
        return (ret);
    }

    btree = S2BT(session);
    /* There is nothing to do on an empty tree. */
    if (btree->root.page == NULL)
        goto err;

    /*
     * FLCS pages cannot be discarded and must be rewritten as implicitly filling in missing chunks
     * of FLCS namespace is problematic.
     */
    if (btree->type == BTREE_COL_FIX)
        goto err;

    /* Walk the tree. */
    while ((ret = __wt_tree_walk_custom_skip(
              session, &ref, __checkpoint_cleanup_page_skip, NULL, flags)) == 0 &&
      ref != NULL) {
        if (F_ISSET(ref, WT_REF_FLAG_INTERNAL)) {
            WT_WITH_PAGE_INDEX(session, ret = __checkpoint_cleanup_obsolete_cleanup(session, ref));
        } else {
            WT_ENTER_GENERATION(session, WT_GEN_SPLIT);
            ret = __sync_obsolete_inmem_evict_or_mark_dirty(session, ref);
            WT_LEAVE_GENERATION(session, WT_GEN_SPLIT);
        }
        WT_ERR(ret);

        /* Check if we're quitting. */
        if (!__checkpoint_cleanup_run_chk(session))
            break;
    }

err:
    /* On error, clear any left-over tree walk. */
    WT_TRET(__wt_page_release(session, ref, flags));
    WT_TRET(__wt_session_release_dhandle(session));
    return (ret);
}

/*
 * __checkpoint_cleanup_eligibility --
 *     Function to check whether the specified URI is eligible for checkpoint cleanup.
 */
static bool
__checkpoint_cleanup_eligibility(WT_SESSION_IMPL *session, const char *uri, const char *config)
{
    WT_CONFIG ckptconf;
    WT_CONFIG_ITEM cval, key, value;
    WT_DECL_RET;
    wt_timestamp_t newest_durable_ts, newest_page_stop_durable_ts;
    size_t addr_size;
    uint64_t newest_txn;

    newest_durable_ts = newest_page_stop_durable_ts = WT_TS_NONE;
    newest_txn = WT_TXN_NONE;
    addr_size = 0;

    /* Checkpoint cleanup cannot remove obsolete pages from tiered tables. */
    if (WT_SUFFIX_MATCH(uri, ".wtobj"))
        return (false);

    /*
     * History store table. This table contains the historical versions that are needed to be
     * removed regularly.
     */
    if (strcmp(uri, WT_HS_URI) == 0)
        return (true);

    /*
     * Logged table. The logged tables do not support timestamps, so we need to check for obsolete
     * pages in them.
     */
    if (FLD_ISSET(S2C(session)->log_flags, WT_CONN_LOG_ENABLED)) {
        WT_RET(__wt_config_getones(session, config, "log.enabled", &cval));
        if (cval.val)
            return (true);
    }

    WT_RET(__wt_config_getones(session, config, "checkpoint", &cval));
    __wt_config_subinit(session, &ckptconf, &cval);
    while ((ret = __wt_config_next(&ckptconf, &key, &cval)) == 0) {
        ret = __wt_config_subgets(session, &cval, "newest_page_stop_durable_ts", &value);
        if (ret == 0)
            newest_page_stop_durable_ts =
              WT_MAX(newest_page_stop_durable_ts, (wt_timestamp_t)value.val);
        WT_RET_NOTFOUND_OK(ret);
        ret = __wt_config_subgets(session, &cval, "newest_durable_ts", &value);
        if (ret == 0)
            newest_durable_ts = WT_MAX(newest_durable_ts, (wt_timestamp_t)value.val);
        WT_RET_NOTFOUND_OK(ret);
        ret = __wt_config_subgets(session, &cval, "newest_txn", &value);
        if (ret == 0)
            newest_txn = WT_MAX(newest_txn, (uint64_t)value.val);
        WT_RET_NOTFOUND_OK(ret);
        ret = __wt_config_subgets(session, &cval, "addr", &value);
        if (ret == 0)
            addr_size = value.len;
        WT_RET_NOTFOUND_OK(ret);
    }
    WT_RET_NOTFOUND_OK(ret);

    /* Skip an empty or newly created table. */
    if (addr_size == 0)
        return (false);

    /* The table has a durable stop timestamp. */
    if (newest_page_stop_durable_ts != WT_TS_NONE)
        return (true);

    /*
     * The checkpoint has some obsolete time window information that is no longer required to exist
     * in the btree. Remove the obsolete data to reduce the checkpoint size.
     */
    if (__wt_txn_newest_visible_all(session, newest_txn, newest_durable_ts))
        return (true);

    return (false);
}

/*
 * __checkpoint_cleanup_get_uri --
 *     Given a URI, find the next one in the metadata.
 */
static int
__checkpoint_cleanup_get_uri(WT_SESSION_IMPL *session, WT_ITEM *uri)
{
    WT_CURSOR *cursor;
    WT_DECL_RET;
    int exact;
    const char *key, *value;

    cursor = NULL;
    exact = 0;
    key = value = NULL;

    /* Use a metadata cursor to have access to the existing URIs. */
    WT_ERR(__wt_metadata_cursor(session, &cursor));

    /* Position the cursor on the given URI. */
    cursor->set_key(cursor, (const char *)uri->data);
    WT_ERR(cursor->search_near(cursor, &exact));

    /*
     * The given URI may not exist in the metadata file. Since we always want to return a URI that
     * is lexicographically larger the given one, make sure not to go backwards.
     */
    if (exact <= 0)
        WT_ERR(cursor->next(cursor));

    /* Loop through the eligible candidates. */
    do {
        WT_ERR(cursor->get_key(cursor, &key));

        /* Check we are still dealing with keys that have the right prefix. */
        if (!WT_PREFIX_MATCH(key, WT_URI_FILE_PREFIX)) {
            ret = WT_NOTFOUND;
            break;
        }

        WT_ERR(cursor->get_value(cursor, &value));
        /* Check the given uri needs checkpoint cleanup. */
        if (__checkpoint_cleanup_eligibility(session, key, value))
            break;
    } while ((ret = cursor->next(cursor)) == 0);
    WT_ERR(ret);

    /* Save the selected uri. */
    WT_ERR(__wt_buf_set(session, uri, cursor->key.data, cursor->key.size));

err:
    WT_TRET(__wt_metadata_cursor_release(session, &cursor));
    return (ret);
}

/*
 * __checkpoint_cleanup_int --
 *     Internal function to perform checkpoint cleanup of all eligible files.
 */
static int
__checkpoint_cleanup_int(WT_SESSION_IMPL *session)
{
    WT_DECL_ITEM(uri);
    WT_DECL_RET;

    WT_RET(__wt_scr_alloc(session, 1024, &uri));
    WT_ERR(__wt_buf_set(session, uri, WT_URI_FILE_PREFIX, strlen(WT_URI_FILE_PREFIX) + 1));

    while ((ret = __checkpoint_cleanup_get_uri(session, uri)) == 0) {
        ret = __checkpoint_cleanup_walk_btree(session, uri);
        if (ret == ENOENT || ret == EBUSY) {
            __wt_verbose_debug1(session, WT_VERB_CHECKPOINT_CLEANUP,
              "%s: skipped performing checkpoint cleanup because the file %s", (char *)uri->data,
              ret == ENOENT ? "does not exist" : "is busy");
            continue;
        }
        WT_ERR(ret);

        /*
         * Wait here for some time before proceeding with another table to minimize the impact of
         * checkpoint cleanup on the regular workload.
         */
        __wt_cond_wait(session, S2C(session)->cc_cleanup.cond,
          WT_CHECKPOINT_CLEANUP_FILE_INTERVAL * WT_MILLION, __checkpoint_cleanup_run_chk);

        /* Check if we're quitting. */
        if (!__checkpoint_cleanup_run_chk(session))
            break;
    }
    WT_ERR_NOTFOUND_OK(ret, false);

err:
    __wt_scr_free(session, &uri);
    return (ret);
}

/*
 * __checkpoint_cleanup --
 *     The checkpoint cleanup thread.
 */
static WT_THREAD_RET
__checkpoint_cleanup(void *arg)
{
    WT_CONNECTION_IMPL *conn;
    WT_DECL_RET;
    WT_SESSION_IMPL *session;
    uint64_t last, now;
    bool cv_signalled;

    session = arg;
    conn = S2C(session);

    __wt_seconds(session, &last);
    for (;;) {
        /* Check periodically in case the signal was missed. */
        __wt_cond_wait_signal(session, conn->cc_cleanup.cond, 5 * WT_MILLION,
          __checkpoint_cleanup_run_chk, &cv_signalled);

        /* Check if we're quitting. */
        if (!__checkpoint_cleanup_run_chk(session))
            break;

        __wt_seconds(session, &now);

        /*
         * See if it is time to checkpoint cleanup. Checkpoint cleanup is an operation that
         * typically involves many IO operations so skipping some should have little impact.
         */
        if (!cv_signalled && (now - last < conn->cc_cleanup.interval))
            continue;

        WT_ERR(__checkpoint_cleanup_int(session));
        WT_STAT_CONN_INCR(session, checkpoint_cleanup_success);
        last = now;
    }

err:
    if (ret != 0)
        WT_IGNORE_RET(__wt_panic(session, ret, "checkpoint cleanup error"));
    return (WT_THREAD_RET_VALUE);
}

/*
 * __wt_checkpoint_cleanup_create --
 *     Start the checkpoint cleanup thread.
 */
int
__wt_checkpoint_cleanup_create(WT_SESSION_IMPL *session, const char *cfg[])
{
    WT_CONFIG_ITEM cval;
    WT_CONNECTION_IMPL *conn;
    uint32_t session_flags;

    conn = S2C(session);

    if (F_ISSET(conn, WT_CONN_IN_MEMORY | WT_CONN_READONLY))
        return (0);

    /* Set first, the thread might run before we finish up. */
    FLD_SET(conn->server_flags, WT_CONN_SERVER_CHECKPOINT_CLEANUP);

    WT_RET(__wt_config_gets(session, cfg, "checkpoint_cleanup.method", &cval));
    if (WT_CONFIG_LIT_MATCH("reclaim_space", cval))
        F_SET(conn, WT_CONN_CKPT_CLEANUP_RECLAIM_SPACE);

    WT_RET(__wt_config_gets(session, cfg, "checkpoint_cleanup.wait", &cval));
    conn->cc_cleanup.interval = (uint64_t)cval.val;

    /*
     * Checkpoint cleanup does enough I/O it may be called upon to perform slow operations for the
     * block manager.
     */
    session_flags = WT_SESSION_CAN_WAIT;
    WT_RET(__wt_open_internal_session(
      conn, "checkpoint-cleanup", true, session_flags, 0, &conn->cc_cleanup.session));
    session = conn->cc_cleanup.session;

    WT_RET(__wt_cond_alloc(session, "checkpoint cleanup", &conn->cc_cleanup.cond));

    WT_RET(__wt_thread_create(session, &conn->cc_cleanup.tid, __checkpoint_cleanup, session));
    conn->cc_cleanup.tid_set = true;

    return (0);
}

/*
 * __wt_checkpoint_cleanup_destroy --
 *     Destroy the checkpoint cleanup thread.
 */
int
__wt_checkpoint_cleanup_destroy(WT_SESSION_IMPL *session)
{
    WT_CONNECTION_IMPL *conn;
    WT_DECL_RET;

    conn = S2C(session);

    FLD_CLR(conn->server_flags, WT_CONN_SERVER_CHECKPOINT_CLEANUP);
    if (conn->cc_cleanup.tid_set) {
        __wt_cond_signal(session, conn->cc_cleanup.cond);
        WT_TRET(__wt_thread_join(session, &conn->cc_cleanup.tid));
        conn->cc_cleanup.tid_set = false;
    }
    __wt_cond_destroy(session, &conn->cc_cleanup.cond);

    /* Close the server thread's session. */
    if (conn->cc_cleanup.session != NULL) {
        WT_TRET(__wt_session_close_internal(conn->cc_cleanup.session));
        conn->cc_cleanup.session = NULL;
    }

    return (ret);
}

/*
 * __wt_checkpoint_cleanup_trigger --
 *     Trigger the checkpoint cleanup thread.
 */
void
__wt_checkpoint_cleanup_trigger(WT_SESSION_IMPL *session)
{
    WT_CONNECTION_IMPL *conn;

    conn = S2C(session);

    if (conn->cc_cleanup.tid_set)
        __wt_cond_signal(session, conn->cc_cleanup.cond);
}<|MERGE_RESOLUTION|>--- conflicted
+++ resolved
@@ -409,7 +409,7 @@
      */
     if (addr.type == WT_ADDR_LEAF_NO)
         *skipp = true;
-    else if (addr.ta.newest_stop_durable_ts == WT_TS_NONE) {
+    else if (addr.ta.newest_page_stop_durable_ts == WT_TS_NONE) {
         /* Only process logged tables when checkpoint cleanup is configured to be aggressive. */
         *skipp = !F_ISSET(S2C(session), WT_CONN_CKPT_CLEANUP_RECLAIM_SPACE) ||
           !F_ISSET(S2BT(session), WT_BTREE_LOGGED);
@@ -417,14 +417,7 @@
             WT_STAT_CONN_DSRC_INCR(session, checkpoint_cleanup_pages_read_reclaim_space);
     }
 
-<<<<<<< HEAD
-    if (addr.type == WT_ADDR_LEAF_NO ||
-      (addr.ta.newest_page_stop_durable_ts == WT_TS_NONE &&
-        (F_ISSET(S2C(session), WT_CONN_CKPT_CLEANUP_SKIP_INT) ||
-          !F_ISSET(S2BT(session), WT_BTREE_LOGGED)))) {
-=======
     if (*skipp) {
->>>>>>> fb8b5b66
         __wt_verbose_debug2(
           session, WT_VERB_CHECKPOINT_CLEANUP, "%p: page walk skipped", (void *)ref);
         WT_STAT_CONN_DSRC_INCR(session, checkpoint_cleanup_pages_walk_skipped);
