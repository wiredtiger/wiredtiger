/*-
 * Copyright (c) 2014-present MongoDB, Inc.
 * Copyright (c) 2008-2014 WiredTiger, Inc.
 *	All rights reserved.
 *
 * See the file LICENSE for redistribution information.
 */

#include "wt_internal.h"

static int __btree_conf(WT_SESSION_IMPL *, WT_CKPT *ckpt, bool);
static int __btree_get_last_recno(WT_SESSION_IMPL *);
static int __btree_page_sizes(WT_SESSION_IMPL *);
static int __btree_preload(WT_SESSION_IMPL *);
static int __btree_tree_open_empty(WT_SESSION_IMPL *, bool);

/*
 * __btree_clear --
 *     Clear a Btree, either on handle discard or re-open.
 */
static int
__btree_clear(WT_SESSION_IMPL *session)
{
    WT_BTREE *btree;
    WT_DECL_RET;

    btree = S2BT(session);

    /*
     * If the tree hasn't gone through an open/close cycle, there's no cleanup to be done.
     */
    if (!F_ISSET(btree, WT_BTREE_CLOSED))
        return (0);

    /* Terminate any associated collator. */
    if (btree->collator_owned && btree->collator->terminate != NULL)
        WT_TRET(btree->collator->terminate(btree->collator, &session->iface));

    /* Destroy locks. */
    __wt_rwlock_destroy(session, &btree->ovfl_lock);
    __wt_spin_destroy(session, &btree->flush_lock);

    /* Free allocated memory. */
    __wt_free(session, btree->key_format);
    __wt_free(session, btree->value_format);

    return (ret);
}

/*
 * __wt_btree_open --
 *     Open a Btree.
 */
int
__wt_btree_open(WT_SESSION_IMPL *session, const char *op_cfg[])
{
    WT_BM *bm;
    WT_BTREE *btree;
    WT_CKPT ckpt;
    WT_CONFIG_ITEM cval;
    WT_DATA_HANDLE *dhandle;
    WT_DECL_ITEM(name_buf);
    WT_DECL_ITEM(tmp);
    WT_DECL_RET;
    WT_LIVE_RESTORE_FH_META lr_fh_meta;
    size_t root_addr_size;
    uint8_t root_addr[WT_ADDR_MAX_COOKIE];
    const char *dhandle_name, *checkpoint;
    bool creation, forced_salvage;

    btree = S2BT(session);
    dhandle = session->dhandle;
    dhandle_name = dhandle->name;
    checkpoint = dhandle->checkpoint;
    WT_CLEAR(lr_fh_meta);

    /*
     * This may be a re-open, clean up the btree structure. Clear the fields that don't persist
     * across a re-open. Clear all flags other than the operation flags (which are set by the
     * connection handle software that called us).
     */
    WT_RET(__btree_clear(session));
    memset(btree, 0, WT_BTREE_CLEAR_SIZE);
    __wt_evict_clear_npos(btree);
    F_CLR(btree, ~WT_BTREE_SPECIAL_FLAGS);

    /* Set the data handle first, our called functions reasonably use it. */
    btree->dhandle = dhandle;

    /* Checkpoint and verify files are readonly. */
    if (WT_DHANDLE_IS_CHECKPOINT(dhandle) || F_ISSET(btree, WT_BTREE_VERIFY) ||
      F_ISSET_ATOMIC_32(S2C(session), WT_CONN_READONLY))
        F_SET(btree, WT_BTREE_READONLY);

    /* For disaggregated stable tree opens, separate any trailing checkpoint indicator. */
    WT_ERR(__wt_btree_shared_base_name(session, &dhandle_name, &checkpoint, &name_buf));

    /* Get the checkpoint information for this name/checkpoint pair. */
    WT_ERR(__wt_meta_checkpoint(session, dhandle_name, dhandle->checkpoint, &ckpt, &lr_fh_meta));

    /* Set the order number. */
    dhandle->checkpoint_order = ckpt.order;

    /*
     * Bulk-load is only permitted on newly created files, not any empty file -- see the checkpoint
     * code for a discussion.
     */
    creation = ckpt.raw.size == 0;
    if (!creation && F_ISSET(btree, WT_BTREE_BULK))
        WT_ERR_MSG(session, EINVAL, "bulk-load is only supported on newly created objects");

    /* Handle salvage configuration. */
    forced_salvage = false;
    if (F_ISSET(btree, WT_BTREE_SALVAGE)) {
        WT_ERR(__wt_config_gets(session, op_cfg, "force", &cval));
        forced_salvage = cval.val != 0;
    }

    /* Initialize and configure the WT_BTREE structure. */
    WT_ERR(__btree_conf(session, &ckpt, WT_DHANDLE_IS_CHECKPOINT(dhandle)));
    lr_fh_meta.allocsize = btree->allocsize;

    /* Connect to the underlying block manager. */
    WT_ERR(__wt_blkcache_open(session, dhandle_name, dhandle->cfg, forced_salvage, false,
      btree->allocsize, &lr_fh_meta, &btree->bm));

    bm = btree->bm;

    /*
     * !!!
     * As part of block-manager configuration, we need to return the maximum
     * sized address cookie that a block manager will ever return.  There's
     * a limit of WT_ADDR_MAX_COOKIE, but at 255B, it's too large for
     * a Btree with 512B internal pages.  The default block manager packs
     * a wt_off_t and 2 uint32_t's into its cookie, so there's no problem
     * now, but when we create a block manager extension API, we need some
     * way to consider the block manager's maximum cookie size versus the
     * minimum Btree internal node size.
     */
    btree->block_header = bm->block_header(bm);

    /*
     * Open the specified checkpoint unless it's a special command (special commands are responsible
     * for loading their own checkpoints, if any).
     */
    if (!F_ISSET(btree, WT_BTREE_SALVAGE | WT_BTREE_VERIFY)) {
        /*
         * There are two reasons to load an empty tree rather than a checkpoint: either there is no
         * checkpoint (the file is being created), or the load call returns no root page (the
         * checkpoint is for an empty file).
         */
        WT_ERR(bm->checkpoint_load(bm, session, ckpt.raw.data, ckpt.raw.size, root_addr,
          &root_addr_size, F_ISSET(btree, WT_BTREE_READONLY)));
        if (creation || root_addr_size == 0)
            WT_ERR(__btree_tree_open_empty(session, creation));
        else {
            WT_ERR(__wti_btree_tree_open(session, root_addr, root_addr_size));

            /* Warm the cache, if possible. */
            if (!__wt_conn_is_disagg(session)) {
                WT_WITH_PAGE_INDEX(session, ret = __btree_preload(session));
                WT_ERR(ret);
            }

            /* Get the last record number in a column-store file. */
            if (btree->type != BTREE_ROW)
                WT_ERR(__btree_get_last_recno(session));
        }
    }

    /*
     * Eviction ignores trees until the handle's open flag is set, configure eviction before that
     * happens.
     *
     * Files that can still be bulk-loaded cannot be evicted. Permanently cache-resident files can
     * never be evicted. Special operations don't enable eviction. The underlying commands may turn
     * on eviction (for example, verify turns on eviction while working a file to keep from
     * consuming the cache), but it's their decision. If an underlying command reconfigures
     * eviction, it must either clear the evict-disabled-open flag or restore the eviction
     * configuration when finished so that handle close behaves correctly.
     */
    if (btree->original || F_ISSET(btree, WT_BTREE_NO_EVICT | WT_BTREE_SALVAGE | WT_BTREE_VERIFY)) {
        WT_ERR(__wt_evict_file_exclusive_on(session));
        btree->evict_disabled_open = true;
    }

    if (0) {
err:
        WT_TRET(__wt_btree_close(session));
    }
    __wt_free(session, lr_fh_meta.bitmap_str);
    __wt_checkpoint_free(session, &ckpt);

    __wt_scr_free(session, &name_buf);
    __wt_scr_free(session, &tmp);
    return (ret);
}

/*
 * __wt_btree_close --
 *     Close a Btree.
 */
int
__wt_btree_close(WT_SESSION_IMPL *session)
{
    WT_BM *bm;
    WT_BTREE *btree;
    WT_DECL_RET;

    btree = S2BT(session);

    /*
     * The close process isn't the same as discarding the handle: we might re-open the handle, which
     * isn't a big deal, but the backing blocks for the handle may not yet have been discarded from
     * the cache, and eviction uses WT_BTREE structure elements. Free backing resources but leave
     * the rest alone, and we'll discard the structure when we discard the data handle.
     *
     * Handles can be closed multiple times, ignore all but the first.
     */
    if (F_ISSET(btree, WT_BTREE_CLOSED))
        return (0);
    F_SET(btree, WT_BTREE_CLOSED);

    /*
     * Verify the history store state. If the history store is open and this btree has history store
     * entries, it can't be a metadata file, nor can it be the history store file.
     */
    WT_ASSERT(session,
      !F_ISSET_ATOMIC_32(S2C(session), WT_CONN_HS_OPEN) || !btree->hs_entries ||
        (!WT_IS_METADATA(btree->dhandle) && !WT_IS_HS(btree->dhandle)));

    /* Clear the saved checkpoint information. */
    __wt_ckptlist_saved_free(session);

    /*
     * If we turned eviction off and never turned it back on, do that now, otherwise the counter
     * will be off.
     */
    if (btree->evict_disabled_open) {
        btree->evict_disabled_open = false;
        __wt_evict_file_exclusive_off(session);
    }

    /* Discard any underlying block manager resources. */
    if ((bm = btree->bm) != NULL) {
        btree->bm = NULL;

        /* Unload the checkpoint, unless it's a special command. */
        if (!F_ISSET(btree, WT_BTREE_SALVAGE | WT_BTREE_VERIFY))
            WT_TRET(bm->checkpoint_unload(bm, session));

        /* Close the underlying block manager reference. */
        WT_TRET(bm->close(bm, session));
    }

    return (ret);
}

/*
 * __wt_btree_discard --
 *     Discard a Btree.
 */
int
__wt_btree_discard(WT_SESSION_IMPL *session)
{
    WT_BTREE *btree;
    WT_DECL_RET;

    ret = __btree_clear(session);

    btree = S2BT(session);
    __wt_overwrite_and_free(session, btree);
    session->dhandle->handle = NULL;

    return (ret);
}

/*
 * __wt_btree_config_encryptor --
 *     Return an encryptor handle based on the configuration.
 */
int
__wt_btree_config_encryptor(
  WT_SESSION_IMPL *session, const char **cfg, WT_KEYED_ENCRYPTOR **kencryptorp)
{
    WT_CONFIG_ITEM cval, enc, keyid;
    WT_DECL_RET;
    const char *enc_cfg[] = {NULL, NULL};

    /*
     * We do not use __wt_config_gets_none here because "none" and the empty string have different
     * meanings. The empty string means inherit the system encryption setting and "none" means this
     * table is in the clear even if the database is encrypted.
     */
    WT_RET(__wt_config_gets(session, cfg, "encryption.name", &cval));
    if (cval.len == 0)
        *kencryptorp = S2C(session)->kencryptor;
    else if (WT_CONFIG_LIT_MATCH("none", cval))
        *kencryptorp = NULL;
    else {
        WT_RET(__wt_config_gets_none(session, cfg, "encryption.keyid", &keyid));
        WT_RET(__wt_config_gets(session, cfg, "encryption", &enc));
        if (enc.len != 0)
            WT_RET(__wt_strndup(session, enc.str, enc.len, &enc_cfg[0]));
        ret = __wt_encryptor_config(session, &cval, &keyid, (WT_CONFIG_ARG *)enc_cfg, kencryptorp);
        __wt_free(session, enc_cfg[0]);
        WT_RET(ret);
    }
    return (0);
}

/*
 * __btree_setup_page_log --
 *     Configure a WT_BTREE page log.
 */
static int
__btree_setup_page_log(WT_SESSION_IMPL *session, WT_BTREE *btree)
{
    WT_CONFIG_ITEM page_log_item;
    WT_DECL_RET;
    WT_NAMED_PAGE_LOG *npage_log;
    const char **cfg;

    cfg = btree->dhandle->cfg;

    /* Setup any configured page log on the data handle */
    WT_RET_NOTFOUND_OK(__wt_config_gets(session, cfg, "disaggregated.page_log", &page_log_item));
    if (ret == WT_NOTFOUND || page_log_item.len == 0) {
        npage_log = S2C(session)->disaggregated_storage.npage_log;
        if (npage_log != NULL)
            btree->page_log = npage_log->page_log;
        return (0);
    }

    WT_RET(__wt_schema_open_page_log(session, &page_log_item, &npage_log));
    if (npage_log == NULL)
        return (0);

    btree->page_log = npage_log->page_log;

    return (0);
}

/*
 * __btree_conf --
 *     Configure a WT_BTREE structure.
 */
static int
__btree_conf(WT_SESSION_IMPL *session, WT_CKPT *ckpt, bool is_ckpt)
{
    WT_BTREE *btree;
    WT_CONFIG_ITEM cval, metadata;
    WT_CONNECTION_IMPL *conn;
    WT_DECL_RET;
    int64_t maj_version, min_version;
    uint32_t bitcnt;
    const char **cfg;
    bool fixed;

    btree = S2BT(session);
    cfg = btree->dhandle->cfg;
    conn = S2C(session);

    /* Dump out format information. */
    if (WT_VERBOSE_ISSET(session, WT_VERB_VERSION)) {
        WT_RET(__wt_config_gets(session, cfg, "version.major", &cval));
        maj_version = cval.val;
        WT_RET(__wt_config_gets(session, cfg, "version.minor", &cval));
        min_version = cval.val;
        __wt_verbose(session, WT_VERB_VERSION, "btree version: %" PRId64 ".%" PRId64, maj_version,
          min_version);
    }

    /* Get the file ID. */
    WT_RET(__wt_config_gets(session, cfg, "id", &cval));
    btree->id = (uint32_t)cval.val;

    /* Validate file types and check the data format plan. */
    WT_RET(__wt_config_gets(session, cfg, "key_format", &cval));
    WT_RET(__wt_struct_confchk(session, &cval));
    if (WT_CONFIG_LIT_MATCH("r", cval))
        btree->type = BTREE_COL_VAR;
    else
        btree->type = BTREE_ROW;
    WT_RET(__wt_strndup(session, cval.str, cval.len, &btree->key_format));

    WT_RET(__wt_config_gets(session, cfg, "value_format", &cval));
    WT_RET(__wt_struct_confchk(session, &cval));
    WT_RET(__wt_strndup(session, cval.str, cval.len, &btree->value_format));

    /* Row-store key comparison. */
    if (btree->type == BTREE_ROW) {
        WT_RET(__wt_config_gets_none(session, cfg, "collator", &cval));
        if (cval.len != 0) {
            WT_RET(__wt_config_gets(session, cfg, "app_metadata", &metadata));
            WT_RET(__wt_collator_config(session, btree->dhandle->name, &cval, &metadata,
              &btree->collator, &btree->collator_owned));
        }
    }

    /* Column-store: check for fixed-size data. */
    if (btree->type == BTREE_COL_VAR) {
        WT_RET(__wt_struct_check(session, cval.str, cval.len, &fixed, &bitcnt));
        if (fixed) {
            if (bitcnt == 0 || bitcnt > 8)
                WT_RET_MSG(session, EINVAL,
                  "fixed-width field sizes must be greater than 0 and less than or equal to 8");
            btree->bitcnt = (uint8_t)bitcnt;
            btree->type = BTREE_COL_FIX;
        }
    }

    /*
     * This option turns off eviction for a tree. Therefore, its memory footprint can only grow. But
     * checkpoint will still visit it to persist the data.
     */
    WT_RET(__wt_config_gets(session, cfg, "cache_resident", &cval));
    if (cval.val)
        F_SET(btree, WT_BTREE_NO_EVICT);
    else
        F_CLR(btree, WT_BTREE_NO_EVICT);

    WT_RET(__wt_config_gets(session, cfg, "ignore_in_memory_cache_size", &cval));
    if (cval.val) {
        if (!F_ISSET_ATOMIC_32(conn, WT_CONN_IN_MEMORY))
            WT_RET_MSG(session, EINVAL,
              "ignore_in_memory_cache_size setting is only valid with databases configured to run "
              "in-memory");
        F_SET(btree, WT_BTREE_IGNORE_CACHE);
    } else
        F_CLR(btree, WT_BTREE_IGNORE_CACHE);

    /*
     * Turn on logging when it's enabled in the database and not disabled for the tree. Timestamp
     * behavior is described by the logging configurations for historical reasons; logged objects
     * imply commit-level durability and ignored timestamps, not-logged objects imply checkpoint-
     * level durability and supported timestamps. In-memory configurations default to ignoring all
     * timestamps, and the application uses the logging configuration flag to turn on timestamps.
     */
    if (F_ISSET(&conn->log_mgr, WT_LOG_ENABLED)) {
        WT_RET(__wt_config_gets(session, cfg, "log.enabled", &cval));
        if (cval.val)
            F_SET(btree, WT_BTREE_LOGGED);
    }
<<<<<<< HEAD

    /*
     * This option allows the tree to be reconciled by eviction. But we only replace the disk image
     * in memory to reduce the memory footprint and nothing is written to disk and no data is moved
     * to the history store. Checkpoint will also skip this tree.
     */
    WT_RET(__wt_config_gets(session, cfg, "in_memory", &cval));
    if (cval.val)
        F_SET(btree, WT_BTREE_IN_MEMORY);
    else
        F_CLR(btree, WT_BTREE_IN_MEMORY);

    if (F_ISSET(conn, WT_CONN_IN_MEMORY) || F_ISSET(btree, WT_BTREE_IN_MEMORY)) {
=======
    if (F_ISSET_ATOMIC_32(conn, WT_CONN_IN_MEMORY)) {
>>>>>>> b4f869b2
        F_SET(btree, WT_BTREE_LOGGED);
        WT_RET(__wt_config_gets(session, cfg, "log.enabled", &cval));
        if (!cval.val)
            F_CLR(btree, WT_BTREE_LOGGED);
    }

    /*
     * The metadata isn't blocked by in-memory cache limits because metadata "unroll" is performed
     * by updates that are potentially blocked by the cache-full checks.
     *
     * The metadata file ignores timestamps and is logged if at all possible.
     */
    if (WT_IS_METADATA(btree->dhandle)) {
        F_SET(btree, WT_BTREE_IGNORE_CACHE);
        F_SET(btree, WT_BTREE_LOGGED);
    }

    /* The history store file is never logged and supports timestamps. */
    if (WT_IS_URI_HS(session->dhandle->name)) {
        F_SET(btree->dhandle, WT_DHANDLE_HS);
        F_CLR(btree, WT_BTREE_LOGGED);
    }

    /* The disaggregated storage metadata is never logged. */
    if (strcmp(session->dhandle->name, WT_DISAGG_METADATA_URI) == 0) {
        F_SET(btree->dhandle, WT_DHANDLE_DISAGG_META);
        F_CLR(btree, WT_BTREE_LOGGED);
    }

    WT_RET(__wt_config_gets(session, cfg, "tiered_object", &cval));
    if (cval.val)
        F_SET(btree, WT_BTREE_NO_CHECKPOINT);
    else
        F_CLR(btree, WT_BTREE_NO_CHECKPOINT);

    /*
     * Detect if the btree is disaggregated. TODO the file extension check should be replaced with
     * something more robust.
     */
    WT_RET(__wt_config_gets(session, cfg, "block_manager", &cval));
    if (strstr(btree->dhandle->name, ".wt_stable") != NULL || WT_CONFIG_LIT_MATCH("disagg", cval)) {
        F_SET(btree, WT_BTREE_DISAGGREGATED);

        /*
         * Get the percentage of a page size that a delta must be less than in order to write that
         * delta (instead of just giving up and writing the full page).
         */
        WT_RET(__wt_config_gets(session, cfg, "disaggregated.delta_pct", &cval));
        btree->delta_pct = (u_int)cval.val;

        /* Get the maximum number of consecutive deltas allowed for a single page. */
        WT_RET(__wt_config_gets(session, cfg, "disaggregated.max_consecutive_delta", &cval));
        btree->max_consecutive_delta = (u_int)cval.val;

        WT_RET(__btree_setup_page_log(session, btree));

        /* A page log service and a storage source cannot both be enabled. */
        WT_ASSERT(session, btree->page_log == NULL || btree->bstorage == NULL);
    }

    /* Page sizes */
    WT_RET(__btree_page_sizes(session));

    /* Get the last flush times for tiered storage, if applicable. */
    btree->flush_most_recent_secs = 0;
    ret = __wt_config_gets(session, cfg, "flush_time", &cval);
    WT_RET_NOTFOUND_OK(ret);
    if (ret == 0)
        btree->flush_most_recent_secs = (uint64_t)cval.val;

    btree->flush_most_recent_ts = 0;
    ret = __wt_config_gets(session, cfg, "flush_timestamp", &cval);
    WT_RET_NOTFOUND_OK(ret);
    if (ret == 0 && cval.len != 0)
        WT_RET(__wt_txn_parse_timestamp_raw(
          session, "flush_timestamp", &btree->flush_most_recent_ts, &cval));

    /* Checksums */
    WT_RET(__wt_config_gets(session, cfg, "checksum", &cval));
    if (WT_CONFIG_LIT_MATCH("on", cval))
        btree->checksum = CKSUM_ON;
    else if (WT_CONFIG_LIT_MATCH("off", cval))
        btree->checksum = CKSUM_OFF;
    else if (WT_CONFIG_LIT_MATCH("uncompressed", cval))
        btree->checksum = CKSUM_UNCOMPRESSED;
    else
        btree->checksum = CKSUM_UNENCRYPTED;

    ret = __wt_config_gets(session, cfg, "huffman_value", &cval);
    if (ret == 0 && cval.len != 0)
        WT_RET_MSG(session, ENOTSUP, "Huffman encoding for values is no longer supported.");

    /*
     * Reconciliation configuration:
     *	Block compression (all)
     *	Dictionary compression (variable-length column-store, row-store)
     *	Page-split percentage
     *	Prefix compression (row-store)
     *	Suffix compression (row-store)
     */
    switch (btree->type) {
    case BTREE_COL_FIX:
        break;
    case BTREE_ROW:
        WT_RET(__wt_config_gets(session, cfg, "internal_key_truncate", &cval));
        btree->internal_key_truncate = cval.val != 0;

        WT_RET(__wt_config_gets(session, cfg, "prefix_compression", &cval));
        btree->prefix_compression = cval.val != 0;
        WT_RET(__wt_config_gets(session, cfg, "prefix_compression_min", &cval));
        btree->prefix_compression_min = (u_int)cval.val;
    /* FALLTHROUGH */
    case BTREE_COL_VAR:
        WT_RET(__wt_config_gets(session, cfg, "dictionary", &cval));
        btree->dictionary = (u_int)cval.val;
        break;
    }

    WT_RET(__wt_config_gets_none(session, cfg, "block_compressor", &cval));
    WT_RET(__wt_compressor_config(session, &cval, &btree->compressor));

    /*
     * Configure compression adjustment.
     * When doing compression, assume compression rates that will result in
     * pages larger than the maximum in-memory images allowed. If we're
     * wrong, we adjust downward (but we're almost certainly correct, the
     * maximum in-memory images allowed are only 4x the maximum page size,
     * and compression always gives us more than 4x).
     *	Don't do compression adjustment for fixed-size column store, the
     * leaf page sizes don't change. (We could adjust internal pages but not
     * leaf pages, but that seems an unlikely use case.)
     */
    btree->intlpage_compadjust = false;
    btree->maxintlpage_precomp = btree->maxintlpage;
    btree->leafpage_compadjust = false;
    btree->maxleafpage_precomp = btree->maxleafpage;
    if (btree->compressor != NULL && btree->compressor->compress != NULL &&
      btree->type != BTREE_COL_FIX) {
        /*
         * Don't do compression adjustment when on-disk page sizes are less than 16KB. There's not
         * enough compression going on to fine-tune the size, all we end up doing is hammering
         * shared memory.
         *
         * Don't do compression adjustment when on-disk page sizes are equal to the maximum
         * in-memory page image, the bytes taken for compression can't grow past the base value.
         */
        if (btree->maxintlpage >= 16 * 1024 && btree->maxmempage_image > btree->maxintlpage) {
            btree->intlpage_compadjust = true;
            btree->maxintlpage_precomp = btree->maxmempage_image;
        }
        if (btree->maxleafpage >= 16 * 1024 && btree->maxmempage_image > btree->maxleafpage) {
            btree->leafpage_compadjust = true;
            btree->maxleafpage_precomp = btree->maxmempage_image;
        }
    }

    /* Configure encryption. */
    WT_RET(__wt_btree_config_encryptor(session, cfg, &btree->kencryptor));

    /* Configure read-only. */
    WT_RET(__wt_config_gets(session, cfg, "readonly", &cval));
    if (cval.val)
        F_SET(btree, WT_BTREE_READONLY);

    /* Initialize locks. */
    WT_RET(__wt_rwlock_init(session, &btree->ovfl_lock));
    WT_RET(__wt_spin_init(session, &btree->flush_lock, "btree flush"));

    btree->modified = false; /* Clean */

    __wt_atomic_store_enum(&btree->syncing, WT_BTREE_SYNC_OFF);   /* Not syncing */
    btree->checkpoint_gen = __wt_gen(session, WT_GEN_CHECKPOINT); /* Checkpoint generation */

    /*
     * The first time we open a btree, we'll be initializing the write gen to the connection-wide
     * base write generation since this is the largest of all btree write generations from the
     * previous run. This has the nice property of ensuring that the range of write generations used
     * by consecutive runs do not overlap which aids with debugging.
     *
     * If we're reopening a btree or importing a new one to a running system, the btree write
     * generation from the last run may actually be ahead of the connection-wide base write
     * generation. In that case, we should initialize our write gen just ahead of our btree specific
     * write generation.
     *
     * The runtime write generation is important since it's going to determine what we're going to
     * use as the base write generation (and thus what pages to wipe transaction ids from). The idea
     * is that we want to initialize it once the first time we open the btree during a run and then
     * for every subsequent open, we want to reuse it. This so that we're still able to read
     * transaction ids from the previous time a btree was open in the same run.
     */
    btree->write_gen = WT_MAX(ckpt->write_gen + 1, conn->base_write_gen);
    WT_ASSERT(session, ckpt->write_gen >= ckpt->run_write_gen);

    /* If this is the first time opening the tree this run. */
    /* FIXME-SLS-556 A leader node needs to keep transaction IDs from the current run.  */
    if (F_ISSET(session, WT_SESSION_IMPORT) || ckpt->run_write_gen < conn->base_write_gen ||
      F_ISSET(btree, WT_BTREE_DISAGGREGATED))
        btree->run_write_gen = btree->write_gen;
    else
        btree->run_write_gen = ckpt->run_write_gen;

    /*
     * In recovery use the last checkpointed run write generation number as base write generation
     * number to reset the transaction ids of the pages that were modified before the restart. The
     * transaction ids are retained only on the pages that are written after the restart.
     *
     * Rollback to stable does not operate on logged tables and metadata, so it is skipped.
     *
     * The only scenarios where the checkpoint run write generation number is less than the
     * connection last checkpoint base write generation number are when rollback to stable doesn't
     * happen during the recovery due to the unavailability of history store file, or when reading a
     * checkpoint.
     */
    if ((!F_ISSET_ATOMIC_32(conn, WT_CONN_RECOVERING) || F_ISSET(btree, WT_BTREE_LOGGED) ||
          ckpt->run_write_gen < conn->ckpt.last_base_write_gen) &&
      !is_ckpt)
        btree->base_write_gen = btree->run_write_gen;
    else
        btree->base_write_gen = ckpt->run_write_gen;

    /* Load the next page ID for disaggregated storage. */
    if (ckpt->raw.size == 0)
        btree->next_page_id = WT_BLOCK_MIN_PAGE_ID; /* Should this be in create? */
    else
        btree->next_page_id = ckpt->next_page_id;

    /*
     * We've just overwritten the runtime write generation based off the fact that know that we're
     * importing and therefore, the checkpoint data's runtime write generation is meaningless. We
     * need to ensure that the underlying dhandle doesn't get discarded without being included in a
     * subsequent checkpoint including the new overwritten runtime write generation. Otherwise,
     * we'll reopen, won't know that we're in the import case and will incorrectly use the old
     * system's runtime write generation.
     */
    if (F_ISSET(session, WT_SESSION_IMPORT))
        btree->modified = true;

    if (F_ISSET(btree, WT_BTREE_GARBAGE_COLLECT))
        WT_ACQUIRE_READ(
          btree->prune_timestamp, conn->disaggregated_storage.last_checkpoint_timestamp);

    return (0);
}

/*
 * __wt_root_ref_init --
 *     Initialize a tree root reference, and link in the root page.
 */
void
__wt_root_ref_init(WT_SESSION_IMPL *session, WT_REF *root_ref, WT_PAGE *root, bool is_recno)
{
    WT_UNUSED(session); /* Used in a macro for diagnostic builds */
    memset(root_ref, 0, sizeof(*root_ref));

    root_ref->page = root;
    F_SET(root_ref, WT_REF_FLAG_INTERNAL);
    WT_REF_SET_STATE(root_ref, WT_REF_MEM);

    root_ref->ref_recno = is_recno ? 1 : WT_RECNO_OOB;

    root->pg_intl_parent_ref = root_ref;
}

/*
 * __wti_btree_tree_open --
 *     Read in a tree from disk.
 */
int
__wti_btree_tree_open(WT_SESSION_IMPL *session, const uint8_t *addr, size_t addr_size)
{
    WT_BM *bm;
    WT_BTREE *btree;
    WT_DECL_ITEM(tmp);
    WT_DECL_RET;
    WT_ITEM dsk;
    WT_PAGE *page;
    WT_PAGE_BLOCK_META block_meta;

    btree = S2BT(session);
    bm = btree->bm;

    WT_CLEAR(block_meta);

    /*
     * A buffer into which we read a root page; don't use a scratch buffer, the buffer's allocated
     * memory becomes the persistent in-memory page.
     */
    WT_CLEAR(dsk);

    /*
     * Read and verify the page (verify to catch encrypted objects we can't decrypt, where we read
     * the object successfully but we can't decrypt it, and we want to fail gracefully).
     *
     * Create a printable version of the address to pass to verify.
     */
    WT_ERR(__wt_scr_alloc(session, 0, &tmp));
    WT_ERR(bm->addr_string(bm, session, tmp, addr, addr_size));

    F_SET(session, WT_SESSION_QUIET_CORRUPT_FILE);
    if ((ret = __wt_blkcache_read(session, &dsk, &block_meta, addr, addr_size)) == 0)
        ret = __wt_verify_dsk(session, tmp->data, &dsk);
    /*
     * Flag any failed read or verification: if we're in startup, it may be fatal.
     */
    if (ret != 0)
        F_SET_ATOMIC_32(S2C(session), WT_CONN_DATA_CORRUPTION);
    F_CLR(session, WT_SESSION_QUIET_CORRUPT_FILE);
    if (ret != 0)
        __wt_err(session, ret, "unable to read root page from %s", session->dhandle->name);
    /*
     * Failure to open metadata means that the database is unavailable. Try to provide a helpful
     * failure message.
     */
    if (ret != 0 && WT_IS_METADATA(session->dhandle)) {
        __wt_err(session, ret, "WiredTiger has failed to open its metadata");
        __wt_err(session, ret,
          "This may be due to the database files being encrypted, being from an older version or "
          "due to corruption on disk");
        __wt_err(session, ret,
          "You should confirm that you have opened the database with the correct options including "
          "all encryption and compression options");
    }
    WT_ERR(ret);

    /*
     * Build the in-memory version of the page. Clear our local reference to the allocated copy of
     * the disk image on return, the in-memory object steals it.
     */
    WT_ERR(__wti_page_inmem(session, NULL, dsk.data,
      WT_DATA_IN_ITEM(&dsk) ? WT_PAGE_DISK_ALLOC : WT_PAGE_DISK_MAPPED, &page, NULL));
    dsk.mem = NULL;
    page->block_meta = block_meta;

    /* Finish initializing the root, root reference links. */
    __wt_root_ref_init(session, &btree->root, page, btree->type != BTREE_ROW);

err:
    __wt_buf_free(session, &dsk);
    __wt_scr_free(session, &tmp);

    return (ret);
}

/*
 * __btree_tree_open_empty --
 *     Create an empty in-memory tree.
 */
static int
__btree_tree_open_empty(WT_SESSION_IMPL *session, bool creation)
{
    WT_BTREE *btree;
    WT_DECL_RET;
    WT_PAGE *root;
    WT_PAGE_INDEX *pindex;
    WT_REF *ref;

    btree = S2BT(session);
    root = NULL;
    ref = NULL;

    /*
     * Newly created objects can be used for cursor inserts or for bulk loads; set a flag that's
     * cleared when a row is inserted into the tree.
     */
    if (creation)
        btree->original = 1;

    /*
     * A note about empty trees: the initial tree is a single root page. It has a single reference
     * to a leaf page, marked deleted. The leaf page will be created by the first update. If the
     * root is evicted without being modified, that's OK, nothing is ever written.
     *
     * !!!
     * Be cautious about changing the order of updates in this code: to call __wt_page_out on error,
     * we require a correct page setup at each point where we might fail.
     */
    switch (btree->type) {
    case BTREE_COL_FIX:
    case BTREE_COL_VAR:
        WT_ERR(__wt_page_alloc(session, WT_PAGE_COL_INT, 1, true, &root, 0));
        root->pg_intl_parent_ref = &btree->root;

        WT_INTL_INDEX_GET_SAFE(root, pindex);
        ref = pindex->index[0];
        ref->home = root;
        ref->page = NULL;
        ref->addr = NULL;
        F_SET(ref, WT_REF_FLAG_LEAF);
        WT_REF_SET_STATE(ref, WT_REF_DELETED);
        ref->ref_recno = 1;
        break;
    case BTREE_ROW:
        WT_ERR(__wt_page_alloc(session, WT_PAGE_ROW_INT, 1, true, &root, 0));
        root->pg_intl_parent_ref = &btree->root;

        WT_INTL_INDEX_GET_SAFE(root, pindex);
        ref = pindex->index[0];
        ref->home = root;
        ref->page = NULL;
        ref->addr = NULL;
        F_SET(ref, WT_REF_FLAG_LEAF);
        WT_REF_SET_STATE(ref, WT_REF_DELETED);
        WT_ERR(__wti_row_ikey_incr(session, root, 0, "", 1, ref));
        break;
    }

    /* Bulk loads require a leaf page for reconciliation: create it now. */
    if (F_ISSET(btree, WT_BTREE_BULK)) {
        WT_ERR(__wti_btree_new_leaf_page(session, ref));
        F_SET(ref, WT_REF_FLAG_LEAF);
        WT_REF_SET_STATE(ref, WT_REF_MEM);
        WT_ERR(__wt_page_modify_init(session, ref->page));
        __wt_page_only_modify_set(session, ref->page);
    }

    /* Finish initializing the root, root reference links. */
    __wt_root_ref_init(session, &btree->root, root, btree->type != BTREE_ROW);

    return (0);

err:
    if (ref != NULL && ref->page != NULL)
        __wt_page_out(session, &ref->page);
    if (root != NULL)
        __wt_page_out(session, &root);
    return (ret);
}

/*
 * __wti_btree_new_leaf_page --
 *     Create an empty leaf page.
 */
int
__wti_btree_new_leaf_page(WT_SESSION_IMPL *session, WT_REF *ref)
{
    WT_BTREE *btree;

    btree = S2BT(session);

    switch (btree->type) {
    case BTREE_COL_FIX:
        WT_RET(__wt_page_alloc(session, WT_PAGE_COL_FIX, 0, false, &ref->page, 0));
        break;
    case BTREE_COL_VAR:
        WT_RET(__wt_page_alloc(session, WT_PAGE_COL_VAR, 0, false, &ref->page, 0));
        break;
    case BTREE_ROW:
        WT_RET(__wt_page_alloc(session, WT_PAGE_ROW_LEAF, 0, false, &ref->page, 0));
        break;
    }

    /*
     * When deleting a chunk of the name-space, we can delete internal pages. However, if we are
     * ever forced to re-instantiate that piece of the namespace, it comes back as a leaf page.
     * Reset the WT_REF type as it's possible that it has changed.
     */
    F_CLR(ref, WT_REF_FLAG_INTERNAL);
    F_SET(ref, WT_REF_FLAG_LEAF);

    return (0);
}

/*
 * __btree_preload --
 *     Pre-load internal pages.
 */
static int
__btree_preload(WT_SESSION_IMPL *session)
{
    WT_ADDR_COPY addr;
    WT_BTREE *btree;
    WT_DECL_ITEM(tmp);
    WT_DECL_RET;
    WT_REF *ref;
    uint64_t block_preload;

    btree = S2BT(session);
    block_preload = 0;

    WT_RET(__wt_scr_alloc(session, 0, &tmp));

    /* Pre-load the second-level internal pages. */
    WT_INTL_FOREACH_BEGIN (session, btree->root.page, ref)
        if (__wt_ref_addr_copy(session, ref, &addr)) {
            /*
             * The below call passes in a nul for the block metadata argument - if we want to start
             * calling this for disaggregated storage we will need to revisit that.
             */
            WT_ERR(__wt_blkcache_read(session, tmp, NULL, addr.addr, addr.size));
            ++block_preload;
        }
    WT_INTL_FOREACH_END;

err:
    __wt_scr_free(session, &tmp);

    WT_STAT_CONN_INCRV(session, block_preload, block_preload);
    return (ret);
}

/*
 * __btree_get_last_recno --
 *     Set the last record number for a column-store. Note that this is used to handle appending to
 *     a column store after a truncate operation. It is not related to the WT_CURSOR::largest_key
 *     API.
 */
static int
__btree_get_last_recno(WT_SESSION_IMPL *session)
{
    WT_BTREE *btree;
    WT_PAGE *page;
    WT_REF *next_walk;
    uint64_t last_recno;
    uint32_t flags;

    btree = S2BT(session);

    /*
     * The last record number is used to support appending to a column store tree that has had a
     * final page truncated. Since checkpoint trees are read-only they don't need the value.
     */
    if (WT_READING_CHECKPOINT(session)) {
        btree->last_recno = WT_RECNO_OOB;
        return (0);
    }

    /*
     * The endpoint for append is global; read the last page with global visibility (even if it's
     * deleted) to make sure that if the end of the tree is truncated, the tree walk finds the
     * correct page. (Note that this path does not examine the visibility of individual data items;
     * it only checks whether whole pages are deleted.)
     */
    flags = WT_READ_PREV | WT_READ_VISIBLE_ALL | WT_READ_SEE_DELETED;

    next_walk = NULL;
    WT_RET(__wt_tree_walk(session, &next_walk, flags));
    if (next_walk == NULL)
        return (WT_NOTFOUND);

    page = next_walk->page;
    last_recno = page->type == WT_PAGE_COL_VAR ? __col_var_last_recno(next_walk) :
                                                 __col_fix_last_recno(next_walk);

    /*
     * If the right-most page is deleted and globally visible, we skip reading the page from disk
     * and instead instantiate an empty page in memory. It's possible that next_walk points to this
     * empty page. When this happens, it has no entries and the last record number will be out of
     * bounds, i.e. zero.
     *
     * In this context, the page also can't have an insert (or append) list, so it's safe to simply
     * take the last ref's starting record number as the last record number of the tree.
     */
    if (last_recno == WT_RECNO_OOB)
        last_recno = next_walk->key.recno;
    btree->last_recno = last_recno;

    return (__wt_page_release(session, next_walk, 0));
}

/*
 * __btree_page_sizes --
 *     Verify the page sizes. Some of these sizes are automatically checked using limits defined in
 *     the API, don't duplicate the logic here.
 */
static int
__btree_page_sizes(WT_SESSION_IMPL *session)
{
    WT_BTREE *btree;
    WT_CONFIG_ITEM cval;
    WT_CONNECTION_IMPL *conn;
    uint64_t cache_size;
    uint32_t leaf_split_size, max;
    const char **cfg;

    btree = S2BT(session);
    conn = S2C(session);
    cfg = btree->dhandle->cfg;

    /*
     * Get the allocation size. Allocation sizes must be a power-of-two, nothing else makes sense.
     */
    WT_RET(__wt_config_gets(session, cfg, "allocation_size", &cval));
    btree->allocsize = (uint32_t)cval.val;

    if (!__wt_ispo2(btree->allocsize))
        WT_RET_MSG(session, EINVAL, "the allocation size must be a power of two");

    /*
     * Get the internal/leaf page sizes. All page sizes must be in units of the allocation size.
     */
    WT_RET(__wt_config_gets(session, cfg, "internal_page_max", &cval));
    btree->maxintlpage = (uint32_t)cval.val;
    WT_RET(__wt_config_gets(session, cfg, "leaf_page_max", &cval));
    btree->maxleafpage = (uint32_t)cval.val;

    if (btree->maxintlpage < btree->allocsize || btree->maxintlpage % btree->allocsize != 0 ||
      btree->maxleafpage < btree->allocsize || btree->maxleafpage % btree->allocsize != 0)
        WT_RET_MSG(session, EINVAL,
          "page sizes must be a multiple of the page allocation size (%" PRIu32 "B)",
          btree->allocsize);

    /*
     * FLCS leaf pages have a lower size limit than the default, because the size configures the
     * bitmap data size and the timestamp data adds on to that. Each time window can be up to 63
     * bytes and the total page size must not exceed 4G. Thus for an 8t table there can be 64M
     * entries (so 64M of bitmap data and up to 63*64M == 4032M of time windows), less a bit for
     * headers. For a 1t table there can be (64 7/8)M entries because the bitmap takes less space,
     * but that corresponds to a configured page size of a bit over 8M. Consequently the absolute
     * limit on the page size is 8M, but since pages this large make no sense and perform poorly
     * even if they don't get bloated out with timestamp data, we'll cut down by a factor of 16 and
     * set the limit to 128KB.
     */
    if (btree->type == BTREE_COL_FIX && btree->maxleafpage > 128 * WT_KILOBYTE)
        WT_RET_MSG(session, EINVAL, "page size for fixed-length column store is limited to 128KB");

    /*
     * Default in-memory page image size for compression is 4x the maximum internal or leaf page
     * size, and enforce the on-disk page sizes as a lower-limit for the in-memory image size.
     */
    WT_RET(__wt_config_gets(session, cfg, "memory_page_image_max", &cval));
    btree->maxmempage_image = (uint32_t)cval.val;
    max = WT_MAX(btree->maxintlpage, btree->maxleafpage);
    if (btree->maxmempage_image == 0)
        btree->maxmempage_image = 4 * max;
    else if (btree->maxmempage_image < max)
        WT_RET_MSG(session, EINVAL,
          "in-memory page image size must be larger than the maximum page size (%" PRIu32
          "B < %" PRIu32 "B)",
          btree->maxmempage_image, max);

    /*
     * Don't let pages grow large compared to the cache size or we can end
     * up in a situation where nothing can be evicted.  Make sure at least
     * 10 pages fit in cache when it is at the dirty trigger where threads
     * stall.
     *
     * Take care getting the cache size: with a shared cache, it may not
     * have been set.  Don't forget to update the API documentation if you
     * alter the bounds for any of the parameters here.
     */
    WT_RET(__wt_config_gets(session, cfg, "memory_page_max", &cval));
    btree->maxmempage = (uint64_t)cval.val;

#define WT_MIN_PAGES 10
    if (!F_ISSET_ATOMIC_32(conn, WT_CONN_CACHE_POOL) && (cache_size = conn->cache_size) > 0)
        btree->maxmempage = (uint64_t)WT_MIN(btree->maxmempage,
          ((conn->evict->eviction_dirty_trigger * cache_size) / 100) / WT_MIN_PAGES);

    /* Enforce a lower bound of a single disk leaf page */
    btree->maxmempage = WT_MAX(btree->maxmempage, btree->maxleafpage);

    /*
     * Try in-memory splits once we hit 80% of the maximum in-memory page size. This gives
     * multi-threaded append workloads a better chance of not stalling.
     */
    btree->splitmempage = (8 * btree->maxmempage) / 10;

    /*
     * Get the split percentage (reconciliation splits pages into smaller than the maximum page size
     * chunks so we don't split every time a new entry is added). Determine how large newly split
     * pages will be. Set to the minimum, if the read value is less than that.
     */
    WT_RET(__wt_config_gets(session, cfg, "split_pct", &cval));
    if (cval.val < WT_BTREE_MIN_SPLIT_PCT) {
        btree->split_pct = WT_BTREE_MIN_SPLIT_PCT;
        __wt_verbose_notice(session, WT_VERB_SPLIT,
          "Re-setting split_pct for %s to the minimum allowed of %d%%", session->dhandle->name,
          WT_BTREE_MIN_SPLIT_PCT);
    } else
        btree->split_pct = (int)cval.val;
    leaf_split_size = __wt_split_page_size(btree->split_pct, btree->maxleafpage, btree->allocsize);

    /*
     * In-memory split configuration.
     */
    if (__wt_config_gets(session, cfg, "split_deepen_min_child", &cval) == WT_NOTFOUND ||
      cval.val == 0)
        btree->split_deepen_min_child = WT_SPLIT_DEEPEN_MIN_CHILD_DEF;
    else
        btree->split_deepen_min_child = (u_int)cval.val;
    if (__wt_config_gets(session, cfg, "split_deepen_per_child", &cval) == WT_NOTFOUND ||
      cval.val == 0)
        btree->split_deepen_per_child = WT_SPLIT_DEEPEN_PER_CHILD_DEF;
    else
        btree->split_deepen_per_child = (u_int)cval.val;

    /*
     * Get the maximum internal/leaf page key/value sizes.
     *
     * In-memory configuration overrides any key/value sizes, there's no such thing as an overflow
     * item in an in-memory configuration.
     *
     * TODO the disaggregated check is a workaround for the disaggregated block manager not yet
     * supporting overflow items.
     */
<<<<<<< HEAD
    if (F_ISSET(conn, WT_CONN_IN_MEMORY) || F_ISSET(btree, WT_BTREE_IN_MEMORY) ||
      F_ISSET(btree, WT_BTREE_DISAGGREGATED)) {
=======
    if (F_ISSET_ATOMIC_32(conn, WT_CONN_IN_MEMORY)) {
>>>>>>> b4f869b2
        btree->maxleafkey = WT_BTREE_MAX_OBJECT_SIZE;
        btree->maxleafvalue = WT_BTREE_MAX_OBJECT_SIZE;
        return (0);
    }

    WT_RET(__wt_config_gets(session, cfg, "leaf_key_max", &cval));
    btree->maxleafkey = (uint32_t)cval.val;
    WT_RET(__wt_config_gets(session, cfg, "leaf_value_max", &cval));
    btree->maxleafvalue = (uint32_t)cval.val;

    /*
     * Default max for leaf keys: split-page / 10. Default max for leaf values: split-page / 2.
     *
     * It's difficult for applications to configure this in any exact way as they have to duplicate
     * our calculation of how many keys must fit on a page, and given a split-percentage and page
     * header, that isn't easy to do.
     */
    if (btree->maxleafkey == 0)
        btree->maxleafkey = leaf_split_size / 10;
    if (btree->maxleafvalue == 0)
        btree->maxleafvalue = leaf_split_size / 2;

    return (0);
}

/*
 * __wt_btree_switch_object --
 *     Switch to a writeable object for a tiered btree.
 */
int
__wt_btree_switch_object(WT_SESSION_IMPL *session, uint32_t objectid)
{
    WT_BM *bm;
    WT_BTREE *btree;

    btree = S2BT(session);
    /* If the btree is readonly, there is nothing to do. */
    if (F_ISSET(btree, WT_BTREE_READONLY))
        return (0);

    /*
     * When initially opening a tiered Btree, a tier switch is done internally without the btree
     * being fully opened. That's okay, the btree will be told later about the current object
     * number.
     */
    bm = btree->bm;
    return (bm == NULL ? 0 : bm->switch_object(bm, session, objectid));
}<|MERGE_RESOLUTION|>--- conflicted
+++ resolved
@@ -442,7 +442,6 @@
         if (cval.val)
             F_SET(btree, WT_BTREE_LOGGED);
     }
-<<<<<<< HEAD
 
     /*
      * This option allows the tree to be reconciled by eviction. But we only replace the disk image
@@ -455,10 +454,7 @@
     else
         F_CLR(btree, WT_BTREE_IN_MEMORY);
 
-    if (F_ISSET(conn, WT_CONN_IN_MEMORY) || F_ISSET(btree, WT_BTREE_IN_MEMORY)) {
-=======
-    if (F_ISSET_ATOMIC_32(conn, WT_CONN_IN_MEMORY)) {
->>>>>>> b4f869b2
+    if (F_ISSET_ATOMIC_32(conn, WT_CONN_IN_MEMORY) || F_ISSET(btree, WT_BTREE_IN_MEMORY)) {
         F_SET(btree, WT_BTREE_LOGGED);
         WT_RET(__wt_config_gets(session, cfg, "log.enabled", &cval));
         if (!cval.val)
@@ -1154,12 +1150,8 @@
      * TODO the disaggregated check is a workaround for the disaggregated block manager not yet
      * supporting overflow items.
      */
-<<<<<<< HEAD
-    if (F_ISSET(conn, WT_CONN_IN_MEMORY) || F_ISSET(btree, WT_BTREE_IN_MEMORY) ||
+    if (F_ISSET_ATOMIC_32(conn, WT_CONN_IN_MEMORY) || F_ISSET(btree, WT_BTREE_IN_MEMORY) ||
       F_ISSET(btree, WT_BTREE_DISAGGREGATED)) {
-=======
-    if (F_ISSET_ATOMIC_32(conn, WT_CONN_IN_MEMORY)) {
->>>>>>> b4f869b2
         btree->maxleafkey = WT_BTREE_MAX_OBJECT_SIZE;
         btree->maxleafvalue = WT_BTREE_MAX_OBJECT_SIZE;
         return (0);
