--- conflicted
+++ resolved
@@ -62,6 +62,7 @@
     WT_DECL_ITEM(name_buf);
     WT_DECL_ITEM(tmp);
     WT_DECL_RET;
+    WT_LIVE_RESTORE_FH_META lr_fh_meta;
     size_t root_addr_size;
     uint8_t root_addr[WT_ADDR_MAX_COOKIE];
     const char *dhandle_name, *checkpoint;
@@ -71,6 +72,7 @@
     dhandle = session->dhandle;
     dhandle_name = dhandle->name;
     checkpoint = dhandle->checkpoint;
+    WT_CLEAR(lr_fh_meta);
 
     /*
      * This may be a re-open, clean up the btree structure. Clear the fields that don't persist
@@ -90,19 +92,11 @@
       F_ISSET(S2C(session), WT_CONN_READONLY))
         F_SET(btree, WT_BTREE_READONLY);
 
-<<<<<<< HEAD
     /* For disaggregated stable tree opens, separate any trailing checkpoint indicator. */
     WT_ERR(__wt_btree_shared_base_name(session, &dhandle_name, &checkpoint, &name_buf));
 
     /* Get the checkpoint information for this name/checkpoint pair. */
-    WT_RET(__wt_meta_checkpoint(session, dhandle_name, dhandle->checkpoint, &ckpt));
-=======
-    WT_LIVE_RESTORE_FH_META lr_fh_meta;
-    WT_CLEAR(lr_fh_meta);
-
-    /* Get the checkpoint information for this name/checkpoint pair. */
-    WT_ERR(__wt_meta_checkpoint(session, dhandle->name, dhandle->checkpoint, &ckpt, &lr_fh_meta));
->>>>>>> bf68237f
+    WT_ERR(__wt_meta_checkpoint(session, dhandle_name, dhandle->checkpoint, &ckpt, &lr_fh_meta));
 
     /* Set the order number. */
     dhandle->checkpoint_order = ckpt.order;
@@ -127,13 +121,8 @@
     lr_fh_meta.allocsize = btree->allocsize;
 
     /* Connect to the underlying block manager. */
-<<<<<<< HEAD
-    WT_ERR(__wt_blkcache_open(
-      session, dhandle_name, dhandle->cfg, forced_salvage, false, btree->allocsize, &btree->bm));
-=======
-    WT_ERR(__wt_blkcache_open(session, dhandle->name, dhandle->cfg, forced_salvage, false,
+    WT_ERR(__wt_blkcache_open(session, dhandle_name, dhandle->cfg, forced_salvage, false,
       btree->allocsize, &lr_fh_meta, &btree->bm));
->>>>>>> bf68237f
 
     bm = btree->bm;
 
