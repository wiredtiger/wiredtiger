--- conflicted
+++ resolved
@@ -940,13 +940,8 @@
     WT_INTL_FOREACH_BEGIN (session, btree->root.page, ref)
         if (__wt_ref_addr_copy(session, ref, &addr)) {
             /*
-<<<<<<< HEAD
-             * The below call passes in a nul for the block metadata argument - if we want to start
-             * calling this for disaggregated storage we will need to revisit that.
-=======
              * FIXME-WT-14612: If we want to use prefetch with disaggregated storage we will need to
              * supply block metadata.
->>>>>>> 7134f2b3
              */
             WT_ERR(__wt_blkcache_read(session, tmp, NULL, addr.addr, addr.size));
             ++block_preload;
