--- conflicted
+++ resolved
@@ -72,6 +72,8 @@
     dhandle_name = dhandle->name;
     checkpoint = dhandle->checkpoint;
 
+    char *live_restore_extent_str = NULL;
+
     /*
      * This may be a re-open, clean up the btree structure. Clear the fields that don't persist
      * across a re-open. Clear all flags other than the operation flags (which are set by the
@@ -90,19 +92,12 @@
       F_ISSET(S2C(session), WT_CONN_READONLY))
         F_SET(btree, WT_BTREE_READONLY);
 
-<<<<<<< HEAD
     /* For disaggregated stable tree opens, separate any trailing checkpoint indicator. */
     WT_ERR(__wt_btree_shared_base_name(session, &dhandle_name, &checkpoint, &name_buf));
 
     /* Get the checkpoint information for this name/checkpoint pair. */
-    WT_ERR(__wt_meta_checkpoint(session, dhandle_name, checkpoint, &ckpt));
-=======
-    char *live_restore_extent_str = NULL;
-
-    /* Get the checkpoint information for this name/checkpoint pair. */
     WT_ERR(__wt_meta_checkpoint(
-      session, dhandle->name, dhandle->checkpoint, &ckpt, &live_restore_extent_str));
->>>>>>> c8787d80
+      session, dhandle_name, dhandle->checkpoint, &ckpt, &live_restore_extent_str));
 
     /* Set the order number. */
     dhandle->checkpoint_order = ckpt.order;
@@ -126,13 +121,8 @@
     WT_ERR(__btree_conf(session, &ckpt, WT_DHANDLE_IS_CHECKPOINT(dhandle)));
 
     /* Connect to the underlying block manager. */
-<<<<<<< HEAD
-    WT_ERR(__wt_blkcache_open(
-      session, dhandle_name, dhandle->cfg, forced_salvage, false, btree->allocsize, &btree->bm));
-=======
-    WT_ERR(__wt_blkcache_open(session, dhandle->name, dhandle->cfg, forced_salvage, false,
+    WT_ERR(__wt_blkcache_open(session, dhandle_name, dhandle->cfg, forced_salvage, false,
       btree->allocsize, live_restore_extent_str, &btree->bm));
->>>>>>> c8787d80
 
     bm = btree->bm;
 
