/*-
 * Copyright (c) 2014-present MongoDB, Inc.
 * Copyright (c) 2008-2014 WiredTiger, Inc.
 *	All rights reserved.
 *
 * See the file LICENSE for redistribution information.
 */

#include "wt_internal.h"

static int __btree_conf(WT_SESSION_IMPL *, WT_CKPT *ckpt, bool);
static int __btree_get_last_recno(WT_SESSION_IMPL *);
static int __btree_page_sizes(WT_SESSION_IMPL *);
static int __btree_preload(WT_SESSION_IMPL *);
static int __btree_tree_open_empty(WT_SESSION_IMPL *, bool);

/*
 * __btree_clear --
 *     Clear a Btree, either on handle discard or re-open.
 */
static int
__btree_clear(WT_SESSION_IMPL *session)
{
    WT_BTREE *btree;
    WT_DECL_RET;

    btree = S2BT(session);

    /*
     * If the tree hasn't gone through an open/close cycle, there's no cleanup to be done.
     */
    if (!F_ISSET(btree, WT_BTREE_CLOSED))
        return (0);

    /* Terminate any associated collator. */
    if (btree->collator_owned && btree->collator->terminate != NULL)
        WT_TRET(btree->collator->terminate(btree->collator, &session->iface));

    /* Destroy locks. */
    __wt_rwlock_destroy(session, &btree->ovfl_lock);
    __wt_spin_destroy(session, &btree->flush_lock);

    /* Free allocated memory. */
    __wt_free(session, btree->key_format);
    __wt_free(session, btree->value_format);

    return (ret);
}

/*
 * __wt_btree_open --
 *     Open a Btree.
 */
int
__wt_btree_open(WT_SESSION_IMPL *session, const char *op_cfg[])
{
    WT_BM *bm;
    WT_BTREE *btree;
    WT_CKPT ckpt;
    WT_CONFIG_ITEM cval;
    WT_DATA_HANDLE *dhandle;
    WT_DECL_ITEM(name_buf);
    WT_DECL_ITEM(tmp);
    WT_DECL_RET;
    size_t root_addr_size;
    uint8_t root_addr[WT_ADDR_MAX_COOKIE];
    const char *dhandle_name, *checkpoint;
    bool creation, forced_salvage;

    btree = S2BT(session);
    dhandle = session->dhandle;
    dhandle_name = dhandle->name;
    checkpoint = dhandle->checkpoint;

    char *live_restore_extent_str = NULL;

    /*
     * This may be a re-open, clean up the btree structure. Clear the fields that don't persist
     * across a re-open. Clear all flags other than the operation flags (which are set by the
     * connection handle software that called us).
     */
    WT_RET(__btree_clear(session));
    memset(btree, 0, WT_BTREE_CLEAR_SIZE);
    __wt_evict_clear_npos(btree);
    F_CLR(btree, ~WT_BTREE_SPECIAL_FLAGS);

    /* Set the data handle first, our called functions reasonably use it. */
    btree->dhandle = dhandle;

    /* Checkpoint and verify files are readonly. */
    if (WT_DHANDLE_IS_CHECKPOINT(dhandle) || F_ISSET(btree, WT_BTREE_VERIFY) ||
      F_ISSET(S2C(session), WT_CONN_READONLY))
        F_SET(btree, WT_BTREE_READONLY);

<<<<<<< HEAD
    /* For disaggregated stable tree opens, separate any trailing checkpoint indicator. */
    WT_ERR(__wt_btree_shared_base_name(session, &dhandle_name, &checkpoint, &name_buf));

    /* Get the checkpoint information for this name/checkpoint pair. */
    WT_ERR(__wt_meta_checkpoint(
      session, dhandle_name, dhandle->checkpoint, &ckpt, &live_restore_extent_str));
=======
    /* Get the checkpoint information for this name/checkpoint pair. */
    WT_RET(__wt_meta_checkpoint(session, dhandle->name, dhandle->checkpoint, &ckpt));
>>>>>>> ff952bab

    /* Set the order number. */
    dhandle->checkpoint_order = ckpt.order;

    /*
     * Bulk-load is only permitted on newly created files, not any empty file -- see the checkpoint
     * code for a discussion.
     */
    creation = ckpt.raw.size == 0;
    if (!creation && F_ISSET(btree, WT_BTREE_BULK))
        WT_ERR_MSG(session, EINVAL, "bulk-load is only supported on newly created objects");

    /* Handle salvage configuration. */
    forced_salvage = false;
    if (F_ISSET(btree, WT_BTREE_SALVAGE)) {
        WT_ERR(__wt_config_gets(session, op_cfg, "force", &cval));
        forced_salvage = cval.val != 0;
    }

    /* Initialize and configure the WT_BTREE structure. */
    WT_ERR(__btree_conf(session, &ckpt, WT_DHANDLE_IS_CHECKPOINT(dhandle)));

    /* Connect to the underlying block manager. */
<<<<<<< HEAD
    WT_ERR(__wt_blkcache_open(session, dhandle_name, dhandle->cfg, forced_salvage, false,
      btree->allocsize, live_restore_extent_str, &btree->bm));
=======
    WT_ERR(__wt_blkcache_open(
      session, dhandle->name, dhandle->cfg, forced_salvage, false, btree->allocsize, &btree->bm));
>>>>>>> ff952bab

    bm = btree->bm;

    /*
     * !!!
     * As part of block-manager configuration, we need to return the maximum
     * sized address cookie that a block manager will ever return.  There's
     * a limit of WT_ADDR_MAX_COOKIE, but at 255B, it's too large for
     * a Btree with 512B internal pages.  The default block manager packs
     * a wt_off_t and 2 uint32_t's into its cookie, so there's no problem
     * now, but when we create a block manager extension API, we need some
     * way to consider the block manager's maximum cookie size versus the
     * minimum Btree internal node size.
     */
    btree->block_header = bm->block_header(bm);

    /*
     * Open the specified checkpoint unless it's a special command (special commands are responsible
     * for loading their own checkpoints, if any).
     */
    if (!F_ISSET(btree, WT_BTREE_SALVAGE | WT_BTREE_VERIFY)) {
        /*
         * There are two reasons to load an empty tree rather than a checkpoint: either there is no
         * checkpoint (the file is being created), or the load call returns no root page (the
         * checkpoint is for an empty file).
         */
        WT_ERR(bm->checkpoint_load(bm, session, ckpt.raw.data, ckpt.raw.size, root_addr,
          &root_addr_size, F_ISSET(btree, WT_BTREE_READONLY)));
        if (creation || root_addr_size == 0)
            WT_ERR(__btree_tree_open_empty(session, creation));
        else {
            WT_ERR(__wti_btree_tree_open(session, root_addr, root_addr_size));

            /* Warm the cache, if possible. */
            if (!__wt_conn_is_disagg(session)) {
                WT_WITH_PAGE_INDEX(session, ret = __btree_preload(session));
                WT_ERR(ret);
            }

            /* Get the last record number in a column-store file. */
            if (btree->type != BTREE_ROW)
                WT_ERR(__btree_get_last_recno(session));
        }
    }

    /*
     * Eviction ignores trees until the handle's open flag is set, configure eviction before that
     * happens.
     *
     * Files that can still be bulk-loaded cannot be evicted. Permanently cache-resident files can
     * never be evicted. Special operations don't enable eviction. The underlying commands may turn
     * on eviction (for example, verify turns on eviction while working a file to keep from
     * consuming the cache), but it's their decision. If an underlying command reconfigures
     * eviction, it must either clear the evict-disabled-open flag or restore the eviction
     * configuration when finished so that handle close behaves correctly.
     */
    if (btree->original || F_ISSET(btree, WT_BTREE_NO_EVICT | WT_BTREE_SALVAGE | WT_BTREE_VERIFY)) {
        WT_ERR(__wt_evict_file_exclusive_on(session));
        btree->evict_disabled_open = true;
    }

    if (0) {
err:
        WT_TRET(__wt_btree_close(session));
    }
    __wt_checkpoint_free(session, &ckpt);

    __wt_scr_free(session, &name_buf);
    __wt_scr_free(session, &tmp);
    return (ret);
}

/*
 * __wt_btree_close --
 *     Close a Btree.
 */
int
__wt_btree_close(WT_SESSION_IMPL *session)
{
    WT_BM *bm;
    WT_BTREE *btree;
    WT_DECL_RET;

    btree = S2BT(session);

    /*
     * The close process isn't the same as discarding the handle: we might re-open the handle, which
     * isn't a big deal, but the backing blocks for the handle may not yet have been discarded from
     * the cache, and eviction uses WT_BTREE structure elements. Free backing resources but leave
     * the rest alone, and we'll discard the structure when we discard the data handle.
     *
     * Handles can be closed multiple times, ignore all but the first.
     */
    if (F_ISSET(btree, WT_BTREE_CLOSED))
        return (0);
    F_SET(btree, WT_BTREE_CLOSED);

    /*
     * Verify the history store state. If the history store is open and this btree has history store
     * entries, it can't be a metadata file, nor can it be the history store file.
     */
    WT_ASSERT(session,
      !F_ISSET(S2C(session), WT_CONN_HS_OPEN) || !btree->hs_entries ||
        (!WT_IS_METADATA(btree->dhandle) && !WT_IS_HS(btree->dhandle)));

    /* Clear the saved checkpoint information. */
    __wt_ckptlist_saved_free(session);

    /*
     * If we turned eviction off and never turned it back on, do that now, otherwise the counter
     * will be off.
     */
    if (btree->evict_disabled_open) {
        btree->evict_disabled_open = false;
        __wt_evict_file_exclusive_off(session);
    }

    /* Discard any underlying block manager resources. */
    if ((bm = btree->bm) != NULL) {
        btree->bm = NULL;

        /* Unload the checkpoint, unless it's a special command. */
        if (!F_ISSET(btree, WT_BTREE_SALVAGE | WT_BTREE_VERIFY))
            WT_TRET(bm->checkpoint_unload(bm, session));

        /* Close the underlying block manager reference. */
        WT_TRET(bm->close(bm, session));
    }

    return (ret);
}

/*
 * __wt_btree_discard --
 *     Discard a Btree.
 */
int
__wt_btree_discard(WT_SESSION_IMPL *session)
{
    WT_BTREE *btree;
    WT_DECL_RET;

    ret = __btree_clear(session);

    btree = S2BT(session);
    __wt_overwrite_and_free(session, btree);
    session->dhandle->handle = NULL;

    return (ret);
}

/*
 * __wt_btree_config_encryptor --
 *     Return an encryptor handle based on the configuration.
 */
int
__wt_btree_config_encryptor(
  WT_SESSION_IMPL *session, const char **cfg, WT_KEYED_ENCRYPTOR **kencryptorp)
{
    WT_CONFIG_ITEM cval, enc, keyid;
    WT_DECL_RET;
    const char *enc_cfg[] = {NULL, NULL};

    /*
     * We do not use __wt_config_gets_none here because "none" and the empty string have different
     * meanings. The empty string means inherit the system encryption setting and "none" means this
     * table is in the clear even if the database is encrypted.
     */
    WT_RET(__wt_config_gets(session, cfg, "encryption.name", &cval));
    if (cval.len == 0)
        *kencryptorp = S2C(session)->kencryptor;
    else if (WT_CONFIG_LIT_MATCH("none", cval))
        *kencryptorp = NULL;
    else {
        WT_RET(__wt_config_gets_none(session, cfg, "encryption.keyid", &keyid));
        WT_RET(__wt_config_gets(session, cfg, "encryption", &enc));
        if (enc.len != 0)
            WT_RET(__wt_strndup(session, enc.str, enc.len, &enc_cfg[0]));
        ret = __wt_encryptor_config(session, &cval, &keyid, (WT_CONFIG_ARG *)enc_cfg, kencryptorp);
        __wt_free(session, enc_cfg[0]);
        WT_RET(ret);
    }
    return (0);
}

/*
 * __btree_setup_page_log --
 *     Configure a WT_BTREE page log.
 */
static int
__btree_setup_page_log(WT_SESSION_IMPL *session, WT_BTREE *btree)
{
    WT_CONFIG_ITEM page_log_item;
    WT_DECL_RET;
    WT_NAMED_PAGE_LOG *npage_log;
    const char **cfg;

    cfg = btree->dhandle->cfg;

    /* Setup any configured page log on the data handle */
    WT_RET_NOTFOUND_OK(__wt_config_gets(session, cfg, "disaggregated.page_log", &page_log_item));
    if (ret == WT_NOTFOUND || page_log_item.len == 0) {
        npage_log = S2C(session)->disaggregated_storage.npage_log;
        if (npage_log != NULL)
            btree->page_log = npage_log->page_log;
        return (0);
    }

    WT_RET(__wt_schema_open_page_log(session, &page_log_item, &npage_log));
    if (npage_log == NULL)
        return (0);

    btree->page_log = npage_log->page_log;

    return (0);
}

/*
 * __btree_conf --
 *     Configure a WT_BTREE structure.
 */
static int
__btree_conf(WT_SESSION_IMPL *session, WT_CKPT *ckpt, bool is_ckpt)
{
    WT_BTREE *btree;
    WT_CONFIG_ITEM cval, metadata;
    WT_CONNECTION_IMPL *conn;
    WT_DECL_RET;
    int64_t maj_version, min_version;
    uint32_t bitcnt;
    const char **cfg;
    bool fixed;

    btree = S2BT(session);
    cfg = btree->dhandle->cfg;
    conn = S2C(session);

    /* Dump out format information. */
    if (WT_VERBOSE_ISSET(session, WT_VERB_VERSION)) {
        WT_RET(__wt_config_gets(session, cfg, "version.major", &cval));
        maj_version = cval.val;
        WT_RET(__wt_config_gets(session, cfg, "version.minor", &cval));
        min_version = cval.val;
        __wt_verbose(session, WT_VERB_VERSION, "btree version: %" PRId64 ".%" PRId64, maj_version,
          min_version);
    }

    /* Get the file ID. */
    WT_RET(__wt_config_gets(session, cfg, "id", &cval));
    btree->id = (uint32_t)cval.val;

    /* Validate file types and check the data format plan. */
    WT_RET(__wt_config_gets(session, cfg, "key_format", &cval));
    WT_RET(__wt_struct_confchk(session, &cval));
    if (WT_CONFIG_LIT_MATCH("r", cval))
        btree->type = BTREE_COL_VAR;
    else
        btree->type = BTREE_ROW;
    WT_RET(__wt_strndup(session, cval.str, cval.len, &btree->key_format));

    WT_RET(__wt_config_gets(session, cfg, "value_format", &cval));
    WT_RET(__wt_struct_confchk(session, &cval));
    WT_RET(__wt_strndup(session, cval.str, cval.len, &btree->value_format));

    /* Row-store key comparison. */
    if (btree->type == BTREE_ROW) {
        WT_RET(__wt_config_gets_none(session, cfg, "collator", &cval));
        if (cval.len != 0) {
            WT_RET(__wt_config_gets(session, cfg, "app_metadata", &metadata));
            WT_RET(__wt_collator_config(session, btree->dhandle->name, &cval, &metadata,
              &btree->collator, &btree->collator_owned));
        }
    }

    /* Column-store: check for fixed-size data. */
    if (btree->type == BTREE_COL_VAR) {
        WT_RET(__wt_struct_check(session, cval.str, cval.len, &fixed, &bitcnt));
        if (fixed) {
            if (bitcnt == 0 || bitcnt > 8)
                WT_RET_MSG(session, EINVAL,
                  "fixed-width field sizes must be greater than 0 and less than or equal to 8");
            btree->bitcnt = (uint8_t)bitcnt;
            btree->type = BTREE_COL_FIX;
        }
    }

    /*
     * This option turns off eviction for a tree. Therefore, its memory footprint can only grow. But
     * checkpoint will still visit it to persist the data.
     */
    WT_RET(__wt_config_gets(session, cfg, "cache_resident", &cval));
    if (cval.val)
        F_SET(btree, WT_BTREE_NO_EVICT);
    else
        F_CLR(btree, WT_BTREE_NO_EVICT);

    WT_RET(__wt_config_gets(session, cfg, "ignore_in_memory_cache_size", &cval));
    if (cval.val) {
        if (!F_ISSET(conn, WT_CONN_IN_MEMORY))
            WT_RET_MSG(session, EINVAL,
              "ignore_in_memory_cache_size setting is only valid with databases configured to run "
              "in-memory");
        F_SET(btree, WT_BTREE_IGNORE_CACHE);
    } else
        F_CLR(btree, WT_BTREE_IGNORE_CACHE);

    /*
     * Turn on logging when it's enabled in the database and not disabled for the tree. Timestamp
     * behavior is described by the logging configurations for historical reasons; logged objects
     * imply commit-level durability and ignored timestamps, not-logged objects imply checkpoint-
     * level durability and supported timestamps. In-memory configurations default to ignoring all
     * timestamps, and the application uses the logging configuration flag to turn on timestamps.
     */
    if (F_ISSET(&conn->log_mgr, WT_LOG_ENABLED)) {
        WT_RET(__wt_config_gets(session, cfg, "log.enabled", &cval));
        if (cval.val)
            F_SET(btree, WT_BTREE_LOGGED);
    }

    /*
     * This option allows the tree to be reconciled by eviction. But we only replace the disk image
     * in memory to reduce the memory footprint and nothing is written to disk and no data is moved
     * to the history store. Checkpoint will also skip this tree.
     */
    WT_RET(__wt_config_gets(session, cfg, "in_memory", &cval));
    if (cval.val)
        F_SET(btree, WT_BTREE_IN_MEMORY);
    else
        F_CLR(btree, WT_BTREE_IN_MEMORY);

    if (F_ISSET(conn, WT_CONN_IN_MEMORY) || F_ISSET(btree, WT_BTREE_IN_MEMORY)) {
        F_SET(btree, WT_BTREE_LOGGED);
        WT_RET(__wt_config_gets(session, cfg, "log.enabled", &cval));
        if (!cval.val)
            F_CLR(btree, WT_BTREE_LOGGED);
    }

    /*
     * The metadata isn't blocked by in-memory cache limits because metadata "unroll" is performed
     * by updates that are potentially blocked by the cache-full checks.
     *
     * The metadata file ignores timestamps and is logged if at all possible.
     */
    if (WT_IS_METADATA(btree->dhandle)) {
        F_SET(btree, WT_BTREE_IGNORE_CACHE);
        F_SET(btree, WT_BTREE_LOGGED);
    }

    /* The history store file is never logged and supports timestamps. */
    if (WT_IS_URI_HS(session->dhandle->name)) {
        F_SET(btree->dhandle, WT_DHANDLE_HS);
        F_CLR(btree, WT_BTREE_LOGGED);
    }

    /* The disaggregated storage metadata is never logged. */
    if (strcmp(session->dhandle->name, WT_DISAGG_METADATA_URI) == 0) {
        F_SET(btree->dhandle, WT_DHANDLE_DISAGG_META);
        F_CLR(btree, WT_BTREE_LOGGED);
    }

    WT_RET(__wt_config_gets(session, cfg, "tiered_object", &cval));
    if (cval.val)
        F_SET(btree, WT_BTREE_NO_CHECKPOINT);
    else
        F_CLR(btree, WT_BTREE_NO_CHECKPOINT);

    /*
     * Detect if the btree is disaggregated. TODO the file extension check should be replaced with
     * something more robust.
     */
    WT_RET(__wt_config_gets(session, cfg, "block_manager", &cval));
    if (strstr(btree->dhandle->name, ".wt_stable") != NULL || WT_CONFIG_LIT_MATCH("disagg", cval)) {
        F_SET(btree, WT_BTREE_DISAGGREGATED);

        /*
         * Get the percentage of a page size that a delta must be less than in order to write that
         * delta (instead of just giving up and writing the full page).
         */
        WT_RET(__wt_config_gets(session, cfg, "disaggregated.delta_pct", &cval));
        btree->delta_pct = (u_int)cval.val;

        /* Get the maximum number of consecutive deltas allowed for a single page. */
        WT_RET(__wt_config_gets(session, cfg, "disaggregated.max_consecutive_delta", &cval));
        btree->max_consecutive_delta = (u_int)cval.val;

        WT_RET(__btree_setup_page_log(session, btree));

        /* A page log service and a storage source cannot both be enabled. */
        WT_ASSERT(session, btree->page_log == NULL || btree->bstorage == NULL);
    }

    /* Page sizes */
    WT_RET(__btree_page_sizes(session));

    /* Get the last flush times for tiered storage, if applicable. */
    btree->flush_most_recent_secs = 0;
    ret = __wt_config_gets(session, cfg, "flush_time", &cval);
    WT_RET_NOTFOUND_OK(ret);
    if (ret == 0)
        btree->flush_most_recent_secs = (uint64_t)cval.val;

    btree->flush_most_recent_ts = 0;
    ret = __wt_config_gets(session, cfg, "flush_timestamp", &cval);
    WT_RET_NOTFOUND_OK(ret);
    if (ret == 0 && cval.len != 0)
        WT_RET(__wt_txn_parse_timestamp_raw(
          session, "flush_timestamp", &btree->flush_most_recent_ts, &cval));

    /* Checksums */
    WT_RET(__wt_config_gets(session, cfg, "checksum", &cval));
    if (WT_CONFIG_LIT_MATCH("on", cval))
        btree->checksum = CKSUM_ON;
    else if (WT_CONFIG_LIT_MATCH("off", cval))
        btree->checksum = CKSUM_OFF;
    else if (WT_CONFIG_LIT_MATCH("uncompressed", cval))
        btree->checksum = CKSUM_UNCOMPRESSED;
    else
        btree->checksum = CKSUM_UNENCRYPTED;

    ret = __wt_config_gets(session, cfg, "huffman_value", &cval);
    if (ret == 0 && cval.len != 0)
        WT_RET_MSG(session, ENOTSUP, "Huffman encoding for values is no longer supported.");

    /*
     * Reconciliation configuration:
     *	Block compression (all)
     *	Dictionary compression (variable-length column-store, row-store)
     *	Page-split percentage
     *	Prefix compression (row-store)
     *	Suffix compression (row-store)
     */
    switch (btree->type) {
    case BTREE_COL_FIX:
        break;
    case BTREE_ROW:
        WT_RET(__wt_config_gets(session, cfg, "internal_key_truncate", &cval));
        btree->internal_key_truncate = cval.val != 0;

        WT_RET(__wt_config_gets(session, cfg, "prefix_compression", &cval));
        btree->prefix_compression = cval.val != 0;
        WT_RET(__wt_config_gets(session, cfg, "prefix_compression_min", &cval));
        btree->prefix_compression_min = (u_int)cval.val;
    /* FALLTHROUGH */
    case BTREE_COL_VAR:
        WT_RET(__wt_config_gets(session, cfg, "dictionary", &cval));
        btree->dictionary = (u_int)cval.val;
        break;
    }

    WT_RET(__wt_config_gets_none(session, cfg, "block_compressor", &cval));
    WT_RET(__wt_compressor_config(session, &cval, &btree->compressor));

    /*
     * Configure compression adjustment.
     * When doing compression, assume compression rates that will result in
     * pages larger than the maximum in-memory images allowed. If we're
     * wrong, we adjust downward (but we're almost certainly correct, the
     * maximum in-memory images allowed are only 4x the maximum page size,
     * and compression always gives us more than 4x).
     *	Don't do compression adjustment for fixed-size column store, the
     * leaf page sizes don't change. (We could adjust internal pages but not
     * leaf pages, but that seems an unlikely use case.)
     */
    btree->intlpage_compadjust = false;
    btree->maxintlpage_precomp = btree->maxintlpage;
    btree->leafpage_compadjust = false;
    btree->maxleafpage_precomp = btree->maxleafpage;
    if (btree->compressor != NULL && btree->compressor->compress != NULL &&
      btree->type != BTREE_COL_FIX) {
        /*
         * Don't do compression adjustment when on-disk page sizes are less than 16KB. There's not
         * enough compression going on to fine-tune the size, all we end up doing is hammering
         * shared memory.
         *
         * Don't do compression adjustment when on-disk page sizes are equal to the maximum
         * in-memory page image, the bytes taken for compression can't grow past the base value.
         */
        if (btree->maxintlpage >= 16 * 1024 && btree->maxmempage_image > btree->maxintlpage) {
            btree->intlpage_compadjust = true;
            btree->maxintlpage_precomp = btree->maxmempage_image;
        }
        if (btree->maxleafpage >= 16 * 1024 && btree->maxmempage_image > btree->maxleafpage) {
            btree->leafpage_compadjust = true;
            btree->maxleafpage_precomp = btree->maxmempage_image;
        }
    }

    /* Configure encryption. */
    WT_RET(__wt_btree_config_encryptor(session, cfg, &btree->kencryptor));

    /* Configure read-only. */
    WT_RET(__wt_config_gets(session, cfg, "readonly", &cval));
    if (cval.val)
        F_SET(btree, WT_BTREE_READONLY);

    /* Initialize locks. */
    WT_RET(__wt_rwlock_init(session, &btree->ovfl_lock));
    WT_RET(__wt_spin_init(session, &btree->flush_lock, "btree flush"));

    btree->modified = false; /* Clean */

    __wt_atomic_store_enum(&btree->syncing, WT_BTREE_SYNC_OFF);   /* Not syncing */
    btree->checkpoint_gen = __wt_gen(session, WT_GEN_CHECKPOINT); /* Checkpoint generation */

    /*
     * The first time we open a btree, we'll be initializing the write gen to the connection-wide
     * base write generation since this is the largest of all btree write generations from the
     * previous run. This has the nice property of ensuring that the range of write generations used
     * by consecutive runs do not overlap which aids with debugging.
     *
     * If we're reopening a btree or importing a new one to a running system, the btree write
     * generation from the last run may actually be ahead of the connection-wide base write
     * generation. In that case, we should initialize our write gen just ahead of our btree specific
     * write generation.
     *
     * The runtime write generation is important since it's going to determine what we're going to
     * use as the base write generation (and thus what pages to wipe transaction ids from). The idea
     * is that we want to initialize it once the first time we open the btree during a run and then
     * for every subsequent open, we want to reuse it. This so that we're still able to read
     * transaction ids from the previous time a btree was open in the same run.
     */
    btree->write_gen = WT_MAX(ckpt->write_gen + 1, conn->base_write_gen);
    WT_ASSERT(session, ckpt->write_gen >= ckpt->run_write_gen);

    /* If this is the first time opening the tree this run. */
    /* FIXME-SLS-556 A leader node needs to keep transaction IDs from the current run.  */
    if (F_ISSET(session, WT_SESSION_IMPORT) || ckpt->run_write_gen < conn->base_write_gen ||
      F_ISSET(btree, WT_BTREE_DISAGGREGATED))
        btree->run_write_gen = btree->write_gen;
    else
        btree->run_write_gen = ckpt->run_write_gen;

    /*
     * In recovery use the last checkpointed run write generation number as base write generation
     * number to reset the transaction ids of the pages that were modified before the restart. The
     * transaction ids are retained only on the pages that are written after the restart.
     *
     * Rollback to stable does not operate on logged tables and metadata, so it is skipped.
     *
     * The only scenarios where the checkpoint run write generation number is less than the
     * connection last checkpoint base write generation number are when rollback to stable doesn't
     * happen during the recovery due to the unavailability of history store file, or when reading a
     * checkpoint.
     */
    if ((!F_ISSET(conn, WT_CONN_RECOVERING) || F_ISSET(btree, WT_BTREE_LOGGED) ||
          ckpt->run_write_gen < conn->ckpt.last_base_write_gen) &&
      !is_ckpt)
        btree->base_write_gen = btree->run_write_gen;
    else
        btree->base_write_gen = ckpt->run_write_gen;

    /* Load the next page ID for disaggregated storage. */
    if (ckpt->raw.size == 0)
        btree->next_page_id = WT_BLOCK_MIN_PAGE_ID; /* Should this be in create? */
    else
        btree->next_page_id = ckpt->next_page_id;

    /*
     * We've just overwritten the runtime write generation based off the fact that know that we're
     * importing and therefore, the checkpoint data's runtime write generation is meaningless. We
     * need to ensure that the underlying dhandle doesn't get discarded without being included in a
     * subsequent checkpoint including the new overwritten runtime write generation. Otherwise,
     * we'll reopen, won't know that we're in the import case and will incorrectly use the old
     * system's runtime write generation.
     */
    if (F_ISSET(session, WT_SESSION_IMPORT))
        btree->modified = true;

    return (0);
}

/*
 * __wt_root_ref_init --
 *     Initialize a tree root reference, and link in the root page.
 */
void
__wt_root_ref_init(WT_SESSION_IMPL *session, WT_REF *root_ref, WT_PAGE *root, bool is_recno)
{
    WT_UNUSED(session); /* Used in a macro for diagnostic builds */
    memset(root_ref, 0, sizeof(*root_ref));

    root_ref->page = root;
    F_SET(root_ref, WT_REF_FLAG_INTERNAL);
    WT_REF_SET_STATE(root_ref, WT_REF_MEM);

    root_ref->ref_recno = is_recno ? 1 : WT_RECNO_OOB;

    root->pg_intl_parent_ref = root_ref;
}

/*
 * __wti_btree_tree_open --
 *     Read in a tree from disk.
 */
int
__wti_btree_tree_open(WT_SESSION_IMPL *session, const uint8_t *addr, size_t addr_size)
{
    WT_BM *bm;
    WT_BTREE *btree;
    WT_DECL_ITEM(tmp);
    WT_DECL_RET;
    WT_ITEM dsk;
    WT_PAGE *page;
    WT_PAGE_BLOCK_META block_meta;

    btree = S2BT(session);
    bm = btree->bm;

    WT_CLEAR(block_meta);

    /*
     * A buffer into which we read a root page; don't use a scratch buffer, the buffer's allocated
     * memory becomes the persistent in-memory page.
     */
    WT_CLEAR(dsk);

    /*
     * Read and verify the page (verify to catch encrypted objects we can't decrypt, where we read
     * the object successfully but we can't decrypt it, and we want to fail gracefully).
     *
     * Create a printable version of the address to pass to verify.
     */
    WT_ERR(__wt_scr_alloc(session, 0, &tmp));
    WT_ERR(bm->addr_string(bm, session, tmp, addr, addr_size));

    F_SET(session, WT_SESSION_QUIET_CORRUPT_FILE);
    if ((ret = __wt_blkcache_read(session, &dsk, &block_meta, addr, addr_size)) == 0)
        ret = __wt_verify_dsk(session, tmp->data, &dsk);
    /*
     * Flag any failed read or verification: if we're in startup, it may be fatal.
     */
    if (ret != 0)
        F_SET(S2C(session), WT_CONN_DATA_CORRUPTION);
    F_CLR(session, WT_SESSION_QUIET_CORRUPT_FILE);
    if (ret != 0)
        __wt_err(session, ret, "unable to read root page from %s", session->dhandle->name);
    /*
     * Failure to open metadata means that the database is unavailable. Try to provide a helpful
     * failure message.
     */
    if (ret != 0 && WT_IS_METADATA(session->dhandle)) {
        __wt_err(session, ret, "WiredTiger has failed to open its metadata");
        __wt_err(session, ret,
          "This may be due to the database files being encrypted, being from an older version or "
          "due to corruption on disk");
        __wt_err(session, ret,
          "You should confirm that you have opened the database with the correct options including "
          "all encryption and compression options");
    }
    WT_ERR(ret);

    /*
     * Build the in-memory version of the page. Clear our local reference to the allocated copy of
     * the disk image on return, the in-memory object steals it.
     */
    WT_ERR(__wti_page_inmem(session, NULL, dsk.data,
      WT_DATA_IN_ITEM(&dsk) ? WT_PAGE_DISK_ALLOC : WT_PAGE_DISK_MAPPED, &page, NULL));
    dsk.mem = NULL;
    page->block_meta = block_meta;

    /* Finish initializing the root, root reference links. */
    __wt_root_ref_init(session, &btree->root, page, btree->type != BTREE_ROW);

err:
    __wt_buf_free(session, &dsk);
    __wt_scr_free(session, &tmp);

    return (ret);
}

/*
 * __btree_tree_open_empty --
 *     Create an empty in-memory tree.
 */
static int
__btree_tree_open_empty(WT_SESSION_IMPL *session, bool creation)
{
    WT_BTREE *btree;
    WT_DECL_RET;
    WT_PAGE *root;
    WT_PAGE_INDEX *pindex;
    WT_REF *ref;

    btree = S2BT(session);
    root = NULL;
    ref = NULL;

    /*
     * Newly created objects can be used for cursor inserts or for bulk loads; set a flag that's
     * cleared when a row is inserted into the tree.
     */
    if (creation)
        btree->original = 1;

    /*
     * A note about empty trees: the initial tree is a single root page. It has a single reference
     * to a leaf page, marked deleted. The leaf page will be created by the first update. If the
     * root is evicted without being modified, that's OK, nothing is ever written.
     *
     * !!!
     * Be cautious about changing the order of updates in this code: to call __wt_page_out on error,
     * we require a correct page setup at each point where we might fail.
     */
    switch (btree->type) {
    case BTREE_COL_FIX:
    case BTREE_COL_VAR:
        WT_ERR(__wt_page_alloc(session, WT_PAGE_COL_INT, 1, true, &root, 0));
        root->pg_intl_parent_ref = &btree->root;

        WT_INTL_INDEX_GET_SAFE(root, pindex);
        ref = pindex->index[0];
        ref->home = root;
        ref->page = NULL;
        ref->addr = NULL;
        F_SET(ref, WT_REF_FLAG_LEAF);
        WT_REF_SET_STATE(ref, WT_REF_DELETED);
        ref->ref_recno = 1;
        break;
    case BTREE_ROW:
        WT_ERR(__wt_page_alloc(session, WT_PAGE_ROW_INT, 1, true, &root, 0));
        root->pg_intl_parent_ref = &btree->root;

        WT_INTL_INDEX_GET_SAFE(root, pindex);
        ref = pindex->index[0];
        ref->home = root;
        ref->page = NULL;
        ref->addr = NULL;
        F_SET(ref, WT_REF_FLAG_LEAF);
        WT_REF_SET_STATE(ref, WT_REF_DELETED);
        WT_ERR(__wti_row_ikey_incr(session, root, 0, "", 1, ref));
        break;
    }

    /* Bulk loads require a leaf page for reconciliation: create it now. */
    if (F_ISSET(btree, WT_BTREE_BULK)) {
        WT_ERR(__wti_btree_new_leaf_page(session, ref));
        F_SET(ref, WT_REF_FLAG_LEAF);
        WT_REF_SET_STATE(ref, WT_REF_MEM);
        WT_ERR(__wt_page_modify_init(session, ref->page));
        __wt_page_only_modify_set(session, ref->page);
    }

    /* Finish initializing the root, root reference links. */
    __wt_root_ref_init(session, &btree->root, root, btree->type != BTREE_ROW);

    return (0);

err:
    if (ref != NULL && ref->page != NULL)
        __wt_page_out(session, &ref->page);
    if (root != NULL)
        __wt_page_out(session, &root);
    return (ret);
}

/*
 * __wti_btree_new_leaf_page --
 *     Create an empty leaf page.
 */
int
__wti_btree_new_leaf_page(WT_SESSION_IMPL *session, WT_REF *ref)
{
    WT_BTREE *btree;

    btree = S2BT(session);

    switch (btree->type) {
    case BTREE_COL_FIX:
        WT_RET(__wt_page_alloc(session, WT_PAGE_COL_FIX, 0, false, &ref->page, 0));
        break;
    case BTREE_COL_VAR:
        WT_RET(__wt_page_alloc(session, WT_PAGE_COL_VAR, 0, false, &ref->page, 0));
        break;
    case BTREE_ROW:
        WT_RET(__wt_page_alloc(session, WT_PAGE_ROW_LEAF, 0, false, &ref->page, 0));
        break;
    }

    /*
     * When deleting a chunk of the name-space, we can delete internal pages. However, if we are
     * ever forced to re-instantiate that piece of the namespace, it comes back as a leaf page.
     * Reset the WT_REF type as it's possible that it has changed.
     */
    F_CLR(ref, WT_REF_FLAG_INTERNAL);
    F_SET(ref, WT_REF_FLAG_LEAF);

    return (0);
}

/*
 * __btree_preload --
 *     Pre-load internal pages.
 */
static int
__btree_preload(WT_SESSION_IMPL *session)
{
    WT_ADDR_COPY addr;
    WT_BTREE *btree;
    WT_DECL_ITEM(tmp);
    WT_DECL_RET;
    WT_REF *ref;
    uint64_t block_preload;

    btree = S2BT(session);
    block_preload = 0;

    WT_RET(__wt_scr_alloc(session, 0, &tmp));

    /* Pre-load the second-level internal pages. */
    WT_INTL_FOREACH_BEGIN (session, btree->root.page, ref)
        if (__wt_ref_addr_copy(session, ref, &addr)) {
            /*
             * The below call passes in a nul for the block metadata argument - if we want to start
             * calling this for disaggregated storage we will need to revisit that.
             */
            WT_ERR(__wt_blkcache_read(session, tmp, NULL, addr.addr, addr.size));
            ++block_preload;
        }
    WT_INTL_FOREACH_END;

err:
    __wt_scr_free(session, &tmp);

    WT_STAT_CONN_INCRV(session, block_preload, block_preload);
    return (ret);
}

/*
 * __btree_get_last_recno --
 *     Set the last record number for a column-store. Note that this is used to handle appending to
 *     a column store after a truncate operation. It is not related to the WT_CURSOR::largest_key
 *     API.
 */
static int
__btree_get_last_recno(WT_SESSION_IMPL *session)
{
    WT_BTREE *btree;
    WT_PAGE *page;
    WT_REF *next_walk;
    uint64_t last_recno;
    uint32_t flags;

    btree = S2BT(session);

    /*
     * The last record number is used to support appending to a column store tree that has had a
     * final page truncated. Since checkpoint trees are read-only they don't need the value.
     */
    if (WT_READING_CHECKPOINT(session)) {
        btree->last_recno = WT_RECNO_OOB;
        return (0);
    }

    /*
     * The endpoint for append is global; read the last page with global visibility (even if it's
     * deleted) to make sure that if the end of the tree is truncated, the tree walk finds the
     * correct page. (Note that this path does not examine the visibility of individual data items;
     * it only checks whether whole pages are deleted.)
     */
    flags = WT_READ_PREV | WT_READ_VISIBLE_ALL | WT_READ_SEE_DELETED;

    next_walk = NULL;
    WT_RET(__wt_tree_walk(session, &next_walk, flags));
    if (next_walk == NULL)
        return (WT_NOTFOUND);

    page = next_walk->page;
    last_recno = page->type == WT_PAGE_COL_VAR ? __col_var_last_recno(next_walk) :
                                                 __col_fix_last_recno(next_walk);

    /*
     * If the right-most page is deleted and globally visible, we skip reading the page from disk
     * and instead instantiate an empty page in memory. It's possible that next_walk points to this
     * empty page. When this happens, it has no entries and the last record number will be out of
     * bounds, i.e. zero.
     *
     * In this context, the page also can't have an insert (or append) list, so it's safe to simply
     * take the last ref's starting record number as the last record number of the tree.
     */
    if (last_recno == WT_RECNO_OOB)
        last_recno = next_walk->key.recno;
    btree->last_recno = last_recno;

    return (__wt_page_release(session, next_walk, 0));
}

/*
 * __btree_page_sizes --
 *     Verify the page sizes. Some of these sizes are automatically checked using limits defined in
 *     the API, don't duplicate the logic here.
 */
static int
__btree_page_sizes(WT_SESSION_IMPL *session)
{
    WT_BTREE *btree;
    WT_CONFIG_ITEM cval;
    WT_CONNECTION_IMPL *conn;
    uint64_t cache_size;
    uint32_t leaf_split_size, max;
    const char **cfg;

    btree = S2BT(session);
    conn = S2C(session);
    cfg = btree->dhandle->cfg;

    /*
     * Get the allocation size. Allocation sizes must be a power-of-two, nothing else makes sense.
     */
    WT_RET(__wt_config_gets(session, cfg, "allocation_size", &cval));
    btree->allocsize = (uint32_t)cval.val;

    if (!__wt_ispo2(btree->allocsize))
        WT_RET_MSG(session, EINVAL, "the allocation size must be a power of two");

    /*
     * Get the internal/leaf page sizes. All page sizes must be in units of the allocation size.
     */
    WT_RET(__wt_config_gets(session, cfg, "internal_page_max", &cval));
    btree->maxintlpage = (uint32_t)cval.val;
    WT_RET(__wt_config_gets(session, cfg, "leaf_page_max", &cval));
    btree->maxleafpage = (uint32_t)cval.val;

    if (btree->maxintlpage < btree->allocsize || btree->maxintlpage % btree->allocsize != 0 ||
      btree->maxleafpage < btree->allocsize || btree->maxleafpage % btree->allocsize != 0)
        WT_RET_MSG(session, EINVAL,
          "page sizes must be a multiple of the page allocation size (%" PRIu32 "B)",
          btree->allocsize);

    /*
     * FLCS leaf pages have a lower size limit than the default, because the size configures the
     * bitmap data size and the timestamp data adds on to that. Each time window can be up to 63
     * bytes and the total page size must not exceed 4G. Thus for an 8t table there can be 64M
     * entries (so 64M of bitmap data and up to 63*64M == 4032M of time windows), less a bit for
     * headers. For a 1t table there can be (64 7/8)M entries because the bitmap takes less space,
     * but that corresponds to a configured page size of a bit over 8M. Consequently the absolute
     * limit on the page size is 8M, but since pages this large make no sense and perform poorly
     * even if they don't get bloated out with timestamp data, we'll cut down by a factor of 16 and
     * set the limit to 128KB.
     */
    if (btree->type == BTREE_COL_FIX && btree->maxleafpage > 128 * WT_KILOBYTE)
        WT_RET_MSG(session, EINVAL, "page size for fixed-length column store is limited to 128KB");

    /*
     * Default in-memory page image size for compression is 4x the maximum internal or leaf page
     * size, and enforce the on-disk page sizes as a lower-limit for the in-memory image size.
     */
    WT_RET(__wt_config_gets(session, cfg, "memory_page_image_max", &cval));
    btree->maxmempage_image = (uint32_t)cval.val;
    max = WT_MAX(btree->maxintlpage, btree->maxleafpage);
    if (btree->maxmempage_image == 0)
        btree->maxmempage_image = 4 * max;
    else if (btree->maxmempage_image < max)
        WT_RET_MSG(session, EINVAL,
          "in-memory page image size must be larger than the maximum page size (%" PRIu32
          "B < %" PRIu32 "B)",
          btree->maxmempage_image, max);

    /*
     * Don't let pages grow large compared to the cache size or we can end
     * up in a situation where nothing can be evicted.  Make sure at least
     * 10 pages fit in cache when it is at the dirty trigger where threads
     * stall.
     *
     * Take care getting the cache size: with a shared cache, it may not
     * have been set.  Don't forget to update the API documentation if you
     * alter the bounds for any of the parameters here.
     */
    WT_RET(__wt_config_gets(session, cfg, "memory_page_max", &cval));
    btree->maxmempage = (uint64_t)cval.val;

#define WT_MIN_PAGES 10
    if (!F_ISSET(conn, WT_CONN_CACHE_POOL) && (cache_size = conn->cache_size) > 0)
        btree->maxmempage = (uint64_t)WT_MIN(btree->maxmempage,
          ((conn->evict->eviction_dirty_trigger * cache_size) / 100) / WT_MIN_PAGES);

    /* Enforce a lower bound of a single disk leaf page */
    btree->maxmempage = WT_MAX(btree->maxmempage, btree->maxleafpage);

    /*
     * Try in-memory splits once we hit 80% of the maximum in-memory page size. This gives
     * multi-threaded append workloads a better chance of not stalling.
     */
    btree->splitmempage = (8 * btree->maxmempage) / 10;

    /*
     * Get the split percentage (reconciliation splits pages into smaller than the maximum page size
     * chunks so we don't split every time a new entry is added). Determine how large newly split
     * pages will be. Set to the minimum, if the read value is less than that.
     */
    WT_RET(__wt_config_gets(session, cfg, "split_pct", &cval));
    if (cval.val < WT_BTREE_MIN_SPLIT_PCT) {
        btree->split_pct = WT_BTREE_MIN_SPLIT_PCT;
        __wt_verbose_notice(session, WT_VERB_SPLIT,
          "Re-setting split_pct for %s to the minimum allowed of %d%%", session->dhandle->name,
          WT_BTREE_MIN_SPLIT_PCT);
    } else
        btree->split_pct = (int)cval.val;
    leaf_split_size = __wt_split_page_size(btree->split_pct, btree->maxleafpage, btree->allocsize);

    /*
     * In-memory split configuration.
     */
    if (__wt_config_gets(session, cfg, "split_deepen_min_child", &cval) == WT_NOTFOUND ||
      cval.val == 0)
        btree->split_deepen_min_child = WT_SPLIT_DEEPEN_MIN_CHILD_DEF;
    else
        btree->split_deepen_min_child = (u_int)cval.val;
    if (__wt_config_gets(session, cfg, "split_deepen_per_child", &cval) == WT_NOTFOUND ||
      cval.val == 0)
        btree->split_deepen_per_child = WT_SPLIT_DEEPEN_PER_CHILD_DEF;
    else
        btree->split_deepen_per_child = (u_int)cval.val;

    /*
     * Get the maximum internal/leaf page key/value sizes.
     *
     * In-memory configuration overrides any key/value sizes, there's no such thing as an overflow
     * item in an in-memory configuration.
     *
     * TODO the disaggregated check is a workaround for the disaggregated block manager not yet
     * supporting overflow items.
     */
    if (F_ISSET(conn, WT_CONN_IN_MEMORY) || F_ISSET(btree, WT_BTREE_IN_MEMORY) ||
      F_ISSET(btree, WT_BTREE_DISAGGREGATED)) {
        btree->maxleafkey = WT_BTREE_MAX_OBJECT_SIZE;
        btree->maxleafvalue = WT_BTREE_MAX_OBJECT_SIZE;
        return (0);
    }

    WT_RET(__wt_config_gets(session, cfg, "leaf_key_max", &cval));
    btree->maxleafkey = (uint32_t)cval.val;
    WT_RET(__wt_config_gets(session, cfg, "leaf_value_max", &cval));
    btree->maxleafvalue = (uint32_t)cval.val;

    /*
     * Default max for leaf keys: split-page / 10. Default max for leaf values: split-page / 2.
     *
     * It's difficult for applications to configure this in any exact way as they have to duplicate
     * our calculation of how many keys must fit on a page, and given a split-percentage and page
     * header, that isn't easy to do.
     */
    if (btree->maxleafkey == 0)
        btree->maxleafkey = leaf_split_size / 10;
    if (btree->maxleafvalue == 0)
        btree->maxleafvalue = leaf_split_size / 2;

    return (0);
}

/*
 * __wt_btree_switch_object --
 *     Switch to a writeable object for a tiered btree.
 */
int
__wt_btree_switch_object(WT_SESSION_IMPL *session, uint32_t objectid)
{
    WT_BM *bm;
    WT_BTREE *btree;

    btree = S2BT(session);
    /* If the btree is readonly, there is nothing to do. */
    if (F_ISSET(btree, WT_BTREE_READONLY))
        return (0);

    /*
     * When initially opening a tiered Btree, a tier switch is done internally without the btree
     * being fully opened. That's okay, the btree will be told later about the current object
     * number.
     */
    bm = btree->bm;
    return (bm == NULL ? 0 : bm->switch_object(bm, session, objectid));
}<|MERGE_RESOLUTION|>--- conflicted
+++ resolved
@@ -72,8 +72,6 @@
     dhandle_name = dhandle->name;
     checkpoint = dhandle->checkpoint;
 
-    char *live_restore_extent_str = NULL;
-
     /*
      * This may be a re-open, clean up the btree structure. Clear the fields that don't persist
      * across a re-open. Clear all flags other than the operation flags (which are set by the
@@ -92,17 +90,11 @@
       F_ISSET(S2C(session), WT_CONN_READONLY))
         F_SET(btree, WT_BTREE_READONLY);
 
-<<<<<<< HEAD
     /* For disaggregated stable tree opens, separate any trailing checkpoint indicator. */
     WT_ERR(__wt_btree_shared_base_name(session, &dhandle_name, &checkpoint, &name_buf));
 
     /* Get the checkpoint information for this name/checkpoint pair. */
-    WT_ERR(__wt_meta_checkpoint(
-      session, dhandle_name, dhandle->checkpoint, &ckpt, &live_restore_extent_str));
-=======
-    /* Get the checkpoint information for this name/checkpoint pair. */
-    WT_RET(__wt_meta_checkpoint(session, dhandle->name, dhandle->checkpoint, &ckpt));
->>>>>>> ff952bab
+    WT_RET(__wt_meta_checkpoint(session, dhandle_name, dhandle->checkpoint, &ckpt));
 
     /* Set the order number. */
     dhandle->checkpoint_order = ckpt.order;
@@ -126,13 +118,8 @@
     WT_ERR(__btree_conf(session, &ckpt, WT_DHANDLE_IS_CHECKPOINT(dhandle)));
 
     /* Connect to the underlying block manager. */
-<<<<<<< HEAD
-    WT_ERR(__wt_blkcache_open(session, dhandle_name, dhandle->cfg, forced_salvage, false,
-      btree->allocsize, live_restore_extent_str, &btree->bm));
-=======
     WT_ERR(__wt_blkcache_open(
-      session, dhandle->name, dhandle->cfg, forced_salvage, false, btree->allocsize, &btree->bm));
->>>>>>> ff952bab
+      session, dhandle_name, dhandle->cfg, forced_salvage, false, btree->allocsize, &btree->bm));
 
     bm = btree->bm;
 
