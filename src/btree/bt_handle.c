--- conflicted
+++ resolved
@@ -63,12 +63,8 @@
     WT_DECL_ITEM(tmp);
     WT_DECL_RET;
     size_t root_addr_size;
-<<<<<<< HEAD
-    uint8_t root_addr[WT_BTREE_MAX_ADDR_COOKIE];
+    uint8_t root_addr[WT_ADDR_MAX_COOKIE];
     const char *dhandle_name, *checkpoint;
-=======
-    uint8_t root_addr[WT_ADDR_MAX_COOKIE];
->>>>>>> 3cba4a19
     bool creation, forced_salvage;
 
     btree = S2BT(session);
