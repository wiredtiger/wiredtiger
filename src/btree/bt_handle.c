--- conflicted
+++ resolved
@@ -175,12 +175,7 @@
      * eviction, it must either clear the evict-disabled-open flag or restore the eviction
      * configuration when finished so that handle close behaves correctly.
      */
-    if (btree->original ||
-<<<<<<< HEAD
-      F_ISSET(btree, WT_BTREE_NO_EVICT | WT_BTREE_SALVAGE | WT_BTREE_UPGRADE | WT_BTREE_VERIFY)) {
-=======
-      F_ISSET(btree, WT_BTREE_IN_MEMORY | WT_BTREE_SALVAGE | WT_BTREE_VERIFY)) {
->>>>>>> cc6bc645
+    if (btree->original || F_ISSET(btree, WT_BTREE_NO_EVICT | WT_BTREE_SALVAGE | WT_BTREE_VERIFY)) {
         WT_ERR(__wt_evict_file_exclusive_on(session));
         btree->evict_disabled_open = true;
     }
