/*-
 * Copyright (c) 2014-2019 MongoDB, Inc.
 * Copyright (c) 2008-2014 WiredTiger, Inc.
 *	All rights reserved.
 *
 * See the file LICENSE for redistribution information.
 */

#include "wt_internal.h"

#define WT_MEM_TRANSFER(from_decr, to_incr, len) \
    do {                                         \
        size_t __len = (len);                    \
        (from_decr) += __len;                    \
        (to_incr) += __len;                      \
    } while (0)

/*
 * A note on error handling: main split functions first allocate/initialize new structures; failures
 * during that period are handled by discarding the memory and returning an error code, the caller
 * knows the split didn't happen and proceeds accordingly. Second, split functions update the tree,
 * and a failure in that period is catastrophic, any partial update to the tree requires a panic, we
 * can't recover. Third, once the split is complete and the tree has been fully updated, we have to
 * ignore most errors, the split is complete and correct, callers have to proceed accordingly.
 */
typedef enum {
    WT_ERR_IGNORE, /* Ignore minor errors */
    WT_ERR_PANIC,  /* Panic on all errors */
    WT_ERR_RETURN  /* Clean up and return error */
} WT_SPLIT_ERROR_PHASE;

/*
 * __split_safe_free --
 *     Free a buffer if we can be sure no thread is accessing it, or schedule it to be freed
 *     otherwise.
 */
static int
__split_safe_free(WT_SESSION_IMPL *session, uint64_t split_gen, bool exclusive, void *p, size_t s)
{
    /* We should only call safe free if we aren't pinning the memory. */
    WT_ASSERT(session, __wt_session_gen(session, WT_GEN_SPLIT) != split_gen);

    /*
     * We have swapped something in a page: if we don't have exclusive access, check whether there
     * are other threads in the same tree.
     */
    if (exclusive || !__wt_gen_active(session, WT_GEN_SPLIT, split_gen)) {
        __wt_overwrite_and_free_len(session, p, s);
        return (0);
    }

    return (__wt_stash_add(session, WT_GEN_SPLIT, split_gen, p, s));
}

#ifdef HAVE_DIAGNOSTIC
/*
 * __split_verify_intl_key_order --
 *     Verify the key order on an internal page after a split.
 */
static void
__split_verify_intl_key_order(WT_SESSION_IMPL *session, WT_PAGE *page)
{
    WT_BTREE *btree;
    WT_ITEM *next, _next, *last, _last, *tmp;
    WT_REF *ref;
    uint64_t recno;
    uint32_t slot;
    int cmp;

    btree = S2BT(session);

    switch (page->type) {
    case WT_PAGE_COL_INT:
        recno = 0; /* Less than any valid record number. */
        WT_INTL_FOREACH_BEGIN (session, page, ref) {
            WT_ASSERT(session, ref->home == page);

            WT_ASSERT(session, ref->ref_recno > recno);
            recno = ref->ref_recno;
        }
        WT_INTL_FOREACH_END;
        break;
    case WT_PAGE_ROW_INT:
        next = &_next;
        WT_CLEAR(_next);
        last = &_last;
        WT_CLEAR(_last);

        slot = 0;
        WT_INTL_FOREACH_BEGIN (session, page, ref) {
            WT_ASSERT(session, ref->home == page);

            /*
             * Don't compare the first slot with any other slot, it's ignored on row-store internal
             * pages.
             */
            __wt_ref_key(page, ref, &next->data, &next->size);
            if (++slot > 2) {
                WT_ASSERT(session, __wt_compare(session, btree->collator, last, next, &cmp) == 0);
                WT_ASSERT(session, cmp < 0);
            }
            tmp = last;
            last = next;
            next = tmp;
        }
        WT_INTL_FOREACH_END;
        break;
    }
}

/*
 * __split_verify_root --
 *     Verify a root page involved in a split.
 */
static int
__split_verify_root(WT_SESSION_IMPL *session, WT_PAGE *page)
{
    WT_DECL_RET;
    WT_REF *ref;
    uint32_t read_flags;

    read_flags = WT_READ_CACHE | WT_READ_NO_EVICT;

    /* The split is complete and live, verify all of the pages involved. */
    __split_verify_intl_key_order(session, page);

    WT_INTL_FOREACH_BEGIN (session, page, ref) {
        /*
         * An eviction thread might be attempting to evict the page
         * (the WT_REF may be WT_REF_LOCKED), or it may be a disk based
         * page (the WT_REF may be WT_REF_READING), or it may be in
         * some other state.  Acquire a hazard pointer for any
         * in-memory pages so we know the state of the page.
         *
         * Ignore pages not in-memory (deleted, on-disk, being read),
         * there's no in-memory structure to check.
         */
        if ((ret = __wt_page_in(session, ref, read_flags)) == WT_NOTFOUND)
            continue;
        WT_ERR(ret);

        __split_verify_intl_key_order(session, ref->page);

        WT_ERR(__wt_page_release(session, ref, read_flags));
    }
    WT_INTL_FOREACH_END;

    return (0);

err:
    /* Something really bad just happened. */
    WT_PANIC_RET(session, ret, "fatal error during page split");
}
#endif

/*
 * __split_ovfl_key_cleanup --
 *     Handle cleanup for on-page row-store overflow keys.
 */
static int
__split_ovfl_key_cleanup(WT_SESSION_IMPL *session, WT_PAGE *page, WT_REF *ref)
{
    WT_CELL *cell;
    WT_CELL_UNPACK kpack;
    WT_IKEY *ikey;
    uint32_t cell_offset;

    /* There's a per-page flag if there are any overflow keys at all. */
    if (!F_ISSET_ATOMIC(page, WT_PAGE_OVERFLOW_KEYS))
        return (0);

    /*
     * A key being discarded (page split) or moved to a different page (page deepening) may be an
     * on-page overflow key. Clear any reference to an underlying disk image, and, if the key hasn't
     * been deleted, delete it along with any backing blocks.
     */
    if ((ikey = __wt_ref_key_instantiated(ref)) == NULL)
        return (0);
    if ((cell_offset = ikey->cell_offset) == 0)
        return (0);

    /* Leak blocks rather than try this twice. */
    ikey->cell_offset = 0;

    cell = WT_PAGE_REF_OFFSET(page, cell_offset);
    __wt_cell_unpack(session, page, cell, &kpack);
    if (kpack.ovfl && kpack.raw != WT_CELL_KEY_OVFL_RM)
        WT_RET(__wt_ovfl_discard(session, page, cell));

    return (0);
}

/*
 * __split_ref_move --
 *     Move a WT_REF from one page to another, including updating accounting information.
 */
static int
__split_ref_move(WT_SESSION_IMPL *session, WT_PAGE *from_home, WT_REF **from_refp, size_t *decrp,
  WT_REF **to_refp, size_t *incrp)
{
    WT_ADDR *addr, *ref_addr;
    WT_CELL_UNPACK unpack;
    WT_DECL_RET;
    WT_IKEY *ikey;
    WT_REF *ref;
    size_t size;
    void *key;

    ref = *from_refp;
    addr = NULL;

    /*
     * The from-home argument is the page into which the "from" WT_REF may point, for example, if
     * there's an on-page key the "from" WT_REF references, it will be on the page "from-home".
     *
     * Instantiate row-store keys, and column- and row-store addresses in the WT_REF structures
     * referenced by a page that's being split. The WT_REF structures aren't moving, but the index
     * references are moving from the page we're splitting to a set of new pages, and so we can no
     * longer reference the block image that remains with the page being split.
     *
     * No locking is required to update the WT_REF structure because we're the only thread splitting
     * the page, and there's no way for readers to race with our updates of single pointers. The
     * changes have to be written before the page goes away, of course, our caller owns that
     * problem.
     */
    if (from_home->type == WT_PAGE_ROW_INT) {
        /*
         * Row-store keys: if it's not yet instantiated, instantiate it. If already instantiated,
         * check for overflow cleanup (overflow keys are always instantiated).
         */
        if ((ikey = __wt_ref_key_instantiated(ref)) == NULL) {
            __wt_ref_key(from_home, ref, &key, &size);
            WT_RET(__wt_row_ikey(session, 0, key, size, ref));
            ikey = ref->ref_ikey;
        } else {
            WT_RET(__split_ovfl_key_cleanup(session, from_home, ref));
            *decrp += sizeof(WT_IKEY) + ikey->size;
        }
        *incrp += sizeof(WT_IKEY) + ikey->size;
    }

    /*
     * If there's no address at all (the page has never been written), or the address has already
     * been instantiated, there's no work to do. Otherwise, the address still references a split
     * page on-page cell, instantiate it. We can race with reconciliation and/or eviction of the
     * child pages, be cautious: read the address and verify it, and only update it if the value is
     * unchanged from the original. In the case of a race, the address must no longer reference the
     * split page, we're done.
     */
    WT_ORDERED_READ(ref_addr, ref->addr);
    if (ref_addr != NULL && !__wt_off_page(from_home, ref_addr)) {
        __wt_cell_unpack(session, from_home, (WT_CELL *)ref_addr, &unpack);
        WT_RET(__wt_calloc_one(session, &addr));
        addr->newest_durable_ts = unpack.newest_durable_ts;
        addr->oldest_start_ts = unpack.oldest_start_ts;
        addr->oldest_start_txn = unpack.oldest_start_txn;
        addr->newest_stop_ts = unpack.newest_stop_ts;
        addr->newest_stop_txn = unpack.newest_stop_txn;
        WT_ERR(__wt_memdup(session, unpack.data, unpack.size, &addr->addr));
        addr->size = (uint8_t)unpack.size;
        switch (unpack.raw) {
        case WT_CELL_ADDR_INT:
            addr->type = WT_ADDR_INT;
            break;
        case WT_CELL_ADDR_LEAF:
            addr->type = WT_ADDR_LEAF;
            break;
        case WT_CELL_ADDR_LEAF_NO:
            addr->type = WT_ADDR_LEAF_NO;
            break;
        default:
            WT_ERR(__wt_illegal_value(session, unpack.raw));
        }
        if (__wt_atomic_cas_ptr(&ref->addr, ref_addr, addr))
            addr = NULL;
    }

    /* And finally, copy the WT_REF pointer itself. */
    *to_refp = ref;
    WT_MEM_TRANSFER(*decrp, *incrp, sizeof(WT_REF));

err:
    if (addr != NULL) {
        __wt_free(session, addr->addr);
        __wt_free(session, addr);
    }
    return (ret);
}

/*
 * __split_ref_final --
 *     Finalize the WT_REF move.
 */
static void
__split_ref_final(WT_SESSION_IMPL *session, WT_PAGE ***lockedp)
{
    WT_PAGE **locked;
    size_t i;

    /* The parent page's page index has been updated. */
    WT_WRITE_BARRIER();

    if ((locked = *lockedp) == NULL)
        return;
    *lockedp = NULL;

    /*
     * The moved child pages are locked to prevent them from splitting before the parent move
     * completes, unlock them as the final step.
     */
    for (i = 0; locked[i] != NULL; ++i)
        WT_PAGE_UNLOCK(session, locked[i]);
    __wt_free(session, locked);
}

/*
 * __split_ref_prepare --
 *     Prepare a set of WT_REFs for a move.
 */
static int
__split_ref_prepare(
  WT_SESSION_IMPL *session, WT_PAGE_INDEX *pindex, WT_PAGE ***lockedp, bool skip_first)
{
    WT_DECL_RET;
    WT_PAGE *child, **locked;
    WT_REF *child_ref, *ref;
    size_t alloc, cnt;
    uint32_t i, j;

    *lockedp = NULL;

    locked = NULL;

    /*
     * Update the moved WT_REFs so threads moving through them start looking at the created
     * children's page index information. Because we've not yet updated the page index of the parent
     * page into which we are going to split this subtree, a cursor moving through these WT_REFs
     * will ascend into the created children, but eventually fail as that parent page won't yet know
     * about the created children pages. That's OK, we spin there until the parent's page index is
     * updated.
     *
     * Lock the newly created page to ensure none of its children can split. First, to ensure all of
     * the child pages are updated before any pages can split. Second, to ensure the original split
     * completes before any of the children can split. The latter involves split generations: the
     * original split page has references to these children. If they split immediately, they could
     * free WT_REF structures based on split generations earlier than the split generation we'll
     * eventually choose to protect the original split page's previous page index.
     */
    alloc = cnt = 0;
    for (i = skip_first ? 1 : 0; i < pindex->entries; ++i) {
        ref = pindex->index[i];
        child = ref->page;

        /* Track the locked pages for cleanup. */
        WT_ERR(__wt_realloc_def(session, &alloc, cnt + 2, &locked));
        locked[cnt++] = child;

        WT_PAGE_LOCK(session, child);

        /* Switch the WT_REF's to their new page. */
        j = 0;
        WT_INTL_FOREACH_BEGIN (session, child, child_ref) {
            child_ref->home = child;
            child_ref->pindex_hint = j++;
        }
        WT_INTL_FOREACH_END;

#ifdef HAVE_DIAGNOSTIC
        WT_WITH_PAGE_INDEX(session, __split_verify_intl_key_order(session, child));
#endif
    }
    *lockedp = locked;
    return (0);

err:
    __split_ref_final(session, &locked);
    return (ret);
}

/*
 * __split_root --
 *     Split the root page in-memory, deepening the tree.
 */
static int
__split_root(WT_SESSION_IMPL *session, WT_PAGE *root)
{
    WT_BTREE *btree;
    WT_DECL_RET;
    WT_PAGE *child, **locked;
    WT_PAGE_INDEX *alloc_index, *child_pindex, *pindex;
    WT_REF **alloc_refp, **child_refp, *ref, **root_refp;
    WT_SPLIT_ERROR_PHASE complete;
    size_t child_incr, root_decr, root_incr, size;
    uint64_t split_gen;
    uint32_t children, chunk, i, j, remain;
    uint32_t slots;
    void *p;

    WT_STAT_CONN_INCR(session, cache_eviction_deepen);
    WT_STAT_DATA_INCR(session, cache_eviction_deepen);
    WT_STAT_CONN_INCR(session, cache_eviction_split_internal);
    WT_STAT_DATA_INCR(session, cache_eviction_split_internal);

    btree = S2BT(session);
    alloc_index = NULL;
    locked = NULL;
    root_decr = root_incr = 0;
    complete = WT_ERR_RETURN;

    /* Mark the root page dirty. */
    WT_RET(__wt_page_modify_init(session, root));
    __wt_page_modify_set(session, root);

    /*
     * Our caller is holding the root page locked to single-thread splits, which means we can safely
     * look at the page's index without setting a split generation.
     */
    pindex = WT_INTL_INDEX_GET_SAFE(root);

    /*
     * Decide how many child pages to create, then calculate the standard chunk and whatever
     * remains. Sanity check the number of children: the decision to split matched to the
     * deepen-per-child configuration might get it wrong.
     */
    children = pindex->entries / btree->split_deepen_per_child;
    if (children < 10) {
        if (pindex->entries < 100)
            return (__wt_set_return(session, EBUSY));
        children = 10;
    }
    chunk = pindex->entries / children;
    remain = pindex->entries - chunk * (children - 1);

    __wt_verbose(session, WT_VERB_SPLIT,
      "%p: %" PRIu32 " root page elements, splitting into %" PRIu32 " children", (void *)root,
      pindex->entries, children);

    /*
     * Allocate a new WT_PAGE_INDEX and set of WT_REF objects to be inserted into the root page,
     * replacing the root's page-index.
     */
    size = sizeof(WT_PAGE_INDEX) + children * sizeof(WT_REF *);
    WT_ERR(__wt_calloc(session, 1, size, &alloc_index));
    root_incr += size;
    alloc_index->index = (WT_REF **)(alloc_index + 1);
    alloc_index->entries = children;
    alloc_refp = alloc_index->index;
    for (i = 0; i < children; alloc_refp++, ++i)
        WT_ERR(__wt_calloc_one(session, alloc_refp));
    root_incr += children * sizeof(WT_REF);

    /*
     * Once the split is live, newly created internal pages might be evicted and their WT_REF
     * structures freed. If that happens before all threads exit the index of the page that
     * previously "owned" the WT_REF, a thread might see a freed WT_REF. To ensure that doesn't
     * happen, the created pages are set to the current split generation and so can't be evicted
     * until all readers have left the old generation.
     */
    split_gen = __wt_gen_next(session, WT_GEN_SPLIT);
    WT_ASSERT(session, root->pg_intl_split_gen < split_gen);

    /* Allocate child pages, and connect them into the new page index. */
    for (root_refp = pindex->index, alloc_refp = alloc_index->index, i = 0; i < children; ++i) {
        slots = i == children - 1 ? remain : chunk;

        WT_ERR(__wt_page_alloc(session, root->type, slots, false, &child));

        /*
         * Initialize the page's child reference; we need a copy of the page's key.
         */
        ref = *alloc_refp++;
        ref->home = root;
        ref->page = child;
        ref->addr = NULL;
        if (root->type == WT_PAGE_ROW_INT) {
            __wt_ref_key(root, *root_refp, &p, &size);
            WT_ERR(__wt_row_ikey(session, 0, p, size, ref));
            root_incr += sizeof(WT_IKEY) + size;
        } else
            ref->ref_recno = (*root_refp)->ref_recno;
        WT_REF_SET_STATE(ref, WT_REF_MEM);

        /*
         * Initialize the child page. Block eviction in newly created pages and mark them dirty.
         */
        child->pg_intl_parent_ref = ref;
        child->pg_intl_split_gen = split_gen;
        WT_ERR(__wt_page_modify_init(session, child));
        __wt_page_modify_set(session, child);

        /*
         * The newly allocated child's page index references the same structures as the root. (We
         * cannot move WT_REF structures, threads may be underneath us right now changing the
         * structure state.) However, if the WT_REF structures reference on-page information, we
         * have to fix that, because the disk image for the page that has a page index entry for the
         * WT_REF is about to change.
         */
        child_pindex = WT_INTL_INDEX_GET_SAFE(child);
        child_incr = 0;
        for (child_refp = child_pindex->index, j = 0; j < slots; ++child_refp, ++root_refp, ++j)
            WT_ERR(__split_ref_move(session, root, root_refp, &root_decr, child_refp, &child_incr));

        __wt_cache_page_inmem_incr(session, child, child_incr);
    }
    WT_ASSERT(session, alloc_refp - alloc_index->index == (ptrdiff_t)alloc_index->entries);
    WT_ASSERT(session, root_refp - pindex->index == (ptrdiff_t)pindex->entries);

    /*
     * Flush our writes and start making real changes to the tree, errors are fatal.
     */
    WT_PUBLISH(complete, WT_ERR_PANIC);

    /* Prepare the WT_REFs for the move. */
    WT_ERR(__split_ref_prepare(session, alloc_index, &locked, false));

    /* Encourage a race */
    __wt_timing_stress(session, WT_TIMING_STRESS_SPLIT_1);

    /*
     * Confirm the root page's index hasn't moved, then update it, which makes the split visible to
     * threads descending the tree.
     */
    WT_ASSERT(session, WT_INTL_INDEX_GET_SAFE(root) == pindex);
    WT_INTL_INDEX_SET(root, alloc_index);
    alloc_index = NULL;

    /* Encourage a race */
    __wt_timing_stress(session, WT_TIMING_STRESS_SPLIT_2);

    /*
     * Get a generation for this split, mark the root page. This must be after the new index is
     * swapped into place in order to know that no readers are looking at the old index.
     *
     * Note: as the root page cannot currently be evicted, the root split generation isn't ever
     * used. That said, it future proofs eviction and isn't expensive enough to special-case.
     *
     * Getting a new split generation implies a full barrier, no additional barrier is needed.
     */
    split_gen = __wt_gen_next(session, WT_GEN_SPLIT);
    root->pg_intl_split_gen = split_gen;

    /* Finalize the WT_REF move. */
    __split_ref_final(session, &locked);

#ifdef HAVE_DIAGNOSTIC
    WT_WITH_PAGE_INDEX(session, ret = __split_verify_root(session, root));
    WT_ERR(ret);
#endif

    /* The split is complete and verified, ignore benign errors. */
    complete = WT_ERR_IGNORE;

    /*
     * We can't free the previous root's index, there may be threads using it. Add to the session's
     * discard list, to be freed once we know no threads can still be using it.
     *
     * This change requires care with error handling: we have already updated the page with a new
     * index. Even if stashing the old value fails, we don't roll back that change, because threads
     * may already be using the new index.
     */
    size = sizeof(WT_PAGE_INDEX) + pindex->entries * sizeof(WT_REF *);
    WT_TRET(__split_safe_free(session, split_gen, false, pindex, size));
    root_decr += size;

    /* Adjust the root's memory footprint. */
    __wt_cache_page_inmem_incr(session, root, root_incr);
    __wt_cache_page_inmem_decr(session, root, root_decr);

err:
    __split_ref_final(session, &locked);

    switch (complete) {
    case WT_ERR_RETURN:
        __wt_free_ref_index(session, root, alloc_index, true);
        break;
    case WT_ERR_PANIC:
        __wt_err(session, ret, "fatal error during root page split to deepen the tree");
        ret = WT_PANIC;
        break;
    case WT_ERR_IGNORE:
        if (ret != 0 && ret != WT_PANIC) {
            __wt_err(session, ret,
              "ignoring not-fatal error during root page split "
              "to deepen the tree");
            ret = 0;
        }
        break;
    }
    return (ret);
}

/*
 * __split_parent --
 *     Resolve a multi-page split, inserting new information into the parent.
 */
static int
__split_parent(WT_SESSION_IMPL *session, WT_REF *ref, WT_REF **ref_new, uint32_t new_entries,
  size_t parent_incr, bool exclusive, bool discard)
{
    WT_BTREE *btree;
    WT_DECL_ITEM(scr);
    WT_DECL_RET;
    WT_IKEY *ikey;
    WT_PAGE *parent;
    WT_PAGE_INDEX *alloc_index, *pindex;
    WT_REF **alloc_refp, *next_ref;
    WT_SPLIT_ERROR_PHASE complete;
    size_t parent_decr, size;
    uint64_t split_gen;
    uint32_t deleted_entries, parent_entries, result_entries;
    uint32_t *deleted_refs;
    uint32_t hint, i, j;
    bool empty_parent;

    btree = S2BT(session);
    parent = ref->home;

    alloc_index = pindex = NULL;
    parent_decr = 0;
    empty_parent = false;
    complete = WT_ERR_RETURN;

    /* Mark the page dirty. */
    WT_RET(__wt_page_modify_init(session, parent));
    __wt_page_modify_set(session, parent);

    /*
     * We've locked the parent, which means it cannot split (which is the only reason to worry about
     * split generation values).
     */
    pindex = WT_INTL_INDEX_GET_SAFE(parent);
    parent_entries = pindex->entries;

    /*
     * Remove any refs to deleted pages while we are splitting, we have the internal page locked
     * down, and are copying the refs into a new array anyway. Switch them to the special split
     * state, so that any reading thread will restart.
     *
     * We can't do this if there is a sync running in the tree in another session: removing the refs
     * frees the blocks for the deleted pages, which can corrupt the free list calculated by the
     * sync.
     */
    WT_ERR(__wt_scr_alloc(session, 10 * sizeof(uint32_t), &scr));
    for (deleted_entries = 0, i = 0; i < parent_entries; ++i) {
        next_ref = pindex->index[i];
        WT_ASSERT(session, next_ref->state != WT_REF_SPLIT);
        if ((discard && next_ref == ref) ||
          ((!WT_BTREE_SYNCING(btree) || WT_SESSION_BTREE_SYNC(session)) &&
              next_ref->state == WT_REF_DELETED && __wt_delete_page_skip(session, next_ref, true) &&
              WT_REF_CAS_STATE(session, next_ref, WT_REF_DELETED, WT_REF_SPLIT))) {
            WT_ERR(__wt_buf_grow(session, scr, (deleted_entries + 1) * sizeof(uint32_t)));
            deleted_refs = scr->mem;
            deleted_refs[deleted_entries++] = i;
        }
    }

    /*
     * The final entry count consists of the original count, plus any new pages, less any WT_REFs
     * we're removing (deleted entries plus the entry we're replacing).
     */
    result_entries = (parent_entries + new_entries) - deleted_entries;
    if (!discard)
        --result_entries;

    /*
     * If there are no remaining entries on the parent, give up, we can't leave an empty internal
     * page. Mark it to be evicted soon and clean up any references that have changed state.
     */
    if (result_entries == 0) {
        empty_parent = true;
        if (!__wt_ref_is_root(parent->pg_intl_parent_ref))
            __wt_page_evict_soon(session, parent->pg_intl_parent_ref);
        goto err;
    }

    /*
     * Allocate and initialize a new page index array for the parent, then copy references from the
     * original index array, plus references from the newly created split array, into place.
     *
     * Update the WT_REF's page-index hint as we go. This can race with a thread setting the hint
     * based on an older page-index, and the change isn't backed out in the case of an error, so
     * there ways for the hint to be wrong; OK because it's just a hint.
     */
    size = sizeof(WT_PAGE_INDEX) + result_entries * sizeof(WT_REF *);
    WT_ERR(__wt_calloc(session, 1, size, &alloc_index));
    parent_incr += size;
    alloc_index->index = (WT_REF **)(alloc_index + 1);
    alloc_index->entries = result_entries;
    for (alloc_refp = alloc_index->index, hint = i = 0; i < parent_entries; ++i) {
        next_ref = pindex->index[i];
        if (next_ref == ref)
            for (j = 0; j < new_entries; ++j) {
                ref_new[j]->home = parent;
                ref_new[j]->pindex_hint = hint++;
                *alloc_refp++ = ref_new[j];
            }
        else if (next_ref->state != WT_REF_SPLIT) {
            /* Skip refs we have marked for deletion. */
            next_ref->pindex_hint = hint++;
            *alloc_refp++ = next_ref;
        }
    }

    /* Check that we filled in all the entries. */
    WT_ASSERT(session, alloc_refp - alloc_index->index == (ptrdiff_t)result_entries);

    /* Start making real changes to the tree, errors are fatal. */
    WT_NOT_READ(complete, WT_ERR_PANIC);

    /* Encourage a race */
    __wt_timing_stress(session, WT_TIMING_STRESS_SPLIT_3);

    /*
     * Confirm the parent page's index hasn't moved then update it, which makes the split visible to
     * threads descending the tree.
     */
    WT_ASSERT(session, WT_INTL_INDEX_GET_SAFE(parent) == pindex);
    WT_INTL_INDEX_SET(parent, alloc_index);
    alloc_index = NULL;

    /* Encourage a race */
    __wt_timing_stress(session, WT_TIMING_STRESS_SPLIT_4);

    /*
     * Get a generation for this split, mark the page. This must be after the new index is swapped
     * into place in order to know that no readers are looking at the old index.
     *
     * Getting a new split generation implies a full barrier, no additional barrier is needed.
     */
    split_gen = __wt_gen_next(session, WT_GEN_SPLIT);
    parent->pg_intl_split_gen = split_gen;

    /*
     * If discarding the page's original WT_REF field, reset it to split. Threads cursoring through
     * the tree were blocked because that WT_REF state was set to locked. Changing the locked state
     * to split unblocks those threads and causes them to re-calculate their position based on the
     * just-updated parent page's index.
     */
    if (discard) {
        /*
         * Set the discarded WT_REF state to split, ensuring we don't race with any discard of the
         * WT_REF deleted fields.
         */
        WT_REF_SET_STATE(ref, WT_REF_SPLIT);

        /*
         * Push out the change: not required for correctness, but stops threads spinning on
         * incorrect page references.
         */
        WT_FULL_BARRIER();
    }

#ifdef HAVE_DIAGNOSTIC
    WT_WITH_PAGE_INDEX(session, __split_verify_intl_key_order(session, parent));
#endif

    /* The split is complete and verified, ignore benign errors. */
    complete = WT_ERR_IGNORE;

    /*
     * !!!
     * Swapping in the new page index released the page for eviction, we can
     * no longer look inside the page.
     */
    if (ref->page == NULL)
        __wt_verbose(session, WT_VERB_SPLIT,
          "%p: reverse split into parent %p, %" PRIu32 " -> %" PRIu32 " (-%" PRIu32 ")",
          (void *)ref->page, (void *)parent, parent_entries, result_entries,
          parent_entries - result_entries);
    else
        __wt_verbose(session, WT_VERB_SPLIT,
          "%p: split into parent %p, %" PRIu32 " -> %" PRIu32 " (+%" PRIu32 ")", (void *)ref->page,
          (void *)parent, parent_entries, result_entries, result_entries - parent_entries);

    /*
     * The new page index is in place, free the WT_REF we were splitting and any deleted WT_REFs we
     * found, modulo the usual safe free semantics.
     */
    for (i = 0, deleted_refs = scr->mem; i < deleted_entries; ++i) {
        next_ref = pindex->index[deleted_refs[i]];
        WT_ASSERT(session, next_ref->state == WT_REF_SPLIT);

        /*
         * We set the WT_REF to split, discard it, freeing any resources it holds.
         *
         * Row-store trees where the old version of the page is being discarded: the previous parent
         * page's key for this child page may have been an on-page overflow key. In that case, if
         * the key hasn't been deleted, delete it now, including its backing blocks. We are
         * exchanging the WT_REF that referenced it for the split page WT_REFs and their keys, and
         * there's no longer any reference to it. Done after completing the split (if we failed,
         * we'd leak the underlying blocks, but the parent page would be unaffected).
         */
        if (parent->type == WT_PAGE_ROW_INT) {
            WT_TRET(__split_ovfl_key_cleanup(session, parent, next_ref));
            ikey = __wt_ref_key_instantiated(next_ref);
            if (ikey != NULL) {
                size = sizeof(WT_IKEY) + ikey->size;
                WT_TRET(__split_safe_free(session, split_gen, exclusive, ikey, size));
                parent_decr += size;
            }
        }

        /*
         * The page-delete and lookaside memory weren't added to the parent's footprint, ignore it
         * here.
         */
        if (next_ref->page_del != NULL) {
            __wt_free(session, next_ref->page_del->update_list);
            __wt_free(session, next_ref->page_del);
        }

        /* Free the backing block and address. */
        WT_TRET(__wt_ref_block_free(session, next_ref));

        WT_TRET(__split_safe_free(session, split_gen, exclusive, next_ref, sizeof(WT_REF)));
        parent_decr += sizeof(WT_REF);
    }

    /*
     * !!!
     * The original WT_REF has now been freed, we can no longer look at it.
     */

    /*
     * We can't free the previous page index, there may be threads using it. Add it to the session
     * discard list, to be freed when it's safe.
     */
    size = sizeof(WT_PAGE_INDEX) + pindex->entries * sizeof(WT_REF *);
    WT_TRET(__split_safe_free(session, split_gen, exclusive, pindex, size));
    parent_decr += size;

    /* Adjust the parent's memory footprint. */
    __wt_cache_page_inmem_incr(session, parent, parent_incr);
    __wt_cache_page_inmem_decr(session, parent, parent_decr);

err:
    __wt_scr_free(session, &scr);
    /*
     * A note on error handling: if we completed the split, return success, nothing really bad can
     * have happened, and our caller has to proceed with the split.
     */
    switch (complete) {
    case WT_ERR_RETURN:
        for (i = 0; i < parent_entries; ++i) {
            next_ref = pindex->index[i];
            if (next_ref->state == WT_REF_SPLIT)
                WT_REF_SET_STATE(next_ref, WT_REF_DELETED);
        }

        __wt_free_ref_index(session, NULL, alloc_index, false);
        /*
         * The split couldn't proceed because the parent would be empty, return EBUSY so our caller
         * knows to unlock the WT_REF that's being deleted, but don't be noisy, there's nothing
         * wrong.
         */
        if (empty_parent)
            ret = __wt_set_return(session, EBUSY);
        break;
    case WT_ERR_PANIC:
        __wt_err(session, ret, "fatal error during parent page split");
        ret = WT_PANIC;
        break;
    case WT_ERR_IGNORE:
        if (ret != 0 && ret != WT_PANIC) {
            __wt_err(session, ret,
              "ignoring not-fatal error during parent page "
              "split");
            ret = 0;
        }
        break;
    }
    return (ret);
}

/*
 * __split_internal --
 *     Split an internal page into its parent.
 */
static int
__split_internal(WT_SESSION_IMPL *session, WT_PAGE *parent, WT_PAGE *page)
{
    WT_BTREE *btree;
    WT_DECL_RET;
    WT_PAGE *child, **locked;
    WT_PAGE_INDEX *alloc_index, *child_pindex, *pindex, *replace_index;
    WT_REF **alloc_refp, **child_refp, *page_ref, **page_refp, *ref;
    WT_SPLIT_ERROR_PHASE complete;
    size_t child_incr, page_decr, page_incr, parent_incr, size;
    uint64_t split_gen;
    uint32_t children, chunk, i, j, remain;
    uint32_t slots;
    void *p;

    WT_STAT_CONN_INCR(session, cache_eviction_split_internal);
    WT_STAT_DATA_INCR(session, cache_eviction_split_internal);

    /* Mark the page dirty. */
    WT_RET(__wt_page_modify_init(session, page));
    __wt_page_modify_set(session, page);

    btree = S2BT(session);
    alloc_index = replace_index = NULL;
    page_ref = page->pg_intl_parent_ref;
    locked = NULL;
    page_decr = page_incr = parent_incr = 0;
    complete = WT_ERR_RETURN;

    /*
     * Our caller is holding the page locked to single-thread splits, which means we can safely look
     * at the page's index without setting a split generation.
     */
    pindex = WT_INTL_INDEX_GET_SAFE(page);

    /*
     * Decide how many child pages to create, then calculate the standard chunk and whatever
     * remains. Sanity check the number of children: the decision to split matched to the
     * deepen-per-child configuration might get it wrong.
     */
    children = pindex->entries / btree->split_deepen_per_child;
    if (children < 10) {
        if (pindex->entries < 100)
            return (__wt_set_return(session, EBUSY));
        children = 10;
    }
    chunk = pindex->entries / children;
    remain = pindex->entries - chunk * (children - 1);

    __wt_verbose(session, WT_VERB_SPLIT,
      "%p: %" PRIu32 " internal page elements, splitting %" PRIu32 " children into parent %p",
      (void *)page, pindex->entries, children, (void *)parent);

    /*
     * Ideally, we'd discard the original page, but that's hard since other threads of control are
     * using it (for example, if eviction is walking the tree and looking at the page.) Instead,
     * perform a right-split, moving all except the first chunk of the page's WT_REF objects to new
     * pages.
     *
     * Create and initialize a replacement WT_PAGE_INDEX for the original page.
     */
    size = sizeof(WT_PAGE_INDEX) + chunk * sizeof(WT_REF *);
    WT_ERR(__wt_calloc(session, 1, size, &replace_index));
    page_incr += size;
    replace_index->index = (WT_REF **)(replace_index + 1);
    replace_index->entries = chunk;
    for (page_refp = pindex->index, i = 0; i < chunk; ++i)
        replace_index->index[i] = *page_refp++;

    /*
     * Allocate a new WT_PAGE_INDEX and set of WT_REF objects to be inserted into the page's parent,
     * replacing the page's page-index.
     *
     * The first slot of the new WT_PAGE_INDEX is the original page WT_REF. The remainder of the
     * slots are allocated WT_REFs.
     */
    size = sizeof(WT_PAGE_INDEX) + children * sizeof(WT_REF *);
    WT_ERR(__wt_calloc(session, 1, size, &alloc_index));
    parent_incr += size;
    alloc_index->index = (WT_REF **)(alloc_index + 1);
    alloc_index->entries = children;
    alloc_refp = alloc_index->index;
    *alloc_refp++ = page_ref;
    for (i = 1; i < children; ++alloc_refp, ++i)
        WT_ERR(__wt_calloc_one(session, alloc_refp));
    parent_incr += children * sizeof(WT_REF);

    /*
     * Once the split is live, newly created internal pages might be evicted and their WT_REF
     * structures freed. If that happens before all threads exit the index of the page that
     * previously "owned" the WT_REF, a thread might see a freed WT_REF. To ensure that doesn't
     * happen, the created pages are set to the current split generation and so can't be evicted
     * until all readers have left the old generation.
     */
    split_gen = __wt_gen_next(session, WT_GEN_SPLIT);
    WT_ASSERT(session, page->pg_intl_split_gen < split_gen);

    /* Allocate child pages, and connect them into the new page index. */
    WT_ASSERT(session, page_refp == pindex->index + chunk);
    for (alloc_refp = alloc_index->index + 1, i = 1; i < children; ++i) {
        slots = i == children - 1 ? remain : chunk;

        WT_ERR(__wt_page_alloc(session, page->type, slots, false, &child));

        /*
         * Initialize the page's child reference; we need a copy of the page's key.
         */
        ref = *alloc_refp++;
        ref->home = parent;
        ref->page = child;
        ref->addr = NULL;
        if (page->type == WT_PAGE_ROW_INT) {
            __wt_ref_key(page, *page_refp, &p, &size);
            WT_ERR(__wt_row_ikey(session, 0, p, size, ref));
            parent_incr += sizeof(WT_IKEY) + size;
        } else
            ref->ref_recno = (*page_refp)->ref_recno;
        WT_REF_SET_STATE(ref, WT_REF_MEM);

        /*
         * Initialize the child page. Block eviction in newly created pages and mark them dirty.
         */
        child->pg_intl_parent_ref = ref;
        child->pg_intl_split_gen = split_gen;
        WT_ERR(__wt_page_modify_init(session, child));
        __wt_page_modify_set(session, child);

        /*
         * The newly allocated child's page index references the same structures as the parent. (We
         * cannot move WT_REF structures, threads may be underneath us right now changing the
         * structure state.) However, if the WT_REF structures reference on-page information, we
         * have to fix that, because the disk image for the page that has an page index entry for
         * the WT_REF is about to be discarded.
         */
        child_pindex = WT_INTL_INDEX_GET_SAFE(child);
        child_incr = 0;
        for (child_refp = child_pindex->index, j = 0; j < slots; ++child_refp, ++page_refp, ++j)
            WT_ERR(__split_ref_move(session, page, page_refp, &page_decr, child_refp, &child_incr));

        __wt_cache_page_inmem_incr(session, child, child_incr);
    }
    WT_ASSERT(session, alloc_refp - alloc_index->index == (ptrdiff_t)alloc_index->entries);
    WT_ASSERT(session, page_refp - pindex->index == (ptrdiff_t)pindex->entries);

    /*
     * Flush our writes and start making real changes to the tree, errors are fatal.
     */
    WT_PUBLISH(complete, WT_ERR_PANIC);

    /* Prepare the WT_REFs for the move. */
    WT_ERR(__split_ref_prepare(session, alloc_index, &locked, true));

    /* Encourage a race */
    __wt_timing_stress(session, WT_TIMING_STRESS_SPLIT_5);

    /* Split into the parent. */
    WT_ERR(__split_parent(
      session, page_ref, alloc_index->index, alloc_index->entries, parent_incr, false, false));

    /*
     * Confirm the page's index hasn't moved, then update it, which makes the split visible to
     * threads descending the tree.
     */
    WT_ASSERT(session, WT_INTL_INDEX_GET_SAFE(page) == pindex);
    WT_INTL_INDEX_SET(page, replace_index);

    /* Encourage a race */
    __wt_timing_stress(session, WT_TIMING_STRESS_SPLIT_6);

    /*
     * Get a generation for this split, mark the parent page. This must be after the new index is
     * swapped into place in order to know that no readers are looking at the old index.
     *
     * Getting a new split generation implies a full barrier, no additional barrier is needed.
     */
    split_gen = __wt_gen_next(session, WT_GEN_SPLIT);
    page->pg_intl_split_gen = split_gen;

    /* Finalize the WT_REF move. */
    __split_ref_final(session, &locked);

#ifdef HAVE_DIAGNOSTIC
    WT_WITH_PAGE_INDEX(session, __split_verify_intl_key_order(session, parent));
    WT_WITH_PAGE_INDEX(session, __split_verify_intl_key_order(session, page));
#endif

    /* The split is complete and verified, ignore benign errors. */
    complete = WT_ERR_IGNORE;

    /*
     * We don't care about the page-index we allocated, all we needed was the array of WT_REF
     * structures, which has now been split into the parent page.
     */
    __wt_free(session, alloc_index);

    /*
     * We can't free the previous page's index, there may be threads using it. Add to the session's
     * discard list, to be freed once we know no threads can still be using it.
     *
     * This change requires care with error handling, we've already updated the parent page. Even if
     * stashing the old value fails, we don't roll back that change, because threads may already be
     * using the new parent page.
     */
    size = sizeof(WT_PAGE_INDEX) + pindex->entries * sizeof(WT_REF *);
    WT_TRET(__split_safe_free(session, split_gen, false, pindex, size));
    page_decr += size;

    /* Adjust the page's memory footprint. */
    __wt_cache_page_inmem_incr(session, page, page_incr);
    __wt_cache_page_inmem_decr(session, page, page_decr);

err:
    __split_ref_final(session, &locked);

    switch (complete) {
    case WT_ERR_RETURN:
        /*
         * The replace-index variable is the internal page being split's new page index, referencing
         * the first chunk of WT_REFs that aren't being moved to other pages. Those WT_REFs survive
         * the failure, they're referenced from the page's current index. Simply free that memory,
         * but nothing it references.
         */
        __wt_free(session, replace_index);

        /*
         * The alloc-index variable is the array of new WT_REF entries intended to be inserted into
         * the page being split's parent.
         *
         * Except for the first slot (the original page's WT_REF), it's an array of newly allocated
         * combined WT_PAGE_INDEX and WT_REF structures, each of which references a newly allocated
         * (and modified) child page, each of which references an index of WT_REFs from the page
         * being split. Free everything except for slot 1 and the WT_REFs in the child page indexes.
         *
         * First, skip slot 1. Second, we want to free all of the child pages referenced from the
         * alloc-index array, but we can't just call the usual discard function because the WT_REFs
         * referenced by the child pages remain referenced by the original page, after error. For
         * each entry, free the child page's page index (so the underlying page-free function will
         * ignore it), then call the general-purpose discard function.
         */
        if (alloc_index == NULL)
            break;
        alloc_refp = alloc_index->index;
        *alloc_refp++ = NULL;
        for (i = 1; i < children; ++alloc_refp, ++i) {
            ref = *alloc_refp;
            if (ref == NULL || ref->page == NULL)
                continue;

            child = ref->page;
            child_pindex = WT_INTL_INDEX_GET_SAFE(child);
            __wt_free(session, child_pindex);
            WT_INTL_INDEX_SET(child, NULL);
        }
        __wt_free_ref_index(session, page, alloc_index, true);
        break;
    case WT_ERR_PANIC:
        __wt_err(session, ret, "fatal error during internal page split");
        ret = WT_PANIC;
        break;
    case WT_ERR_IGNORE:
        if (ret != 0 && ret != WT_PANIC) {
            __wt_err(session, ret,
              "ignoring not-fatal error during internal page "
              "split");
            ret = 0;
        }
        break;
    }
    return (ret);
}

/*
 * __split_internal_lock --
 *     Lock an internal page.
 */
static int
__split_internal_lock(WT_SESSION_IMPL *session, WT_REF *ref, bool trylock, WT_PAGE **parentp)
{
    WT_PAGE *parent;

    *parentp = NULL;

    /*
     * A checkpoint reconciling this parent page can deadlock with our split. We have an exclusive
     * page lock on the child before we acquire the page's reconciliation lock, and reconciliation
     * acquires the page's reconciliation lock before it encounters the child's exclusive lock
     * (which causes reconciliation to loop until the exclusive lock is resolved). If we want to
     * split the parent, give up to avoid that deadlock.
     */
    if (!trylock && !__wt_btree_can_evict_dirty(session))
        return (__wt_set_return(session, EBUSY));

    /*
     * Get a page-level lock on the parent to single-thread splits into the page because we need to
     * single-thread sizing/growing the page index. It's OK to queue up multiple splits as the child
     * pages split, but the actual split into the parent has to be serialized. Note we allocate
     * memory inside of the lock and may want to invest effort in making the locked period shorter.
     *
     * We use the reconciliation lock here because not only do we have to single-thread the split,
     * we have to lock out reconciliation of the parent because reconciliation of the parent can't
     * deal with finding a split child during internal page traversal. Basically, there's no reason
     * to use a different lock if we have to block reconciliation anyway.
     */
    for (;;) {
        parent = ref->home;

        /* Encourage races. */
        __wt_timing_stress(session, WT_TIMING_STRESS_SPLIT_7);

        /* Page locks live in the modify structure. */
        WT_RET(__wt_page_modify_init(session, parent));

        if (trylock)
            WT_RET(WT_PAGE_TRYLOCK(session, parent));
        else
            WT_PAGE_LOCK(session, parent);
        if (parent == ref->home)
            break;
        WT_PAGE_UNLOCK(session, parent);
    }

    /*
     * This child has exclusive access to split its parent and the child's existence prevents the
     * parent from being evicted. However, once we update the parent's index, it may no longer refer
     * to the child, and could conceivably be evicted. If the parent page is dirty, our page lock
     * prevents eviction because reconciliation is blocked. However, if the page were clean, it
     * could be evicted without encountering our page lock. That isn't possible because you cannot
     * move a child page and still leave the parent page clean.
     */

    *parentp = parent;
    return (0);
}

/*
 * __split_internal_unlock --
 *     Unlock the parent page.
 */
static void
__split_internal_unlock(WT_SESSION_IMPL *session, WT_PAGE *parent)
{
    WT_PAGE_UNLOCK(session, parent);
}

/*
 * __split_internal_should_split --
 *     Return if we should split an internal page.
 */
static bool
__split_internal_should_split(WT_SESSION_IMPL *session, WT_REF *ref)
{
    WT_BTREE *btree;
    WT_PAGE *page;
    WT_PAGE_INDEX *pindex;

    btree = S2BT(session);
    page = ref->page;

    /*
     * Our caller is holding the parent page locked to single-thread splits, which means we can
     * safely look at the page's index without setting a split generation.
     */
    pindex = WT_INTL_INDEX_GET_SAFE(page);

    /* Sanity check for a reasonable number of on-page keys. */
    if (pindex->entries < 100)
        return (false);

    /*
     * Deepen the tree if the page's memory footprint is larger than the maximum size for a page in
     * memory (presumably putting eviction pressure on the cache).
     */
    if (page->memory_footprint > btree->maxmempage)
        return (true);

    /*
     * Check if the page has enough keys to make it worth splitting. If the number of keys is
     * allowed to grow too large, the cost of splitting into parent pages can become large enough to
     * result in slow operations.
     */
    if (pindex->entries > btree->split_deepen_min_child)
        return (true);

    return (false);
}

/*
 * __split_parent_climb --
 *     Check if we should split up the tree.
 */
static int
__split_parent_climb(WT_SESSION_IMPL *session, WT_PAGE *page)
{
    WT_DECL_RET;
    WT_PAGE *parent;
    WT_REF *ref;

    /*
     * Disallow internal splits during the final pass of a checkpoint. Most splits are already
     * disallowed during checkpoints, but an important exception is insert splits. The danger is an
     * insert split creates a new chunk of the namespace, and then the internal split will move it
     * to a different part of the tree where it will be written; in other words, in one part of the
     * tree we'll skip the newly created insert split chunk, but we'll write it upon finding it in a
     * different part of the tree.
     */
    if (!__wt_btree_can_evict_dirty(session)) {
        __split_internal_unlock(session, page);
        return (0);
    }

    /*
     * Page splits trickle up the tree, that is, as leaf pages grow large enough and are evicted,
     * they'll split into their parent. And, as that parent page grows large enough and is evicted,
     * it splits into its parent and so on. When the page split wave reaches the root, the tree will
     * permanently deepen as multiple root pages are written.
     *
     * However, this only helps if internal pages are evicted (and we resist evicting internal pages
     * for obvious reasons), or if the tree were to be closed and re-opened from a disk image, which
     * may be a rare event.
     *
     * To avoid internal pages becoming too large absent eviction, check parent pages each time
     * pages are split into them. If the page is big enough, either split the page into its parent
     * or, in the case of the root, deepen the tree.
     *
     * Split up the tree.
     */
    for (;;) {
        parent = NULL;
        ref = page->pg_intl_parent_ref;

        /* If we don't need to split the page, we're done. */
        if (!__split_internal_should_split(session, ref))
            break;

        /*
         * If we've reached the root page, there are no subsequent pages to review, deepen the tree
         * and quit.
         */
        if (__wt_ref_is_root(ref)) {
            ret = __split_root(session, page);
            break;
        }

        /*
         * Lock the parent and split into it, then swap the parent/page locks, lock-coupling up the
         * tree.
         */
        WT_ERR(__split_internal_lock(session, ref, true, &parent));
        ret = __split_internal(session, parent, page);
        __split_internal_unlock(session, page);

        page = parent;
        parent = NULL;
        WT_ERR(ret);
    }

err:
    if (parent != NULL)
        __split_internal_unlock(session, parent);
    __split_internal_unlock(session, page);

    /* A page may have been busy, in which case return without error. */
    switch (ret) {
    case 0:
    case WT_PANIC:
        break;
    case EBUSY:
        ret = 0;
        break;
    default:
        __wt_err(session, ret, "ignoring not-fatal error during parent page split");
        ret = 0;
        break;
    }
    return (ret);
}

#ifdef HAVE_DIAGNOSTIC
/*
 * __wt_count_birthmarks --
 *     Sanity check an update list. In particular, make sure there no birthmarks.
 */
int
__wt_count_birthmarks(WT_UPDATE *upd)
{
    int birthmark_count;

    for (birthmark_count = 0; upd != NULL; upd = upd->next)
        if (upd->type == WT_UPDATE_BIRTHMARK)
            ++birthmark_count;

    return (birthmark_count);
}
#endif

/*
 * __split_multi_inmem --
 *     Instantiate a page from a disk image.
 */
static int
__split_multi_inmem(WT_SESSION_IMPL *session, WT_PAGE *orig, WT_MULTI *multi, WT_REF *ref)
{
    WT_CURSOR_BTREE cbt;
    WT_DECL_ITEM(key);
    WT_DECL_RET;
    WT_PAGE *page;
    WT_PAGE_MODIFY *mod;
    WT_SAVE_UPD *supd;
    WT_UPDATE *upd;
    uint64_t recno;
    uint32_t i, slot;

    /*
     * In 04/2016, we removed column-store record numbers from the WT_PAGE structure, leading to
     * hard-to-debug problems because we corrupt the page if we search it using the wrong initial
     * record number. For now, assert the record number is set.
     */
    WT_ASSERT(session, orig->type != WT_PAGE_COL_VAR || ref->ref_recno != 0);

    /*
     * This code re-creates an in-memory page from a disk image, and adds references to any
     * unresolved update chains to the new page. We get here either because an update could not be
     * written when evicting a page, or eviction chose to keep a page in memory.
     *
     * Reconciliation won't create a disk image with entries the running database no longer cares
     * about (at least, not based on the current tests we're performing), ignore the validity
     * window.
     *
     * Steal the disk image and link the page into the passed-in WT_REF to simplify error handling:
     * our caller will not discard the disk image when discarding the original page, and our caller
     * will discard the allocated page on error, when discarding the allocated WT_REF.
     */
    WT_RET(__wt_page_inmem(session, ref, multi->disk_image, WT_PAGE_DISK_ALLOC, false, &page));
    multi->disk_image = NULL;

    /*
     * Put the re-instantiated page in the same LRU queue location as the original page, unless this
     * was a forced eviction, in which case we leave the new page with the read generation unset.
     * Eviction will set the read generation next time it visits this page.
     */
    if (!WT_READGEN_EVICT_SOON(orig->read_gen))
        page->read_gen = orig->read_gen;

    /* If there are no updates to apply to the page, we're done. */
    if (multi->supd_entries == 0)
        return (0);

    if (orig->type == WT_PAGE_ROW_LEAF)
        WT_RET(__wt_scr_alloc(session, 0, &key));

    __wt_btcur_init(session, &cbt);
    __wt_btcur_open(&cbt);

    /* Re-create each modification we couldn't write. */
    for (i = 0, supd = multi->supd; i < multi->supd_entries; ++i, ++supd) {
        switch (orig->type) {
        case WT_PAGE_COL_FIX:
        case WT_PAGE_COL_VAR:
            /* Build a key. */
            upd = supd->ins->upd;
            recno = WT_INSERT_RECNO(supd->ins);

            /* Search the page. */
            WT_ERR(__wt_col_search(&cbt, recno, ref, true, NULL));

            /* Apply the modification. */
            WT_ERR(__wt_col_modify(&cbt, recno, NULL, upd, WT_UPDATE_INVALID, true));
            break;
        case WT_PAGE_ROW_LEAF:
            /* Build a key. */
            if (supd->ins == NULL) {
                slot = WT_ROW_SLOT(orig, supd->ripcip);
                upd = orig->modify->mod_row_update[slot];

                WT_ERR(__wt_row_leaf_key(session, orig, supd->ripcip, key, false));
            } else {
                upd = supd->ins->upd;

                key->data = WT_INSERT_KEY(supd->ins);
                key->size = WT_INSERT_KEY_SIZE(supd->ins);
            }

            WT_ASSERT(session, __wt_count_birthmarks(upd) <= 1);

            /* Search the page. */
            WT_ERR(__wt_row_search(&cbt, key, true, ref, true, NULL));

            /* Birthmarks should only be applied to on-page values. */
            WT_ASSERT(session, cbt.compare == 0 || upd->type != WT_UPDATE_BIRTHMARK);

            /* Apply the modification. */
            WT_ERR(__wt_row_modify(&cbt, key, NULL, upd, WT_UPDATE_INVALID, true));
            break;
        default:
            WT_ERR(__wt_illegal_value(session, orig->type));
        }
    }

    /*
     * When modifying the page we set the first dirty transaction to the last transaction currently
     * running. However, the updates we made might be older than that. Set the first dirty
     * transaction to an impossibly old value so this page is never skipped in a checkpoint.
     */
    mod = page->modify;
    mod->first_dirty_txn = WT_TXN_FIRST;

    /*
     * Restore the previous page's modify state to avoid repeatedly attempting eviction on the same
     * page.
     */
    mod->last_evict_pass_gen = orig->modify->last_evict_pass_gen;
    mod->last_eviction_id = orig->modify->last_eviction_id;
    mod->last_eviction_timestamp = orig->modify->last_eviction_timestamp;
    mod->rec_max_txn = orig->modify->rec_max_txn;
    mod->rec_max_timestamp = orig->modify->rec_max_timestamp;
    mod->last_stable_timestamp = orig->modify->last_stable_timestamp;

    /* Add the update/restore flag to any previous state. */
    mod->restore_state = orig->modify->restore_state;
    FLD_SET(mod->restore_state, WT_PAGE_RS_RESTORED);

err:
    /* Free any resources that may have been cached in the cursor. */
    WT_TRET(__wt_btcur_close(&cbt, true));

    __wt_scr_free(session, &key);
    return (ret);
}

/*
 * __split_multi_inmem_final --
 *     Discard moved update lists from the original page.
 */
static void
__split_multi_inmem_final(WT_PAGE *orig, WT_MULTI *multi)
{
    WT_SAVE_UPD *supd;
    uint32_t i, slot;

    /*
     * We successfully created new in-memory pages. For error-handling reasons, we've left the
     * update chains referenced by both the original and new pages. We're ready to discard the
     * original page, terminate the original page's reference to any update list we moved.
     */
    for (i = 0, supd = multi->supd; i < multi->supd_entries; ++i, ++supd)
        switch (orig->type) {
        case WT_PAGE_COL_FIX:
        case WT_PAGE_COL_VAR:
            supd->ins->upd = NULL;
            break;
        case WT_PAGE_ROW_LEAF:
            if (supd->ins == NULL) {
                slot = WT_ROW_SLOT(orig, supd->ripcip);
                orig->modify->mod_row_update[slot] = NULL;
            } else
                supd->ins->upd = NULL;
            break;
        }
}

/*
 * __split_multi_inmem_fail --
 *     Discard allocated pages after failure.
 */
static void
__split_multi_inmem_fail(WT_SESSION_IMPL *session, WT_PAGE *orig, WT_REF *ref)
{
    /*
     * We failed creating new in-memory pages. For error-handling reasons, we've left the update
     * chains referenced by both the original and new pages. Discard the newly allocated WT_REF
     * structures and their pages (setting a flag so the discard code doesn't discard the updates on
     * the page).
     *
     * Our callers allocate WT_REF arrays, then individual WT_REFs, check for uninitialized
     * information.
     */
    if (ref != NULL) {
        if (ref->page != NULL)
            F_SET_ATOMIC(ref->page, WT_PAGE_UPDATE_IGNORE);
        __wt_free_ref(session, ref, orig->type, true);
    }
}

/*
 * __wt_multi_to_ref --
 *     Move a multi-block entry into a WT_REF structure.
 */
int
__wt_multi_to_ref(WT_SESSION_IMPL *session, WT_PAGE *page, WT_MULTI *multi, WT_REF **refp,
  size_t *incrp, bool closing)
{
    WT_ADDR *addr;
    WT_IKEY *ikey;
    WT_REF *ref;

    /* Allocate an underlying WT_REF. */
    WT_RET(__wt_calloc_one(session, refp));
    ref = *refp;
    if (incrp)
        *incrp += sizeof(WT_REF);

    /*
     * Set the WT_REF key before (optionally) building the page, underlying column-store functions
     * need the page's key space to search it.
     */
    switch (page->type) {
    case WT_PAGE_ROW_INT:
    case WT_PAGE_ROW_LEAF:
        ikey = multi->key.ikey;
        WT_RET(__wt_row_ikey(session, 0, WT_IKEY_DATA(ikey), ikey->size, ref));
        if (incrp)
            *incrp += sizeof(WT_IKEY) + ikey->size;
        break;
    default:
        ref->ref_recno = multi->key.recno;
        break;
    }

    /* There can be an address or a disk image or both. */
    WT_ASSERT(session, multi->addr.addr != NULL || multi->disk_image != NULL);

    /* If closing the file, there better be an address. */
    WT_ASSERT(session, !closing || multi->addr.addr != NULL);

    /* If closing the file, there better not be any saved updates. */
    WT_ASSERT(session, !closing || multi->supd == NULL);

    /* Verify any disk image we have. */
    WT_ASSERT(session, multi->disk_image == NULL ||
        __wt_verify_dsk_image(
          session, "[page instantiate]", multi->disk_image, 0, &multi->addr, true) == 0);

    /*
     * If there's an address, the page was written, set it.
     *
     * Copy the address: we could simply take the buffer, but that would complicate error handling,
     * freeing the reference array would have to avoid freeing the memory, and it's not worth the
     * confusion.
     */
    if (multi->addr.addr != NULL) {
        WT_RET(__wt_calloc_one(session, &addr));
        ref->addr = addr;
        addr->newest_durable_ts = multi->addr.newest_durable_ts;
        addr->oldest_start_ts = multi->addr.oldest_start_ts;
        addr->oldest_start_txn = multi->addr.oldest_start_txn;
        addr->newest_stop_ts = multi->addr.newest_stop_ts;
        addr->newest_stop_txn = multi->addr.newest_stop_txn;
        WT_RET(__wt_memdup(session, multi->addr.addr, multi->addr.size, &addr->addr));
        addr->size = multi->addr.size;
        addr->type = multi->addr.type;

        WT_REF_SET_STATE(ref, WT_REF_DISK);
    }

    /*
<<<<<<< HEAD
=======
     * Copy any associated lookaside reference, potentially resetting WT_REF.state. Regardless of a
     * backing address, WT_REF_LOOKASIDE overrides WT_REF_DISK.
     */
    if (multi->page_las.max_txn != WT_TXN_NONE) {
        WT_RET(__wt_calloc_one(session, &ref->page_las));
        *ref->page_las = multi->page_las;

        WT_REF_SET_STATE(ref, WT_REF_LOOKASIDE);

        /*
         * Successfully copied the LAS contents into WT_REF. Remove the LAS reference from
         * multi-block entry.
         */
        WT_CLEAR(multi->page_las);
    }

    /*
>>>>>>> 207b9452
     * If we have a disk image and we're not closing the file, re-instantiate the page.
     *
     * Discard any page image we don't use.
     */
    if (multi->disk_image != NULL && !closing) {
        WT_RET(__split_multi_inmem(session, page, multi, ref));
        WT_REF_SET_STATE(ref, WT_REF_MEM);
    }
    __wt_free(session, multi->disk_image);

    return (0);
}

/*
 * __split_insert --
 *     Split a page's last insert list entries into a separate page.
 */
static int
__split_insert(WT_SESSION_IMPL *session, WT_REF *ref)
{
    WT_DECL_ITEM(key);
    WT_DECL_RET;
    WT_INSERT *ins, **insp, *moved_ins, *prev_ins;
    WT_INSERT_HEAD *ins_head, *tmp_ins_head;
    WT_PAGE *page, *right;
    WT_REF *child, *split_ref[2] = {NULL, NULL};
    size_t page_decr, parent_incr, right_incr;
    uint8_t type;
    int i;

    WT_STAT_CONN_INCR(session, cache_inmem_split);
    WT_STAT_DATA_INCR(session, cache_inmem_split);

    page = ref->page;
    right = NULL;
    page_decr = parent_incr = right_incr = 0;
    type = page->type;

    /*
     * Assert splitting makes sense; specifically assert the page is dirty, we depend on that,
     * otherwise the page might be evicted based on its last reconciliation which no longer matches
     * reality after the split.
     *
     * Note this page has already been through an in-memory split.
     */
    WT_ASSERT(session, __wt_leaf_page_can_split(session, page));
    WT_ASSERT(session, __wt_page_is_modified(page));
    F_SET_ATOMIC(page, WT_PAGE_SPLIT_INSERT);

    /* Find the last item on the page. */
    if (type == WT_PAGE_ROW_LEAF)
        ins_head = page->entries == 0 ? WT_ROW_INSERT_SMALLEST(page) :
                                        WT_ROW_INSERT_SLOT(page, page->entries - 1);
    else
        ins_head = WT_COL_APPEND(page);
    moved_ins = WT_SKIP_LAST(ins_head);

    /*
     * The first page in the split is the current page, but we still have to create a replacement
     * WT_REF, the original WT_REF will be set to split status and eventually freed.
     *
     * The new WT_REF is not quite identical: we have to instantiate a key, and the new reference is
     * visible to readers once the split completes.
     *
     * Don't copy any deleted page state: we may be splitting a page that was instantiated after a
     * truncate and that history should not be carried onto these new child pages.
     */
    WT_ERR(__wt_calloc_one(session, &split_ref[0]));
    parent_incr += sizeof(WT_REF);
    child = split_ref[0];
    child->page = ref->page;
    child->home = ref->home;
    child->pindex_hint = ref->pindex_hint;
    child->state = WT_REF_MEM;
    child->addr = ref->addr;

    WT_ERR_ASSERT(session, ref->page_del == NULL, WT_PANIC,
      "unexpected page-delete structure when splitting a page");

    /*
     * The address has moved to the replacement WT_REF. Make sure it isn't freed when the original
     * ref is discarded.
     */
    ref->addr = NULL;

    if (type == WT_PAGE_ROW_LEAF) {
        /*
         * Copy the first key from the original page into first ref in
         * the new parent. Pages created in memory always have a
         * "smallest" insert list, so look there first.  If we don't
         * find one, get the first key from the disk image.
         *
         * We can't just use the key from the original ref: it may have
         * been suffix-compressed, and after the split the truncated key
         * may not be valid.
         */
        WT_ERR(__wt_scr_alloc(session, 0, &key));
        if ((ins = WT_SKIP_FIRST(WT_ROW_INSERT_SMALLEST(page))) != NULL) {
            key->data = WT_INSERT_KEY(ins);
            key->size = WT_INSERT_KEY_SIZE(ins);
        } else {
            WT_ASSERT(session, page->entries > 0);
            WT_ERR(__wt_row_leaf_key(session, page, &page->pg_row[0], key, true));
        }
        WT_ERR(__wt_row_ikey(session, 0, key->data, key->size, child));
        parent_incr += sizeof(WT_IKEY) + key->size;
        __wt_scr_free(session, &key);
    } else
        child->ref_recno = ref->ref_recno;

    /*
     * The second page in the split is a new WT_REF/page pair.
     */
    WT_ERR(__wt_page_alloc(session, type, 0, false, &right));

    /*
     * The new page is dirty by definition, plus column-store splits update the page-modify
     * structure, so create it now.
     */
    WT_ERR(__wt_page_modify_init(session, right));
    __wt_page_modify_set(session, right);

    if (type == WT_PAGE_ROW_LEAF) {
        WT_ERR(__wt_calloc_one(session, &right->modify->mod_row_insert));
        WT_ERR(__wt_calloc_one(session, &right->modify->mod_row_insert[0]));
    } else {
        WT_ERR(__wt_calloc_one(session, &right->modify->mod_col_append));
        WT_ERR(__wt_calloc_one(session, &right->modify->mod_col_append[0]));
    }
    right_incr += sizeof(WT_INSERT_HEAD);
    right_incr += sizeof(WT_INSERT_HEAD *);

    WT_ERR(__wt_calloc_one(session, &split_ref[1]));
    parent_incr += sizeof(WT_REF);
    child = split_ref[1];
    child->page = right;
    child->state = WT_REF_MEM;

    if (type == WT_PAGE_ROW_LEAF) {
        WT_ERR(__wt_row_ikey(
          session, 0, WT_INSERT_KEY(moved_ins), WT_INSERT_KEY_SIZE(moved_ins), child));
        parent_incr += sizeof(WT_IKEY) + WT_INSERT_KEY_SIZE(moved_ins);
    } else
        child->ref_recno = WT_INSERT_RECNO(moved_ins);

    /*
     * Allocation operations completed, we're going to split.
     *
     * Record the split column-store page record, used in reconciliation.
     */
    if (type != WT_PAGE_ROW_LEAF) {
        WT_ASSERT(session, page->modify->mod_col_split_recno == WT_RECNO_OOB);
        page->modify->mod_col_split_recno = child->ref_recno;
    }

    /*
     * Calculate how much memory we're moving: figure out how deep the skip list stack is for the
     * element we are moving, and the memory used by the item's list of updates.
     */
    for (i = 0; i < WT_SKIP_MAXDEPTH && ins_head->tail[i] == moved_ins; ++i)
        ;
    WT_MEM_TRANSFER(page_decr, right_incr, sizeof(WT_INSERT) + (size_t)i * sizeof(WT_INSERT *));
    if (type == WT_PAGE_ROW_LEAF)
        WT_MEM_TRANSFER(page_decr, right_incr, WT_INSERT_KEY_SIZE(moved_ins));
    WT_MEM_TRANSFER(page_decr, right_incr, __wt_update_list_memsize(moved_ins->upd));

    /*
     * Move the last insert list item from the original page to the new page.
     *
     * First, update the item to the new child page. (Just append the entry for simplicity, the
     * previous skip list pointers originally allocated can be ignored.)
     */
    tmp_ins_head = type == WT_PAGE_ROW_LEAF ? right->modify->mod_row_insert[0] :
                                              right->modify->mod_col_append[0];
    tmp_ins_head->head[0] = tmp_ins_head->tail[0] = moved_ins;

    /*
     * Remove the entry from the orig page (i.e truncate the skip list).
     * Following is an example skip list that might help.
     *
     *               __
     *              |c3|
     *               |
     *   __		 __    __
     *  |a2|--------|c2|--|d2|
     *   |		 |	|
     *   __		 __    __	   __
     *  |a1|--------|c1|--|d1|--------|f1|
     *   |		 |	|	   |
     *   __    __    __    __    __    __
     *  |a0|--|b0|--|c0|--|d0|--|e0|--|f0|
     *
     *   From the above picture.
     *   The head array will be: a0, a1, a2, c3, NULL
     *   The tail array will be: f0, f1, d2, c3, NULL
     *   We are looking for: e1, d2, NULL
     *   If there were no f1, we'd be looking for: e0, NULL
     *   If there were an f2, we'd be looking for: e0, d1, d2, NULL
     *
     *   The algorithm does:
     *   1) Start at the top of the head list.
     *   2) Step down until we find a level that contains more than one
     *      element.
     *   3) Step across until we reach the tail of the level.
     *   4) If the tail is the item being moved, remove it.
     *   5) Drop down a level, and go to step 3 until at level 0.
     */
    prev_ins = NULL; /* -Wconditional-uninitialized */
    for (i = WT_SKIP_MAXDEPTH - 1, insp = &ins_head->head[i]; i >= 0; i--, insp--) {
        /* Level empty, or a single element. */
        if (ins_head->head[i] == NULL || ins_head->head[i] == ins_head->tail[i]) {
            /* Remove if it is the element being moved. */
            if (ins_head->head[i] == moved_ins)
                ins_head->head[i] = ins_head->tail[i] = NULL;
            continue;
        }

        for (ins = *insp; ins != ins_head->tail[i]; ins = ins->next[i])
            prev_ins = ins;

        /*
         * Update the stack head so that we step down as far to the right as possible. We know that
         * prev_ins is valid since levels must contain at least two items to be here.
         */
        insp = &prev_ins->next[i];
        if (ins == moved_ins) {
            /* Remove the item being moved. */
            WT_ASSERT(session, ins_head->head[i] != moved_ins);
            WT_ASSERT(session, prev_ins->next[i] == moved_ins);
            *insp = NULL;
            ins_head->tail[i] = prev_ins;
        }
    }

#ifdef HAVE_DIAGNOSTIC
    /*
     * Verify the moved insert item appears nowhere on the skip list.
     */
    for (i = WT_SKIP_MAXDEPTH - 1, insp = &ins_head->head[i]; i >= 0; i--, insp--)
        for (ins = *insp; ins != NULL; ins = ins->next[i])
            WT_ASSERT(session, ins != moved_ins);
#endif

    /*
     * We perform insert splits concurrently with checkpoints, where the requirement is a checkpoint
     * must include either the original page or both new pages. The page we're splitting is dirty,
     * but that's insufficient: set the first dirty transaction to an impossibly old value so this
     * page is not skipped by a checkpoint.
     */
    page->modify->first_dirty_txn = WT_TXN_FIRST;

    /*
     * We modified the page above, which will have set the first dirty transaction to the last
     * transaction current running. However, the updates we installed may be older than that. Set
     * the first dirty transaction to an impossibly old value so this page is never skipped in a
     * checkpoint.
     */
    right->modify->first_dirty_txn = WT_TXN_FIRST;

    /*
     * Update the page accounting.
     */
    __wt_cache_page_inmem_decr(session, page, page_decr);
    __wt_cache_page_inmem_incr(session, right, right_incr);

    /*
     * The act of splitting into the parent releases the pages for eviction; ensure the page
     * contents are consistent.
     */
    WT_WRITE_BARRIER();

    /*
     * Split into the parent.
     */
    if ((ret = __split_parent(session, ref, split_ref, 2, parent_incr, false, true)) == 0)
        return (0);

    /*
     * Failure.
     *
     * Reset the split column-store page record.
     */
    if (type != WT_PAGE_ROW_LEAF)
        page->modify->mod_col_split_recno = WT_RECNO_OOB;

    /*
     * Clear the allocated page's reference to the moved insert list element so it's not freed when
     * we discard the page.
     *
     * Move the element back to the original page list. For simplicity, the previous skip list
     * pointers originally allocated can be ignored, just append the entry to the end of the level 0
     * list. As before, we depend on the list having multiple elements and ignore the edge cases
     * small lists have.
     */
    if (type == WT_PAGE_ROW_LEAF)
        right->modify->mod_row_insert[0]->head[0] = right->modify->mod_row_insert[0]->tail[0] =
          NULL;
    else
        right->modify->mod_col_append[0]->head[0] = right->modify->mod_col_append[0]->tail[0] =
          NULL;

    ins_head->tail[0]->next[0] = moved_ins;
    ins_head->tail[0] = moved_ins;

    /* Fix up accounting for the page size. */
    __wt_cache_page_inmem_incr(session, page, page_decr);

err:
    if (split_ref[0] != NULL) {
        /*
         * The address was moved to the replacement WT_REF, restore it.
         */
        ref->addr = split_ref[0]->addr;

        if (type == WT_PAGE_ROW_LEAF)
            __wt_free(session, split_ref[0]->ref_ikey);
        __wt_free(session, split_ref[0]);
    }
    if (split_ref[1] != NULL) {
        if (type == WT_PAGE_ROW_LEAF)
            __wt_free(session, split_ref[1]->ref_ikey);
        __wt_free(session, split_ref[1]);
    }
    if (right != NULL) {
        /*
         * We marked the new page dirty; we're going to discard it, but first mark it clean and fix
         * up the cache statistics.
         */
        __wt_page_modify_clear(session, right);
        __wt_page_out(session, &right);
    }
    __wt_scr_free(session, &key);
    return (ret);
}

/*
 * __split_insert_lock --
 *     Split a page's last insert list entries into a separate page.
 */
static int
__split_insert_lock(WT_SESSION_IMPL *session, WT_REF *ref)
{
    WT_DECL_RET;
    WT_PAGE *parent;

    /* Lock the parent page, then proceed with the insert split. */
    WT_RET(__split_internal_lock(session, ref, true, &parent));
    if ((ret = __split_insert(session, ref)) != 0) {
        __split_internal_unlock(session, parent);
        return (ret);
    }

    /*
     * Split up through the tree as necessary; we're holding the original parent page locked, note
     * the functions we call are responsible for releasing that lock.
     */
    return (__split_parent_climb(session, parent));
}

/*
 * __wt_split_insert --
 *     Split a page's last insert list entries into a separate page.
 */
int
__wt_split_insert(WT_SESSION_IMPL *session, WT_REF *ref)
{
    WT_DECL_RET;

    __wt_verbose(session, WT_VERB_SPLIT, "%p: split-insert", (void *)ref);

    /*
     * Set the session split generation to ensure underlying code isn't surprised by internal page
     * eviction, then proceed with the insert split.
     */
    WT_WITH_PAGE_INDEX(session, ret = __split_insert_lock(session, ref));
    return (ret);
}

/*
 * __split_multi --
 *     Split a page into multiple pages.
 */
static int
__split_multi(WT_SESSION_IMPL *session, WT_REF *ref, bool closing)
{
    WT_DECL_RET;
    WT_PAGE *page;
    WT_PAGE_MODIFY *mod;
    WT_REF **ref_new;
    size_t parent_incr;
    uint32_t i, new_entries;

    WT_STAT_CONN_INCR(session, cache_eviction_split_leaf);
    WT_STAT_DATA_INCR(session, cache_eviction_split_leaf);

    page = ref->page;
    mod = page->modify;
    new_entries = mod->mod_multi_entries;

    parent_incr = 0;

    /*
     * Convert the split page's multiblock reconciliation information into an array of page
     * reference structures.
     */
    WT_RET(__wt_calloc_def(session, new_entries, &ref_new));
    for (i = 0; i < new_entries; ++i)
        WT_ERR(
          __wt_multi_to_ref(session, page, &mod->mod_multi[i], &ref_new[i], &parent_incr, closing));

    /*
     * Split into the parent; if we're closing the file, we hold it exclusively.
     */
    WT_ERR(__split_parent(session, ref, ref_new, new_entries, parent_incr, closing, true));

    /*
     * The split succeeded, we can no longer fail.
     *
     * Finalize the move, discarding moved update lists from the original page.
     */
    for (i = 0; i < new_entries; ++i)
        __split_multi_inmem_final(page, &mod->mod_multi[i]);

    /*
     * Pages with unresolved changes are not marked clean in reconciliation, do it now, then discard
     * the page.
     */
    __wt_page_modify_clear(session, page);
    __wt_page_out(session, &page);

    if (0) {
err:
        for (i = 0; i < new_entries; ++i)
            __split_multi_inmem_fail(session, page, ref_new[i]);
    }

    __wt_free(session, ref_new);
    return (ret);
}

/*
 * __split_multi_lock --
 *     Split a page into multiple pages.
 */
static int
__split_multi_lock(WT_SESSION_IMPL *session, WT_REF *ref, int closing)
{
    WT_DECL_RET;
    WT_PAGE *parent;

    /* Lock the parent page, then proceed with the split. */
    WT_RET(__split_internal_lock(session, ref, false, &parent));
    if ((ret = __split_multi(session, ref, closing)) != 0 || closing) {
        __split_internal_unlock(session, parent);
        return (ret);
    }

    /*
     * Split up through the tree as necessary; we're holding the original parent page locked, note
     * the functions we call are responsible for releasing that lock.
     */
    return (__split_parent_climb(session, parent));
}

/*
 * __wt_split_multi --
 *     Split a page into multiple pages.
 */
int
__wt_split_multi(WT_SESSION_IMPL *session, WT_REF *ref, int closing)
{
    WT_DECL_RET;

    __wt_verbose(session, WT_VERB_SPLIT, "%p: split-multi", (void *)ref);

    /*
     * Set the session split generation to ensure underlying code isn't surprised by internal page
     * eviction, then proceed with the split.
     */
    WT_WITH_PAGE_INDEX(session, ret = __split_multi_lock(session, ref, closing));
    return (ret);
}

/*
 * __split_reverse --
 *     Reverse split (rewrite a parent page's index to reflect an empty page).
 */
static int
__split_reverse(WT_SESSION_IMPL *session, WT_REF *ref)
{
    WT_DECL_RET;
    WT_PAGE *parent;

    /* Lock the parent page, then proceed with the reverse split. */
    WT_RET(__split_internal_lock(session, ref, false, &parent));
    ret = __split_parent(session, ref, NULL, 0, 0, false, true);
    __split_internal_unlock(session, parent);
    return (ret);
}

/*
 * __wt_split_reverse --
 *     Reverse split (rewrite a parent page's index to reflect an empty page).
 */
int
__wt_split_reverse(WT_SESSION_IMPL *session, WT_REF *ref)
{
    WT_DECL_RET;

    __wt_verbose(session, WT_VERB_SPLIT, "%p: reverse-split", (void *)ref);

    /*
     * Set the session split generation to ensure underlying code isn't surprised by internal page
     * eviction, then proceed with the reverse split.
     */
    WT_WITH_PAGE_INDEX(session, ret = __split_reverse(session, ref));
    return (ret);
}

/*
 * __wt_split_rewrite --
 *     Rewrite an in-memory page with a new version.
 */
int
__wt_split_rewrite(WT_SESSION_IMPL *session, WT_REF *ref, WT_MULTI *multi)
{
    WT_DECL_RET;
    WT_PAGE *page;
    WT_REF *new;

    page = ref->page;

    __wt_verbose(session, WT_VERB_SPLIT, "%p: split-rewrite", (void *)ref);

    /*
     * This isn't a split: a reconciliation failed because we couldn't write something, and in the
     * case of forced eviction, we need to stop this page from being such a problem. We have
     * exclusive access, rewrite the page in memory. The code lives here because the split code
     * knows how to re-create a page in memory after it's been reconciled, and that's exactly what
     * we want to do.
     *
     * Build the new page.
     *
     * Allocate a WT_REF, the error path calls routines that free memory. The only field we need to
     * set is the record number, as it's used by the search routines.
     */
    WT_RET(__wt_calloc_one(session, &new));
    new->ref_recno = ref->ref_recno;

    WT_ERR(__split_multi_inmem(session, page, multi, new));

    /*
     * The rewrite succeeded, we can no longer fail.
     *
     * Finalize the move, discarding moved update lists from the original page.
     */
    __split_multi_inmem_final(page, multi);

    /*
     * Discard the original page.
     *
     * Pages with unresolved changes are not marked clean during reconciliation, do it now.
     *
     * Don't count this as eviction making progress, we did a one-for-one rewrite of a page in
     * memory, typical in the case of cache pressure.
     */
    __wt_page_modify_clear(session, page);
    F_SET_ATOMIC(page, WT_PAGE_EVICT_NO_PROGRESS);
    __wt_ref_out(session, ref);

    /* Swap the new page into place. */
    ref->page = new->page;

    WT_REF_SET_STATE(ref, WT_REF_MEM);

    __wt_free(session, new);
    return (0);

err:
    __split_multi_inmem_fail(session, page, new);
    return (ret);
}<|MERGE_RESOLUTION|>--- conflicted
+++ resolved
@@ -1631,26 +1631,6 @@
     }
 
     /*
-<<<<<<< HEAD
-=======
-     * Copy any associated lookaside reference, potentially resetting WT_REF.state. Regardless of a
-     * backing address, WT_REF_LOOKASIDE overrides WT_REF_DISK.
-     */
-    if (multi->page_las.max_txn != WT_TXN_NONE) {
-        WT_RET(__wt_calloc_one(session, &ref->page_las));
-        *ref->page_las = multi->page_las;
-
-        WT_REF_SET_STATE(ref, WT_REF_LOOKASIDE);
-
-        /*
-         * Successfully copied the LAS contents into WT_REF. Remove the LAS reference from
-         * multi-block entry.
-         */
-        WT_CLEAR(multi->page_las);
-    }
-
-    /*
->>>>>>> 207b9452
      * If we have a disk image and we're not closing the file, re-instantiate the page.
      *
      * Discard any page image we don't use.
