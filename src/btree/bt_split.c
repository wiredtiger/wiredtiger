--- conflicted
+++ resolved
@@ -160,11 +160,7 @@
     uint32_t cell_offset;
 
     /* There's a per-page flag if there are any overflow keys at all. */
-<<<<<<< HEAD
-    if (!F_ISSET_ATOMIC_16(page, WT_PAGE_OVERFLOW_KEYS))
-=======
-    if (!F_ISSET_ATOMIC(page, WT_PAGE_INTL_OVERFLOW_KEYS))
->>>>>>> 0ba90348
+    if (!F_ISSET_ATOMIC_16(page, WT_PAGE_INTL_OVERFLOW_KEYS))
         return (0);
 
     /*
