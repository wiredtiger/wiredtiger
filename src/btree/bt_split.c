--- conflicted
+++ resolved
@@ -525,15 +525,10 @@
 	WT_INTL_INDEX_SET(root, alloc_index);
 	alloc_index = NULL;
 
-<<<<<<< HEAD
-=======
 	/* Encourage a race */
 	__page_split_timing_stress(session,
 	    WT_TIMING_STRESS_INTERNAL_PAGE_SPLIT_RACE, 100 * WT_THOUSAND);
 
-	WT_LEAVE_PAGE_INDEX(session);
-
->>>>>>> 2339f3aa
 	/*
 	 * Get a generation for this split, mark the root page.  This must be
 	 * after the new index is swapped into place in order to know that no
@@ -1207,16 +1202,11 @@
 	for (;;) {
 		parent = ref->home;
 
-<<<<<<< HEAD
-		/* Page locks live in the modify structure. */
-=======
+		/* Encourage race */
 		__page_split_timing_stress(session,
 		    WT_TIMING_STRESS_PAGE_SPLIT_RACE, WT_THOUSAND);
-		/*
-		 * The page will be marked dirty, and we can only lock a page
-		 * with a modify structure.
-		 */
->>>>>>> 2339f3aa
+
+		/* Page locks live in the modify structure. */
 		WT_RET(__wt_page_modify_init(session, parent));
 
 		if (trylock)
