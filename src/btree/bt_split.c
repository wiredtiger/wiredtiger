--- conflicted
+++ resolved
@@ -184,11 +184,7 @@
 
     cell = WT_PAGE_REF_OFFSET(page, cell_offset);
     __wt_cell_unpack(session, page, cell, &kpack);
-<<<<<<< HEAD
-    if (FLD_ISSET(kpack.flags, WT_UNPACK_OVERFLOW) && kpack.raw != WT_CELL_KEY_OVFL_RM)
-=======
     if (FLD_ISSET(kpack.flags, WT_CELL_UNPACK_OVERFLOW) && kpack.raw != WT_CELL_KEY_OVFL_RM)
->>>>>>> f19666a4
         WT_RET(__wt_ovfl_discard(session, page, cell));
 
     return (0);
