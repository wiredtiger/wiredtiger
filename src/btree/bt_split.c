--- conflicted
+++ resolved
@@ -738,32 +738,19 @@
 	}
 
 	/*
-<<<<<<< HEAD
-	 * The final entry count consists of the original count, plus any new
-	 * pages, less any WT_REFs we're removing.
-	 *
-	 * We can't leave an empty internal page: if there are no remaining
-	 * entries on the parent, leave the first element in place and mark
-	 * the page to be evicted soon.
-	 */
-	result_entries = (parent_entries + new_entries) - deleted_entries;
-=======
 	 * The final entry count is the original count plus any new pages, less
 	 * any deleted WT_REFs and the WT_REF being replaced. Care is required:
 	 * the WT_REF being replaced might have been in a WT_REF_DELETED state,
 	 * in which case it was switched to a WT_REF_SPLIT state and counted as
 	 * a deleted entry, don't double count it.
+	 *
+	 * We can't leave an empty internal page: if there are no remaining
+	 * entries on the parent, leave the first element in place and mark
+	 * the page to be evicted soon.
 	 */
 	result_entries = (parent_entries + new_entries) - deleted_entries;
 	if (ref->state != WT_REF_SPLIT)
 		--result_entries;
-
-	/*
-	 * If there are no remaining entries on the parent, give up, we can't
-	 * leave an empty internal page. Mark it to be evicted soon and clean
-	 * up the references that have changed state.
-	 */
->>>>>>> 0745533c
 	if (result_entries == 0) {
 		pindex->index[0]->state = WT_REF_DELETED;
 
