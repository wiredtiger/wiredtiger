/*-
 * Copyright (c) 2014-2019 MongoDB, Inc.
 * Copyright (c) 2008-2014 WiredTiger, Inc.
 *	All rights reserved.
 *
 * See the file LICENSE for redistribution information.
 */

#include "wt_internal.h"

static int __stat_tree_walk(WT_SESSION_IMPL *);
static int __stat_page(WT_SESSION_IMPL *, WT_PAGE *, WT_DSRC_STATS **);
static void __stat_page_col_var(WT_SESSION_IMPL *, WT_PAGE *, WT_DSRC_STATS **);
static void __stat_page_row_int(WT_SESSION_IMPL *, WT_PAGE *, WT_DSRC_STATS **);
static void __stat_page_row_leaf(WT_SESSION_IMPL *, WT_PAGE *, WT_DSRC_STATS **);

/*
 * __wt_btree_stat_init --
 *     Initialize the Btree statistics.
 */
int
__wt_btree_stat_init(WT_SESSION_IMPL *session, WT_CURSOR_STAT *cst)
{
    WT_BM *bm;
    WT_BTREE *btree;
    WT_DSRC_STATS **stats;

    btree = S2BT(session);
    bm = btree->bm;
    stats = btree->dhandle->stats;

    WT_RET(bm->stat(bm, session, stats[0]));

    WT_STAT_SET(session, stats, btree_fixed_len, btree->bitcnt);
    WT_STAT_SET(session, stats, btree_maximum_depth, btree->maximum_depth);
    WT_STAT_SET(session, stats, btree_maxintlkey, btree->maxintlkey);
    WT_STAT_SET(session, stats, btree_maxintlpage, btree->maxintlpage);
    WT_STAT_SET(session, stats, btree_maxleafkey, btree->maxleafkey);
    WT_STAT_SET(session, stats, btree_maxleafpage, btree->maxleafpage);
    WT_STAT_SET(session, stats, btree_maxleafvalue, btree->maxleafvalue);
    WT_STAT_SET(session, stats, rec_multiblock_max, btree->rec_multiblock_max);

    WT_STAT_SET(session, stats, cache_bytes_dirty, __wt_btree_dirty_inuse(session));
    WT_STAT_SET(session, stats, cache_bytes_dirty_total,
      __wt_cache_bytes_plus_overhead(S2C(session)->cache, btree->bytes_dirty_total));
    WT_STAT_SET(session, stats, cache_bytes_inuse, __wt_btree_bytes_inuse(session));

    WT_STAT_SET(session, stats, compress_precomp_leaf_max_page_size, btree->maxleafpage_precomp);
    WT_STAT_SET(session, stats, compress_precomp_intl_max_page_size, btree->maxintlpage_precomp);

    if (F_ISSET(cst, WT_STAT_TYPE_CACHE_WALK))
        __wt_curstat_cache_walk(session);

    if (F_ISSET(cst, WT_STAT_TYPE_TREE_WALK))
        WT_RET(__stat_tree_walk(session));

    return (0);
}

/*
 * __stat_tree_walk --
 *     Gather btree statistics that require traversing the tree.
 */
static int
__stat_tree_walk(WT_SESSION_IMPL *session)
{
    WT_BTREE *btree;
    WT_DECL_RET;
    WT_DSRC_STATS **stats;
    WT_REF *next_walk;

    btree = S2BT(session);
    stats = btree->dhandle->stats;

    /*
     * Clear the statistics we're about to count.
     */
    WT_STAT_SET(session, stats, btree_column_deleted, 0);
    WT_STAT_SET(session, stats, btree_column_fix, 0);
    WT_STAT_SET(session, stats, btree_column_internal, 0);
    WT_STAT_SET(session, stats, btree_column_rle, 0);
    WT_STAT_SET(session, stats, btree_column_variable, 0);
    WT_STAT_SET(session, stats, btree_entries, 0);
    WT_STAT_SET(session, stats, btree_overflow, 0);
    WT_STAT_SET(session, stats, btree_row_internal, 0);
    WT_STAT_SET(session, stats, btree_row_leaf, 0);

    next_walk = NULL;
    while ((ret = __wt_tree_walk(session, &next_walk, 0)) == 0 && next_walk != NULL) {
        WT_WITH_PAGE_INDEX(session, ret = __stat_page(session, next_walk->page, stats));
        WT_RET(ret);
    }
    return (ret == WT_NOTFOUND ? 0 : ret);
}

/*
 * __stat_page --
 *     Stat any Btree page.
 */
static int
__stat_page(WT_SESSION_IMPL *session, WT_PAGE *page, WT_DSRC_STATS **stats)
{
    /*
     * All internal pages and overflow pages are trivial, all we track is a count of the page type.
     */
    switch (page->type) {
    case WT_PAGE_COL_FIX:
        WT_STAT_INCR(session, stats, btree_column_fix);
        WT_STAT_INCRV(session, stats, btree_entries, page->entries);
        break;
    case WT_PAGE_COL_INT:
        WT_STAT_INCR(session, stats, btree_column_internal);
        break;
    case WT_PAGE_COL_VAR:
        __stat_page_col_var(session, page, stats);
        break;
    case WT_PAGE_ROW_INT:
        __stat_page_row_int(session, page, stats);
        break;
    case WT_PAGE_ROW_LEAF:
        __stat_page_row_leaf(session, page, stats);
        break;
    default:
        return (__wt_illegal_value(session, page->type));
    }
    return (0);
}

/*
 * __stat_page_col_var --
 *     Stat a WT_PAGE_COL_VAR page.
 */
static void
__stat_page_col_var(WT_SESSION_IMPL *session, WT_PAGE *page, WT_DSRC_STATS **stats)
{
    WT_CELL *cell;
    WT_CELL_UNPACK *unpack, _unpack;
    WT_COL *cip;
    WT_INSERT *ins;
    uint64_t deleted_cnt, entry_cnt, ovfl_cnt, rle_cnt;
    uint32_t i;
    bool orig_deleted;

    unpack = &_unpack;
    deleted_cnt = entry_cnt = ovfl_cnt = rle_cnt = 0;

    WT_STAT_INCR(session, stats, btree_column_variable);

    /*
     * Walk the page counting regular items, adjusting if the item has been subsequently deleted or
     * not. This is a mess because 10-item RLE might have 3 of the items subsequently deleted.
     * Overflow items are harder, we can't know if an updated item will be an overflow item or not;
     * do our best, and simply count every overflow item (or RLE set of items) we see.
     */
    WT_COL_FOREACH (page, cip, i) {
        cell = WT_COL_PTR(page, cip);
        __wt_cell_unpack(session, page, cell, unpack);
        if (unpack->type == WT_CELL_DEL) {
            orig_deleted = true;
            deleted_cnt += __wt_cell_rle(unpack);
        } else {
            orig_deleted = false;
            entry_cnt += __wt_cell_rle(unpack);
        }
        rle_cnt += __wt_cell_rle(unpack) - 1;
<<<<<<< HEAD
        if (F_ISSET(unpack, WT_UNPACK_OVERFLOW))
=======
        if (F_ISSET(unpack, WT_CELL_UNPACK_OVERFLOW))
>>>>>>> f19666a4
            ++ovfl_cnt;

        /*
         * Walk the insert list, checking for changes. For each insert we find, correct the original
         * count based on its state.
         */
        WT_SKIP_FOREACH (ins, WT_COL_UPDATE(page, cip)) {
            switch (ins->upd->type) {
            case WT_UPDATE_MODIFY:
            case WT_UPDATE_STANDARD:
                if (orig_deleted) {
                    --deleted_cnt;
                    ++entry_cnt;
                }
                break;
            case WT_UPDATE_RESERVE:
                break;
            case WT_UPDATE_TOMBSTONE:
                if (!orig_deleted) {
                    ++deleted_cnt;
                    --entry_cnt;
                }
                break;
            }
        }
    }

    /* Walk any append list. */
    WT_SKIP_FOREACH (ins, WT_COL_APPEND(page))
        switch (ins->upd->type) {
        case WT_UPDATE_MODIFY:
        case WT_UPDATE_STANDARD:
            ++entry_cnt;
            break;
        case WT_UPDATE_RESERVE:
            break;
        case WT_UPDATE_TOMBSTONE:
            ++deleted_cnt;
            break;
        }

    WT_STAT_INCRV(session, stats, btree_column_deleted, deleted_cnt);
    WT_STAT_INCRV(session, stats, btree_column_rle, rle_cnt);
    WT_STAT_INCRV(session, stats, btree_entries, entry_cnt);
    WT_STAT_INCRV(session, stats, btree_overflow, ovfl_cnt);
}

/*
 * __stat_page_row_int --
 *     Stat a WT_PAGE_ROW_INT page.
 */
static void
__stat_page_row_int(WT_SESSION_IMPL *session, WT_PAGE *page, WT_DSRC_STATS **stats)
{
    WT_BTREE *btree;
    WT_CELL_UNPACK unpack;
    uint32_t ovfl_cnt;

    btree = S2BT(session);
    ovfl_cnt = 0;

    WT_STAT_INCR(session, stats, btree_row_internal);

    /*
     * Overflow keys are hard: we have to walk the disk image to count them, the in-memory
     * representation of the page doesn't necessarily contain a reference to the original cell.
     */
    if (page->dsk != NULL) {
        WT_CELL_FOREACH_BEGIN (session, btree, page->dsk, unpack) {
            if (__wt_cell_type(unpack.cell) == WT_CELL_KEY_OVFL)
                ++ovfl_cnt;
        }
        WT_CELL_FOREACH_END;
    }

    WT_STAT_INCRV(session, stats, btree_overflow, ovfl_cnt);
}

/*
 * __stat_page_row_leaf --
 *     Stat a WT_PAGE_ROW_LEAF page.
 */
static void
__stat_page_row_leaf(WT_SESSION_IMPL *session, WT_PAGE *page, WT_DSRC_STATS **stats)
{
    WT_BTREE *btree;
    WT_CELL_UNPACK unpack;
    WT_INSERT *ins;
    WT_ROW *rip;
    WT_UPDATE *upd;
    uint32_t empty_values, entry_cnt, i, ovfl_cnt;
    bool key;

    btree = S2BT(session);
    empty_values = entry_cnt = ovfl_cnt = 0;

    WT_STAT_INCR(session, stats, btree_row_leaf);

    /*
     * Walk any K/V pairs inserted into the page before the first from-disk key on the page.
     */
    WT_SKIP_FOREACH (ins, WT_ROW_INSERT_SMALLEST(page))
        if (ins->upd->type != WT_UPDATE_RESERVE && ins->upd->type != WT_UPDATE_TOMBSTONE)
            ++entry_cnt;

    /*
     * Walk the page's K/V pairs. Count overflow values, where an overflow item is any on-disk
     * overflow item that hasn't been updated.
     */
    WT_ROW_FOREACH (page, rip, i) {
        upd = WT_ROW_UPDATE(page, rip);
        if (upd == NULL || (upd->type != WT_UPDATE_RESERVE && upd->type != WT_UPDATE_TOMBSTONE))
            ++entry_cnt;
        if (upd == NULL) {
            __wt_row_leaf_value_cell(session, page, rip, NULL, &unpack);
            if (unpack.type == WT_CELL_VALUE_OVFL)
                ++ovfl_cnt;
        }

        /* Walk K/V pairs inserted after the on-page K/V pair. */
        WT_SKIP_FOREACH (ins, WT_ROW_INSERT(page, rip))
            if (ins->upd->type != WT_UPDATE_RESERVE && ins->upd->type != WT_UPDATE_TOMBSTONE)
                ++entry_cnt;
    }

    /*
     * Overflow keys are hard: we have to walk the disk image to count them, the in-memory
     * representation of the page doesn't necessarily contain a reference to the original cell.
     *
     * Zero-length values are the same, we have to look at the disk image to know. They aren't
     * stored but we know they exist if there are two keys in a row, or a key as the last item.
     */
    if (page->dsk != NULL) {
        key = false;
        WT_CELL_FOREACH_BEGIN (session, btree, page->dsk, unpack) {
            switch (__wt_cell_type(unpack.cell)) {
            case WT_CELL_KEY_OVFL:
                ++ovfl_cnt;
            /* FALLTHROUGH */
            case WT_CELL_KEY:
                if (key)
                    ++empty_values;
                key = true;
                break;
            default:
                key = false;
                break;
            }
        }
        WT_CELL_FOREACH_END;
        if (key)
            ++empty_values;
    }

    WT_STAT_INCRV(session, stats, btree_row_empty_values, empty_values);
    WT_STAT_INCRV(session, stats, btree_entries, entry_cnt);
    WT_STAT_INCRV(session, stats, btree_overflow, ovfl_cnt);
}<|MERGE_RESOLUTION|>--- conflicted
+++ resolved
@@ -163,11 +163,7 @@
             entry_cnt += __wt_cell_rle(unpack);
         }
         rle_cnt += __wt_cell_rle(unpack) - 1;
-<<<<<<< HEAD
-        if (F_ISSET(unpack, WT_UNPACK_OVERFLOW))
-=======
         if (F_ISSET(unpack, WT_CELL_UNPACK_OVERFLOW))
->>>>>>> f19666a4
             ++ovfl_cnt;
 
         /*
