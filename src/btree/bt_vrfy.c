/*-
 * Copyright (c) 2014-2020 MongoDB, Inc.
 * Copyright (c) 2008-2014 WiredTiger, Inc.
 *	All rights reserved.
 *
 * See the file LICENSE for redistribution information.
 */

#include "wt_internal.h"

/*
 * There's a bunch of stuff we pass around during verification, group it together to make the code
 * prettier.
 */
typedef struct {
    uint64_t records_so_far; /* Records seen so far */

    WT_ITEM *max_key;  /* Largest key */
    WT_ITEM *max_addr; /* Largest key page */

#define WT_VERIFY_PROGRESS_INTERVAL 100
    uint64_t fcnt; /* Progress counter */

    /* Configuration options passed in. */
    wt_timestamp_t stable_timestamp; /* Stable timestamp to verify against if desired */
#define WT_VRFY_DUMP(vs) \
    ((vs)->dump_address || (vs)->dump_blocks || (vs)->dump_layout || (vs)->dump_pages)
    bool dump_address; /* Configure: dump special */
    bool dump_blocks;
    bool dump_layout;
    bool dump_pages;

    /* Page layout information. */
    uint64_t depth, depth_internal[100], depth_leaf[100];

    WT_ITEM *tmp1, *tmp2, *tmp3, *tmp4; /* Temporary buffers */
} WT_VSTUFF;

static void __verify_checkpoint_reset(WT_VSTUFF *);
static int __verify_page_content_int(
  WT_SESSION_IMPL *, WT_REF *, WT_CELL_UNPACK_ADDR *, WT_VSTUFF *);
static int __verify_page_content_leaf(
  WT_SESSION_IMPL *, WT_REF *, WT_CELL_UNPACK_ADDR *, WT_VSTUFF *);
static int __verify_row_int_key_order(
  WT_SESSION_IMPL *, WT_PAGE *, WT_REF *, uint32_t, WT_VSTUFF *);
static int __verify_row_leaf_key_order(WT_SESSION_IMPL *, WT_REF *, WT_VSTUFF *);
static int __verify_tree(WT_SESSION_IMPL *, WT_REF *, WT_CELL_UNPACK_ADDR *, WT_VSTUFF *);

/*
 * __verify_config --
 *     Debugging: verification supports dumping pages in various formats.
 */
static int
__verify_config(WT_SESSION_IMPL *session, const char *cfg[], WT_VSTUFF *vs)
{
    WT_CONFIG_ITEM cval;
    WT_TXN_GLOBAL *txn_global;

    txn_global = &S2C(session)->txn_global;

    WT_RET(__wt_config_gets(session, cfg, "dump_address", &cval));
    vs->dump_address = cval.val != 0;

    WT_RET(__wt_config_gets(session, cfg, "dump_blocks", &cval));
    vs->dump_blocks = cval.val != 0;

    WT_RET(__wt_config_gets(session, cfg, "dump_layout", &cval));
    vs->dump_layout = cval.val != 0;

    WT_RET(__wt_config_gets(session, cfg, "dump_pages", &cval));
    vs->dump_pages = cval.val != 0;

    WT_RET(__wt_config_gets(session, cfg, "stable_timestamp", &cval));
    vs->stable_timestamp = WT_TS_NONE; /* Ignored unless a value has been set */
    if (cval.val != 0) {
        if (!txn_global->has_stable_timestamp)
            WT_RET_MSG(session, ENOTSUP,
              "cannot verify against the stable timestamp if it has not been set");
        vs->stable_timestamp = txn_global->stable_timestamp;
    }

#if !defined(HAVE_DIAGNOSTIC)
    if (vs->dump_blocks || vs->dump_pages)
        WT_RET_MSG(session, ENOTSUP, "the WiredTiger library was not built in diagnostic mode");
#endif

    return (0);
}

/*
 * __verify_config_offsets --
 *     Debugging: optionally dump specific blocks from the file.
 */
static int
__verify_config_offsets(WT_SESSION_IMPL *session, const char *cfg[], bool *quitp)
{
    WT_CONFIG list;
    WT_CONFIG_ITEM cval, k, v;
    WT_DECL_RET;
    uint64_t offset;

    *quitp = false;

    WT_RET(__wt_config_gets(session, cfg, "dump_offsets", &cval));
    __wt_config_subinit(session, &list, &cval);
    while ((ret = __wt_config_next(&list, &k, &v)) == 0) {
        /*
         * Quit after dumping the requested blocks. (That's hopefully what the user wanted, all of
         * this stuff is just hooked into verify because that's where we "dump blocks" for
         * debugging.)
         */
        *quitp = true;
        /* NOLINTNEXTLINE(cert-err34-c) */
        if (v.len != 0 || sscanf(k.str, "%" SCNu64, &offset) != 1)
            WT_RET_MSG(session, EINVAL, "unexpected dump offset format");
#if !defined(HAVE_DIAGNOSTIC)
        WT_RET_MSG(session, ENOTSUP, "the WiredTiger library was not built in diagnostic mode");
#else
        WT_TRET(__wt_debug_offset_blind(session, (wt_off_t)offset, NULL));
#endif
    }
    return (ret == WT_NOTFOUND ? 0 : ret);
}

/*
 * __dump_layout --
 *     Dump the tree shape.
 */
static int
__dump_layout(WT_SESSION_IMPL *session, WT_VSTUFF *vs)
{
    size_t i;
    uint64_t total;

    for (i = 0, total = 0; i < WT_ELEMENTS(vs->depth_internal); ++i)
        total += vs->depth_internal[i];
    WT_RET(__wt_msg(session, "Internal page tree-depth (total %" PRIu64 "):", total));
    for (i = 0; i < WT_ELEMENTS(vs->depth_internal); ++i)
        if (vs->depth_internal[i] != 0) {
            WT_RET(__wt_msg(session, "\t%03" WT_SIZET_FMT ": %" PRIu64, i, vs->depth_internal[i]));
            vs->depth_internal[i] = 0;
        }

    for (i = 0, total = 0; i < WT_ELEMENTS(vs->depth_leaf); ++i)
        total += vs->depth_leaf[i];
    WT_RET(__wt_msg(session, "Leaf page tree-depth (total %" PRIu64 "):", total));
    for (i = 0; i < WT_ELEMENTS(vs->depth_leaf); ++i)
        if (vs->depth_leaf[i] != 0) {
            WT_RET(__wt_msg(session, "\t%03" WT_SIZET_FMT ": %" PRIu64, i, vs->depth_leaf[i]));
            vs->depth_leaf[i] = 0;
        }
    return (0);
}

/*
 * __wt_verify --
 *     Verify a file.
 */
int
__wt_verify(WT_SESSION_IMPL *session, const char *cfg[])
{
    WT_BM *bm;
    WT_BTREE *btree;
    WT_CELL_UNPACK_ADDR addr_unpack;
    WT_CKPT *ckptbase, *ckpt;
    WT_DECL_RET;
    WT_VSTUFF *vs, _vstuff;
    size_t root_addr_size;
    uint32_t session_flags;
    uint8_t root_addr[WT_BTREE_MAX_ADDR_COOKIE];
    const char *name;
    bool bm_start, is_owner, quit, skip_hs;

    btree = S2BT(session);
    bm = btree->bm;
    ckptbase = NULL;
    session_flags = 0; /* -Wuninitialized */
    name = session->dhandle->name;
    bm_start = false;
    is_owner = false; /* -Wuninitialized */

    /*
     * Skip the history store explicit call if we're performing a metadata verification. The
     * metadata file is verified before we verify the history store, and it makes no sense to verify
     * the history store against itself.
     */
    skip_hs = strcmp(name, WT_METAFILE_URI) == 0 || strcmp(name, WT_HS_URI) == 0;

    WT_CLEAR(_vstuff);
    vs = &_vstuff;
    WT_ERR(__wt_scr_alloc(session, 0, &vs->max_key));
    WT_ERR(__wt_scr_alloc(session, 0, &vs->max_addr));
    WT_ERR(__wt_scr_alloc(session, WT_INTPACK64_MAXSIZE, &vs->tmp1));
    WT_ERR(__wt_scr_alloc(session, 0, &vs->tmp2));
    WT_ERR(__wt_scr_alloc(session, 0, &vs->tmp3));
    WT_ERR(__wt_scr_alloc(session, 0, &vs->tmp4));

    /* Check configuration strings. */
    WT_ERR(__verify_config(session, cfg, vs));

    /* Optionally dump specific block offsets. */
    WT_ERR(__verify_config_offsets(session, cfg, &quit));
    if (quit)
        goto done;

    /*
     * Get a list of the checkpoints for this file. Empty objects have no checkpoints, in which case
     * there's no work to do.
     */
    WT_ERR_NOTFOUND_OK(__wt_meta_ckptlist_get(session, name, false, &ckptbase), true);
    if (ret == WT_NOTFOUND) {
        ret = 0;
        goto done;
    }

    /* Inform the underlying block manager we're verifying. */
    WT_ERR(bm->verify_start(bm, session, ckptbase, cfg));
    bm_start = true;

    /* Loop through the file's checkpoints, verifying each one. */
    WT_CKPT_FOREACH (ckptbase, ckpt) {
        __wt_verbose(session, WT_VERB_VERIFY, "%s: checkpoint %s", name, ckpt->name);

        /* Fake checkpoints require no work. */
        if (F_ISSET(ckpt, WT_CKPT_FAKE))
            continue;

        /* House-keeping between checkpoints. */
        __verify_checkpoint_reset(vs);

        if (WT_VRFY_DUMP(vs)) {
            WT_ERR(__wt_msg(session, "%s", WT_DIVIDER));
            WT_ERR(__wt_msg(session, "%s: checkpoint %s", name, ckpt->name));
        }

        /* Load the checkpoint. */
        WT_ERR(bm->checkpoint_load(
          bm, session, ckpt->raw.data, ckpt->raw.size, root_addr, &root_addr_size, true));

        /* Skip trees with no root page. */
        if (root_addr_size != 0) {
            WT_ERR(__wt_btree_tree_open(session, root_addr, root_addr_size));

            if (WT_VRFY_DUMP(vs))
                WT_ERR(__wt_msg(session, "Root: %s %s",
                  __wt_addr_string(session, root_addr, root_addr_size, vs->tmp1),
                  __wt_page_type_string(btree->root.page->type)));

            __wt_evict_file_exclusive_off(session);

            /*
             * Create a fake, unpacked parent cell for the tree based on the checkpoint information.
             */
            memset(&addr_unpack, 0, sizeof(addr_unpack));
            WT_TIME_AGGREGATE_COPY(&addr_unpack.ta, &ckpt->ta);
            if (ckpt->write_gen <= S2C(session)->base_write_gen) {
                addr_unpack.ta.oldest_start_txn = WT_TXN_NONE;
                addr_unpack.ta.newest_stop_txn = WT_TXN_MAX;
            }
            if (ckpt->ta.prepare)
                addr_unpack.ta.prepare = 1;
            addr_unpack.raw = WT_CELL_ADDR_INT;

            /* Verify the tree. */
            WT_WITH_PAGE_INDEX(
              session, ret = __verify_tree(session, &btree->root, &addr_unpack, vs));

            /*
             * The checkpoints are in time-order, so the last one in the list is the most recent. If
             * this is the most recent checkpoint, verify the history store against it.
             */
            if (ret == 0 && (ckpt + 1)->name == NULL && !skip_hs) {
                /* Open a history store cursor. */
                WT_ERR(__wt_hs_cursor(session, &session_flags, &is_owner));
                WT_TRET(__wt_history_store_verify_one(session));
                WT_TRET(__wt_hs_cursor_close(session, session_flags, is_owner));
                /*
                 * We cannot error out here. If we got an error verifying the history store, we need
                 * to follow through with reacquiring the exclusive call below. We'll error out
                 * after that and unloading this checkpoint.
                 */
            }

            /*
             * We have an exclusive lock on the handle, but we're swapping root pages in-and-out of
             * that handle, and there's a race with eviction entering the tree and seeing an invalid
             * root page. Eviction must work on trees being verified (else we'd have to do our own
             * eviction), lock eviction out whenever we're loading a new root page. This loops works
             * because we are called with eviction locked out, so we release the lock at the top of
             * the loop and re-acquire it here.
             */
            WT_TRET(__wt_evict_file_exclusive_on(session));
            WT_TRET(__wt_evict_file(session, WT_SYNC_DISCARD));
        }

        /* Unload the checkpoint. */
        WT_TRET(bm->checkpoint_unload(bm, session));

        /*
         * We've finished one checkpoint's verification (verification, then cache eviction and
         * checkpoint unload): if any errors occurred, quit. Done this way because otherwise we'd
         * need at least two more state variables on error, one to know if we need to discard the
         * tree from the cache and one to know if we need to unload the checkpoint.
         */
        WT_ERR(ret);

        /* Display the tree shape. */
        if (vs->dump_layout)
            WT_ERR(__dump_layout(session, vs));
    }

done:
err:
    /* Inform the underlying block manager we're done. */
    if (bm_start)
        WT_TRET(bm->verify_end(bm, session));

    /* Discard the list of checkpoints. */
    if (ckptbase != NULL)
        __wt_meta_ckptlist_free(session, &ckptbase);

    /* Free allocated memory. */
    __wt_scr_free(session, &vs->max_key);
    __wt_scr_free(session, &vs->max_addr);
    __wt_scr_free(session, &vs->tmp1);
    __wt_scr_free(session, &vs->tmp2);
    __wt_scr_free(session, &vs->tmp3);
    __wt_scr_free(session, &vs->tmp4);

    return (ret);
}

/*
 * __verify_checkpoint_reset --
 *     Reset anything needing to be reset for each new checkpoint verification.
 */
static void
__verify_checkpoint_reset(WT_VSTUFF *vs)
{
    /*
     * Key order is per checkpoint, reset the data length that serves as a flag value.
     */
    vs->max_addr->size = 0;

    /* Record total is per checkpoint, reset the record count. */
    vs->records_so_far = 0;

    /* Tree depth. */
    vs->depth = 1;
}

/*
 * __verify_addr_string --
 *     Figure out a page's "address" and load a buffer with a printable, nul-terminated
 *     representation of that address.
 */
static const char *
__verify_addr_string(WT_SESSION_IMPL *session, WT_REF *ref, WT_ITEM *buf)
{
    WT_ADDR_COPY addr;
    WT_DECL_ITEM(tmp);
    WT_DECL_RET;
    char time_string[WT_TIME_STRING_SIZE];

    WT_ERR(__wt_scr_alloc(session, 0, &tmp));

    if (__wt_ref_addr_copy(session, ref, &addr)) {
        WT_ERR(
          __wt_buf_fmt(session, buf, "%s %s", __wt_addr_string(session, addr.addr, addr.size, tmp),
            __wt_time_aggregate_to_string(&addr.ta, time_string)));
    } else
        WT_ERR(__wt_buf_fmt(session, buf, "%s -/-,-/-", __wt_addr_string(session, NULL, 0, tmp)));

err:
    __wt_scr_free(session, &tmp);
    return (buf->data);
}

/*
 * __verify_addr_ts --
 *     Check an address block's timestamps.
 */
static int
__verify_addr_ts(WT_SESSION_IMPL *session, WT_REF *ref, WT_CELL_UNPACK_ADDR *unpack, WT_VSTUFF *vs)
{
    WT_DECL_RET;

    if ((ret = __wt_time_aggregate_validate(session, &unpack->ta, NULL, false)) == 0)
        return (0);

    WT_RET_MSG(session, ret, "internal page reference at %s failed timestamp validation",
      __verify_addr_string(session, ref, vs->tmp1));
}

/*
 * __verify_tree --
 *     Verify a tree, recursively descending through it in depth-first fashion. The page argument
 *     was physically verified (so we know it's correctly formed), and the in-memory version built.
 *     Our job is to check logical relationships in the page and in the tree.
 */
static int
__verify_tree(
  WT_SESSION_IMPL *session, WT_REF *ref, WT_CELL_UNPACK_ADDR *addr_unpack, WT_VSTUFF *vs)
{
    WT_BM *bm;
    WT_CELL_UNPACK_ADDR *unpack, _unpack;
    WT_DECL_RET;
    WT_PAGE *page;
    WT_REF *child_ref;
    uint32_t entry;

    bm = S2BT(session)->bm;
    unpack = &_unpack;
    page = ref->page;

    __wt_verbose(session, WT_VERB_VERIFY, "%s %s", __verify_addr_string(session, ref, vs->tmp1),
      __wt_page_type_string(page->type));

    /* Optionally dump address information. */
    if (vs->dump_address)
        WT_RET(__wt_msg(session, "%s %s", __verify_addr_string(session, ref, vs->tmp1),
          __wt_page_type_string(page->type)));

    /* Track the shape of the tree. */
    if (F_ISSET(ref, WT_REF_FLAG_INTERNAL))
        ++vs->depth_internal[WT_MIN(vs->depth, WT_ELEMENTS(vs->depth_internal) - 1)];
    else
        ++vs->depth_leaf[WT_MIN(vs->depth, WT_ELEMENTS(vs->depth_internal) - 1)];

    /*
     * The page's physical structure was verified when it was read into memory by the read server
     * thread, and then the in-memory version of the page was built. Now we make sure the page and
     * tree are logically consistent.
     *
     * !!!
     * The problem: (1) the read server has to build the in-memory version of the page because the
     * read server is the thread that flags when any thread can access the page in the tree; (2) we
     * can't build the in-memory version of the page until the physical structure is known to be OK,
     * so the read server has to verify at least the physical structure of the page; (3) doing
     * complete page verification requires reading additional pages (for example, overflow keys
     * imply reading overflow pages in order to test the key's order in the page); (4) the read
     * server cannot read additional pages because it will hang waiting on itself. For this reason,
     * we split page verification into a physical verification, which allows the in-memory version
     * of the page to be built, and then a subsequent logical verification which happens here.
     *
     * Report progress occasionally.
     */
    if (++vs->fcnt % WT_VERIFY_PROGRESS_INTERVAL == 0)
        WT_RET(__wt_progress(session, NULL, vs->fcnt));

#ifdef HAVE_DIAGNOSTIC
    /* Optionally dump the blocks or page in debugging mode. */
    if (vs->dump_blocks)
        WT_RET(__wt_debug_disk(session, page->dsk, NULL));
    if (vs->dump_pages)
        WT_RET(__wt_debug_page(session, NULL, ref, NULL));
#endif

    /* Column-store key order checks: check the page's record number. */
    switch (page->type) {
    case WT_PAGE_COL_FIX:
    case WT_PAGE_COL_INT:
    case WT_PAGE_COL_VAR:
        if (ref->ref_recno != vs->records_so_far + 1)
            WT_RET_MSG(session, WT_ERROR, "page at %s has a starting record of %" PRIu64
                                          " when the expected starting record is %" PRIu64,
              __verify_addr_string(session, ref, vs->tmp1), ref->ref_recno, vs->records_so_far + 1);
        break;
    }

    /*
     * Row-store leaf page key order check: it's a depth-first traversal, the first key on this page
     * should be larger than any key previously seen.
     */
    switch (page->type) {
    case WT_PAGE_ROW_LEAF:
        WT_RET(__verify_row_leaf_key_order(session, ref, vs));
        break;
    }

    /* Check page content, additionally updating the variable-length column-store record count. */
    switch (page->type) {
    case WT_PAGE_COL_FIX:
        vs->records_so_far += page->entries;
        break;
    case WT_PAGE_COL_INT:
    case WT_PAGE_ROW_INT:
        WT_RET(__verify_page_content_int(session, ref, addr_unpack, vs));
        break;
    case WT_PAGE_COL_VAR:
    case WT_PAGE_ROW_LEAF:
        WT_RET(__verify_page_content_leaf(session, ref, addr_unpack, vs));
        break;
    }

    /* Compare the address type against the page type. */
    switch (page->type) {
    case WT_PAGE_COL_FIX:
        if (addr_unpack->raw != WT_CELL_ADDR_LEAF_NO)
            goto celltype_err;
        break;
    case WT_PAGE_COL_VAR:
        if (addr_unpack->raw != WT_CELL_ADDR_LEAF && addr_unpack->raw != WT_CELL_ADDR_LEAF_NO)
            goto celltype_err;
        break;
    case WT_PAGE_ROW_LEAF:
        if (addr_unpack->raw != WT_CELL_ADDR_DEL && addr_unpack->raw != WT_CELL_ADDR_LEAF &&
          addr_unpack->raw != WT_CELL_ADDR_LEAF_NO)
            goto celltype_err;
        break;
    case WT_PAGE_COL_INT:
    case WT_PAGE_ROW_INT:
        if (addr_unpack->raw != WT_CELL_ADDR_INT)
celltype_err:
        WT_RET_MSG(session, WT_ERROR,
          "page at %s, of type %s, is referenced in its parent by a cell of type %s",
          __verify_addr_string(session, ref, vs->tmp1), __wt_page_type_string(page->type),
          __wt_cell_type_string(addr_unpack->raw));
        break;
    }

    /* Check tree connections and recursively descend the tree. */
    switch (page->type) {
    case WT_PAGE_COL_INT:
        /* For each entry in an internal page, verify the subtree. */
        entry = 0;
        WT_INTL_FOREACH_BEGIN (session, page, child_ref) {
            /*
             * It's a depth-first traversal: this entry's starting record number should be 1 more
             * than the total records reviewed to this point.
             */
            ++entry;
            if (child_ref->ref_recno != vs->records_so_far + 1) {
                WT_RET_MSG(session, WT_ERROR,
                  "the starting record number in entry %" PRIu32
                  " of the column internal page at %s is %" PRIu64
                  " and the expected starting record number is %" PRIu64,
                  entry, __verify_addr_string(session, child_ref, vs->tmp1), child_ref->ref_recno,
                  vs->records_so_far + 1);
            }

            /* Unpack the address block and check timestamps */
            __wt_cell_unpack_addr(session, child_ref->home->dsk, child_ref->addr, unpack);
            WT_RET(__verify_addr_ts(session, child_ref, unpack, vs));

            /* Verify the subtree. */
            ++vs->depth;
            WT_RET(__wt_page_in(session, child_ref, 0));
            ret = __verify_tree(session, child_ref, unpack, vs);
            WT_TRET(__wt_page_release(session, child_ref, 0));
            --vs->depth;
            WT_RET(ret);

            WT_RET(bm->verify_addr(bm, session, unpack->data, unpack->size));
        }
        WT_INTL_FOREACH_END;
        break;
    case WT_PAGE_ROW_INT:
        /* For each entry in an internal page, verify the subtree. */
        entry = 0;
        WT_INTL_FOREACH_BEGIN (session, page, child_ref) {
            /*
             * It's a depth-first traversal: this entry's starting key should be larger than the
             * largest key previously reviewed.
             *
             * The 0th key of any internal page is magic, and we can't test against it.
             */
            ++entry;
            if (entry != 1)
                WT_RET(__verify_row_int_key_order(session, page, child_ref, entry, vs));

            /* Unpack the address block and check timestamps */
            __wt_cell_unpack_addr(session, child_ref->home->dsk, child_ref->addr, unpack);
            WT_RET(__verify_addr_ts(session, child_ref, unpack, vs));

            /* Verify the subtree. */
            ++vs->depth;
            WT_RET(__wt_page_in(session, child_ref, 0));
            ret = __verify_tree(session, child_ref, unpack, vs);
            WT_TRET(__wt_page_release(session, child_ref, 0));
            --vs->depth;
            WT_RET(ret);

            WT_RET(bm->verify_addr(bm, session, unpack->data, unpack->size));
        }
        WT_INTL_FOREACH_END;
        break;
    }
    return (0);
}

/*
 * __verify_row_int_key_order --
 *     Compare a key on an internal page to the largest key we've seen so far; update the largest
 *     key we've seen so far to that key.
 */
static int
__verify_row_int_key_order(
  WT_SESSION_IMPL *session, WT_PAGE *parent, WT_REF *ref, uint32_t entry, WT_VSTUFF *vs)
{
    WT_BTREE *btree;
    WT_ITEM item;
    int cmp;

    btree = S2BT(session);

    /* The maximum key is set, we updated it from a leaf page first. */
    WT_ASSERT(session, vs->max_addr->size != 0);

    /* Get the parent page's internal key. */
    __wt_ref_key(parent, ref, &item.data, &item.size);

    /* Compare the key against the largest key we've seen so far. */
    WT_RET(__wt_compare(session, btree->collator, &item, vs->max_key, &cmp));
    if (cmp <= 0)
        WT_RET_MSG(session, WT_ERROR, "the internal key in entry %" PRIu32
                                      " on the page at %s sorts before the last key appearing on "
                                      "page %s, earlier in the tree: %s, %s",
          entry, __verify_addr_string(session, ref, vs->tmp1), (char *)vs->max_addr->data,
          __wt_buf_set_printable(session, item.data, item.size, vs->tmp2),
          __wt_buf_set_printable(session, vs->max_key->data, vs->max_key->size, vs->tmp3));

    /* Update the largest key we've seen to the key just checked. */
    WT_RET(__wt_buf_set(session, vs->max_key, item.data, item.size));
    WT_IGNORE_RET_PTR(__verify_addr_string(session, ref, vs->max_addr));

    return (0);
}

/*
 * __verify_row_leaf_key_order --
 *     Compare the first key on a leaf page to the largest key we've seen so far; update the largest
 *     key we've seen so far to the last key on the page.
 */
static int
__verify_row_leaf_key_order(WT_SESSION_IMPL *session, WT_REF *ref, WT_VSTUFF *vs)
{
    WT_BTREE *btree;
    WT_PAGE *page;
    int cmp;

    btree = S2BT(session);
    page = ref->page;

    /*
     * If a tree is empty (just created), it won't have keys; if there are no keys, we're done.
     */
    if (page->entries == 0)
        return (0);

    /*
     * We visit our first leaf page before setting the maximum key (the 0th keys on the internal
     * pages leading to the smallest leaf in the tree are all empty entries).
     */
    if (vs->max_addr->size != 0) {
        WT_RET(__wt_row_leaf_key_copy(session, page, page->pg_row, vs->tmp1));

        /*
         * Compare the key against the largest key we've seen so far.
         *
         * If we're comparing against a key taken from an internal page, we can compare equal (which
         * is an expected path, the internal page key is often a copy of the leaf page's first key).
         * But, in the case of the 0th slot on an internal page, the last key we've seen was a key
         * from a previous leaf page, and it's not OK to compare equally in that case.
         */
        WT_RET(__wt_compare(session, btree->collator, vs->tmp1, (WT_ITEM *)vs->max_key, &cmp));
        if (cmp < 0)
            WT_RET_MSG(session, WT_ERROR,
              "the first key on the page at %s sorts equal to or less than the last key appearing "
              "on the page at %s, earlier in the tree: %s, %s",
              __verify_addr_string(session, ref, vs->tmp2), (char *)vs->max_addr->data,
              __wt_buf_set_printable(session, vs->tmp1->data, vs->tmp1->size, vs->tmp3),
              __wt_buf_set_printable(session, vs->max_key->data, vs->max_key->size, vs->tmp4));
    }

    /* Update the largest key we've seen to the last key on this page. */
    WT_RET(__wt_row_leaf_key_copy(session, page, page->pg_row + (page->entries - 1), vs->max_key));
    WT_IGNORE_RET_PTR(__verify_addr_string(session, ref, vs->max_addr));

    return (0);
}

/*
 * __verify_overflow --
 *     Read in an overflow page and check it.
 */
static int
__verify_overflow(WT_SESSION_IMPL *session, const uint8_t *addr, size_t addr_size, WT_VSTUFF *vs)
{
    WT_BM *bm;
    const WT_PAGE_HEADER *dsk;

    bm = S2BT(session)->bm;

    /* Read and verify the overflow item. */
    WT_RET(__wt_bt_read(session, vs->tmp1, addr, addr_size));

    /*
     * The physical page has already been verified, but we haven't confirmed it was an overflow
     * page, only that it was a valid page. Confirm it's the type of page we expected.
     */
    dsk = vs->tmp1->data;
    if (dsk->type != WT_PAGE_OVFL)
        WT_RET_MSG(session, WT_ERROR, "overflow referenced page at %s is not an overflow page",
          __wt_addr_string(session, addr, addr_size, vs->tmp1));

    WT_RET(bm->verify_addr(bm, session, addr, addr_size));
    return (0);
}

/*
 * __verify_ts_stable_cmp --
 *     Verify that a pair of start and stop timestamps are valid against the global stable
 *     timestamp. Takes in either a key for history store timestamps or a ref and cell number.
 */
static int
__verify_ts_stable_cmp(WT_SESSION_IMPL *session, WT_ITEM *key, WT_REF *ref, uint32_t cell_num,
  wt_timestamp_t start_ts, wt_timestamp_t stop_ts, WT_VSTUFF *vs)
{
    WT_BTREE *btree;
    WT_DECL_RET;
    char tp_string[2][WT_TS_INT_STRING_SIZE];
    bool start;

    btree = S2BT(session);
    start = true;

    if (start_ts != WT_TS_NONE && start_ts > vs->stable_timestamp)
        goto msg;

    if (stop_ts != WT_TS_MAX && stop_ts > vs->stable_timestamp) {
        start = false;
        goto msg;
    }

    return (ret);

msg:
    WT_ASSERT(session, ref != NULL || key != NULL);
    if (ref != NULL)
        WT_RET(__wt_buf_fmt(session, vs->tmp1, "cell %" PRIu32 " on page at %s", cell_num,
          __verify_addr_string(session, ref, vs->tmp2)));
    else if (key != NULL)
        WT_RET(__wt_buf_fmt(session, vs->tmp1, "Value in history store for key {%s}",
          __wt_key_string(session, key->data, key->size, btree->key_format, vs->tmp2)));

    WT_RET_MSG(session, WT_ERROR,
      "%s has failed verification with a %s timestamp of %s greater than the stable_timestamp of "
      "%s",
      (char *)vs->tmp1->data, start ? "start" : "stop",
      __wt_timestamp_to_string(start ? start_ts : stop_ts, tp_string[0]),
      __wt_timestamp_to_string(vs->stable_timestamp, tp_string[1]));
}

/*
 * __verify_key_hs --
 *     Verify a key against the history store. The unpack denotes the data store's timestamp range
 *     information and is used for verifying timestamp range overlaps.
 */
static int
__verify_key_hs(
  WT_SESSION_IMPL *session, WT_ITEM *tmp1, wt_timestamp_t newer_start_ts, WT_VSTUFF *vs)
{
#ifdef WT_VERIFY_VALIDATE_HISTORY_STORE
    WT_BTREE *btree;
    WT_CURSOR *hs_cursor;
    WT_DECL_RET;
    wt_timestamp_t older_start_ts, older_stop_ts;
    uint64_t hs_counter;
    uint32_t hs_btree_id;
    int cmp, exact;
    char ts_string[2][WT_TS_INT_STRING_SIZE];

    btree = S2BT(session);
    hs_btree_id = btree->id;

    /*
     * Set the data store timestamp and transactions to initiate timestamp range verification. Since
     * transaction-ids are wiped out on start, we could possibly have a start txn-id of WT_TXN_NONE,
     * in which case we initialize our newest with the max txn-id.
     */
    older_stop_ts = 0;

    /*
     * Open a history store cursor positioned at the end of the data store key (the newest record)
     * and iterate backwards until we reach a different key or btree.
     */
    hs_cursor = session->hs_cursor;
    hs_cursor->set_key(hs_cursor, hs_btree_id, tmp1, WT_TS_MAX, WT_TXN_MAX);
    ret = hs_cursor->search_near(hs_cursor, &exact);

    /* If we jumped to the next key, go back to the previous key. */
    if (ret == 0 && exact > 0)
        ret = hs_cursor->prev(hs_cursor);

    for (; ret == 0; ret = hs_cursor->prev(hs_cursor)) {
        WT_RET(hs_cursor->get_key(hs_cursor, &hs_btree_id, vs->tmp2, &older_start_ts, &hs_counter));

        if (hs_btree_id != btree->id)
            break;

        WT_RET(__wt_compare(session, NULL, tmp1, vs->tmp2, &cmp));
        if (cmp != 0)
            break;

<<<<<<< HEAD
=======
#ifdef HAVE_DIAGNOSTIC
        /* Optionally dump historical time windows and values in debug mode. */
        if (vs->dump_history)
            WT_RET(__wt_debug_cursor_hs(session, hs_cursor));
#endif

>>>>>>> 620b107b
        /* Verify the newer record's start is later than the older record's stop. */
        if (newer_start_ts < older_stop_ts) {
            WT_RET_MSG(session, WT_ERROR,
              "key %s has a overlap of timestamp ranges between history store stop timestamp %s "
              "being newer than a more recent timestamp range having start timestamp %s",
              __wt_buf_set_printable(session, tmp1->data, tmp1->size, vs->tmp2),
              __verify_timestamp_to_pretty_string(older_stop_ts, ts_string[0]),
              __verify_timestamp_to_pretty_string(newer_start_ts, ts_string[1]));
        }

        if (vs->stable_timestamp != WT_TS_NONE)
            WT_RET(
              __verify_ts_stable_cmp(session, tmp1, NULL, 0, older_start_ts, older_stop_ts, vs));

        /*
         * Since we are iterating from newer to older, the current older record becomes the newer
         * for the next round of verification.
         */
        newer_start_ts = older_start_ts;
    }

    return (ret == WT_NOTFOUND ? 0 : ret);
#else
    WT_UNUSED(session);
    WT_UNUSED(tmp1);
    WT_UNUSED(newer_start_ts);
    WT_UNUSED(vs);
    return (0);
#endif
}

/*
 * __verify_page_content_int --
 *     Verify an internal page's content.
 */
static int
__verify_page_content_int(
  WT_SESSION_IMPL *session, WT_REF *ref, WT_CELL_UNPACK_ADDR *parent, WT_VSTUFF *vs)
{
    WT_CELL_UNPACK_ADDR unpack;
    WT_DECL_RET;
    WT_PAGE *page;
    const WT_PAGE_HEADER *dsk;
    WT_TIME_AGGREGATE *ta;
    uint32_t cell_num;

    page = ref->page;
    ta = &unpack.ta;

    /*
     * If a tree is empty (just created), it won't have a disk image; if there is no disk image,
     * we're done.
     */
    if ((dsk = page->dsk) == NULL)
        return (0);

    /* Walk the page, verifying overflow pages and validating timestamps. */
    cell_num = 0;
    WT_CELL_FOREACH_ADDR (session, dsk, unpack) {
        ++cell_num;

        if (!__wt_cell_type_check(unpack.type, dsk->type))
            WT_RET_MSG(session, WT_ERROR, "illegal cell and page type combination: cell %" PRIu32
                                          " on page at %s is a %s cell on a %s page",
              cell_num - 1, __verify_addr_string(session, ref, vs->tmp1),
              __wt_cell_type_string(unpack.type), __wt_page_type_string(dsk->type));

        switch (unpack.type) {
        case WT_CELL_KEY_OVFL:
            if ((ret = __verify_overflow(session, unpack.data, unpack.size, vs)) != 0)
                WT_RET_MSG(session, ret,
                  "cell %" PRIu32
                  " on page at %s references an overflow item at %s that failed verification",
                  cell_num - 1, __verify_addr_string(session, ref, vs->tmp1),
                  __wt_addr_string(session, unpack.data, unpack.size, vs->tmp2));
            break;
        }

        switch (unpack.type) {
        case WT_CELL_ADDR_DEL:
        case WT_CELL_ADDR_INT:
        case WT_CELL_ADDR_LEAF:
        case WT_CELL_ADDR_LEAF_NO:
            if ((ret = __wt_time_aggregate_validate(session, ta, &parent->ta, false)) != 0)
                WT_RET_MSG(session, ret,
                  "cell %" PRIu32 " on page at %s failed timestamp validation", cell_num - 1,
                  __verify_addr_string(session, ref, vs->tmp1));

            if (vs->stable_timestamp != WT_TS_NONE)
                WT_RET(__verify_ts_stable_cmp(
                  session, NULL, ref, cell_num - 1, ta->oldest_start_ts, ta->newest_stop_ts, vs));
            break;
        }
    }
    WT_CELL_FOREACH_END;

    return (0);
}

/*
 * __verify_page_content_leaf --
 *     Verify the page's content.
 */
static int
__verify_page_content_leaf(
  WT_SESSION_IMPL *session, WT_REF *ref, WT_CELL_UNPACK_ADDR *parent, WT_VSTUFF *vs)
{
    WT_CELL_UNPACK_KV unpack;
    WT_DECL_RET;
    WT_PAGE *page;
    const WT_PAGE_HEADER *dsk;
    WT_ROW *rip;
    WT_TIME_WINDOW *tw;
    uint64_t recno, rle;
    uint32_t cell_num;
    uint8_t *p;
    bool found_ovfl;

    page = ref->page;
    rip = page->pg_row;
    tw = &unpack.tw;
    recno = ref->ref_recno;
    found_ovfl = false;

    /*
     * If a tree is empty (just created), it won't have a disk image; if there is no disk image,
     * we're done.
     */
    if ((dsk = page->dsk) == NULL)
        return (0);

    /* Walk the page, tracking timestamps and verifying overflow pages. */
    cell_num = 0;
    WT_CELL_FOREACH_KV (session, dsk, unpack) {
        ++cell_num;

        if (!__wt_cell_type_check(unpack.type, dsk->type))
            WT_RET_MSG(session, WT_ERROR, "illegal cell and page type combination: cell %" PRIu32
                                          " on page at %s is a %s cell on a %s page",
              cell_num - 1, __verify_addr_string(session, ref, vs->tmp1),
              __wt_cell_type_string(unpack.type), __wt_page_type_string(dsk->type));

        switch (unpack.type) {
        case WT_CELL_KEY_OVFL:
        case WT_CELL_VALUE_OVFL:
            found_ovfl = true;
            if ((ret = __verify_overflow(session, unpack.data, unpack.size, vs)) != 0)
                WT_RET_MSG(session, ret,
                  "cell %" PRIu32
                  " on page at %s references an overflow item at %s that failed verification",
                  cell_num - 1, __verify_addr_string(session, ref, vs->tmp1),
                  __wt_addr_string(session, unpack.data, unpack.size, vs->tmp2));
            break;
        }

        switch (unpack.type) {
        case WT_CELL_DEL:
        case WT_CELL_VALUE:
        case WT_CELL_VALUE_COPY:
        case WT_CELL_VALUE_OVFL:
        case WT_CELL_VALUE_SHORT:
            if ((ret = __wt_time_value_validate(session, tw, &parent->ta, false)) != 0)
                WT_RET_MSG(session, ret,
                  "cell %" PRIu32 " on page at %s failed timestamp validation", cell_num - 1,
                  __verify_addr_string(session, ref, vs->tmp1));

            if (vs->stable_timestamp != WT_TS_NONE)
                WT_RET(__verify_ts_stable_cmp(
                  session, NULL, ref, cell_num - 1, tw->start_ts, tw->stop_ts, vs));
            break;
        }

        /*
         * Verify key-associated history-store entries, optionally dump historical time windows and
         * values in debug mode.
         */
        if (page->type == WT_PAGE_ROW_LEAF) {
            if (unpack.type != WT_CELL_VALUE && unpack.type != WT_CELL_VALUE_COPY &&
              unpack.type != WT_CELL_VALUE_OVFL && unpack.type != WT_CELL_VALUE_SHORT)
                continue;

            WT_RET(__wt_row_leaf_key(session, page, rip++, vs->tmp1, false));
            WT_RET(__verify_key_hs(session, vs->tmp1, tw->start_ts, vs));
        } else if (page->type == WT_PAGE_COL_VAR) {
            rle = __wt_cell_rle(&unpack);
            p = vs->tmp1->mem;
            WT_RET(__wt_vpack_uint(&p, 0, recno));
            vs->tmp1->size = WT_PTRDIFF(p, vs->tmp1->mem);
            WT_RET(__verify_key_hs(session, vs->tmp1, tw->start_ts, vs));

            recno += rle;
            vs->records_so_far += rle;
        }
    }
    WT_CELL_FOREACH_END;

    /*
     * Object if a leaf-no-overflow address cell references a page with overflow keys, but don't
     * object if a leaf address cell references a page without overflow keys. Reconciliation doesn't
     * guarantee every leaf page without overflow items will be a leaf-no-overflow type.
     */
    if (found_ovfl && parent->raw == WT_CELL_ADDR_LEAF_NO)
        WT_RET_MSG(session, WT_ERROR,
          "page at %s, of type %s and referenced in its parent by a cell of type %s, contains "
          "overflow items",
          __verify_addr_string(session, ref, vs->tmp1), __wt_page_type_string(ref->page->type),
          __wt_cell_type_string(parent->raw));

    return (0);
}<|MERGE_RESOLUTION|>--- conflicted
+++ resolved
@@ -803,15 +803,6 @@
         if (cmp != 0)
             break;
 
-<<<<<<< HEAD
-=======
-#ifdef HAVE_DIAGNOSTIC
-        /* Optionally dump historical time windows and values in debug mode. */
-        if (vs->dump_history)
-            WT_RET(__wt_debug_cursor_hs(session, hs_cursor));
-#endif
-
->>>>>>> 620b107b
         /* Verify the newer record's start is later than the older record's stop. */
         if (newer_start_ts < older_stop_ts) {
             WT_RET_MSG(session, WT_ERROR,
