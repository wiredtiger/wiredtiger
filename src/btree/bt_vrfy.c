/*-
 * Copyright (c) 2014-2019 MongoDB, Inc.
 * Copyright (c) 2008-2014 WiredTiger, Inc.
 *	All rights reserved.
 *
 * See the file LICENSE for redistribution information.
 */

#include "wt_internal.h"

/*
 * There's a bunch of stuff we pass around during verification, group it together to make the code
 * prettier.
 */
typedef struct {
    uint64_t record_total; /* Total record count */

    WT_ITEM *max_key;  /* Largest key */
    WT_ITEM *max_addr; /* Largest key page */

    uint64_t fcnt; /* Progress counter */

#define WT_VRFY_DUMP(vs) \
    ((vs)->dump_address || (vs)->dump_blocks || (vs)->dump_layout || (vs)->dump_pages)
    bool dump_address; /* Configure: dump special */
    bool dump_blocks;
    bool dump_history;
    bool dump_layout;
    bool dump_pages;
    /* Page layout information */
    uint64_t depth, depth_internal[100], depth_leaf[100];

    WT_ITEM *tmp1, *tmp2, *tmp3, *tmp4; /* Temporary buffers */
} WT_VSTUFF;

static void __verify_checkpoint_reset(WT_VSTUFF *);
static int __verify_col_var_page_hs(WT_SESSION_IMPL *, WT_REF *, WT_VSTUFF *);
<<<<<<< HEAD
static int __verify_key_hs(WT_SESSION_IMPL *, WT_ITEM *, WT_VSTUFF *, WT_CELL_UNPACK *);
=======
static int __verify_key_hs(WT_SESSION_IMPL *, WT_ITEM *, WT_VSTUFF *);
>>>>>>> 31e925a8
static int __verify_page_cell(WT_SESSION_IMPL *, WT_REF *, WT_CELL_UNPACK *, WT_VSTUFF *);
static int __verify_row_int_key_order(
  WT_SESSION_IMPL *, WT_PAGE *, WT_REF *, uint32_t, WT_VSTUFF *);
static int __verify_row_leaf_key_order(WT_SESSION_IMPL *, WT_REF *, WT_VSTUFF *);
static int __verify_row_leaf_page_hs(WT_SESSION_IMPL *, WT_REF *, WT_VSTUFF *);
static int __verify_tree(WT_SESSION_IMPL *, WT_REF *, WT_CELL_UNPACK *, WT_VSTUFF *);
static const char *__verify_timestamp_to_pretty_string(wt_timestamp_t);

/*
 * __verify_config --
 *     Debugging: verification supports dumping pages in various formats.
 */
static int
__verify_config(WT_SESSION_IMPL *session, const char *cfg[], WT_VSTUFF *vs)
{
    WT_CONFIG_ITEM cval;

    WT_RET(__wt_config_gets(session, cfg, "dump_address", &cval));
    vs->dump_address = cval.val != 0;

    WT_RET(__wt_config_gets(session, cfg, "dump_blocks", &cval));
    vs->dump_blocks = cval.val != 0;

    WT_RET(__wt_config_gets(session, cfg, "dump_history", &cval));
    vs->dump_history = cval.val != 0;

    WT_RET(__wt_config_gets(session, cfg, "dump_layout", &cval));
    vs->dump_layout = cval.val != 0;

    WT_RET(__wt_config_gets(session, cfg, "dump_pages", &cval));
    vs->dump_pages = cval.val != 0;

#if !defined(HAVE_DIAGNOSTIC)
    if (vs->dump_blocks || vs->dump_pages || vs->dump_history)
        WT_RET_MSG(session, ENOTSUP, "the WiredTiger library was not built in diagnostic mode");
#endif
    return (0);
}

/*
 * __verify_config_offsets --
 *     Debugging: optionally dump specific blocks from the file.
 */
static int
__verify_config_offsets(WT_SESSION_IMPL *session, const char *cfg[], bool *quitp)
{
    WT_CONFIG list;
    WT_CONFIG_ITEM cval, k, v;
    WT_DECL_RET;
    uint64_t offset;

    *quitp = false;

    WT_RET(__wt_config_gets(session, cfg, "dump_offsets", &cval));
    __wt_config_subinit(session, &list, &cval);
    while ((ret = __wt_config_next(&list, &k, &v)) == 0) {
        /*
         * Quit after dumping the requested blocks. (That's hopefully what the user wanted, all of
         * this stuff is just hooked into verify because that's where we "dump blocks" for
         * debugging.)
         */
        *quitp = true;
        /* NOLINTNEXTLINE(cert-err34-c) */
        if (v.len != 0 || sscanf(k.str, "%" SCNu64, &offset) != 1)
            WT_RET_MSG(session, EINVAL, "unexpected dump offset format");
#if !defined(HAVE_DIAGNOSTIC)
        WT_RET_MSG(session, ENOTSUP, "the WiredTiger library was not built in diagnostic mode");
#else
        WT_TRET(__wt_debug_offset_blind(session, (wt_off_t)offset, NULL));
#endif
    }
    return (ret == WT_NOTFOUND ? 0 : ret);
}

/*
 * __dump_layout --
 *     Dump the tree shape.
 */
static int
__dump_layout(WT_SESSION_IMPL *session, WT_VSTUFF *vs)
{
    size_t i;
    uint64_t total;

    for (i = 0, total = 0; i < WT_ELEMENTS(vs->depth_internal); ++i)
        total += vs->depth_internal[i];
    WT_RET(__wt_msg(session, "Internal page tree-depth (total %" PRIu64 "):", total));
    for (i = 0; i < WT_ELEMENTS(vs->depth_internal); ++i)
        if (vs->depth_internal[i] != 0) {
            WT_RET(__wt_msg(session, "\t%03" WT_SIZET_FMT ": %" PRIu64, i, vs->depth_internal[i]));
            vs->depth_internal[i] = 0;
        }

    for (i = 0, total = 0; i < WT_ELEMENTS(vs->depth_leaf); ++i)
        total += vs->depth_leaf[i];
    WT_RET(__wt_msg(session, "Leaf page tree-depth (total %" PRIu64 "):", total));
    for (i = 0; i < WT_ELEMENTS(vs->depth_leaf); ++i)
        if (vs->depth_leaf[i] != 0) {
            WT_RET(__wt_msg(session, "\t%03" WT_SIZET_FMT ": %" PRIu64, i, vs->depth_leaf[i]));
            vs->depth_leaf[i] = 0;
        }
    return (0);
}

/*
 * __verify_col_var_page_hs --
 *     Verify a page against the history store.
 */
static int
__verify_col_var_page_hs(WT_SESSION_IMPL *session, WT_REF *ref, WT_VSTUFF *vs)
{
    WT_CELL *cell;
    WT_CELL_UNPACK *unpack, _unpack;
    WT_COL *cip;
    WT_DECL_ITEM(key);
    WT_DECL_RET;
    WT_PAGE *page;
    uint64_t recno, rle;
    uint32_t i;
    uint8_t *p;

    page = ref->page;
    recno = ref->ref_recno;
    unpack = &_unpack;

    /* Ensure enough room for a column-store key without checking. */
    WT_ERR(__wt_scr_alloc(session, WT_INTPACK64_MAXSIZE, &key));

    WT_COL_FOREACH (page, cip, i) {
        p = key->mem;
        WT_ERR(__wt_vpack_uint(&p, 0, recno));
        key->size = WT_PTRDIFF(p, key->data);

        cell = WT_COL_PTR(page, cip);
        __wt_cell_unpack(session, page, cell, unpack);
        rle = __wt_cell_rle(unpack);

#ifdef HAVE_DIAGNOSTIC
        /* Optionally dump historical time pairs and values in debug mode. */
        if (vs->dump_history) {
            WT_ERR(__wt_msg(session, "\tK {%" PRIu64 " %" PRIu64 "}", recno, rle));
            WT_ERR(__wt_debug_key_value(session, NULL, unpack));
        }
#endif

<<<<<<< HEAD
        WT_ERR(__verify_key_hs(session, key, vs, unpack));
=======
        WT_ERR(__verify_key_hs(session, key, vs));
>>>>>>> 31e925a8
        recno += rle;
    }

err:
    __wt_scr_free(session, &key);

    return (ret);
}

/*
 * __verify_row_leaf_page_hs --
 *     Verify a page against the history store.
 */
static int
__verify_row_leaf_page_hs(WT_SESSION_IMPL *session, WT_REF *ref, WT_VSTUFF *vs)
{
    WT_CELL_UNPACK *unpack, _unpack;
    WT_DECL_ITEM(key);
    WT_DECL_RET;
    WT_PAGE *page;
    WT_ROW *rip;
    uint32_t i;

    page = ref->page;
    unpack = &_unpack;

    WT_RET(__wt_scr_alloc(session, 256, &key));

    WT_ROW_FOREACH (page, rip, i) {
        WT_ERR(__wt_row_leaf_key(session, page, rip, key, false));
        __wt_row_leaf_value_cell(session, page, rip, NULL, unpack);

#ifdef HAVE_DIAGNOSTIC
        /* Optionally dump historical time pairs and values in debug mode. */
        if (vs->dump_history)
            WT_ERR(__wt_debug_key_value(session, key, unpack));
#endif

<<<<<<< HEAD
        WT_ERR(__verify_key_hs(session, key, vs, unpack));
=======
        WT_ERR(__verify_key_hs(session, key, vs));
>>>>>>> 31e925a8
    }

err:
    __wt_scr_free(session, &key);
    return (ret);
}

/*
 * __verify_key_hs --
 *     Verify a key against the history store given a cell unpack holding key values.
 */
static int
<<<<<<< HEAD
__verify_key_hs(WT_SESSION_IMPL *session, WT_ITEM *key, WT_VSTUFF *vs, WT_CELL_UNPACK *unpack)
=======
__verify_key_hs(WT_SESSION_IMPL *session, WT_ITEM *key, WT_VSTUFF *vs)
>>>>>>> 31e925a8
{
    WT_BTREE *btree;
    WT_CURSOR *hs_cursor;
    WT_DECL_ITEM(hs_key);
    WT_DECL_RET;
<<<<<<< HEAD
    WT_TIME_PAIR start, stop, orig_start;
    uint32_t hs_btree_id, session_flags;
    int cmp, exact;
    const char *ts1_bp, *ts2_bp;
=======
    WT_TIME_PAIR start, stop;
    uint32_t hs_btree_id, session_flags;
    int cmp, exact;
>>>>>>> 31e925a8

    btree = S2BT(session);
    hs_btree_id = btree->id;
    session_flags = 0;
    stop.timestamp = 0;
    stop.txnid = 0;
<<<<<<< HEAD
    orig_start.timestamp = unpack->start_ts;
    orig_start.txnid = unpack->start_txn;
=======
>>>>>>> 31e925a8

    WT_ERR(__wt_scr_alloc(session, 0, &hs_key));

    /*
     * Open a history store cursor positioned at the end of the data store key (the newest record)
     * and iterate backwards until we reach a different key or btree.
     */
    __wt_hs_cursor(session, &hs_cursor, &session_flags);
    hs_cursor->set_key(hs_cursor, hs_btree_id, key, WT_TS_MAX, WT_TXN_MAX, WT_TS_MAX, WT_TXN_MAX);
    WT_ERR(hs_cursor->search_near(hs_cursor, &exact));

<<<<<<< HEAD
    /* If we jumped to the next key, go back to the previous key */
=======
    /* If we jumped to the next key, go back to the previous key. */
>>>>>>> 31e925a8
    if (exact > 0)
        WT_ERR(hs_cursor->prev(hs_cursor));

    for (; ret == 0; ret = hs_cursor->prev(hs_cursor)) {
        WT_ERR(hs_cursor->get_key(hs_cursor, &hs_btree_id, hs_key, &start.timestamp, &start.txnid,
          &stop.timestamp, &stop.txnid));

        if (hs_btree_id != btree->id)
            break;

        WT_ERR(__wt_compare(session, NULL, hs_key, key, &cmp));
        if (cmp != 0)
            break;

#ifdef HAVE_DIAGNOSTIC
        /* Optionally dump historical time pairs and values in debug mode. */
        if (vs->dump_history)
<<<<<<< HEAD
            WT_ERR(__wt_debug_cursor_hs(session, hs_cursor, false, true, true));
#else
        WT_UNUSED(vs);
#endif

        ts1_bp = __verify_timestamp_to_pretty_string(stop.timestamp);
        ts2_bp = __verify_timestamp_to_pretty_string(orig_start.timestamp);
        printf("txnid %lu %lu timestamp %lu %s %lu %s\n", stop.txnid, orig_start.txnid, stop.timestamp, ts1_bp, orig_start.timestamp, ts2_bp);
        /* Perform Verification of data continuity */
        if (orig_start.timestamp < stop.timestamp) {
            WT_ERR_MSG(session, WT_ERROR,
              "Key %s has a history store stop timestamp %s newer than its start timestamp %s",
              __wt_buf_set_printable(session, hs_key->data, hs_key->size, vs->tmp1), ts1_bp,
              ts2_bp);
        }
        if (orig_start.txnid < stop.txnid) {
            WT_ERR_MSG(session, WT_ERROR, 
              "Key %s has a history store stop transaction (%" PRIu64
              ") newer than its start transaction (%" PRIu64 ")",
              __wt_buf_set_printable(session, hs_key->data, hs_key->size, vs->tmp1), 
              stop.txnid, orig_start.txnid);
        }
        memcpy(&orig_start, &start, sizeof(WT_TIME_PAIR));
    }
=======
            WT_ERR(__wt_debug_cursor_hs(session, hs_cursor));
#else
        WT_UNUSED(vs);
#endif
    }

>>>>>>> 31e925a8
err:
    __wt_scr_free(session, &hs_key);
    WT_RET(__wt_hs_cursor_close(session, &hs_cursor, session_flags));

<<<<<<< HEAD
    if (ret != WT_NOTFOUND) {
        return (ret);
    }
=======
>>>>>>> 31e925a8
    return (0);
}

/*
 * __wt_verify --
 *     Verify a file.
 */
int
__wt_verify(WT_SESSION_IMPL *session, const char *cfg[])
{
    WT_BM *bm;
    WT_BTREE *btree;
    WT_CELL_UNPACK addr_unpack;
    WT_CKPT *ckptbase, *ckpt;
    WT_DECL_RET;
    WT_VSTUFF *vs, _vstuff;
    size_t root_addr_size;
    uint8_t root_addr[WT_BTREE_MAX_ADDR_COOKIE];
    const char *name;
    bool bm_start, quit;

    btree = S2BT(session);
    bm = btree->bm;
    ckptbase = NULL;
    name = session->dhandle->name;
    bm_start = false;

    WT_CLEAR(_vstuff);
    vs = &_vstuff;
    WT_ERR(__wt_scr_alloc(session, 0, &vs->max_key));
    WT_ERR(__wt_scr_alloc(session, 0, &vs->max_addr));
    WT_ERR(__wt_scr_alloc(session, 0, &vs->tmp1));
    WT_ERR(__wt_scr_alloc(session, 0, &vs->tmp2));
    WT_ERR(__wt_scr_alloc(session, 0, &vs->tmp3));
    WT_ERR(__wt_scr_alloc(session, 0, &vs->tmp4));

    /* Check configuration strings. */
    WT_ERR(__verify_config(session, cfg, vs));

    /* Optionally dump specific block offsets. */
    WT_ERR(__verify_config_offsets(session, cfg, &quit));
    if (quit)
        goto done;

    /*
     * Get a list of the checkpoints for this file. Empty objects have no checkpoints, in which case
     * there's no work to do.
     */
    ret = __wt_meta_ckptlist_get(session, name, false, &ckptbase);
    if (ret == WT_NOTFOUND) {
        ret = 0;
        goto done;
    }
    WT_ERR(ret);

    /* Inform the underlying block manager we're verifying. */
    WT_ERR(bm->verify_start(bm, session, ckptbase, cfg));
    bm_start = true;

    /* Loop through the file's checkpoints, verifying each one. */
    WT_CKPT_FOREACH (ckptbase, ckpt) {
        __wt_verbose(session, WT_VERB_VERIFY, "%s: checkpoint %s", name, ckpt->name);

        /* Fake checkpoints require no work. */
        if (F_ISSET(ckpt, WT_CKPT_FAKE))
            continue;

        /* House-keeping between checkpoints. */
        __verify_checkpoint_reset(vs);

        if (WT_VRFY_DUMP(vs)) {
            WT_ERR(__wt_msg(session, "%s", WT_DIVIDER));
            WT_ERR(__wt_msg(session, "%s: checkpoint %s", name, ckpt->name));
        }

        /* Load the checkpoint. */
        WT_ERR(bm->checkpoint_load(
          bm, session, ckpt->raw.data, ckpt->raw.size, root_addr, &root_addr_size, true));

        /* Skip trees with no root page. */
        if (root_addr_size != 0) {
            WT_ERR(__wt_btree_tree_open(session, root_addr, root_addr_size));

            if (WT_VRFY_DUMP(vs))
                WT_ERR(__wt_msg(session, "Root: %s %s",
                  __wt_addr_string(session, root_addr, root_addr_size, vs->tmp1),
                  __wt_page_type_string(btree->root.page->type)));

            __wt_evict_file_exclusive_off(session);

            /*
             * Create a fake, unpacked parent cell for the tree based on the checkpoint information.
             */
            memset(&addr_unpack, 0, sizeof(addr_unpack));
            addr_unpack.newest_durable_ts = ckpt->newest_durable_ts;
            addr_unpack.oldest_start_ts = ckpt->oldest_start_ts;
            addr_unpack.oldest_start_txn = ckpt->oldest_start_txn;
            addr_unpack.newest_stop_ts = ckpt->newest_stop_ts;
            addr_unpack.newest_stop_txn = ckpt->newest_stop_txn;
            addr_unpack.raw = WT_CELL_ADDR_INT;

            /* Verify the tree. */
            WT_WITH_PAGE_INDEX(
              session, ret = __verify_tree(session, &btree->root, &addr_unpack, vs));

            /*
             * We have an exclusive lock on the handle, but we're swapping root pages in-and-out of
             * that handle, and there's a race with eviction entering the tree and seeing an invalid
             * root page. Eviction must work on trees being verified (else we'd have to do our own
             * eviction), lock eviction out whenever we're loading a new root page. This loops works
             * because we are called with eviction locked out, so we release the lock at the top of
             * the loop and re-acquire it here.
             */
            WT_TRET(__wt_evict_file_exclusive_on(session));
            WT_TRET(__wt_evict_file(session, WT_SYNC_DISCARD));
        }

        /* Unload the checkpoint. */
        WT_TRET(bm->checkpoint_unload(bm, session));

        /*
         * We've finished one checkpoint's verification (verification, then cache eviction and
         * checkpoint unload): if any errors occurred, quit. Done this way because otherwise we'd
         * need at least two more state variables on error, one to know if we need to discard the
         * tree from the cache and one to know if we need to unload the checkpoint.
         */
        WT_ERR(ret);

        /* Display the tree shape. */
        if (vs->dump_layout)
            WT_ERR(__dump_layout(session, vs));
    }

done:
err:
    /* Inform the underlying block manager we're done. */
    if (bm_start)
        WT_TRET(bm->verify_end(bm, session));

    /* Discard the list of checkpoints. */
    if (ckptbase != NULL)
        __wt_meta_ckptlist_free(session, &ckptbase);

    /* Free allocated memory. */
    __wt_scr_free(session, &vs->max_key);
    __wt_scr_free(session, &vs->max_addr);
    __wt_scr_free(session, &vs->tmp1);
    __wt_scr_free(session, &vs->tmp2);
    __wt_scr_free(session, &vs->tmp3);
    __wt_scr_free(session, &vs->tmp4);

    return (ret);
}

/*
 * __verify_checkpoint_reset --
 *     Reset anything needing to be reset for each new checkpoint verification.
 */
static void
__verify_checkpoint_reset(WT_VSTUFF *vs)
{
    /*
     * Key order is per checkpoint, reset the data length that serves as a flag value.
     */
    vs->max_addr->size = 0;

    /* Record total is per checkpoint, reset the record count. */
    vs->record_total = 0;

    /* Tree depth. */
    vs->depth = 1;
}

/*
 * __verify_addr_string --
 *     Figure out a page's "address" and load a buffer with a printable, nul-terminated
 *     representation of that address.
 */
static const char *
__verify_addr_string(WT_SESSION_IMPL *session, WT_REF *ref, WT_ITEM *buf)
{
    size_t addr_size;
    const uint8_t *addr;

    if (__wt_ref_is_root(ref)) {
        buf->data = "[Root]";
        buf->size = strlen("[Root]");
        return (buf->data);
    }

    __wt_ref_info(session, ref, &addr, &addr_size, NULL);
    return (__wt_addr_string(session, addr, addr_size, buf));
}

/*
 * __verify_addr_ts --
 *     Check an address block's timestamps.
 */
static int
__verify_addr_ts(WT_SESSION_IMPL *session, WT_REF *ref, WT_CELL_UNPACK *unpack, WT_VSTUFF *vs)
{
    char ts_string[2][WT_TS_INT_STRING_SIZE];

    if (unpack->newest_stop_ts == WT_TS_NONE)
        WT_RET_MSG(session, WT_ERROR,
          "internal page reference at %s has a newest stop "
          "timestamp of 0",
          __verify_addr_string(session, ref, vs->tmp1));
    if (unpack->oldest_start_ts > unpack->newest_stop_ts)
        WT_RET_MSG(session, WT_ERROR,
          "internal page reference at %s has an oldest start "
          "timestamp %s newer than its newest stop timestamp %s",
          __verify_addr_string(session, ref, vs->tmp1),
          __wt_timestamp_to_string(unpack->oldest_start_ts, ts_string[0]),
          __wt_timestamp_to_string(unpack->newest_stop_ts, ts_string[1]));
    if (unpack->oldest_start_txn > unpack->newest_stop_txn)
        WT_RET_MSG(session, WT_ERROR,
          "internal page reference at %s has an oldest start "
          "transaction (%" PRIu64
          ") newer than its newest stop "
          "transaction (%" PRIu64 ")",
          __verify_addr_string(session, ref, vs->tmp1), unpack->oldest_start_txn,
          unpack->newest_stop_txn);
    return (0);
}

/*
 * __verify_tree --
 *     Verify a tree, recursively descending through it in depth-first fashion. The page argument
 *     was physically verified (so we know it's correctly formed), and the in-memory version built.
 *     Our job is to check logical relationships in the page and in the tree.
 */
static int
__verify_tree(WT_SESSION_IMPL *session, WT_REF *ref, WT_CELL_UNPACK *addr_unpack, WT_VSTUFF *vs)
{
    WT_BM *bm;
    WT_CELL *cell;
    WT_CELL_UNPACK *unpack, _unpack;
    WT_COL *cip;
    WT_DECL_RET;
    WT_PAGE *page;
    WT_REF *child_ref;
    uint64_t recno;
    uint32_t entry, i;

    bm = S2BT(session)->bm;
    page = ref->page;

    unpack = &_unpack;

    __wt_verbose(session, WT_VERB_VERIFY, "%s %s", __verify_addr_string(session, ref, vs->tmp1),
      __wt_page_type_string(page->type));

    /* Optionally dump address information. */
    if (vs->dump_address)
        WT_RET(__wt_msg(session, "%s %s", __verify_addr_string(session, ref, vs->tmp1),
          __wt_page_type_string(page->type)));

    /* Track the shape of the tree. */
    if (WT_PAGE_IS_INTERNAL(page))
        ++vs->depth_internal[WT_MIN(vs->depth, WT_ELEMENTS(vs->depth_internal) - 1)];
    else
        ++vs->depth_leaf[WT_MIN(vs->depth, WT_ELEMENTS(vs->depth_internal) - 1)];

/*
 * The page's physical structure was verified when it was read into
 * memory by the read server thread, and then the in-memory version
 * of the page was built. Now we make sure the page and tree are
 * logically consistent.
 *
 * !!!
 * The problem: (1) the read server has to build the in-memory version
 * of the page because the read server is the thread that flags when
 * any thread can access the page in the tree; (2) we can't build the
 * in-memory version of the page until the physical structure is known
 * to be OK, so the read server has to verify at least the physical
 * structure of the page; (3) doing complete page verification requires
 * reading additional pages (for example, overflow keys imply reading
 * overflow pages in order to test the key's order in the page); (4)
 * the read server cannot read additional pages because it will hang
 * waiting on itself.  For this reason, we split page verification
 * into a physical verification, which allows the in-memory version
 * of the page to be built, and then a subsequent logical verification
 * which happens here.
 *
 * Report progress occasionally.
 */
#define WT_VERIFY_PROGRESS_INTERVAL 100
    if (++vs->fcnt % WT_VERIFY_PROGRESS_INTERVAL == 0)
        WT_RET(__wt_progress(session, NULL, vs->fcnt));

#ifdef HAVE_DIAGNOSTIC
    /* Optionally dump the blocks or page in debugging mode. */
    if (vs->dump_blocks)
        WT_RET(__wt_debug_disk(session, page->dsk, NULL));
    if (vs->dump_pages)
        WT_RET(__wt_debug_page(session, NULL, ref, NULL));
#endif

    /*
     * Column-store key order checks: check the page's record number and then update the total
     * record count.
     */
    switch (page->type) {
    case WT_PAGE_COL_FIX:
    case WT_PAGE_COL_INT:
        recno = ref->ref_recno;
        goto recno_chk;
    case WT_PAGE_COL_VAR:
        recno = ref->ref_recno;
recno_chk:
        if (recno != vs->record_total + 1)
            WT_RET_MSG(session, WT_ERROR, "page at %s has a starting record of %" PRIu64
                                          " when the expected starting record is %" PRIu64,
              __verify_addr_string(session, ref, vs->tmp1), recno, vs->record_total + 1);
        break;
    }
    switch (page->type) {
    case WT_PAGE_COL_FIX:
        vs->record_total += page->entries;
        break;
    case WT_PAGE_COL_VAR:
        recno = 0;
        WT_COL_FOREACH (page, cip, i) {
            cell = WT_COL_PTR(page, cip);
            __wt_cell_unpack(session, page, cell, unpack);
            recno += __wt_cell_rle(unpack);
        }
        vs->record_total += recno;
        break;
    }

    /*
     * Row-store leaf page key order check: it's a depth-first traversal, the first key on this page
     * should be larger than any key previously seen.
     */
    switch (page->type) {
    case WT_PAGE_ROW_LEAF:
        WT_RET(__verify_row_leaf_key_order(session, ref, vs));
        break;
    }

    /*
     * History store checks. Ensure continuity between the data store and history store based on
     * keys in leaf/var pages.
     */
    switch (page->type) {
    case WT_PAGE_ROW_LEAF:
        WT_RET(__verify_row_leaf_page_hs(session, ref, vs));
        break;
    case WT_PAGE_COL_VAR:
        WT_RET(__verify_col_var_page_hs(session, ref, vs));
        break;
    }

    /* Compare the address type against the page type. */
    switch (page->type) {
    case WT_PAGE_COL_FIX:
        if (addr_unpack->raw != WT_CELL_ADDR_LEAF_NO)
            goto celltype_err;
        break;
    case WT_PAGE_COL_VAR:
        if (addr_unpack->raw != WT_CELL_ADDR_LEAF && addr_unpack->raw != WT_CELL_ADDR_LEAF_NO)
            goto celltype_err;
        break;
    case WT_PAGE_ROW_LEAF:
        if (addr_unpack->raw != WT_CELL_ADDR_DEL && addr_unpack->raw != WT_CELL_ADDR_LEAF &&
          addr_unpack->raw != WT_CELL_ADDR_LEAF_NO)
            goto celltype_err;
        break;
    case WT_PAGE_COL_INT:
    case WT_PAGE_ROW_INT:
        if (addr_unpack->raw != WT_CELL_ADDR_INT)
celltype_err:
        WT_RET_MSG(session, WT_ERROR,
          "page at %s, of type %s, is referenced in "
          "its parent by a cell of type %s",
          __verify_addr_string(session, ref, vs->tmp1), __wt_page_type_string(page->type),
          __wt_cell_type_string(addr_unpack->raw));
        break;
    }

    /*
     * Check overflow pages and timestamps. Done in one function as both checks require walking the
     * page cells and we don't want to do it twice.
     */
    switch (page->type) {
    case WT_PAGE_COL_INT:
    case WT_PAGE_COL_VAR:
    case WT_PAGE_ROW_INT:
    case WT_PAGE_ROW_LEAF:
        WT_RET(__verify_page_cell(session, ref, addr_unpack, vs));
        break;
    }

    /* Check tree connections and recursively descend the tree. */
    switch (page->type) {
    case WT_PAGE_COL_INT:
        /* For each entry in an internal page, verify the subtree. */
        entry = 0;
        WT_INTL_FOREACH_BEGIN (session, page, child_ref) {
            /*
             * It's a depth-first traversal: this entry's starting record number should be 1 more
             * than the total records reviewed to this point.
             */
            ++entry;
            if (child_ref->ref_recno != vs->record_total + 1) {
                WT_RET_MSG(session, WT_ERROR, "the starting record number in entry %" PRIu32
                                              " of the column internal page at "
                                              "%s is %" PRIu64
                                              " and the expected "
                                              "starting record number is %" PRIu64,
                  entry, __verify_addr_string(session, child_ref, vs->tmp1), child_ref->ref_recno,
                  vs->record_total + 1);
            }

            /* Unpack the address block and check timestamps */
            __wt_cell_unpack(session, child_ref->home, child_ref->addr, unpack);
            WT_RET(__verify_addr_ts(session, child_ref, unpack, vs));

            /* Verify the subtree. */
            ++vs->depth;
            WT_RET(__wt_page_in(session, child_ref, 0));
            ret = __verify_tree(session, child_ref, unpack, vs);
            WT_TRET(__wt_page_release(session, child_ref, 0));
            --vs->depth;
            WT_RET(ret);

            WT_RET(bm->verify_addr(bm, session, unpack->data, unpack->size));
        }
        WT_INTL_FOREACH_END;
        break;
    case WT_PAGE_ROW_INT:
        /* For each entry in an internal page, verify the subtree. */
        entry = 0;
        WT_INTL_FOREACH_BEGIN (session, page, child_ref) {
            /*
             * It's a depth-first traversal: this entry's starting key should be larger than the
             * largest key previously reviewed.
             *
             * The 0th key of any internal page is magic, and we can't test against it.
             */
            ++entry;
            if (entry != 1)
                WT_RET(__verify_row_int_key_order(session, page, child_ref, entry, vs));

            /* Unpack the address block and check timestamps */
            __wt_cell_unpack(session, child_ref->home, child_ref->addr, unpack);
            WT_RET(__verify_addr_ts(session, child_ref, unpack, vs));

            /* Verify the subtree. */
            ++vs->depth;
            WT_RET(__wt_page_in(session, child_ref, 0));
            ret = __verify_tree(session, child_ref, unpack, vs);
            WT_TRET(__wt_page_release(session, child_ref, 0));
            --vs->depth;
            WT_RET(ret);

            WT_RET(bm->verify_addr(bm, session, unpack->data, unpack->size));
        }
        WT_INTL_FOREACH_END;
        break;
    }
    return (0);
}

/*
 * __verify_row_int_key_order --
 *     Compare a key on an internal page to the largest key we've seen so far; update the largest
 *     key we've seen so far to that key.
 */
static int
__verify_row_int_key_order(
  WT_SESSION_IMPL *session, WT_PAGE *parent, WT_REF *ref, uint32_t entry, WT_VSTUFF *vs)
{
    WT_BTREE *btree;
    WT_ITEM item;
    int cmp;

    btree = S2BT(session);

    /* The maximum key is set, we updated it from a leaf page first. */
    WT_ASSERT(session, vs->max_addr->size != 0);

    /* Get the parent page's internal key. */
    __wt_ref_key(parent, ref, &item.data, &item.size);

    /* Compare the key against the largest key we've seen so far. */
    WT_RET(__wt_compare(session, btree->collator, &item, vs->max_key, &cmp));
    if (cmp <= 0)
        WT_RET_MSG(session, WT_ERROR, "the internal key in entry %" PRIu32
                                      " on the page at %s "
                                      "sorts before the last key appearing on page %s, earlier "
                                      "in the tree: %s, %s",
          entry, __verify_addr_string(session, ref, vs->tmp1), (char *)vs->max_addr->data,
          __wt_buf_set_printable(session, item.data, item.size, vs->tmp2),
          __wt_buf_set_printable(session, vs->max_key->data, vs->max_key->size, vs->tmp3));

    /* Update the largest key we've seen to the key just checked. */
    WT_RET(__wt_buf_set(session, vs->max_key, item.data, item.size));
    WT_IGNORE_RET_PTR(__verify_addr_string(session, ref, vs->max_addr));

    return (0);
}

/*
 * __verify_row_leaf_key_order --
 *     Compare the first key on a leaf page to the largest key we've seen so far; update the largest
 *     key we've seen so far to the last key on the page.
 */
static int
__verify_row_leaf_key_order(WT_SESSION_IMPL *session, WT_REF *ref, WT_VSTUFF *vs)
{
    WT_BTREE *btree;
    WT_PAGE *page;
    int cmp;

    btree = S2BT(session);
    page = ref->page;

    /*
     * If a tree is empty (just created), it won't have keys; if there are no keys, we're done.
     */
    if (page->entries == 0)
        return (0);

    /*
     * We visit our first leaf page before setting the maximum key (the 0th keys on the internal
     * pages leading to the smallest leaf in the tree are all empty entries).
     */
    if (vs->max_addr->size != 0) {
        WT_RET(__wt_row_leaf_key_copy(session, page, page->pg_row, vs->tmp1));

        /*
         * Compare the key against the largest key we've seen so far.
         *
         * If we're comparing against a key taken from an internal page, we can compare equal (which
         * is an expected path, the internal page key is often a copy of the leaf page's first key).
         * But, in the case of the 0th slot on an internal page, the last key we've seen was a key
         * from a previous leaf page, and it's not OK to compare equally in that case.
         */
        WT_RET(__wt_compare(session, btree->collator, vs->tmp1, (WT_ITEM *)vs->max_key, &cmp));
        if (cmp < 0)
            WT_RET_MSG(session, WT_ERROR,
              "the first key on the page at %s sorts equal to "
              "or less than the last key appearing on the page "
              "at %s, earlier in the tree: %s, %s",
              __verify_addr_string(session, ref, vs->tmp2), (char *)vs->max_addr->data,
              __wt_buf_set_printable(session, vs->tmp1->data, vs->tmp1->size, vs->tmp3),
              __wt_buf_set_printable(session, vs->max_key->data, vs->max_key->size, vs->tmp4));
    }

    /* Update the largest key we've seen to the last key on this page. */
    WT_RET(__wt_row_leaf_key_copy(session, page, page->pg_row + (page->entries - 1), vs->max_key));
    WT_IGNORE_RET_PTR(__verify_addr_string(session, ref, vs->max_addr));

    return (0);
}

/*
 * __verify_overflow --
 *     Read in an overflow page and check it.
 */
static int
__verify_overflow(WT_SESSION_IMPL *session, const uint8_t *addr, size_t addr_size, WT_VSTUFF *vs)
{
    WT_BM *bm;
    const WT_PAGE_HEADER *dsk;

    bm = S2BT(session)->bm;

    /* Read and verify the overflow item. */
    WT_RET(__wt_bt_read(session, vs->tmp1, addr, addr_size));

    /*
     * The physical page has already been verified, but we haven't confirmed it was an overflow
     * page, only that it was a valid page. Confirm it's the type of page we expected.
     */
    dsk = vs->tmp1->data;
    if (dsk->type != WT_PAGE_OVFL)
        WT_RET_MSG(session, WT_ERROR, "overflow referenced page at %s is not an overflow page",
          __wt_addr_string(session, addr, addr_size, vs->tmp1));

    WT_RET(bm->verify_addr(bm, session, addr, addr_size));
    return (0);
}

/*
 * __verify_ts_addr_cmp --
 *     Do a cell timestamp check against the parent.
 */
static int
__verify_ts_addr_cmp(WT_SESSION_IMPL *session, WT_REF *ref, uint32_t cell_num, const char *ts1_name,
  wt_timestamp_t ts1, const char *ts2_name, wt_timestamp_t ts2, bool gt, WT_VSTUFF *vs)
{
    const char *ts1_bp, *ts2_bp;

    if (gt && ts1 >= ts2)
        return (0);
    if (!gt && ts1 <= ts2)
        return (0);

    ts1_bp = __verify_timestamp_to_pretty_string(ts1);
    ts2_bp = __verify_timestamp_to_pretty_string(ts2);
    WT_RET_MSG(session, WT_ERROR, "cell %" PRIu32
                                  " on page at %s failed verification with %s "
                                  "timestamp of %s, %s the parent's %s timestamp of %s",
      cell_num, __verify_addr_string(session, ref, vs->tmp1), ts1_name, ts1_bp,
      gt ? "less than" : "greater than", ts2_name, ts2_bp);
}

/*
 * __verify_txn_addr_cmp --
 *     Do a cell transaction check against the parent.
 */
static int
__verify_txn_addr_cmp(WT_SESSION_IMPL *session, WT_REF *ref, uint32_t cell_num,
  const char *txn1_name, uint64_t txn1, const char *txn2_name, uint64_t txn2, bool gt,
  const WT_PAGE_HEADER *dsk, WT_VSTUFF *vs)
{
    if (gt && txn1 >= txn2)
        return (0);
    if (!gt && txn1 <= txn2)
        return (0);
    /*
     * If we unpack a value that was written as part of a previous startup generation, we set start
     * id to "none" and the stop id to "max" so we need an exception here.
     */
    if (dsk->write_gen <= S2C(session)->base_write_gen)
        return (0);

    WT_RET_MSG(session, WT_ERROR, "cell %" PRIu32
                                  " on page at %s failed verification with %s "
                                  "transaction of %" PRIu64
                                  ", %s the parent's %s transaction of "
                                  "%" PRIu64,
      cell_num, __verify_addr_string(session, ref, vs->tmp1), txn1_name, txn1,
      gt ? "less than" : "greater than", txn2_name, txn2);
}

/*
 * __verify_timestamp_to_pretty_string --
 *     Convert a timestamp to a pretty string, utilises existing timestamp to string function
 */
static const char *
__verify_timestamp_to_pretty_string(wt_timestamp_t ts)
{
    char ts_string[WT_TS_INT_STRING_SIZE];
    const char *ts_bp;

    switch (ts) {
    case WT_TS_MAX:
        ts_bp = "WT_TS_MAX";
        break;
    case WT_TS_NONE:
        ts_bp = "WT_TS_NONE";
        break;
    default:
        ts_bp = __wt_timestamp_to_string(ts, ts_string);
        break;
    }
    return ts_bp;
}

/*
 * __verify_page_cell --
 *     Verify the cells on the page.
 */
static int
__verify_page_cell(
  WT_SESSION_IMPL *session, WT_REF *ref, WT_CELL_UNPACK *addr_unpack, WT_VSTUFF *vs)
{
    WT_BTREE *btree;
    WT_CELL_UNPACK unpack;
    WT_DECL_RET;
    const WT_PAGE_HEADER *dsk;
    uint32_t cell_num;
    char ts_string[2][WT_TS_INT_STRING_SIZE];
    bool found_ovfl;

    /*
     * If a tree is empty (just created), it won't have a disk image; if there is no disk image,
     * we're done.
     */
    if ((dsk = ref->page->dsk) == NULL)
        return (0);

    btree = S2BT(session);
    found_ovfl = false;

    /* Walk the page, tracking timestamps and verifying overflow pages. */
    cell_num = 0;
    WT_CELL_FOREACH_BEGIN (session, btree, dsk, unpack) {
        ++cell_num;
        switch (unpack.type) {
        case WT_CELL_KEY_OVFL:
        case WT_CELL_VALUE_OVFL:
            found_ovfl = true;
            if ((ret = __verify_overflow(session, unpack.data, unpack.size, vs)) != 0)
                WT_RET_MSG(session, ret, "cell %" PRIu32
                                         " on page at %s references "
                                         "an overflow item at %s that failed "
                                         "verification",
                  cell_num - 1, __verify_addr_string(session, ref, vs->tmp1),
                  __wt_addr_string(session, unpack.data, unpack.size, vs->tmp2));
            break;
        }

        /*
         * Timestamps aren't necessarily an exact match, but should be within the boundaries of the
         * parent reference.
         */
        switch (unpack.type) {
        case WT_CELL_ADDR_DEL:
        case WT_CELL_ADDR_INT:
        case WT_CELL_ADDR_LEAF:
        case WT_CELL_ADDR_LEAF_NO:
            if (unpack.newest_stop_ts == WT_TS_NONE)
                WT_RET_MSG(session, WT_ERROR, "cell %" PRIu32
                                              " on page at %s has a "
                                              "newest stop timestamp of 0",
                  cell_num - 1, __verify_addr_string(session, ref, vs->tmp1));
            if (unpack.oldest_start_ts > unpack.newest_stop_ts)
                WT_RET_MSG(session, WT_ERROR, "cell %" PRIu32
                                              " on page at %s has an "
                                              "oldest start timestamp %s newer than "
                                              "its newest stop timestamp %s",
                  cell_num - 1, __verify_addr_string(session, ref, vs->tmp1),
                  __wt_timestamp_to_string(unpack.oldest_start_ts, ts_string[0]),
                  __wt_timestamp_to_string(unpack.newest_stop_ts, ts_string[1]));
            if (unpack.oldest_start_txn > unpack.newest_stop_txn) {
                WT_RET_MSG(session, WT_ERROR, "cell %" PRIu32
                                              " on page at %s has an "
                                              "oldest start transaction (%" PRIu64
                                              ") "
                                              "newer than its newest stop transaction "
                                              "(%" PRIu64 ")",
                  cell_num - 1, __verify_addr_string(session, ref, vs->tmp1),
                  unpack.oldest_start_txn, unpack.newest_stop_txn);
            }

            WT_RET(__verify_ts_addr_cmp(session, ref, cell_num - 1, "newest durable",
              unpack.newest_durable_ts, "newest durable", addr_unpack->newest_durable_ts, false,
              vs));
            WT_RET(__verify_ts_addr_cmp(session, ref, cell_num - 1, "oldest start",
              unpack.oldest_start_ts, "oldest start", addr_unpack->oldest_start_ts, true, vs));
            WT_RET(__verify_txn_addr_cmp(session, ref, cell_num - 1, "oldest start",
              unpack.oldest_start_txn, "oldest start", addr_unpack->oldest_start_txn, true, dsk,
              vs));
            WT_RET(__verify_ts_addr_cmp(session, ref, cell_num - 1, "newest stop",
              unpack.newest_stop_ts, "newest stop", addr_unpack->newest_stop_ts, false, vs));
            WT_RET(__verify_txn_addr_cmp(session, ref, cell_num - 1, "newest stop",
              unpack.newest_stop_txn, "newest stop", addr_unpack->newest_stop_txn, false, dsk, vs));
            break;
        case WT_CELL_DEL:
        case WT_CELL_VALUE:
        case WT_CELL_VALUE_COPY:
        case WT_CELL_VALUE_OVFL:
        case WT_CELL_VALUE_SHORT:
            if (unpack.stop_ts == WT_TS_NONE)
                WT_RET_MSG(session, WT_ERROR, "cell %" PRIu32
                                              " on page at %s has a stop "
                                              "timestamp of 0",
                  cell_num - 1, __verify_addr_string(session, ref, vs->tmp1));
            if (unpack.start_ts > unpack.stop_ts)
                WT_RET_MSG(session, WT_ERROR, "cell %" PRIu32
                                              " on page at %s has a "
                                              "start timestamp %s newer than its stop "
                                              "timestamp %s",
                  cell_num - 1, __verify_addr_string(session, ref, vs->tmp1),
                  __wt_timestamp_to_string(unpack.start_ts, ts_string[0]),
                  __wt_timestamp_to_string(unpack.stop_ts, ts_string[1]));
            if (unpack.start_txn > unpack.stop_txn)
                WT_RET_MSG(session, WT_ERROR, "cell %" PRIu32
                                              " on page at %s has a "
                                              "start transaction %" PRIu64
                                              "newer than "
                                              "its stop transaction %" PRIu64,
                  cell_num - 1, __verify_addr_string(session, ref, vs->tmp1), unpack.start_txn,
                  unpack.stop_txn);

            WT_RET(__verify_ts_addr_cmp(session, ref, cell_num - 1, "start", unpack.start_ts,
              "oldest start", addr_unpack->oldest_start_ts, true, vs));
            WT_RET(__verify_txn_addr_cmp(session, ref, cell_num - 1, "start", unpack.start_txn,
              "oldest start", addr_unpack->oldest_start_txn, true, dsk, vs));
            WT_RET(__verify_ts_addr_cmp(session, ref, cell_num - 1, "stop", unpack.stop_ts,
              "newest stop", addr_unpack->newest_stop_ts, false, vs));
            WT_RET(__verify_txn_addr_cmp(session, ref, cell_num - 1, "stop", unpack.stop_txn,
              "newest stop", addr_unpack->newest_stop_txn, false, dsk, vs));
            break;
        }
    }
    WT_CELL_FOREACH_END;

    /*
     * Object if a leaf-no-overflow address cell references a page with overflow keys, but don't
     * object if a leaf address cell references a page without overflow keys. Reconciliation doesn't
     * guarantee every leaf page without overflow items will be a leaf-no-overflow type.
     */
    if (found_ovfl && addr_unpack->raw == WT_CELL_ADDR_LEAF_NO)
        WT_RET_MSG(session, WT_ERROR,
          "page at %s, of type %s and referenced in its parent by a "
          "cell of type %s, contains overflow items",
          __verify_addr_string(session, ref, vs->tmp1), __wt_page_type_string(ref->page->type),
          __wt_cell_type_string(addr_unpack->raw));

    return (0);
}<|MERGE_RESOLUTION|>--- conflicted
+++ resolved
@@ -35,11 +35,7 @@
 
 static void __verify_checkpoint_reset(WT_VSTUFF *);
 static int __verify_col_var_page_hs(WT_SESSION_IMPL *, WT_REF *, WT_VSTUFF *);
-<<<<<<< HEAD
 static int __verify_key_hs(WT_SESSION_IMPL *, WT_ITEM *, WT_VSTUFF *, WT_CELL_UNPACK *);
-=======
-static int __verify_key_hs(WT_SESSION_IMPL *, WT_ITEM *, WT_VSTUFF *);
->>>>>>> 31e925a8
 static int __verify_page_cell(WT_SESSION_IMPL *, WT_REF *, WT_CELL_UNPACK *, WT_VSTUFF *);
 static int __verify_row_int_key_order(
   WT_SESSION_IMPL *, WT_PAGE *, WT_REF *, uint32_t, WT_VSTUFF *);
@@ -185,11 +181,7 @@
         }
 #endif
 
-<<<<<<< HEAD
         WT_ERR(__verify_key_hs(session, key, vs, unpack));
-=======
-        WT_ERR(__verify_key_hs(session, key, vs));
->>>>>>> 31e925a8
         recno += rle;
     }
 
@@ -228,11 +220,7 @@
             WT_ERR(__wt_debug_key_value(session, key, unpack));
 #endif
 
-<<<<<<< HEAD
         WT_ERR(__verify_key_hs(session, key, vs, unpack));
-=======
-        WT_ERR(__verify_key_hs(session, key, vs));
->>>>>>> 31e925a8
     }
 
 err:
@@ -245,37 +233,24 @@
  *     Verify a key against the history store given a cell unpack holding key values.
  */
 static int
-<<<<<<< HEAD
 __verify_key_hs(WT_SESSION_IMPL *session, WT_ITEM *key, WT_VSTUFF *vs, WT_CELL_UNPACK *unpack)
-=======
-__verify_key_hs(WT_SESSION_IMPL *session, WT_ITEM *key, WT_VSTUFF *vs)
->>>>>>> 31e925a8
 {
     WT_BTREE *btree;
     WT_CURSOR *hs_cursor;
     WT_DECL_ITEM(hs_key);
     WT_DECL_RET;
-<<<<<<< HEAD
     WT_TIME_PAIR start, stop, orig_start;
     uint32_t hs_btree_id, session_flags;
     int cmp, exact;
     const char *ts1_bp, *ts2_bp;
-=======
-    WT_TIME_PAIR start, stop;
-    uint32_t hs_btree_id, session_flags;
-    int cmp, exact;
->>>>>>> 31e925a8
 
     btree = S2BT(session);
     hs_btree_id = btree->id;
     session_flags = 0;
     stop.timestamp = 0;
     stop.txnid = 0;
-<<<<<<< HEAD
     orig_start.timestamp = unpack->start_ts;
     orig_start.txnid = unpack->start_txn;
-=======
->>>>>>> 31e925a8
 
     WT_ERR(__wt_scr_alloc(session, 0, &hs_key));
 
@@ -287,11 +262,7 @@
     hs_cursor->set_key(hs_cursor, hs_btree_id, key, WT_TS_MAX, WT_TXN_MAX, WT_TS_MAX, WT_TXN_MAX);
     WT_ERR(hs_cursor->search_near(hs_cursor, &exact));
 
-<<<<<<< HEAD
-    /* If we jumped to the next key, go back to the previous key */
-=======
     /* If we jumped to the next key, go back to the previous key. */
->>>>>>> 31e925a8
     if (exact > 0)
         WT_ERR(hs_cursor->prev(hs_cursor));
 
@@ -309,17 +280,15 @@
 #ifdef HAVE_DIAGNOSTIC
         /* Optionally dump historical time pairs and values in debug mode. */
         if (vs->dump_history)
-<<<<<<< HEAD
-            WT_ERR(__wt_debug_cursor_hs(session, hs_cursor, false, true, true));
+            WT_ERR(__wt_debug_cursor_hs(session, hs_cursor));
 #else
         WT_UNUSED(vs);
 #endif
 
-        ts1_bp = __verify_timestamp_to_pretty_string(stop.timestamp);
-        ts2_bp = __verify_timestamp_to_pretty_string(orig_start.timestamp);
-        printf("txnid %lu %lu timestamp %lu %s %lu %s\n", stop.txnid, orig_start.txnid, stop.timestamp, ts1_bp, orig_start.timestamp, ts2_bp);
         /* Perform Verification of data continuity */
         if (orig_start.timestamp < stop.timestamp) {
+            ts1_bp = __verify_timestamp_to_pretty_string(stop.timestamp);
+            ts2_bp = __verify_timestamp_to_pretty_string(orig_start.timestamp);    
             WT_ERR_MSG(session, WT_ERROR,
               "Key %s has a history store stop timestamp %s newer than its start timestamp %s",
               __wt_buf_set_printable(session, hs_key->data, hs_key->size, vs->tmp1), ts1_bp,
@@ -334,27 +303,15 @@
         }
         memcpy(&orig_start, &start, sizeof(WT_TIME_PAIR));
     }
-=======
-            WT_ERR(__wt_debug_cursor_hs(session, hs_cursor));
-#else
-        WT_UNUSED(vs);
-#endif
-    }
-
->>>>>>> 31e925a8
 err:
     __wt_scr_free(session, &hs_key);
     WT_RET(__wt_hs_cursor_close(session, &hs_cursor, session_flags));
 
-<<<<<<< HEAD
     if (ret != WT_NOTFOUND) {
         return (ret);
     }
-=======
->>>>>>> 31e925a8
     return (0);
 }
-
 /*
  * __wt_verify --
  *     Verify a file.
