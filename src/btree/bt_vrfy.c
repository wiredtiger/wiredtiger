/*-
 * Copyright (c) 2014-2019 MongoDB, Inc.
 * Copyright (c) 2008-2014 WiredTiger, Inc.
 *	All rights reserved.
 *
 * See the file LICENSE for redistribution information.
 */

#include "wt_internal.h"

/*
 * There's a bunch of stuff we pass around during verification, group it together to make the code
 * prettier.
 */
typedef struct {
    uint64_t record_total; /* Total record count */

    WT_ITEM *max_key;  /* Largest key */
    WT_ITEM *max_addr; /* Largest key page */

    uint64_t fcnt; /* Progress counter */

#define WT_VRFY_DUMP(vs) \
    ((vs)->dump_address || (vs)->dump_blocks || (vs)->dump_layout || (vs)->dump_pages)
    bool dump_address; /* Configure: dump special */
    bool dump_blocks;
    bool dump_history;
    bool dump_layout;
    bool dump_pages;
    /* Page layout information */
    uint64_t depth, depth_internal[100], depth_leaf[100];

    WT_ITEM *tmp1, *tmp2, *tmp3, *tmp4; /* Temporary buffers */
} WT_VSTUFF;

static void __verify_checkpoint_reset(WT_VSTUFF *);
static int __verify_col_var_page_hs(WT_SESSION_IMPL *, WT_REF *, WT_VSTUFF *);
static int __verify_key_hs(WT_SESSION_IMPL *, WT_ITEM *, WT_CELL_UNPACK *, WT_VSTUFF *);
static int __verify_page_cell(WT_SESSION_IMPL *, WT_REF *, WT_CELL_UNPACK *, WT_VSTUFF *);
static int __verify_row_int_key_order(
  WT_SESSION_IMPL *, WT_PAGE *, WT_REF *, uint32_t, WT_VSTUFF *);
static int __verify_row_leaf_key_order(WT_SESSION_IMPL *, WT_REF *, WT_VSTUFF *);
static int __verify_row_leaf_page_hs(WT_SESSION_IMPL *, WT_REF *, WT_VSTUFF *);
static const char *__verify_timestamp_to_pretty_string(wt_timestamp_t);
static int __verify_tree(WT_SESSION_IMPL *, WT_REF *, WT_CELL_UNPACK *, WT_VSTUFF *);

/*
 * __verify_config --
 *     Debugging: verification supports dumping pages in various formats.
 */
static int
__verify_config(WT_SESSION_IMPL *session, const char *cfg[], WT_VSTUFF *vs)
{
    WT_CONFIG_ITEM cval;

    WT_RET(__wt_config_gets(session, cfg, "dump_address", &cval));
    vs->dump_address = cval.val != 0;

    WT_RET(__wt_config_gets(session, cfg, "dump_blocks", &cval));
    vs->dump_blocks = cval.val != 0;

    WT_RET(__wt_config_gets(session, cfg, "dump_history", &cval));
    vs->dump_history = cval.val != 0;

    WT_RET(__wt_config_gets(session, cfg, "dump_layout", &cval));
    vs->dump_layout = cval.val != 0;

    WT_RET(__wt_config_gets(session, cfg, "dump_pages", &cval));
    vs->dump_pages = cval.val != 0;

#if !defined(HAVE_DIAGNOSTIC)
    if (vs->dump_blocks || vs->dump_pages || vs->dump_history)
        WT_RET_MSG(session, ENOTSUP, "the WiredTiger library was not built in diagnostic mode");
#endif
    return (0);
}

/*
 * __verify_config_offsets --
 *     Debugging: optionally dump specific blocks from the file.
 */
static int
__verify_config_offsets(WT_SESSION_IMPL *session, const char *cfg[], bool *quitp)
{
    WT_CONFIG list;
    WT_CONFIG_ITEM cval, k, v;
    WT_DECL_RET;
    uint64_t offset;

    *quitp = false;

    WT_RET(__wt_config_gets(session, cfg, "dump_offsets", &cval));
    __wt_config_subinit(session, &list, &cval);
    while ((ret = __wt_config_next(&list, &k, &v)) == 0) {
        /*
         * Quit after dumping the requested blocks. (That's hopefully what the user wanted, all of
         * this stuff is just hooked into verify because that's where we "dump blocks" for
         * debugging.)
         */
        *quitp = true;
        /* NOLINTNEXTLINE(cert-err34-c) */
        if (v.len != 0 || sscanf(k.str, "%" SCNu64, &offset) != 1)
            WT_RET_MSG(session, EINVAL, "unexpected dump offset format");
#if !defined(HAVE_DIAGNOSTIC)
        WT_RET_MSG(session, ENOTSUP, "the WiredTiger library was not built in diagnostic mode");
#else
        WT_TRET(__wt_debug_offset_blind(session, (wt_off_t)offset, NULL));
#endif
    }
    return (ret == WT_NOTFOUND ? 0 : ret);
}

/*
 * __dump_layout --
 *     Dump the tree shape.
 */
static int
__dump_layout(WT_SESSION_IMPL *session, WT_VSTUFF *vs)
{
    size_t i;
    uint64_t total;

    for (i = 0, total = 0; i < WT_ELEMENTS(vs->depth_internal); ++i)
        total += vs->depth_internal[i];
    WT_RET(__wt_msg(session, "Internal page tree-depth (total %" PRIu64 "):", total));
    for (i = 0; i < WT_ELEMENTS(vs->depth_internal); ++i)
        if (vs->depth_internal[i] != 0) {
            WT_RET(__wt_msg(session, "\t%03" WT_SIZET_FMT ": %" PRIu64, i, vs->depth_internal[i]));
            vs->depth_internal[i] = 0;
        }

    for (i = 0, total = 0; i < WT_ELEMENTS(vs->depth_leaf); ++i)
        total += vs->depth_leaf[i];
    WT_RET(__wt_msg(session, "Leaf page tree-depth (total %" PRIu64 "):", total));
    for (i = 0; i < WT_ELEMENTS(vs->depth_leaf); ++i)
        if (vs->depth_leaf[i] != 0) {
            WT_RET(__wt_msg(session, "\t%03" WT_SIZET_FMT ": %" PRIu64, i, vs->depth_leaf[i]));
            vs->depth_leaf[i] = 0;
        }
    return (0);
}

/*
 * __verify_col_var_page_hs --
 *     Verify a page against the history store.
 */
static int
__verify_col_var_page_hs(WT_SESSION_IMPL *session, WT_REF *ref, WT_VSTUFF *vs)
{
    WT_CELL *cell;
    WT_CELL_UNPACK *unpack, _unpack;
    WT_COL *cip;
    WT_DECL_ITEM(key);
    WT_DECL_RET;
    WT_PAGE *page;
    uint64_t recno, rle;
    uint32_t i;
    uint8_t *p;

    page = ref->page;
    recno = ref->ref_recno;
    unpack = &_unpack;

    /* Ensure enough room for a column-store key without checking. */
    WT_ERR(__wt_scr_alloc(session, WT_INTPACK64_MAXSIZE, &key));

    WT_COL_FOREACH (page, cip, i) {
        p = key->mem;
        WT_ERR(__wt_vpack_uint(&p, 0, recno));
        key->size = WT_PTRDIFF(p, key->data);

        cell = WT_COL_PTR(page, cip);
        __wt_cell_unpack(session, page, cell, unpack);
        rle = __wt_cell_rle(unpack);

#ifdef HAVE_DIAGNOSTIC
        /* Optionally dump historical time pairs and values in debug mode. */
        if (vs->dump_history) {
            WT_ERR(__wt_msg(session, "\tK {%" PRIu64 " %" PRIu64 "}", recno, rle));
            WT_ERR(__wt_debug_key_value(session, NULL, unpack));
        }
#endif

        WT_ERR(__verify_key_hs(session, key, unpack, vs));
        recno += rle;
    }

err:
    __wt_scr_free(session, &key);

    return (ret);
}

/*
 * __verify_row_leaf_page_hs --
 *     Verify a page against the history store.
 */
static int
__verify_row_leaf_page_hs(WT_SESSION_IMPL *session, WT_REF *ref, WT_VSTUFF *vs)
{
    WT_CELL_UNPACK *unpack, _unpack;
    WT_DECL_ITEM(key);
    WT_DECL_RET;
    WT_PAGE *page;
    WT_ROW *rip;
    uint32_t i;

    page = ref->page;
    unpack = &_unpack;

    WT_RET(__wt_scr_alloc(session, 256, &key));

    WT_ROW_FOREACH (page, rip, i) {
        WT_ERR(__wt_row_leaf_key(session, page, rip, key, false));
        __wt_row_leaf_value_cell(session, page, rip, NULL, unpack);

#ifdef HAVE_DIAGNOSTIC
        /* Optionally dump historical time pairs and values in debug mode. */
        if (vs->dump_history)
            WT_ERR(__wt_debug_key_value(session, key, unpack));
#endif

        WT_ERR(__verify_key_hs(session, key, unpack, vs));
    }

err:
    __wt_scr_free(session, &key);
    return (ret);
}

/*
 * __verify_key_hs --
 *     Verify a key against the history store. Unpack will be used to verify the data continuity
 *     between each timestamp range, making sure they don't overlap.
 */
static int
__verify_key_hs(WT_SESSION_IMPL *session, WT_ITEM *key, WT_CELL_UNPACK *unpack, WT_VSTUFF *vs)
{
    WT_BTREE *btree;
    WT_CURSOR *hs_cursor;
    WT_DECL_ITEM(hs_key);
    WT_DECL_RET;
    WT_TIME_PAIR prev_start, start, stop;
    uint32_t hs_btree_id, session_flags;
    int cmp, exact;

    btree = S2BT(session);
    hs_btree_id = btree->id;
    prev_start.timestamp = unpack->start_ts;
    prev_start.txnid = unpack->start_txn;
    session_flags = 0;
    stop.timestamp = 0;
    stop.txnid = 0;

    WT_ERR(__wt_scr_alloc(session, 0, &hs_key));

    /*
     * Open a history store cursor positioned at the end of the data store key (the newest record)
     * and iterate backwards until we reach a different key or btree.
     */
    WT_ERR(__wt_hs_cursor(session, &session_flags));
    hs_cursor = session->hs_cursor;
    hs_cursor->set_key(hs_cursor, hs_btree_id, key, WT_TS_MAX, WT_TXN_MAX, WT_TS_MAX, WT_TXN_MAX);
    WT_ERR(hs_cursor->search_near(hs_cursor, &exact));

    /* If we jumped to the next key, go back to the previous key. */
    if (exact > 0)
        WT_ERR(hs_cursor->prev(hs_cursor));

    for (; ret == 0; ret = hs_cursor->prev(hs_cursor)) {
        WT_ERR(hs_cursor->get_key(hs_cursor, &hs_btree_id, hs_key, &start.timestamp, &start.txnid,
          &stop.timestamp, &stop.txnid));

        if (hs_btree_id != btree->id)
            break;

        WT_ERR(__wt_compare(session, NULL, hs_key, key, &cmp));
        if (cmp != 0)
            break;

#ifdef HAVE_DIAGNOSTIC
        /* Optionally dump historical time pairs and values in debug mode. */
        if (vs->dump_history)
            WT_ERR(__wt_debug_cursor_hs(session, hs_cursor));
#else
        WT_UNUSED(vs);
#endif
<<<<<<< HEAD
=======
    }
    WT_ERR_NOTFOUND_OK(ret);
>>>>>>> 9cd094bf

        /* Perform Verification of data continuity. */
        if (prev_start.timestamp < stop.timestamp) {
            WT_ERR_MSG(session, WT_ERROR,
              "In the Btree %" PRIu32
              ", Key %s has a overlap of "
              "timestamp ranges between history store stop timestamp %s being "
              "newer than a more recent timestamp range having start timestamp %s",
              hs_btree_id, __wt_buf_set_printable(session, hs_key->data, hs_key->size, vs->tmp1),
              __verify_timestamp_to_pretty_string(stop.timestamp),
              __verify_timestamp_to_pretty_string(prev_start.timestamp));
        }
        if (prev_start.txnid < stop.txnid) {
            WT_ERR_MSG(session, WT_ERROR,
              "In the Btree %" PRIu32
              ", Key %s has a overlap of "
              "timestamp ranges between history store stop transaction (%" PRIu64
              ") being "
              "newer than a more recent timestamp range having start transaction (%" PRIu64 ")",
              hs_btree_id, __wt_buf_set_printable(session, hs_key->data, hs_key->size, vs->tmp1),
              stop.txnid, prev_start.txnid);
        }
        prev_start.timestamp = start.timestamp;
        prev_start.txnid = start.txnid;
    }
err:
    /* It is okay to have not found the key */
    if (ret == WT_NOTFOUND)
        ret = 0;

    __wt_scr_free(session, &hs_key);
    WT_TRET(__wt_hs_cursor_close(session, session_flags));

<<<<<<< HEAD
    WT_RET_NOTFOUND_OK(ret);
    return (0);
=======
    return (ret);
>>>>>>> 9cd094bf
}

/*
 * __wt_verify --
 *     Verify a file.
 */
int
__wt_verify(WT_SESSION_IMPL *session, const char *cfg[])
{
    WT_BM *bm;
    WT_BTREE *btree;
    WT_CELL_UNPACK addr_unpack;
    WT_CKPT *ckptbase, *ckpt;
    WT_DECL_RET;
    WT_VSTUFF *vs, _vstuff;
    size_t root_addr_size;
    uint8_t root_addr[WT_BTREE_MAX_ADDR_COOKIE];
    const char *name;
    bool bm_start, quit;

    btree = S2BT(session);
    bm = btree->bm;
    ckptbase = NULL;
    name = session->dhandle->name;
    bm_start = false;

    WT_CLEAR(_vstuff);
    vs = &_vstuff;
    WT_ERR(__wt_scr_alloc(session, 0, &vs->max_key));
    WT_ERR(__wt_scr_alloc(session, 0, &vs->max_addr));
    WT_ERR(__wt_scr_alloc(session, 0, &vs->tmp1));
    WT_ERR(__wt_scr_alloc(session, 0, &vs->tmp2));
    WT_ERR(__wt_scr_alloc(session, 0, &vs->tmp3));
    WT_ERR(__wt_scr_alloc(session, 0, &vs->tmp4));

    /* Check configuration strings. */
    WT_ERR(__verify_config(session, cfg, vs));

    /* Optionally dump specific block offsets. */
    WT_ERR(__verify_config_offsets(session, cfg, &quit));
    if (quit)
        goto done;

    /*
     * Get a list of the checkpoints for this file. Empty objects have no checkpoints, in which case
     * there's no work to do.
     */
    ret = __wt_meta_ckptlist_get(session, name, false, &ckptbase);
    if (ret == WT_NOTFOUND) {
        ret = 0;
        goto done;
    }
    WT_ERR(ret);

    /* Inform the underlying block manager we're verifying. */
    WT_ERR(bm->verify_start(bm, session, ckptbase, cfg));
    bm_start = true;

    /* Loop through the file's checkpoints, verifying each one. */
    WT_CKPT_FOREACH (ckptbase, ckpt) {
        __wt_verbose(session, WT_VERB_VERIFY, "%s: checkpoint %s", name, ckpt->name);

        /* Fake checkpoints require no work. */
        if (F_ISSET(ckpt, WT_CKPT_FAKE))
            continue;

        /* House-keeping between checkpoints. */
        __verify_checkpoint_reset(vs);

        if (WT_VRFY_DUMP(vs)) {
            WT_ERR(__wt_msg(session, "%s", WT_DIVIDER));
            WT_ERR(__wt_msg(session, "%s: checkpoint %s", name, ckpt->name));
        }

        /* Load the checkpoint. */
        WT_ERR(bm->checkpoint_load(
          bm, session, ckpt->raw.data, ckpt->raw.size, root_addr, &root_addr_size, true));

        /* Skip trees with no root page. */
        if (root_addr_size != 0) {
            WT_ERR(__wt_btree_tree_open(session, root_addr, root_addr_size));

            if (WT_VRFY_DUMP(vs))
                WT_ERR(__wt_msg(session, "Root: %s %s",
                  __wt_addr_string(session, root_addr, root_addr_size, vs->tmp1),
                  __wt_page_type_string(btree->root.page->type)));

            __wt_evict_file_exclusive_off(session);

            /*
             * Create a fake, unpacked parent cell for the tree based on the checkpoint information.
             */
            memset(&addr_unpack, 0, sizeof(addr_unpack));
            addr_unpack.newest_durable_ts = ckpt->newest_durable_ts;
            addr_unpack.oldest_start_ts = ckpt->oldest_start_ts;
            addr_unpack.oldest_start_txn = ckpt->oldest_start_txn;
            addr_unpack.newest_stop_ts = ckpt->newest_stop_ts;
            addr_unpack.newest_stop_txn = ckpt->newest_stop_txn;
            addr_unpack.raw = WT_CELL_ADDR_INT;

            /* Verify the tree. */
            WT_WITH_PAGE_INDEX(
              session, ret = __verify_tree(session, &btree->root, &addr_unpack, vs));

            /*
             * We have an exclusive lock on the handle, but we're swapping root pages in-and-out of
             * that handle, and there's a race with eviction entering the tree and seeing an invalid
             * root page. Eviction must work on trees being verified (else we'd have to do our own
             * eviction), lock eviction out whenever we're loading a new root page. This loops works
             * because we are called with eviction locked out, so we release the lock at the top of
             * the loop and re-acquire it here.
             */
            WT_TRET(__wt_evict_file_exclusive_on(session));
            WT_TRET(__wt_evict_file(session, WT_SYNC_DISCARD));
        }

        /* Unload the checkpoint. */
        WT_TRET(bm->checkpoint_unload(bm, session));

        /*
         * We've finished one checkpoint's verification (verification, then cache eviction and
         * checkpoint unload): if any errors occurred, quit. Done this way because otherwise we'd
         * need at least two more state variables on error, one to know if we need to discard the
         * tree from the cache and one to know if we need to unload the checkpoint.
         */
        WT_ERR(ret);

        /* Display the tree shape. */
        if (vs->dump_layout)
            WT_ERR(__dump_layout(session, vs));
    }

done:
err:
    /* Inform the underlying block manager we're done. */
    if (bm_start)
        WT_TRET(bm->verify_end(bm, session));

    /* Discard the list of checkpoints. */
    if (ckptbase != NULL)
        __wt_meta_ckptlist_free(session, &ckptbase);

    /* Free allocated memory. */
    __wt_scr_free(session, &vs->max_key);
    __wt_scr_free(session, &vs->max_addr);
    __wt_scr_free(session, &vs->tmp1);
    __wt_scr_free(session, &vs->tmp2);
    __wt_scr_free(session, &vs->tmp3);
    __wt_scr_free(session, &vs->tmp4);

    return (ret);
}

/*
 * __verify_checkpoint_reset --
 *     Reset anything needing to be reset for each new checkpoint verification.
 */
static void
__verify_checkpoint_reset(WT_VSTUFF *vs)
{
    /*
     * Key order is per checkpoint, reset the data length that serves as a flag value.
     */
    vs->max_addr->size = 0;

    /* Record total is per checkpoint, reset the record count. */
    vs->record_total = 0;

    /* Tree depth. */
    vs->depth = 1;
}

/*
 * __verify_addr_string --
 *     Figure out a page's "address" and load a buffer with a printable, nul-terminated
 *     representation of that address.
 */
static const char *
__verify_addr_string(WT_SESSION_IMPL *session, WT_REF *ref, WT_ITEM *buf)
{
    WT_DECL_ITEM(tmp);
    WT_DECL_RET;
    wt_timestamp_t start_ts, stop_ts;
    size_t addr_size;
    uint64_t start_txn, stop_txn;
    const uint8_t *addr;
    char tp_string[2][WT_TP_STRING_SIZE];

    if (__wt_ref_is_root(ref)) {
        buf->data = "[Root]";
        buf->size = strlen("[Root]");
        return (buf->data);
    }
    __wt_ref_info_all(
      session, ref, &addr, &addr_size, NULL, &start_ts, &stop_ts, &start_txn, &stop_txn);
    WT_ERR(__wt_scr_alloc(session, 0, &tmp));
    WT_ERR(__wt_buf_fmt(session, buf, "%s %s,%s", __wt_addr_string(session, addr, addr_size, tmp),
      addr != NULL ? __wt_time_pair_to_string(start_ts, start_txn, tp_string[0]) : "-/-",
      addr != NULL ? __wt_time_pair_to_string(stop_ts, stop_txn, tp_string[1]) : "-/-"));

err:
    __wt_scr_free(session, &tmp);
    return (buf->data);
}

/*
 * __verify_addr_ts --
 *     Check an address block's timestamps.
 */
static int
__verify_addr_ts(WT_SESSION_IMPL *session, WT_REF *ref, WT_CELL_UNPACK *unpack, WT_VSTUFF *vs)
{
    char ts_string[2][WT_TS_INT_STRING_SIZE];

    if (unpack->newest_stop_ts == WT_TS_NONE)
        WT_RET_MSG(session, WT_ERROR,
          "internal page reference at %s has a newest stop "
          "timestamp of 0",
          __verify_addr_string(session, ref, vs->tmp1));
    if (unpack->oldest_start_ts > unpack->newest_stop_ts)
        WT_RET_MSG(session, WT_ERROR,
          "internal page reference at %s has an oldest start "
          "timestamp %s newer than its newest stop timestamp %s",
          __verify_addr_string(session, ref, vs->tmp1),
          __wt_timestamp_to_string(unpack->oldest_start_ts, ts_string[0]),
          __wt_timestamp_to_string(unpack->newest_stop_ts, ts_string[1]));
    if (unpack->oldest_start_txn > unpack->newest_stop_txn)
        WT_RET_MSG(session, WT_ERROR,
          "internal page reference at %s has an oldest start "
          "transaction (%" PRIu64
          ") newer than its newest stop "
          "transaction (%" PRIu64 ")",
          __verify_addr_string(session, ref, vs->tmp1), unpack->oldest_start_txn,
          unpack->newest_stop_txn);
    return (0);
}

/*
 * __verify_tree --
 *     Verify a tree, recursively descending through it in depth-first fashion. The page argument
 *     was physically verified (so we know it's correctly formed), and the in-memory version built.
 *     Our job is to check logical relationships in the page and in the tree.
 */
static int
__verify_tree(WT_SESSION_IMPL *session, WT_REF *ref, WT_CELL_UNPACK *addr_unpack, WT_VSTUFF *vs)
{
    WT_BM *bm;
    WT_CELL *cell;
    WT_CELL_UNPACK *unpack, _unpack;
    WT_COL *cip;
    WT_DECL_RET;
    WT_PAGE *page;
    WT_REF *child_ref;
    uint64_t recno;
    uint32_t entry, i;

    bm = S2BT(session)->bm;
    page = ref->page;

    unpack = &_unpack;

    __wt_verbose(session, WT_VERB_VERIFY, "%s %s", __verify_addr_string(session, ref, vs->tmp1),
      __wt_page_type_string(page->type));

    /* Optionally dump address information. */
    if (vs->dump_address)
        WT_RET(__wt_msg(session, "%s %s", __verify_addr_string(session, ref, vs->tmp1),
          __wt_page_type_string(page->type)));

    /* Track the shape of the tree. */
    if (WT_PAGE_IS_INTERNAL(page))
        ++vs->depth_internal[WT_MIN(vs->depth, WT_ELEMENTS(vs->depth_internal) - 1)];
    else
        ++vs->depth_leaf[WT_MIN(vs->depth, WT_ELEMENTS(vs->depth_internal) - 1)];

/*
 * The page's physical structure was verified when it was read into
 * memory by the read server thread, and then the in-memory version
 * of the page was built. Now we make sure the page and tree are
 * logically consistent.
 *
 * !!!
 * The problem: (1) the read server has to build the in-memory version
 * of the page because the read server is the thread that flags when
 * any thread can access the page in the tree; (2) we can't build the
 * in-memory version of the page until the physical structure is known
 * to be OK, so the read server has to verify at least the physical
 * structure of the page; (3) doing complete page verification requires
 * reading additional pages (for example, overflow keys imply reading
 * overflow pages in order to test the key's order in the page); (4)
 * the read server cannot read additional pages because it will hang
 * waiting on itself.  For this reason, we split page verification
 * into a physical verification, which allows the in-memory version
 * of the page to be built, and then a subsequent logical verification
 * which happens here.
 *
 * Report progress occasionally.
 */
#define WT_VERIFY_PROGRESS_INTERVAL 100
    if (++vs->fcnt % WT_VERIFY_PROGRESS_INTERVAL == 0)
        WT_RET(__wt_progress(session, NULL, vs->fcnt));

#ifdef HAVE_DIAGNOSTIC
    /* Optionally dump the blocks or page in debugging mode. */
    if (vs->dump_blocks)
        WT_RET(__wt_debug_disk(session, page->dsk, NULL));
    if (vs->dump_pages)
        WT_RET(__wt_debug_page(session, NULL, ref, NULL));
#endif

    /*
     * Column-store key order checks: check the page's record number and then update the total
     * record count.
     */
    switch (page->type) {
    case WT_PAGE_COL_FIX:
    case WT_PAGE_COL_INT:
        recno = ref->ref_recno;
        goto recno_chk;
    case WT_PAGE_COL_VAR:
        recno = ref->ref_recno;
recno_chk:
        if (recno != vs->record_total + 1)
            WT_RET_MSG(session, WT_ERROR, "page at %s has a starting record of %" PRIu64
                                          " when the expected starting record is %" PRIu64,
              __verify_addr_string(session, ref, vs->tmp1), recno, vs->record_total + 1);
        break;
    }
    switch (page->type) {
    case WT_PAGE_COL_FIX:
        vs->record_total += page->entries;
        break;
    case WT_PAGE_COL_VAR:
        recno = 0;
        WT_COL_FOREACH (page, cip, i) {
            cell = WT_COL_PTR(page, cip);
            __wt_cell_unpack(session, page, cell, unpack);
            recno += __wt_cell_rle(unpack);
        }
        vs->record_total += recno;
        break;
    }

    /*
     * Row-store leaf page key order check: it's a depth-first traversal, the first key on this page
     * should be larger than any key previously seen.
     */
    switch (page->type) {
    case WT_PAGE_ROW_LEAF:
        WT_RET(__verify_row_leaf_key_order(session, ref, vs));
        break;
    }

    /*
     * History store checks. Ensure continuity between the data store and history store based on
     * keys in leaf/var pages.
     */
    switch (page->type) {
    case WT_PAGE_ROW_LEAF:
        WT_RET(__verify_row_leaf_page_hs(session, ref, vs));
        break;
    case WT_PAGE_COL_VAR:
        WT_RET(__verify_col_var_page_hs(session, ref, vs));
        break;
    }

    /* Compare the address type against the page type. */
    switch (page->type) {
    case WT_PAGE_COL_FIX:
        if (addr_unpack->raw != WT_CELL_ADDR_LEAF_NO)
            goto celltype_err;
        break;
    case WT_PAGE_COL_VAR:
        if (addr_unpack->raw != WT_CELL_ADDR_LEAF && addr_unpack->raw != WT_CELL_ADDR_LEAF_NO)
            goto celltype_err;
        break;
    case WT_PAGE_ROW_LEAF:
        if (addr_unpack->raw != WT_CELL_ADDR_DEL && addr_unpack->raw != WT_CELL_ADDR_LEAF &&
          addr_unpack->raw != WT_CELL_ADDR_LEAF_NO)
            goto celltype_err;
        break;
    case WT_PAGE_COL_INT:
    case WT_PAGE_ROW_INT:
        if (addr_unpack->raw != WT_CELL_ADDR_INT)
celltype_err:
        WT_RET_MSG(session, WT_ERROR,
          "page at %s, of type %s, is referenced in "
          "its parent by a cell of type %s",
          __verify_addr_string(session, ref, vs->tmp1), __wt_page_type_string(page->type),
          __wt_cell_type_string(addr_unpack->raw));
        break;
    }

    /*
     * Check overflow pages and timestamps. Done in one function as both checks require walking the
     * page cells and we don't want to do it twice.
     */
    switch (page->type) {
    case WT_PAGE_COL_INT:
    case WT_PAGE_COL_VAR:
    case WT_PAGE_ROW_INT:
    case WT_PAGE_ROW_LEAF:
        WT_RET(__verify_page_cell(session, ref, addr_unpack, vs));
        break;
    }

    /* Check tree connections and recursively descend the tree. */
    switch (page->type) {
    case WT_PAGE_COL_INT:
        /* For each entry in an internal page, verify the subtree. */
        entry = 0;
        WT_INTL_FOREACH_BEGIN (session, page, child_ref) {
            /*
             * It's a depth-first traversal: this entry's starting record number should be 1 more
             * than the total records reviewed to this point.
             */
            ++entry;
            if (child_ref->ref_recno != vs->record_total + 1) {
                WT_RET_MSG(session, WT_ERROR, "the starting record number in entry %" PRIu32
                                              " of the column internal page at "
                                              "%s is %" PRIu64
                                              " and the expected "
                                              "starting record number is %" PRIu64,
                  entry, __verify_addr_string(session, child_ref, vs->tmp1), child_ref->ref_recno,
                  vs->record_total + 1);
            }

            /* Unpack the address block and check timestamps */
            __wt_cell_unpack(session, child_ref->home, child_ref->addr, unpack);
            WT_RET(__verify_addr_ts(session, child_ref, unpack, vs));

            /* Verify the subtree. */
            ++vs->depth;
            WT_RET(__wt_page_in(session, child_ref, 0));
            ret = __verify_tree(session, child_ref, unpack, vs);
            WT_TRET(__wt_page_release(session, child_ref, 0));
            --vs->depth;
            WT_RET(ret);

            WT_RET(bm->verify_addr(bm, session, unpack->data, unpack->size));
        }
        WT_INTL_FOREACH_END;
        break;
    case WT_PAGE_ROW_INT:
        /* For each entry in an internal page, verify the subtree. */
        entry = 0;
        WT_INTL_FOREACH_BEGIN (session, page, child_ref) {
            /*
             * It's a depth-first traversal: this entry's starting key should be larger than the
             * largest key previously reviewed.
             *
             * The 0th key of any internal page is magic, and we can't test against it.
             */
            ++entry;
            if (entry != 1)
                WT_RET(__verify_row_int_key_order(session, page, child_ref, entry, vs));

            /* Unpack the address block and check timestamps */
            __wt_cell_unpack(session, child_ref->home, child_ref->addr, unpack);
            WT_RET(__verify_addr_ts(session, child_ref, unpack, vs));

            /* Verify the subtree. */
            ++vs->depth;
            WT_RET(__wt_page_in(session, child_ref, 0));
            ret = __verify_tree(session, child_ref, unpack, vs);
            WT_TRET(__wt_page_release(session, child_ref, 0));
            --vs->depth;
            WT_RET(ret);

            WT_RET(bm->verify_addr(bm, session, unpack->data, unpack->size));
        }
        WT_INTL_FOREACH_END;
        break;
    }
    return (0);
}

/*
 * __verify_row_int_key_order --
 *     Compare a key on an internal page to the largest key we've seen so far; update the largest
 *     key we've seen so far to that key.
 */
static int
__verify_row_int_key_order(
  WT_SESSION_IMPL *session, WT_PAGE *parent, WT_REF *ref, uint32_t entry, WT_VSTUFF *vs)
{
    WT_BTREE *btree;
    WT_ITEM item;
    int cmp;

    btree = S2BT(session);

    /* The maximum key is set, we updated it from a leaf page first. */
    WT_ASSERT(session, vs->max_addr->size != 0);

    /* Get the parent page's internal key. */
    __wt_ref_key(parent, ref, &item.data, &item.size);

    /* Compare the key against the largest key we've seen so far. */
    WT_RET(__wt_compare(session, btree->collator, &item, vs->max_key, &cmp));
    if (cmp <= 0)
        WT_RET_MSG(session, WT_ERROR, "the internal key in entry %" PRIu32
                                      " on the page at %s "
                                      "sorts before the last key appearing on page %s, earlier "
                                      "in the tree: %s, %s",
          entry, __verify_addr_string(session, ref, vs->tmp1), (char *)vs->max_addr->data,
          __wt_buf_set_printable(session, item.data, item.size, vs->tmp2),
          __wt_buf_set_printable(session, vs->max_key->data, vs->max_key->size, vs->tmp3));

    /* Update the largest key we've seen to the key just checked. */
    WT_RET(__wt_buf_set(session, vs->max_key, item.data, item.size));
    WT_IGNORE_RET_PTR(__verify_addr_string(session, ref, vs->max_addr));

    return (0);
}

/*
 * __verify_row_leaf_key_order --
 *     Compare the first key on a leaf page to the largest key we've seen so far; update the largest
 *     key we've seen so far to the last key on the page.
 */
static int
__verify_row_leaf_key_order(WT_SESSION_IMPL *session, WT_REF *ref, WT_VSTUFF *vs)
{
    WT_BTREE *btree;
    WT_PAGE *page;
    int cmp;

    btree = S2BT(session);
    page = ref->page;

    /*
     * If a tree is empty (just created), it won't have keys; if there are no keys, we're done.
     */
    if (page->entries == 0)
        return (0);

    /*
     * We visit our first leaf page before setting the maximum key (the 0th keys on the internal
     * pages leading to the smallest leaf in the tree are all empty entries).
     */
    if (vs->max_addr->size != 0) {
        WT_RET(__wt_row_leaf_key_copy(session, page, page->pg_row, vs->tmp1));

        /*
         * Compare the key against the largest key we've seen so far.
         *
         * If we're comparing against a key taken from an internal page, we can compare equal (which
         * is an expected path, the internal page key is often a copy of the leaf page's first key).
         * But, in the case of the 0th slot on an internal page, the last key we've seen was a key
         * from a previous leaf page, and it's not OK to compare equally in that case.
         */
        WT_RET(__wt_compare(session, btree->collator, vs->tmp1, (WT_ITEM *)vs->max_key, &cmp));
        if (cmp < 0)
            WT_RET_MSG(session, WT_ERROR,
              "the first key on the page at %s sorts equal to "
              "or less than the last key appearing on the page "
              "at %s, earlier in the tree: %s, %s",
              __verify_addr_string(session, ref, vs->tmp2), (char *)vs->max_addr->data,
              __wt_buf_set_printable(session, vs->tmp1->data, vs->tmp1->size, vs->tmp3),
              __wt_buf_set_printable(session, vs->max_key->data, vs->max_key->size, vs->tmp4));
    }

    /* Update the largest key we've seen to the last key on this page. */
    WT_RET(__wt_row_leaf_key_copy(session, page, page->pg_row + (page->entries - 1), vs->max_key));
    WT_IGNORE_RET_PTR(__verify_addr_string(session, ref, vs->max_addr));

    return (0);
}

/*
 * __verify_overflow --
 *     Read in an overflow page and check it.
 */
static int
__verify_overflow(WT_SESSION_IMPL *session, const uint8_t *addr, size_t addr_size, WT_VSTUFF *vs)
{
    WT_BM *bm;
    const WT_PAGE_HEADER *dsk;

    bm = S2BT(session)->bm;

    /* Read and verify the overflow item. */
    WT_RET(__wt_bt_read(session, vs->tmp1, addr, addr_size));

    /*
     * The physical page has already been verified, but we haven't confirmed it was an overflow
     * page, only that it was a valid page. Confirm it's the type of page we expected.
     */
    dsk = vs->tmp1->data;
    if (dsk->type != WT_PAGE_OVFL)
        WT_RET_MSG(session, WT_ERROR, "overflow referenced page at %s is not an overflow page",
          __wt_addr_string(session, addr, addr_size, vs->tmp1));

    WT_RET(bm->verify_addr(bm, session, addr, addr_size));
    return (0);
}

/*
 * __verify_ts_addr_cmp --
 *     Do a cell timestamp check against the parent.
 */
static int
__verify_ts_addr_cmp(WT_SESSION_IMPL *session, WT_REF *ref, uint32_t cell_num, const char *ts1_name,
  wt_timestamp_t ts1, const char *ts2_name, wt_timestamp_t ts2, bool gt, WT_VSTUFF *vs)
{
    if (gt && ts1 >= ts2)
        return (0);
    if (!gt && ts1 <= ts2)
        return (0);

    WT_RET_MSG(session, WT_ERROR, "cell %" PRIu32
                                  " on page at %s failed verification with %s "
                                  "timestamp of %s, %s the parent's %s timestamp of %s",
      cell_num, __verify_addr_string(session, ref, vs->tmp1), ts1_name,
      __verify_timestamp_to_pretty_string(ts1), gt ? "less than" : "greater than", ts2_name,
      __verify_timestamp_to_pretty_string(ts2));
}

/*
 * __verify_txn_addr_cmp --
 *     Do a cell transaction check against the parent.
 */
static int
__verify_txn_addr_cmp(WT_SESSION_IMPL *session, WT_REF *ref, uint32_t cell_num,
  const char *txn1_name, uint64_t txn1, const char *txn2_name, uint64_t txn2, bool gt,
  const WT_PAGE_HEADER *dsk, WT_VSTUFF *vs)
{
    if (gt && txn1 >= txn2)
        return (0);
    if (!gt && txn1 <= txn2)
        return (0);
    /*
     * If we unpack a value that was written as part of a previous startup generation, we set start
     * id to "none" and the stop id to "max" so we need an exception here.
     */
    if (dsk->write_gen <= S2C(session)->base_write_gen)
        return (0);

    WT_RET_MSG(session, WT_ERROR, "cell %" PRIu32
                                  " on page at %s failed verification with %s "
                                  "transaction of %" PRIu64
                                  ", %s the parent's %s transaction of "
                                  "%" PRIu64,
      cell_num, __verify_addr_string(session, ref, vs->tmp1), txn1_name, txn1,
      gt ? "less than" : "greater than", txn2_name, txn2);
}

/*
 * __verify_timestamp_to_pretty_string --
 *     Convert a timestamp to a pretty string, utilises existing timestamp to string function.
 */
static const char *
__verify_timestamp_to_pretty_string(wt_timestamp_t ts)
{
    char ts_string[WT_TS_INT_STRING_SIZE];
    const char *ts_bp;

    switch (ts) {
    case WT_TS_MAX:
        ts_bp = "WT_TS_MAX";
        break;
    case WT_TS_NONE:
        ts_bp = "WT_TS_NONE";
        break;
    default:
        ts_bp = __wt_timestamp_to_string(ts, ts_string);
        break;
    }
    return ts_bp;
}

/*
 * __verify_page_cell --
 *     Verify the cells on the page.
 */
static int
__verify_page_cell(
  WT_SESSION_IMPL *session, WT_REF *ref, WT_CELL_UNPACK *addr_unpack, WT_VSTUFF *vs)
{
    WT_BTREE *btree;
    WT_CELL_UNPACK unpack;
    WT_DECL_RET;
    const WT_PAGE_HEADER *dsk;
    uint32_t cell_num;
    char ts_string[2][WT_TS_INT_STRING_SIZE];
    bool found_ovfl;

    /*
     * If a tree is empty (just created), it won't have a disk image; if there is no disk image,
     * we're done.
     */
    if ((dsk = ref->page->dsk) == NULL)
        return (0);

    btree = S2BT(session);
    found_ovfl = false;

    /* Walk the page, tracking timestamps and verifying overflow pages. */
    cell_num = 0;
    WT_CELL_FOREACH_BEGIN (session, btree, dsk, unpack) {
        ++cell_num;
        switch (unpack.type) {
        case WT_CELL_KEY_OVFL:
        case WT_CELL_VALUE_OVFL:
            found_ovfl = true;
            if ((ret = __verify_overflow(session, unpack.data, unpack.size, vs)) != 0)
                WT_RET_MSG(session, ret, "cell %" PRIu32
                                         " on page at %s references "
                                         "an overflow item at %s that failed "
                                         "verification",
                  cell_num - 1, __verify_addr_string(session, ref, vs->tmp1),
                  __wt_addr_string(session, unpack.data, unpack.size, vs->tmp2));
            break;
        }

        /*
         * Timestamps aren't necessarily an exact match, but should be within the boundaries of the
         * parent reference.
         */
        switch (unpack.type) {
        case WT_CELL_ADDR_DEL:
        case WT_CELL_ADDR_INT:
        case WT_CELL_ADDR_LEAF:
        case WT_CELL_ADDR_LEAF_NO:
            if (unpack.newest_stop_ts == WT_TS_NONE)
                WT_RET_MSG(session, WT_ERROR, "cell %" PRIu32
                                              " on page at %s has a "
                                              "newest stop timestamp of 0",
                  cell_num - 1, __verify_addr_string(session, ref, vs->tmp1));
            if (unpack.oldest_start_ts > unpack.newest_stop_ts)
                WT_RET_MSG(session, WT_ERROR, "cell %" PRIu32
                                              " on page at %s has an "
                                              "oldest start timestamp %s newer than "
                                              "its newest stop timestamp %s",
                  cell_num - 1, __verify_addr_string(session, ref, vs->tmp1),
                  __wt_timestamp_to_string(unpack.oldest_start_ts, ts_string[0]),
                  __wt_timestamp_to_string(unpack.newest_stop_ts, ts_string[1]));
            if (unpack.oldest_start_txn > unpack.newest_stop_txn) {
                WT_RET_MSG(session, WT_ERROR, "cell %" PRIu32
                                              " on page at %s has an "
                                              "oldest start transaction (%" PRIu64
                                              ") "
                                              "newer than its newest stop transaction "
                                              "(%" PRIu64 ")",
                  cell_num - 1, __verify_addr_string(session, ref, vs->tmp1),
                  unpack.oldest_start_txn, unpack.newest_stop_txn);
            }

            WT_RET(__verify_ts_addr_cmp(session, ref, cell_num - 1, "newest durable",
              unpack.newest_durable_ts, "newest durable", addr_unpack->newest_durable_ts, false,
              vs));
            WT_RET(__verify_ts_addr_cmp(session, ref, cell_num - 1, "oldest start",
              unpack.oldest_start_ts, "oldest start", addr_unpack->oldest_start_ts, true, vs));
            WT_RET(__verify_txn_addr_cmp(session, ref, cell_num - 1, "oldest start",
              unpack.oldest_start_txn, "oldest start", addr_unpack->oldest_start_txn, true, dsk,
              vs));
            WT_RET(__verify_ts_addr_cmp(session, ref, cell_num - 1, "newest stop",
              unpack.newest_stop_ts, "newest stop", addr_unpack->newest_stop_ts, false, vs));
            WT_RET(__verify_txn_addr_cmp(session, ref, cell_num - 1, "newest stop",
              unpack.newest_stop_txn, "newest stop", addr_unpack->newest_stop_txn, false, dsk, vs));
            break;
        case WT_CELL_DEL:
        case WT_CELL_VALUE:
        case WT_CELL_VALUE_COPY:
        case WT_CELL_VALUE_OVFL:
        case WT_CELL_VALUE_SHORT:
            if (unpack.stop_ts == WT_TS_NONE)
                WT_RET_MSG(session, WT_ERROR, "cell %" PRIu32
                                              " on page at %s has a stop "
                                              "timestamp of 0",
                  cell_num - 1, __verify_addr_string(session, ref, vs->tmp1));
            if (unpack.start_ts > unpack.stop_ts)
                WT_RET_MSG(session, WT_ERROR, "cell %" PRIu32
                                              " on page at %s has a "
                                              "start timestamp %s newer than its stop "
                                              "timestamp %s",
                  cell_num - 1, __verify_addr_string(session, ref, vs->tmp1),
                  __wt_timestamp_to_string(unpack.start_ts, ts_string[0]),
                  __wt_timestamp_to_string(unpack.stop_ts, ts_string[1]));
            if (unpack.start_txn > unpack.stop_txn)
                WT_RET_MSG(session, WT_ERROR, "cell %" PRIu32
                                              " on page at %s has a "
                                              "start transaction %" PRIu64
                                              "newer than "
                                              "its stop transaction %" PRIu64,
                  cell_num - 1, __verify_addr_string(session, ref, vs->tmp1), unpack.start_txn,
                  unpack.stop_txn);

            WT_RET(__verify_ts_addr_cmp(session, ref, cell_num - 1, "start", unpack.start_ts,
              "oldest start", addr_unpack->oldest_start_ts, true, vs));
            WT_RET(__verify_txn_addr_cmp(session, ref, cell_num - 1, "start", unpack.start_txn,
              "oldest start", addr_unpack->oldest_start_txn, true, dsk, vs));
            WT_RET(__verify_ts_addr_cmp(session, ref, cell_num - 1, "stop", unpack.stop_ts,
              "newest stop", addr_unpack->newest_stop_ts, false, vs));
            WT_RET(__verify_txn_addr_cmp(session, ref, cell_num - 1, "stop", unpack.stop_txn,
              "newest stop", addr_unpack->newest_stop_txn, false, dsk, vs));
            break;
        }
    }
    WT_CELL_FOREACH_END;

    /*
     * Object if a leaf-no-overflow address cell references a page with overflow keys, but don't
     * object if a leaf address cell references a page without overflow keys. Reconciliation doesn't
     * guarantee every leaf page without overflow items will be a leaf-no-overflow type.
     */
    if (found_ovfl && addr_unpack->raw == WT_CELL_ADDR_LEAF_NO)
        WT_RET_MSG(session, WT_ERROR,
          "page at %s, of type %s and referenced in its parent by a "
          "cell of type %s, contains overflow items",
          __verify_addr_string(session, ref, vs->tmp1), __wt_page_type_string(ref->page->type),
          __wt_cell_type_string(addr_unpack->raw));

    return (0);
}<|MERGE_RESOLUTION|>--- conflicted
+++ resolved
@@ -285,11 +285,7 @@
 #else
         WT_UNUSED(vs);
 #endif
-<<<<<<< HEAD
-=======
-    }
-    WT_ERR_NOTFOUND_OK(ret);
->>>>>>> 9cd094bf
+        WT_ERR_NOTFOUND_OK(ret);
 
         /* Perform Verification of data continuity. */
         if (prev_start.timestamp < stop.timestamp) {
@@ -323,12 +319,7 @@
     __wt_scr_free(session, &hs_key);
     WT_TRET(__wt_hs_cursor_close(session, session_flags));
 
-<<<<<<< HEAD
-    WT_RET_NOTFOUND_OK(ret);
     return (0);
-=======
-    return (ret);
->>>>>>> 9cd094bf
 }
 
 /*
