/*-
 * Copyright (c) 2014-present MongoDB, Inc.
 * Copyright (c) 2008-2014 WiredTiger, Inc.
 *	All rights reserved.
 *
 * See the file LICENSE for redistribution information.
 */

#include "wt_internal.h"

/*
 * There's a bunch of stuff we pass around during verification, group it together to make the code
 * prettier.
 */
typedef struct {
    uint64_t records_so_far; /* Records seen so far */

    WT_ITEM *max_key;  /* Largest key */
    WT_ITEM *max_addr; /* Largest key page */

#define WT_VERIFY_PROGRESS_INTERVAL 100
    uint64_t fcnt; /* Progress counter */

    /* Configuration options passed in. */
    wt_timestamp_t stable_timestamp; /* Stable timestamp to verify against if desired */
#define WT_VRFY_DUMP(vs) \
    ((vs)->dump_address || (vs)->dump_blocks || (vs)->dump_layout || (vs)->dump_pages)
    bool dump_address; /* Configure: dump special */
    bool dump_blocks;
    bool dump_layout;
    bool dump_pages;

    /* Page layout information. */
    uint64_t depth, depth_internal[100], depth_leaf[100];

    WT_ITEM *tmp1, *tmp2, *tmp3, *tmp4; /* Temporary buffers */
} WT_VSTUFF;

static void __verify_checkpoint_reset(WT_VSTUFF *);
static int __verify_page_content_int(
  WT_SESSION_IMPL *, WT_REF *, WT_CELL_UNPACK_ADDR *, WT_VSTUFF *);
static int __verify_page_content_leaf(
  WT_SESSION_IMPL *, WT_REF *, WT_CELL_UNPACK_ADDR *, WT_VSTUFF *);
static int __verify_row_int_key_order(
  WT_SESSION_IMPL *, WT_PAGE *, WT_REF *, uint32_t, WT_VSTUFF *);
static int __verify_row_leaf_key_order(WT_SESSION_IMPL *, WT_REF *, WT_VSTUFF *);
static int __verify_tree(WT_SESSION_IMPL *, WT_REF *, WT_CELL_UNPACK_ADDR *, WT_VSTUFF *);

/*
 * __verify_config --
 *     Debugging: verification supports dumping pages in various formats.
 */
static int
__verify_config(WT_SESSION_IMPL *session, const char *cfg[], WT_VSTUFF *vs)
{
    WT_CONFIG_ITEM cval;
    WT_TXN_GLOBAL *txn_global;

    txn_global = &S2C(session)->txn_global;

    WT_RET(__wt_config_gets(session, cfg, "dump_address", &cval));
    vs->dump_address = cval.val != 0;

    WT_RET(__wt_config_gets(session, cfg, "dump_blocks", &cval));
    vs->dump_blocks = cval.val != 0;

    WT_RET(__wt_config_gets(session, cfg, "dump_layout", &cval));
    vs->dump_layout = cval.val != 0;

    WT_RET(__wt_config_gets(session, cfg, "dump_pages", &cval));
    vs->dump_pages = cval.val != 0;

    WT_RET(__wt_config_gets(session, cfg, "stable_timestamp", &cval));
    vs->stable_timestamp = WT_TS_NONE; /* Ignored unless a value has been set */
    if (cval.val != 0) {
        if (!txn_global->has_stable_timestamp)
            WT_RET_MSG(session, ENOTSUP,
              "cannot verify against the stable timestamp if it has not been set");
        vs->stable_timestamp = txn_global->stable_timestamp;
    }

#if !defined(HAVE_DIAGNOSTIC)
    if (vs->dump_blocks || vs->dump_pages)
        WT_RET_MSG(session, ENOTSUP, "the WiredTiger library was not built in diagnostic mode");
#endif

    return (0);
}

/*
 * __verify_config_offsets --
 *     Debugging: optionally dump specific blocks from the file.
 */
static int
__verify_config_offsets(WT_SESSION_IMPL *session, const char *cfg[], bool *quitp)
{
    WT_CONFIG list;
    WT_CONFIG_ITEM cval, k, v;
    WT_DECL_RET;
    uint64_t offset;

    *quitp = false;

    WT_RET(__wt_config_gets(session, cfg, "dump_offsets", &cval));
    __wt_config_subinit(session, &list, &cval);
    while ((ret = __wt_config_next(&list, &k, &v)) == 0) {
        /*
         * Quit after dumping the requested blocks. (That's hopefully what the user wanted, all of
         * this stuff is just hooked into verify because that's where we "dump blocks" for
         * debugging.)
         */
        *quitp = true;
        /* NOLINTNEXTLINE(cert-err34-c) */
        if (v.len != 0 || sscanf(k.str, "%" SCNu64, &offset) != 1)
            WT_RET_MSG(session, EINVAL, "unexpected dump offset format");
#if !defined(HAVE_DIAGNOSTIC)
        WT_RET_MSG(session, ENOTSUP, "the WiredTiger library was not built in diagnostic mode");
#else
        WT_TRET(__wt_debug_offset_blind(session, (wt_off_t)offset, NULL));
#endif
    }
    return (ret == WT_NOTFOUND ? 0 : ret);
}

/*
 * __dump_layout --
 *     Dump the tree shape.
 */
static int
__dump_layout(WT_SESSION_IMPL *session, WT_VSTUFF *vs)
{
    size_t i;
    uint64_t total;

    for (i = 0, total = 0; i < WT_ELEMENTS(vs->depth_internal); ++i)
        total += vs->depth_internal[i];
    WT_RET(__wt_msg(session, "Internal page tree-depth (total %" PRIu64 "):", total));
    for (i = 0; i < WT_ELEMENTS(vs->depth_internal); ++i)
        if (vs->depth_internal[i] != 0) {
            WT_RET(__wt_msg(session, "\t%03" WT_SIZET_FMT ": %" PRIu64, i, vs->depth_internal[i]));
            vs->depth_internal[i] = 0;
        }

    for (i = 0, total = 0; i < WT_ELEMENTS(vs->depth_leaf); ++i)
        total += vs->depth_leaf[i];
    WT_RET(__wt_msg(session, "Leaf page tree-depth (total %" PRIu64 "):", total));
    for (i = 0; i < WT_ELEMENTS(vs->depth_leaf); ++i)
        if (vs->depth_leaf[i] != 0) {
            WT_RET(__wt_msg(session, "\t%03" WT_SIZET_FMT ": %" PRIu64, i, vs->depth_leaf[i]));
            vs->depth_leaf[i] = 0;
        }
    return (0);
}

/*
 * __wt_verify --
 *     Verify a file.
 */
int
__wt_verify(WT_SESSION_IMPL *session, const char *cfg[])
{
    WT_BM *bm;
    WT_BTREE *btree;
    WT_CELL_UNPACK_ADDR addr_unpack;
    WT_CKPT *ckptbase, *ckpt;
    WT_DECL_RET;
    WT_VSTUFF *vs, _vstuff;
    size_t root_addr_size;
    uint8_t root_addr[WT_BTREE_MAX_ADDR_COOKIE];
    const char *name;
    bool bm_start, quit;

#if 0
    /* FIXME-WT-6682: temporarily disable history store verification. */
    bool skip_hs;
#endif

    btree = S2BT(session);
    bm = btree->bm;
    ckptbase = NULL;
    name = session->dhandle->name;
    bm_start = false;

#if 0
    /*
     * FIXME-WT-6682: temporarily disable history store verification.
     *
     * Skip the history store explicit call if we're performing a metadata verification. The
     * metadata file is verified before we verify the history store, and it makes no sense to verify
     * the history store against itself.
     */
    skip_hs = strcmp(name, WT_METAFILE_URI) == 0 || strcmp(name, WT_HS_URI) == 0;
#endif

    WT_CLEAR(_vstuff);
    vs = &_vstuff;
    WT_ERR(__wt_scr_alloc(session, 0, &vs->max_key));
    WT_ERR(__wt_scr_alloc(session, 0, &vs->max_addr));
    WT_ERR(__wt_scr_alloc(session, WT_INTPACK64_MAXSIZE, &vs->tmp1));
    WT_ERR(__wt_scr_alloc(session, 0, &vs->tmp2));
    WT_ERR(__wt_scr_alloc(session, 0, &vs->tmp3));
    WT_ERR(__wt_scr_alloc(session, 0, &vs->tmp4));

    /* Check configuration strings. */
    WT_ERR(__verify_config(session, cfg, vs));

    /* Optionally dump specific block offsets. */
    WT_ERR(__verify_config_offsets(session, cfg, &quit));
    if (quit)
        goto done;

    /*
     * Get a list of the checkpoints for this file. Empty objects have no checkpoints, in which case
     * there's no work to do.
     */
    WT_ERR_NOTFOUND_OK(__wt_meta_ckptlist_get(session, name, false, &ckptbase), true);
    if (ret == WT_NOTFOUND) {
        ret = 0;
        goto done;
    }

    /* Inform the underlying block manager we're verifying. */
    WT_ERR(bm->verify_start(bm, session, ckptbase, cfg));
    bm_start = true;

    /* Loop through the file's checkpoints, verifying each one. */
    WT_CKPT_FOREACH (ckptbase, ckpt) {
        __wt_verbose(session, WT_VERB_VERIFY, "%s: checkpoint %s", name, ckpt->name);

        /* Fake checkpoints require no work. */
        if (F_ISSET(ckpt, WT_CKPT_FAKE))
            continue;

        /* House-keeping between checkpoints. */
        __verify_checkpoint_reset(vs);

        if (WT_VRFY_DUMP(vs)) {
            WT_ERR(__wt_msg(session, "%s", WT_DIVIDER));
            WT_ERR(__wt_msg(session, "%s: checkpoint %s", name, ckpt->name));
        }

        /* Load the checkpoint. */
        WT_ERR(bm->checkpoint_load(
          bm, session, ckpt->raw.data, ckpt->raw.size, root_addr, &root_addr_size, true));

        /* Skip trees with no root page. */
        if (root_addr_size != 0) {
            WT_ERR(__wt_btree_tree_open(session, root_addr, root_addr_size));

            if (WT_VRFY_DUMP(vs))
                WT_ERR(__wt_msg(session, "Root: %s %s",
                  __wt_addr_string(session, root_addr, root_addr_size, vs->tmp1),
                  __wt_page_type_string(btree->root.page->type)));

            __wt_evict_file_exclusive_off(session);

            /*
             * Create a fake, unpacked parent cell for the tree based on the checkpoint information.
             */
            memset(&addr_unpack, 0, sizeof(addr_unpack));
            WT_TIME_AGGREGATE_COPY(&addr_unpack.ta, &ckpt->ta);
            if (ckpt->ta.prepare)
                addr_unpack.ta.prepare = 1;
            addr_unpack.raw = WT_CELL_ADDR_INT;

            /* Verify the tree. */
            WT_WITH_PAGE_INDEX(
              session, ret = __verify_tree(session, &btree->root, &addr_unpack, vs));

#if 0
            /*
             * FIXME-WT-6682: temporarily disable history store verification.
             *
             * The checkpoints are in time-order, so the last one in the list is the most recent. If
             * this is the most recent checkpoint, verify the history store against it.
             *
             * FIXME-WT-6263: Temporarily disable history store verification.
             */
            if (ret == 0 && (ckpt + 1)->name == NULL && !skip_hs) {
                /* Open a history store cursor. */
                WT_TRET(__wt_hs_verify_one(session));
                /*
                 * We cannot error out here. If we got an error verifying the history store, we need
                 * to follow through with reacquiring the exclusive call below. We'll error out
                 * after that and unloading this checkpoint.
                 */
            }
#endif

            /*
             * We have an exclusive lock on the handle, but we're swapping root pages in-and-out of
             * that handle, and there's a race with eviction entering the tree and seeing an invalid
             * root page. Eviction must work on trees being verified (else we'd have to do our own
             * eviction), lock eviction out whenever we're loading a new root page. This loops works
             * because we are called with eviction locked out, so we release the lock at the top of
             * the loop and re-acquire it here.
             */
            WT_TRET(__wt_evict_file_exclusive_on(session));
            WT_TRET(__wt_evict_file(session, WT_SYNC_DISCARD));
        }

        /* Unload the checkpoint. */
        WT_TRET(bm->checkpoint_unload(bm, session));

        /*
         * We've finished one checkpoint's verification (verification, then cache eviction and
         * checkpoint unload): if any errors occurred, quit. Done this way because otherwise we'd
         * need at least two more state variables on error, one to know if we need to discard the
         * tree from the cache and one to know if we need to unload the checkpoint.
         */
        WT_ERR(ret);

        /* Display the tree shape. */
        if (vs->dump_layout)
            WT_ERR(__dump_layout(session, vs));
    }

done:
err:
    /* Inform the underlying block manager we're done. */
    if (bm_start)
        WT_TRET(bm->verify_end(bm, session));

    /* Discard the list of checkpoints. */
    if (ckptbase != NULL)
        __wt_meta_ckptlist_free(session, &ckptbase);

    /* Free allocated memory. */
    __wt_scr_free(session, &vs->max_key);
    __wt_scr_free(session, &vs->max_addr);
    __wt_scr_free(session, &vs->tmp1);
    __wt_scr_free(session, &vs->tmp2);
    __wt_scr_free(session, &vs->tmp3);
    __wt_scr_free(session, &vs->tmp4);

    return (ret);
}

/*
 * __verify_checkpoint_reset --
 *     Reset anything needing to be reset for each new checkpoint verification.
 */
static void
__verify_checkpoint_reset(WT_VSTUFF *vs)
{
    /*
     * Key order is per checkpoint, reset the data length that serves as a flag value.
     */
    vs->max_addr->size = 0;

    /* Record total is per checkpoint, reset the record count. */
    vs->records_so_far = 0;

    /* Tree depth. */
    vs->depth = 1;
}

/*
 * __verify_addr_string --
 *     Figure out a page's "address" and load a buffer with a printable, nul-terminated
 *     representation of that address.
 */
static const char *
__verify_addr_string(WT_SESSION_IMPL *session, WT_REF *ref, WT_ITEM *buf)
{
    WT_ADDR_COPY addr;
    WT_DECL_ITEM(tmp);
    WT_DECL_RET;
    char time_string[WT_TIME_STRING_SIZE];

    WT_ERR(__wt_scr_alloc(session, 0, &tmp));

    if (__wt_ref_addr_copy(session, ref, &addr)) {
        WT_ERR(
          __wt_buf_fmt(session, buf, "%s %s", __wt_addr_string(session, addr.addr, addr.size, tmp),
            __wt_time_aggregate_to_string(&addr.ta, time_string)));
    } else
        WT_ERR(__wt_buf_fmt(session, buf, "%s -/-,-/-", __wt_addr_string(session, NULL, 0, tmp)));

err:
    __wt_scr_free(session, &tmp);
    return (buf->data);
}

/*
 * __verify_addr_ts --
 *     Check an address block's timestamps.
 */
static int
__verify_addr_ts(WT_SESSION_IMPL *session, WT_REF *ref, WT_CELL_UNPACK_ADDR *unpack, WT_VSTUFF *vs)
{
    WT_DECL_RET;

    if ((ret = __wt_time_aggregate_validate(session, &unpack->ta, NULL, false)) == 0)
        return (0);

    WT_RET_MSG(session, ret, "internal page reference at %s failed timestamp validation",
      __verify_addr_string(session, ref, vs->tmp1));
}

/*
 * __verify_tree --
 *     Verify a tree, recursively descending through it in depth-first fashion. The page argument
 *     was physically verified (so we know it's correctly formed), and the in-memory version built.
 *     Our job is to check logical relationships in the page and in the tree.
 */
static int
__verify_tree(
  WT_SESSION_IMPL *session, WT_REF *ref, WT_CELL_UNPACK_ADDR *addr_unpack, WT_VSTUFF *vs)
{
    WT_BM *bm;
    WT_CELL_UNPACK_ADDR *unpack, _unpack;
    WT_DECL_RET;
    WT_PAGE *page;
    WT_REF *child_ref;
    uint32_t entry;

    bm = S2BT(session)->bm;
    unpack = &_unpack;
    page = ref->page;

    __wt_verbose(session, WT_VERB_VERIFY, "%s %s", __verify_addr_string(session, ref, vs->tmp1),
      __wt_page_type_string(page->type));

    /* Optionally dump address information. */
    if (vs->dump_address)
        WT_RET(__wt_msg(session, "%s %s", __verify_addr_string(session, ref, vs->tmp1),
          __wt_page_type_string(page->type)));

    /* Track the shape of the tree. */
    if (F_ISSET(ref, WT_REF_FLAG_INTERNAL))
        ++vs->depth_internal[WT_MIN(vs->depth, WT_ELEMENTS(vs->depth_internal) - 1)];
    else
        ++vs->depth_leaf[WT_MIN(vs->depth, WT_ELEMENTS(vs->depth_internal) - 1)];

    /*
     * The page's physical structure was verified when it was read into memory by the read server
     * thread, and then the in-memory version of the page was built. Now we make sure the page and
     * tree are logically consistent.
     *
     * !!!
     * The problem: (1) the read server has to build the in-memory version of the page because the
     * read server is the thread that flags when any thread can access the page in the tree; (2) we
     * can't build the in-memory version of the page until the physical structure is known to be OK,
     * so the read server has to verify at least the physical structure of the page; (3) doing
     * complete page verification requires reading additional pages (for example, overflow keys
     * imply reading overflow pages in order to test the key's order in the page); (4) the read
     * server cannot read additional pages because it will hang waiting on itself. For this reason,
     * we split page verification into a physical verification, which allows the in-memory version
     * of the page to be built, and then a subsequent logical verification which happens here.
     *
     * Report progress occasionally.
     */
    if (++vs->fcnt % WT_VERIFY_PROGRESS_INTERVAL == 0)
        WT_RET(__wt_progress(session, NULL, vs->fcnt));

#ifdef HAVE_DIAGNOSTIC
    /* Optionally dump the blocks or page in debugging mode. */
    if (vs->dump_blocks)
        WT_RET(__wt_debug_disk(session, page->dsk, NULL));
    if (vs->dump_pages)
        WT_RET(__wt_debug_page(session, NULL, ref, NULL));
#endif

    /* Column-store key order checks: check the page's record number. */
    switch (page->type) {
    case WT_PAGE_COL_FIX:
    case WT_PAGE_COL_INT:
    case WT_PAGE_COL_VAR:
        if (ref->ref_recno != vs->records_so_far + 1)
            WT_RET_MSG(session, WT_ERROR,
              "page at %s has a starting record of %" PRIu64
              " when the expected starting record is %" PRIu64,
              __verify_addr_string(session, ref, vs->tmp1), ref->ref_recno, vs->records_so_far + 1);
        break;
    }

    /*
     * Row-store leaf page key order check: it's a depth-first traversal, the first key on this page
     * should be larger than any key previously seen.
     */
    switch (page->type) {
    case WT_PAGE_ROW_LEAF:
        WT_RET(__verify_row_leaf_key_order(session, ref, vs));
        break;
    }

    /* Check page content, additionally updating the variable-length column-store record count. */
    switch (page->type) {
    case WT_PAGE_COL_FIX:
        vs->records_so_far += page->entries;
        break;
    case WT_PAGE_COL_INT:
    case WT_PAGE_ROW_INT:
        WT_RET(__verify_page_content_int(session, ref, addr_unpack, vs));
        break;
    case WT_PAGE_COL_VAR:
    case WT_PAGE_ROW_LEAF:
        WT_RET(__verify_page_content_leaf(session, ref, addr_unpack, vs));
        break;
    }

    /* Compare the address type against the page type. */
    switch (page->type) {
    case WT_PAGE_COL_FIX:
        if (addr_unpack->raw != WT_CELL_ADDR_LEAF_NO)
            goto celltype_err;
        break;
    case WT_PAGE_COL_VAR:
        if (addr_unpack->raw != WT_CELL_ADDR_LEAF && addr_unpack->raw != WT_CELL_ADDR_LEAF_NO)
            goto celltype_err;
        break;
    case WT_PAGE_ROW_LEAF:
        if (addr_unpack->raw != WT_CELL_ADDR_DEL && addr_unpack->raw != WT_CELL_ADDR_LEAF &&
          addr_unpack->raw != WT_CELL_ADDR_LEAF_NO)
            goto celltype_err;
        break;
    case WT_PAGE_COL_INT:
    case WT_PAGE_ROW_INT:
        if (addr_unpack->raw != WT_CELL_ADDR_INT)
celltype_err:
            WT_RET_MSG(session, WT_ERROR,
              "page at %s, of type %s, is referenced in its parent by a cell of type %s",
              __verify_addr_string(session, ref, vs->tmp1), __wt_page_type_string(page->type),
              __wt_cell_type_string(addr_unpack->raw));
        break;
    }

    /* Check tree connections and recursively descend the tree. */
    switch (page->type) {
    case WT_PAGE_COL_INT:
        /* For each entry in an internal page, verify the subtree. */
        entry = 0;
        WT_INTL_FOREACH_BEGIN (session, page, child_ref) {
            /*
             * It's a depth-first traversal: this entry's starting record number should be 1 more
             * than the total records reviewed to this point.
             */
            ++entry;
            if (child_ref->ref_recno != vs->records_so_far + 1) {
                WT_RET_MSG(session, WT_ERROR,
                  "the starting record number in entry %" PRIu32
                  " of the column internal page at %s is %" PRIu64
                  " and the expected starting record number is %" PRIu64,
                  entry, __verify_addr_string(session, child_ref, vs->tmp1), child_ref->ref_recno,
                  vs->records_so_far + 1);
            }

            /* Unpack the address block and check timestamps */
            __wt_cell_unpack_addr(session, child_ref->home->dsk, child_ref->addr, unpack);
            WT_RET(__verify_addr_ts(session, child_ref, unpack, vs));

            /* Verify the subtree. */
            ++vs->depth;
            WT_RET(__wt_page_in(session, child_ref, 0));
            ret = __verify_tree(session, child_ref, unpack, vs);
            WT_TRET(__wt_page_release(session, child_ref, 0));
            --vs->depth;
            WT_RET(ret);

            WT_RET(bm->verify_addr(bm, session, unpack->data, unpack->size));
        }
        WT_INTL_FOREACH_END;
        break;
    case WT_PAGE_ROW_INT:
        /* For each entry in an internal page, verify the subtree. */
        entry = 0;
        WT_INTL_FOREACH_BEGIN (session, page, child_ref) {
            /*
             * It's a depth-first traversal: this entry's starting key should be larger than the
             * largest key previously reviewed.
             *
             * The 0th key of any internal page is magic, and we can't test against it.
             */
            ++entry;
            if (entry != 1)
                WT_RET(__verify_row_int_key_order(session, page, child_ref, entry, vs));

            /* Unpack the address block and check timestamps */
            __wt_cell_unpack_addr(session, child_ref->home->dsk, child_ref->addr, unpack);
            WT_RET(__verify_addr_ts(session, child_ref, unpack, vs));

            /* Verify the subtree. */
            ++vs->depth;
            WT_RET(__wt_page_in(session, child_ref, 0));
            ret = __verify_tree(session, child_ref, unpack, vs);
            WT_TRET(__wt_page_release(session, child_ref, 0));
            --vs->depth;
            WT_RET(ret);

            WT_RET(bm->verify_addr(bm, session, unpack->data, unpack->size));
        }
        WT_INTL_FOREACH_END;
        break;
    }
    return (0);
}

/*
 * __verify_row_int_key_order --
 *     Compare a key on an internal page to the largest key we've seen so far; update the largest
 *     key we've seen so far to that key.
 */
static int
__verify_row_int_key_order(
  WT_SESSION_IMPL *session, WT_PAGE *parent, WT_REF *ref, uint32_t entry, WT_VSTUFF *vs)
{
    WT_BTREE *btree;
    WT_ITEM item;
    int cmp;

    btree = S2BT(session);

    /* The maximum key is set, we updated it from a leaf page first. */
    WT_ASSERT(session, vs->max_addr->size != 0);

    /* Get the parent page's internal key. */
    __wt_ref_key(parent, ref, &item.data, &item.size);

    /* Compare the key against the largest key we've seen so far. */
    WT_RET(__wt_compare(session, btree->collator, &item, vs->max_key, &cmp));
    if (cmp <= 0)
        WT_RET_MSG(session, WT_ERROR,
          "the internal key in entry %" PRIu32
          " on the page at %s sorts before the last key appearing on page %s, earlier in the tree: "
          "%s, %s",
          entry, __verify_addr_string(session, ref, vs->tmp1), (char *)vs->max_addr->data,
          __wt_buf_set_printable(session, item.data, item.size, vs->tmp2),
          __wt_buf_set_printable(session, vs->max_key->data, vs->max_key->size, vs->tmp3));

    /* Update the largest key we've seen to the key just checked. */
    WT_RET(__wt_buf_set(session, vs->max_key, item.data, item.size));
    WT_IGNORE_RET_PTR(__verify_addr_string(session, ref, vs->max_addr));

    return (0);
}

/*
 * __verify_row_leaf_key_order --
 *     Compare the first key on a leaf page to the largest key we've seen so far; update the largest
 *     key we've seen so far to the last key on the page.
 */
static int
__verify_row_leaf_key_order(WT_SESSION_IMPL *session, WT_REF *ref, WT_VSTUFF *vs)
{
    WT_BTREE *btree;
    WT_PAGE *page;
    int cmp;

    btree = S2BT(session);
    page = ref->page;

    /*
     * If a tree is empty (just created), it won't have keys; if there are no keys, we're done.
     */
    if (page->entries == 0)
        return (0);

    /*
     * We visit our first leaf page before setting the maximum key (the 0th keys on the internal
     * pages leading to the smallest leaf in the tree are all empty entries).
     */
    if (vs->max_addr->size != 0) {
        WT_RET(__wt_row_leaf_key_copy(session, page, page->pg_row, vs->tmp1));

        /*
         * Compare the key against the largest key we've seen so far.
         *
         * If we're comparing against a key taken from an internal page, we can compare equal (which
         * is an expected path, the internal page key is often a copy of the leaf page's first key).
         * But, in the case of the 0th slot on an internal page, the last key we've seen was a key
         * from a previous leaf page, and it's not OK to compare equally in that case.
         */
        WT_RET(__wt_compare(session, btree->collator, vs->tmp1, (WT_ITEM *)vs->max_key, &cmp));
        if (cmp < 0)
            WT_RET_MSG(session, WT_ERROR,
              "the first key on the page at %s sorts equal to or less than the last key appearing "
              "on the page at %s, earlier in the tree: %s, %s",
              __verify_addr_string(session, ref, vs->tmp2), (char *)vs->max_addr->data,
              __wt_buf_set_printable(session, vs->tmp1->data, vs->tmp1->size, vs->tmp3),
              __wt_buf_set_printable(session, vs->max_key->data, vs->max_key->size, vs->tmp4));
    }

    /* Update the largest key we've seen to the last key on this page. */
    WT_RET(__wt_row_leaf_key_copy(session, page, page->pg_row + (page->entries - 1), vs->max_key));
    WT_IGNORE_RET_PTR(__verify_addr_string(session, ref, vs->max_addr));

    return (0);
}

/*
 * __verify_overflow --
 *     Read in an overflow page and check it.
 */
static int
__verify_overflow(WT_SESSION_IMPL *session, const uint8_t *addr, size_t addr_size, WT_VSTUFF *vs)
{
    WT_BM *bm;
    const WT_PAGE_HEADER *dsk;

    bm = S2BT(session)->bm;

    /* Read and verify the overflow item. */
    WT_RET(__wt_bt_read(session, vs->tmp1, addr, addr_size));

    /*
     * The physical page has already been verified, but we haven't confirmed it was an overflow
     * page, only that it was a valid page. Confirm it's the type of page we expected.
     */
    dsk = vs->tmp1->data;
    if (dsk->type != WT_PAGE_OVFL)
        WT_RET_MSG(session, WT_ERROR, "overflow referenced page at %s is not an overflow page",
          __wt_addr_string(session, addr, addr_size, vs->tmp1));

    WT_RET(bm->verify_addr(bm, session, addr, addr_size));
    return (0);
}

/*
 * __verify_ts_stable_cmp --
 *     Verify that a pair of start and stop timestamps are valid against the global stable
 *     timestamp. Takes in either a key for history store timestamps or a ref and cell number.
 */
static int
__verify_ts_stable_cmp(WT_SESSION_IMPL *session, WT_ITEM *key, WT_REF *ref, uint32_t cell_num,
  wt_timestamp_t start_ts, wt_timestamp_t stop_ts, WT_VSTUFF *vs)
{
    WT_BTREE *btree;
    WT_DECL_RET;
    char tp_string[2][WT_TS_INT_STRING_SIZE];
    bool start;

    btree = S2BT(session);
    start = true;

    if (start_ts != WT_TS_NONE && start_ts > vs->stable_timestamp)
        goto msg;

    if (stop_ts != WT_TS_MAX && stop_ts > vs->stable_timestamp) {
        start = false;
        goto msg;
    }

    return (ret);

msg:
    WT_ASSERT(session, ref != NULL || key != NULL);
    if (ref != NULL)
        WT_RET(__wt_buf_fmt(session, vs->tmp1, "cell %" PRIu32 " on page at %s", cell_num,
          __verify_addr_string(session, ref, vs->tmp2)));
    else if (key != NULL)
        WT_RET(__wt_buf_fmt(session, vs->tmp1, "Value in history store for key {%s}",
          __wt_key_string(session, key->data, key->size, btree->key_format, vs->tmp2)));

    WT_RET_MSG(session, WT_ERROR,
      "%s has failed verification with a %s timestamp of %s greater than the stable_timestamp of "
      "%s",
      (char *)vs->tmp1->data, start ? "start" : "stop",
      __wt_timestamp_to_string(start ? start_ts : stop_ts, tp_string[0]),
      __wt_timestamp_to_string(vs->stable_timestamp, tp_string[1]));
}

/*
 * __verify_key_hs --
 *     Verify a key against the history store. The unpack denotes the data store's timestamp range
 *     information and is used for verifying timestamp range overlaps.
 */
static int
__verify_key_hs(
  WT_SESSION_IMPL *session, WT_ITEM *tmp1, wt_timestamp_t newer_start_ts, WT_VSTUFF *vs)
{
#ifdef WT_VERIFY_VALIDATE_HISTORY_STORE
    WT_BTREE *btree;
    WT_CURSOR *hs_cursor;
    WT_DECL_RET;
    wt_timestamp_t older_start_ts, older_stop_ts;
    uint64_t hs_counter;
    uint32_t hs_btree_id;
    char ts_string[2][WT_TS_INT_STRING_SIZE];

    btree = S2BT(session);
    hs_btree_id = btree->id;
    WT_RET(__wt_curhs_open(session, NULL, &hs_cursor));
    F_SET(hs_cursor, WT_CURSTD_HS_READ_COMMITTED);

    /*
     * Set the data store timestamp and transactions to initiate timestamp range verification. Since
     * transaction-ids are wiped out on start, we could possibly have a start txn-id of WT_TXN_NONE,
     * in which case we initialize our newest with the max txn-id.
     */
    older_stop_ts = 0;

    /*
     * Open a history store cursor positioned at the end of the data store key (the newest record)
     * and iterate backwards until we reach a different key or btree.
     */
<<<<<<< HEAD
    hs_cursor->set_key(hs_cursor, 4, hs_btree_id, tmp1, WT_TS_MAX, WT_TXN_MAX);
    ret = __wt_curhs_search_near_before(session, hs_cursor);

    for (; ret == 0; ret = hs_cursor->prev(hs_cursor)) {
        WT_RET(hs_cursor->get_key(hs_cursor, &hs_btree_id, vs->tmp2, &older_start_ts, &hs_counter));
=======
    hs_cursor->set_key(hs_cursor, 4, hs_btree_id, tmp1, WT_TS_MAX, UINT64_MAX);
    ret = __wt_curhs_search_near_before(session, hs_cursor);

    for (; ret == 0; ret = hs_cursor->prev(hs_cursor)) {
        WT_ERR(hs_cursor->get_key(hs_cursor, &hs_btree_id, vs->tmp2, &older_start_ts, &hs_counter));
>>>>>>> a5fd80d2
        /* Verify the newer record's start is later than the older record's stop. */
        if (newer_start_ts < older_stop_ts) {
            WT_ERR_MSG(session, WT_ERROR,
              "key %s has a overlap of timestamp ranges between history store stop timestamp %s "
              "being newer than a more recent timestamp range having start timestamp %s",
              __wt_buf_set_printable(session, tmp1->data, tmp1->size, vs->tmp2),
              __wt_timestamp_to_string(older_stop_ts, ts_string[0]),
              __wt_timestamp_to_string(newer_start_ts, ts_string[1]));
        }

        if (vs->stable_timestamp != WT_TS_NONE)
            WT_ERR(
              __verify_ts_stable_cmp(session, tmp1, NULL, 0, older_start_ts, older_stop_ts, vs));

        /*
         * Since we are iterating from newer to older, the current older record becomes the newer
         * for the next round of verification.
         */
        newer_start_ts = older_start_ts;
    }
<<<<<<< HEAD
=======
err:
>>>>>>> a5fd80d2
    WT_TRET(hs_cursor->close(hs_cursor));
    return (ret == WT_NOTFOUND ? 0 : ret);
#else
    WT_UNUSED(session);
    WT_UNUSED(tmp1);
    WT_UNUSED(newer_start_ts);
    WT_UNUSED(vs);
    return (0);
#endif
}

/*
 * __verify_page_content_int --
 *     Verify an internal page's content.
 */
static int
__verify_page_content_int(
  WT_SESSION_IMPL *session, WT_REF *ref, WT_CELL_UNPACK_ADDR *parent, WT_VSTUFF *vs)
{
    WT_CELL_UNPACK_ADDR unpack;
    WT_DECL_RET;
    WT_PAGE *page;
    const WT_PAGE_HEADER *dsk;
    WT_TIME_AGGREGATE *ta;
    uint32_t cell_num;

    page = ref->page;
    ta = &unpack.ta;

    /*
     * If a tree is empty (just created), it won't have a disk image; if there is no disk image,
     * we're done.
     */
    if ((dsk = page->dsk) == NULL)
        return (0);

    /* Walk the page, verifying overflow pages and validating timestamps. */
    cell_num = 0;
    WT_CELL_FOREACH_ADDR (session, dsk, unpack) {
        ++cell_num;

        if (!__wt_cell_type_check(unpack.type, dsk->type))
            WT_RET_MSG(session, WT_ERROR,
              "illegal cell and page type combination: cell %" PRIu32
              " on page at %s is a %s cell on a %s page",
              cell_num - 1, __verify_addr_string(session, ref, vs->tmp1),
              __wt_cell_type_string(unpack.type), __wt_page_type_string(dsk->type));

        switch (unpack.type) {
        case WT_CELL_KEY_OVFL:
            if ((ret = __verify_overflow(session, unpack.data, unpack.size, vs)) != 0)
                WT_RET_MSG(session, ret,
                  "cell %" PRIu32
                  " on page at %s references an overflow item at %s that failed verification",
                  cell_num - 1, __verify_addr_string(session, ref, vs->tmp1),
                  __wt_addr_string(session, unpack.data, unpack.size, vs->tmp2));
            break;
        }

        switch (unpack.type) {
        case WT_CELL_ADDR_DEL:
        case WT_CELL_ADDR_INT:
        case WT_CELL_ADDR_LEAF:
        case WT_CELL_ADDR_LEAF_NO:
            if ((ret = __wt_time_aggregate_validate(session, ta, &parent->ta, false)) != 0)
                WT_RET_MSG(session, ret,
                  "cell %" PRIu32 " on page at %s failed timestamp validation", cell_num - 1,
                  __verify_addr_string(session, ref, vs->tmp1));

            if (vs->stable_timestamp != WT_TS_NONE)
                WT_RET(__verify_ts_stable_cmp(
                  session, NULL, ref, cell_num - 1, ta->oldest_start_ts, ta->newest_stop_ts, vs));
            break;
        }
    }
    WT_CELL_FOREACH_END;

    return (0);
}

/*
 * __verify_page_content_leaf --
 *     Verify the page's content.
 */
static int
__verify_page_content_leaf(
  WT_SESSION_IMPL *session, WT_REF *ref, WT_CELL_UNPACK_ADDR *parent, WT_VSTUFF *vs)
{
    WT_CELL_UNPACK_KV unpack;
    WT_DECL_RET;
    WT_PAGE *page;
    const WT_PAGE_HEADER *dsk;
    WT_ROW *rip;
    WT_TIME_WINDOW *tw;
    uint64_t recno, rle;
    uint32_t cell_num;
    uint8_t *p;
    bool found_ovfl;

    page = ref->page;
    rip = page->pg_row;
    tw = &unpack.tw;
    recno = ref->ref_recno;
    found_ovfl = false;

    /*
     * If a tree is empty (just created), it won't have a disk image; if there is no disk image,
     * we're done.
     */
    if ((dsk = page->dsk) == NULL)
        return (0);

    /* Walk the page, tracking timestamps and verifying overflow pages. */
    cell_num = 0;
    WT_CELL_FOREACH_KV (session, dsk, unpack) {
        ++cell_num;

        if (!__wt_cell_type_check(unpack.type, dsk->type))
            WT_RET_MSG(session, WT_ERROR,
              "illegal cell and page type combination: cell %" PRIu32
              " on page at %s is a %s cell on a %s page",
              cell_num - 1, __verify_addr_string(session, ref, vs->tmp1),
              __wt_cell_type_string(unpack.type), __wt_page_type_string(dsk->type));

        switch (unpack.type) {
        case WT_CELL_KEY_OVFL:
        case WT_CELL_VALUE_OVFL:
            found_ovfl = true;
            if ((ret = __verify_overflow(session, unpack.data, unpack.size, vs)) != 0)
                WT_RET_MSG(session, ret,
                  "cell %" PRIu32
                  " on page at %s references an overflow item at %s that failed verification",
                  cell_num - 1, __verify_addr_string(session, ref, vs->tmp1),
                  __wt_addr_string(session, unpack.data, unpack.size, vs->tmp2));
            break;
        }

        switch (unpack.type) {
        case WT_CELL_DEL:
        case WT_CELL_VALUE:
        case WT_CELL_VALUE_COPY:
        case WT_CELL_VALUE_OVFL:
        case WT_CELL_VALUE_SHORT:
            if ((ret = __wt_time_value_validate(session, tw, &parent->ta, false)) != 0)
                WT_RET_MSG(session, ret,
                  "cell %" PRIu32 " on page at %s failed timestamp validation", cell_num - 1,
                  __verify_addr_string(session, ref, vs->tmp1));

            if (vs->stable_timestamp != WT_TS_NONE)
                WT_RET(__verify_ts_stable_cmp(
                  session, NULL, ref, cell_num - 1, tw->start_ts, tw->stop_ts, vs));
            break;
        }

        /*
         * Verify key-associated history-store entries, optionally dump historical time windows and
         * values in debug mode.
         */
        if (page->type == WT_PAGE_ROW_LEAF) {
            if (unpack.type != WT_CELL_VALUE && unpack.type != WT_CELL_VALUE_COPY &&
              unpack.type != WT_CELL_VALUE_OVFL && unpack.type != WT_CELL_VALUE_SHORT)
                continue;

            WT_RET(__wt_row_leaf_key(session, page, rip++, vs->tmp1, false));
            WT_RET(__verify_key_hs(session, vs->tmp1, tw->start_ts, vs));
        } else if (page->type == WT_PAGE_COL_VAR) {
            rle = __wt_cell_rle(&unpack);
            p = vs->tmp1->mem;
            WT_RET(__wt_vpack_uint(&p, 0, recno));
            vs->tmp1->size = WT_PTRDIFF(p, vs->tmp1->mem);
            WT_RET(__verify_key_hs(session, vs->tmp1, tw->start_ts, vs));

            recno += rle;
            vs->records_so_far += rle;
        }
    }
    WT_CELL_FOREACH_END;

    /*
     * Object if a leaf-no-overflow address cell references a page with overflow keys, but don't
     * object if a leaf address cell references a page without overflow keys. Reconciliation doesn't
     * guarantee every leaf page without overflow items will be a leaf-no-overflow type.
     */
    if (found_ovfl && parent->raw == WT_CELL_ADDR_LEAF_NO)
        WT_RET_MSG(session, WT_ERROR,
          "page at %s, of type %s and referenced in its parent by a cell of type %s, contains "
          "overflow items",
          __verify_addr_string(session, ref, vs->tmp1), __wt_page_type_string(ref->page->type),
          __wt_cell_type_string(parent->raw));

    return (0);
}<|MERGE_RESOLUTION|>--- conflicted
+++ resolved
@@ -794,19 +794,11 @@
      * Open a history store cursor positioned at the end of the data store key (the newest record)
      * and iterate backwards until we reach a different key or btree.
      */
-<<<<<<< HEAD
-    hs_cursor->set_key(hs_cursor, 4, hs_btree_id, tmp1, WT_TS_MAX, WT_TXN_MAX);
-    ret = __wt_curhs_search_near_before(session, hs_cursor);
-
-    for (; ret == 0; ret = hs_cursor->prev(hs_cursor)) {
-        WT_RET(hs_cursor->get_key(hs_cursor, &hs_btree_id, vs->tmp2, &older_start_ts, &hs_counter));
-=======
     hs_cursor->set_key(hs_cursor, 4, hs_btree_id, tmp1, WT_TS_MAX, UINT64_MAX);
     ret = __wt_curhs_search_near_before(session, hs_cursor);
 
     for (; ret == 0; ret = hs_cursor->prev(hs_cursor)) {
         WT_ERR(hs_cursor->get_key(hs_cursor, &hs_btree_id, vs->tmp2, &older_start_ts, &hs_counter));
->>>>>>> a5fd80d2
         /* Verify the newer record's start is later than the older record's stop. */
         if (newer_start_ts < older_stop_ts) {
             WT_ERR_MSG(session, WT_ERROR,
@@ -827,10 +819,7 @@
          */
         newer_start_ts = older_start_ts;
     }
-<<<<<<< HEAD
-=======
 err:
->>>>>>> a5fd80d2
     WT_TRET(hs_cursor->close(hs_cursor));
     return (ret == WT_NOTFOUND ? 0 : ret);
 #else
