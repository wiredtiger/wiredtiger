--- conflicted
+++ resolved
@@ -236,15 +236,9 @@
 			 * includes it.
 			 */
 			memset(&addr_unpack, 0, sizeof(addr_unpack));
-<<<<<<< HEAD
-			addr_unpack.oldest_start_ts = WT_TS_NONE;
-			addr_unpack.newest_start_ts =
-			    addr_unpack.newest_stop_ts = WT_TS_MAX;
-=======
 			addr_unpack.oldest_start_ts =
 			    addr_unpack.newest_start_ts = WT_TS_NONE;
 			addr_unpack.newest_stop_ts = WT_TS_MAX;
->>>>>>> aa9bbf40
 			addr_unpack.raw = WT_CELL_ADDR_INT;
 
 			/* Verify the tree. */
