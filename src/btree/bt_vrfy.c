--- conflicted
+++ resolved
@@ -332,14 +332,6 @@
 {
     char ts_string[2][WT_TS_INT_STRING_SIZE];
 
-<<<<<<< HEAD
-=======
-    if (unpack->newest_stop_ts == WT_TS_NONE)
-        WT_RET_MSG(session, WT_ERROR,
-          "internal page reference at %s has a newest stop "
-          "timestamp of 0",
-          __verify_addr_string(session, ref, vs->tmp1));
->>>>>>> c057a7ae
     if (unpack->oldest_start_ts > unpack->newest_stop_ts)
         WT_RET_MSG(session, WT_ERROR,
           "internal page reference at %s has an oldest start "
@@ -347,14 +339,6 @@
           __verify_addr_string(session, ref, vs->tmp1),
           __wt_timestamp_to_string(unpack->oldest_start_ts, ts_string[0]),
           __wt_timestamp_to_string(unpack->newest_stop_ts, ts_string[1]));
-<<<<<<< HEAD
-=======
-    if (unpack->newest_stop_txn == WT_TXN_NONE)
-        WT_RET_MSG(session, WT_ERROR,
-          "internal page reference at %s has a newest stop "
-          "transaction of 0",
-          __verify_addr_string(session, ref, vs->tmp1));
->>>>>>> c057a7ae
     if (unpack->oldest_start_txn > unpack->newest_stop_txn)
         WT_RET_MSG(session, WT_ERROR,
           "internal page reference at %s has an oldest start "
@@ -841,19 +825,6 @@
         case WT_CELL_ADDR_INT:
         case WT_CELL_ADDR_LEAF:
         case WT_CELL_ADDR_LEAF_NO:
-<<<<<<< HEAD
-=======
-            if (unpack.newest_stop_ts == WT_TS_NONE)
-                WT_RET_MSG(session, WT_ERROR, "cell %" PRIu32
-                                              " on page at %s has a "
-                                              "newest stop timestamp of 0",
-                  cell_num - 1, __verify_addr_string(session, ref, vs->tmp1));
-            if (unpack.newest_stop_txn == WT_TXN_NONE)
-                WT_RET_MSG(session, WT_ERROR, "cell %" PRIu32
-                                              " on page at %s has a "
-                                              "newest stop transaction of 0",
-                  cell_num - 1, __verify_addr_string(session, ref, vs->tmp1));
->>>>>>> c057a7ae
             if (unpack.oldest_start_ts > unpack.newest_stop_ts)
                 WT_RET_MSG(session, WT_ERROR, "cell %" PRIu32
                                               " on page at %s has an "
@@ -891,14 +862,6 @@
         case WT_CELL_VALUE_COPY:
         case WT_CELL_VALUE_OVFL:
         case WT_CELL_VALUE_SHORT:
-<<<<<<< HEAD
-=======
-            if (unpack.stop_ts == WT_TS_NONE)
-                WT_RET_MSG(session, WT_ERROR, "cell %" PRIu32
-                                              " on page at %s has a stop "
-                                              "timestamp of 0",
-                  cell_num - 1, __verify_addr_string(session, ref, vs->tmp1));
->>>>>>> c057a7ae
             if (unpack.start_ts > unpack.stop_ts)
                 WT_RET_MSG(session, WT_ERROR, "cell %" PRIu32
                                               " on page at %s has a "
@@ -907,14 +870,6 @@
                   cell_num - 1, __verify_addr_string(session, ref, vs->tmp1),
                   __wt_timestamp_to_string(unpack.start_ts, ts_string[0]),
                   __wt_timestamp_to_string(unpack.stop_ts, ts_string[1]));
-<<<<<<< HEAD
-=======
-            if (unpack.stop_txn == WT_TXN_NONE)
-                WT_RET_MSG(session, WT_ERROR, "cell %" PRIu32
-                                              " on page at %s has a stop "
-                                              "transaction of 0",
-                  cell_num - 1, __verify_addr_string(session, ref, vs->tmp1));
->>>>>>> c057a7ae
             if (unpack.start_txn > unpack.stop_txn)
                 WT_RET_MSG(session, WT_ERROR, "cell %" PRIu32
                                               " on page at %s has a "
