--- conflicted
+++ resolved
@@ -1039,16 +1039,10 @@
                   cell_num - 1, __verify_addr_string(session, ref, vs->tmp1),
                   __wt_time_aggregate_to_string(&unpack.ta, time_string));
 
-<<<<<<< HEAD
-            if (addr_unpack->newest_start_durable_ts != WT_TS_NONE)
+            if (addr_unpack->ta.newest_start_durable_ts != WT_TS_NONE)
                 WT_RET(__verify_ts_addr_cmp(session, ref, cell_num - 1, "start durable",
-                  unpack.newest_start_durable_ts, "start durable",
-                  addr_unpack->newest_start_durable_ts, false, vs));
-=======
-            WT_RET(__verify_ts_addr_cmp(session, ref, cell_num - 1, "start durable",
-              unpack.ta.newest_start_durable_ts, "start durable",
-              addr_unpack->ta.newest_start_durable_ts, false, vs));
->>>>>>> 540ac4a1
+                  unpack.ta.newest_start_durable_ts, "start durable",
+                  addr_unpack->ta.newest_start_durable_ts, false, vs));
             WT_RET(__verify_ts_addr_cmp(session, ref, cell_num - 1, "oldest start",
               unpack.ta.oldest_start_ts, "oldest start", addr_unpack->ta.oldest_start_ts, true,
               vs));
@@ -1056,16 +1050,10 @@
               unpack.ta.oldest_start_txn, "oldest start", addr_unpack->ta.oldest_start_txn, true,
               dsk, vs));
 
-<<<<<<< HEAD
-            if (addr_unpack->newest_stop_durable_ts != WT_TS_NONE)
+            if (addr_unpack->ta.newest_stop_durable_ts != WT_TS_NONE)
                 WT_RET(__verify_ts_addr_cmp(session, ref, cell_num - 1, "stop durable",
-                  unpack.newest_stop_durable_ts, "stop durable",
-                  addr_unpack->newest_stop_durable_ts, false, vs));
-=======
-            WT_RET(__verify_ts_addr_cmp(session, ref, cell_num - 1, "stop durable",
-              unpack.ta.newest_stop_durable_ts, "stop durable",
-              addr_unpack->ta.newest_stop_durable_ts, false, vs));
->>>>>>> 540ac4a1
+                  unpack.ta.newest_stop_durable_ts, "stop durable",
+                  addr_unpack->ta.newest_stop_durable_ts, false, vs));
             WT_RET(__verify_ts_addr_cmp(session, ref, cell_num - 1, "newest stop",
               unpack.ta.newest_stop_ts, "newest stop", addr_unpack->ta.newest_stop_ts, false, vs));
             WT_RET(__verify_txn_addr_cmp(session, ref, cell_num - 1, "newest stop",
@@ -1114,27 +1102,15 @@
                   cell_num - 1, __verify_addr_string(session, ref, vs->tmp1),
                   __wt_time_window_to_string(&unpack.tw, time_string));
 
-<<<<<<< HEAD
-            if (addr_unpack->newest_start_durable_ts != WT_TS_NONE)
+            if (addr_unpack->ta.newest_start_durable_ts != WT_TS_NONE)
                 WT_RET(__verify_ts_addr_cmp(session, ref, cell_num - 1, "start durable",
-                  unpack.durable_start_ts, "newest durable start",
-                  addr_unpack->newest_start_durable_ts, false, vs));
-            WT_RET(__verify_ts_addr_cmp(session, ref, cell_num - 1, "start", unpack.start_ts,
-              "oldest start", addr_unpack->oldest_start_ts, true, vs));
-            WT_RET(__verify_txn_addr_cmp(session, ref, cell_num - 1, "start", unpack.start_txn,
-              "oldest start", addr_unpack->oldest_start_txn, true, dsk, vs));
-
-            if (addr_unpack->newest_stop_durable_ts != WT_TS_NONE)
-=======
-            WT_RET(__verify_ts_addr_cmp(session, ref, cell_num - 1, "start durable",
-              unpack.tw.durable_start_ts, "newest durable start",
-              addr_unpack->ta.newest_start_durable_ts, false, vs));
+                  unpack.tw.durable_start_ts, "newest durable start",
+                  addr_unpack->ta.newest_start_durable_ts, false, vs));
             WT_RET(__verify_ts_addr_cmp(session, ref, cell_num - 1, "start", unpack.tw.start_ts,
               "oldest start", addr_unpack->ta.oldest_start_ts, true, vs));
             WT_RET(__verify_txn_addr_cmp(session, ref, cell_num - 1, "start", unpack.tw.start_txn,
               "oldest start", addr_unpack->ta.oldest_start_txn, true, dsk, vs));
-            if (unpack.tw.stop_ts != WT_TS_MAX)
->>>>>>> 540ac4a1
+            if (addr_unpack->ta.newest_stop_durable_ts != WT_TS_NONE)
                 WT_RET(__verify_ts_addr_cmp(session, ref, cell_num - 1, "stop durable",
                   unpack.tw.durable_stop_ts, "newest durable stop",
                   addr_unpack->ta.newest_stop_durable_ts, false, vs));
