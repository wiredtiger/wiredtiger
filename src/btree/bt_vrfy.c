--- conflicted
+++ resolved
@@ -149,12 +149,8 @@
 #if !defined(HAVE_DIAGNOSTIC)
         WT_RET_MSG(session, ENOTSUP, "the WiredTiger library was not built in diagnostic mode");
 #else
-<<<<<<< HEAD
-        WT_TRET(__wt_debug_offset_blind(
+        WT_TRET(__wti_debug_offset_blind(
           session, (wt_off_t)offset, NULL, vs->dump_all_data, vs->dump_key_data));
-=======
-        WT_TRET(__wti_debug_offset_blind(session, (wt_off_t)offset, NULL));
->>>>>>> d12cb412
 #endif
     }
     return (ret == WT_NOTFOUND ? 0 : ret);
