/*-
 * Copyright (c) 2014-present MongoDB, Inc.
 * Copyright (c) 2008-2014 WiredTiger, Inc.
 *	All rights reserved.
 *
 * See the file LICENSE for redistribution information.
 */

#include "wt_internal.h"

/*
 * __rts_btree_abort_update --
 *     Abort updates in an update change with timestamps newer than the rollback timestamp. Also,
 *     clear the history store flag for the first stable update in the update.
 */
static int
__rts_btree_abort_update(WT_SESSION_IMPL *session, WT_ITEM *key, WT_UPDATE *first_upd,
  wt_timestamp_t rollback_timestamp, bool *stable_update_found)
{
    WT_UPDATE *stable_upd, *tombstone, *upd;
    char ts_string[2][WT_TS_INT_STRING_SIZE];
    bool dryrun, hs_update, txn_id_visible;

    dryrun = S2C(session)->rts->dryrun;
    hs_update = false;

    stable_upd = tombstone = NULL;
    WT_NOT_READ(txn_id_visible, false);

    if (stable_update_found != NULL)
        *stable_update_found = false;

    /* Clear flags used by dry run. */
    if (dryrun)
        for (upd = first_upd; upd != NULL; upd = upd->next)
            F_CLR(upd, WT_UPDATE_RTS_DRYRUN_ABORT);

    for (upd = first_upd; upd != NULL; upd = upd->next) {
        /* Skip the updates that are aborted. */
        if (upd->txnid == WT_TXN_ABORTED)
            continue;

        if (F_ISSET(upd, WT_UPDATE_HS | WT_UPDATE_TO_DELETE_FROM_HS))
            hs_update = true;

        /*
         * An unstable update needs to be aborted if any of the following are true:
         * 1. An update is invisible based on the checkpoint snapshot during recovery.
         * 2. The update durable timestamp is greater than the stable timestamp.
         * 3. The update is a prepared update.
         *
         * Usually during recovery, there are no in memory updates present on the page. But
         * whenever an unstable fast truncate operation is written to the disk, as part
         * of the rollback to stable page read, it instantiates the tombstones on the page.
         * The transaction id validation is ignored in all scenarios except recovery.
         */
        txn_id_visible = __wti_rts_visibility_txn_visible_id(session, upd->txnid);
        if (!txn_id_visible || rollback_timestamp < upd->durable_ts ||
          upd->prepare_state == WT_PREPARE_INPROGRESS) {
            __wt_verbose_multi(session, WT_VERB_RECOVERY_RTS(session),
              WT_RTS_VERB_TAG_UPDATE_ABORT "rollback to stable aborting update with txnid=%" PRIu64
                                           ", txnid_not_visible=%s"
                                           ", stable_timestamp=%s < durable_timestamp=%s: %s, "
                                           "prepare_state=%s, flags 0x%" PRIx16,
              upd->txnid, !txn_id_visible ? "true" : "false",
              __wt_timestamp_to_string(rollback_timestamp, ts_string[1]),
              __wt_timestamp_to_string(upd->durable_ts, ts_string[0]),
              rollback_timestamp < upd->durable_ts ? "true" : "false",
              __wt_prepare_state_str(upd->prepare_state), upd->flags);

            if (dryrun)
                F_SET(upd, WT_UPDATE_RTS_DRYRUN_ABORT);
            else
                upd->txnid = WT_TXN_ABORTED;
            WT_RTS_STAT_CONN_INCR(session, txn_rts_upd_aborted);
        } else {
            /* Valid update is found. */
            stable_upd = upd;
            __wt_verbose_level_multi(session, WT_VERB_RECOVERY_RTS(session), WT_VERBOSE_DEBUG_4,
              WT_RTS_VERB_TAG_STABLE_UPDATE_FOUND
              "stable update found with txnid=%" PRIu64
              ", stable_timestamp=%s,  durable_timestamp=%s, flags 0x%" PRIx16,
              upd->txnid, __wt_timestamp_to_string(rollback_timestamp, ts_string[1]),
              __wt_timestamp_to_string(upd->durable_ts, ts_string[0]), upd->flags);
            break;
        }
    }

    if (stable_upd != NULL) {
        /*
         * During recovery, there shouldn't be any updates in the update chain except when the
         * updates are from a prepared transaction or from a reinstantiated fast deleted page. Reset
         * the transaction ID of the stable update that was restored. Ignore the history store as we
         * cannot have a prepared transaction on it and a fast deleted page in the history store
         * should never be reinstantiated as it is globally visible.
         */
        if (F_ISSET_ATOMIC_32(S2C(session), WT_CONN_RECOVERING) && !WT_IS_HS(session->dhandle)) {
            WT_ASSERT(session, first_upd->type == WT_UPDATE_TOMBSTONE);
            WT_ASSERT(session,
              F_ISSET(
                first_upd, WT_UPDATE_PREPARE_RESTORED_FROM_DS | WT_UPDATE_RESTORED_FAST_TRUNCATE));
            WT_ASSERT(session, !hs_update);
            WT_ASSERT(session, stable_upd->next == NULL);
            stable_upd->txnid = WT_TXN_NONE;
        }

        /*
         * Clear the history store flags for the stable update to indicate that this update should
         * be written to the history store later. The next time when this update is moved into the
         * history store, it will have a different stop time point.
         */
        if (hs_update) {
            /*
             * If we have a stable tombstone at the end of the update chain, it may not have been
             * inserted to the history store.
             */
            WT_ASSERT(session,
              F_ISSET(stable_upd, WT_UPDATE_HS | WT_UPDATE_TO_DELETE_FROM_HS) ||
                stable_upd->type == WT_UPDATE_TOMBSTONE);
            /*
             * Find the update following a stable tombstone that has been inserted to the history
             * store.
             */
            if (stable_upd->type == WT_UPDATE_TOMBSTONE &&
              F_ISSET(stable_upd, WT_UPDATE_HS | WT_UPDATE_TO_DELETE_FROM_HS)) {
                tombstone = stable_upd;
                for (stable_upd = stable_upd->next; stable_upd != NULL;
                     stable_upd = stable_upd->next) {
                    if (stable_upd->txnid != WT_TXN_ABORTED) {
                        WT_ASSERT(session,
                          stable_upd->type != WT_UPDATE_TOMBSTONE &&
                            F_ISSET(stable_upd, WT_UPDATE_HS | WT_UPDATE_TO_DELETE_FROM_HS));
                        break;
                    }
                }
            }

            /*
             * Delete the first stable update and any newer update from the history store. If the
             * update following the stable tombstone is removed by obsolete check, no need to remove
             * that update from the history store as it has a globally visible tombstone. In that
             * case, it is enough to delete everything up until to the tombstone timestamp.
             */
            WT_RET(__wti_rts_history_delete_hs(
              session, key, stable_upd == NULL ? tombstone->start_ts : stable_upd->start_ts));

            /*
             * Clear the history store flags for the first stable update. Otherwise, it will not be
             * moved to history store again.
             */
            if (!dryrun) {
                if (stable_upd != NULL)
                    F_CLR(stable_upd, WT_UPDATE_HS | WT_UPDATE_TO_DELETE_FROM_HS);
                if (tombstone != NULL)
                    F_CLR(tombstone, WT_UPDATE_HS | WT_UPDATE_TO_DELETE_FROM_HS);
            }
        } else if (WT_IS_HS(session->dhandle) && stable_upd->type != WT_UPDATE_TOMBSTONE) {
            /*
             * History store will have a combination of both tombstone and update/modify types in
             * the update list to represent the time window of an update. When we are aborting the
             * tombstone, make sure to remove all of the remaining updates also. In most of the
             * scenarios, there will be only one update present except when the data store is a
             * prepared commit where it is possible to have more than one update. The existing
             * on-disk versions are removed while processing the on-disk entries.
             */
            for (; stable_upd != NULL; stable_upd = stable_upd->next)
                if (!dryrun)
                    stable_upd->txnid = WT_TXN_ABORTED;
        }
        if (stable_update_found != NULL)
            *stable_update_found = true;
    }

    return (0);
}

/*
 * __rts_btree_abort_insert_list --
 *     Apply the update abort check to each entry in an insert skip list. Return how many entries
 *     had stable updates.
 */
static int
__rts_btree_abort_insert_list(WT_SESSION_IMPL *session, WT_PAGE *page, WT_INSERT_HEAD *head,
  wt_timestamp_t rollback_timestamp, uint32_t *stable_updates_count)
{
    WT_DECL_ITEM(key);
    WT_DECL_ITEM(key_string);
    WT_DECL_RET;
    WT_INSERT *ins;
    uint64_t recno;
    uint8_t *memp;
    char ts_string[WT_TS_INT_STRING_SIZE];
    bool stable_update_found;

    WT_ERR(
      __wt_scr_alloc(session, page->type == WT_PAGE_ROW_LEAF ? 0 : WT_INTPACK64_MAXSIZE, &key));

    WT_ERR(__wt_scr_alloc(session, 0, &key_string));
    WT_SKIP_FOREACH (ins, head)
        if (ins->upd != NULL) {
            if (page->type == WT_PAGE_ROW_LEAF) {
                key->data = WT_INSERT_KEY(ins);
                key->size = WT_INSERT_KEY_SIZE(ins);
            } else {
                recno = WT_INSERT_RECNO(ins);
                memp = key->mem;
                WT_ERR(__wt_vpack_uint(&memp, 0, recno));
                key->size = WT_PTRDIFF(memp, key->data);
            }
            __wt_verbose_level_multi(session, WT_VERB_RECOVERY_RTS(session), WT_VERBOSE_DEBUG_4,
              WT_RTS_VERB_TAG_INSERT_LIST_UPDATE_ABORT
              "attempting to abort update on the insert list with durable_timestamp=%s, key=%s",
              __wt_timestamp_to_string(ins->upd->durable_ts, ts_string),
              __wt_key_string(
                session, key->data, key->size, S2BT(session)->key_format, key_string));

            WT_ERR(__rts_btree_abort_update(
              session, key, ins->upd, rollback_timestamp, &stable_update_found));
            if (stable_update_found && stable_updates_count != NULL)
                (*stable_updates_count)++;
        }

err:
    __wt_scr_free(session, &key);
    __wt_scr_free(session, &key_string);
    return (ret);
}

/*
 * __rts_btree_col_modify --
 *     Add the provided update to the head of the update list.
 */
static WT_INLINE int
__rts_btree_col_modify(WT_SESSION_IMPL *session, WT_REF *ref, WT_UPDATE **updp, uint64_t recno)
{
    WT_CURSOR_BTREE cbt;
    WT_DECL_RET;
    bool dryrun;

    dryrun = S2C(session)->rts->dryrun;

    __wt_btcur_init(session, &cbt);
    __wt_btcur_open(&cbt);

    /* Search the page. */
    WT_ERR(__wt_col_search(&cbt, recno, ref, true, NULL));

    /* Apply the modification. */
    if (!dryrun)
        WT_ERR(__wt_col_modify(&cbt, recno, NULL, updp, WT_UPDATE_INVALID, true, false));

err:
    /* Free any resources that may have been cached in the cursor. */
    WT_TRET(__wt_btcur_close(&cbt, true));

    return (ret);
}

/*
 * __rts_btree_row_modify --
 *     Add the provided update to the head of the update list.
 */
static WT_INLINE int
__rts_btree_row_modify(WT_SESSION_IMPL *session, WT_REF *ref, WT_UPDATE **updp, WT_ITEM *key)
{
    WT_CURSOR_BTREE cbt;
    WT_DECL_RET;
    bool dryrun;

    dryrun = S2C(session)->rts->dryrun;

    __wt_btcur_init(session, &cbt);
    __wt_btcur_open(&cbt);

    /* Search the page. */
    WT_ERR(__wt_row_search(&cbt, key, true, ref, true, NULL));

    /* Apply the modification. */
    if (!dryrun)
        WT_ERR(__wt_row_modify(&cbt, key, NULL, updp, WT_UPDATE_INVALID, true, false));

err:
    /* Free any resources that may have been cached in the cursor. */
    WT_TRET(__wt_btcur_close(&cbt, true));

    return (ret);
}

/*
 * __rts_btree_ondisk_fixup_key --
 *     Abort updates in the history store and replace the on-disk value with an update that
 *     satisfies the given timestamp.
 */
static int
__rts_btree_ondisk_fixup_key(WT_SESSION_IMPL *session, WT_REF *ref, WT_ROW *rip, uint64_t recno,
  WT_ITEM *row_key, WT_CELL_UNPACK_KV *unpack, wt_timestamp_t rollback_timestamp)
{
    WT_CURSOR *hs_cursor;
    WT_DECL_ITEM(full_value);
    WT_DECL_ITEM(hs_key);
    WT_DECL_ITEM(hs_value);
    WT_DECL_ITEM(key);
    WT_DECL_ITEM(key_string);
    WT_DECL_RET;
    WT_PAGE *page;
    WT_TIME_WINDOW *hs_tw, *tw;
    WT_UPDATE *tombstone, *upd;
    wt_timestamp_t hs_durable_ts, hs_start_ts, hs_stop_durable_ts, newer_hs_durable_ts, pinned_ts;
    size_t max_memsize;
    uint64_t hs_counter, type_full;
    uint32_t hs_btree_id;
    uint8_t *memp, type;
    char ts_string[4][WT_TS_INT_STRING_SIZE];
    char tw_string[WT_TIME_STRING_SIZE];
    bool dryrun, first_record, valid_update_found;

    dryrun = S2C(session)->rts->dryrun;

    page = ref->page;

    hs_cursor = NULL;
    tombstone = upd = NULL;
    hs_durable_ts = hs_start_ts = hs_stop_durable_ts = WT_TS_NONE;
    hs_btree_id = S2BT(session)->id;
    valid_update_found = false;
    first_record = true;

    /* Allocate buffers for the data store and history store key. */
    WT_ERR(__wt_scr_alloc(session, 0, &hs_key));
    WT_ERR(__wt_scr_alloc(session, 0, &hs_value));

    if (rip != NULL) {
        if (row_key != NULL)
            key = row_key;
        else {
            /* Unpack a row key. */
            WT_ERR(__wt_scr_alloc(session, 0, &key));
            WT_ERR(__wt_row_leaf_key(session, page, rip, key, false));
        }
    } else {
        /* Manufacture a column key. */
        WT_ERR(__wt_scr_alloc(session, WT_INTPACK64_MAXSIZE, &key));
        memp = key->mem;
        WT_ERR(__wt_vpack_uint(&memp, 0, recno));
        key->size = WT_PTRDIFF(memp, key->data);
    }

    WT_ERR(__wt_scr_alloc(session, 0, &key_string));
    __wt_verbose_level_multi(session, WT_VERB_RECOVERY_RTS(session), WT_VERBOSE_DEBUG_2,
      WT_RTS_VERB_TAG_ONDISK_KEY_ROLLBACK "rolling back the on-disk key=%s",
      __wt_key_string(session, key->data, key->size, S2BT(session)->key_format, key_string));

    WT_ERR(__wt_scr_alloc(session, 0, &full_value));
    WT_ERR(__wt_page_cell_data_ref_kv(session, page, unpack, full_value));
    /*
     * We can read overflow removed value if checkpoint has run before rollback to stable. In this
     * case, we have already appended the on page value to the update chain. At this point, we have
     * visited the update chain and decided the value is not stable. In addition, checkpoint must
     * have moved this value to the history store as a full value. Therefore, we can safely ignore
     * the on page value if it is overflow removed.
     */
    if (__wt_cell_type_raw(unpack->cell) != WT_CELL_VALUE_OVFL_RM)
        WT_ERR(__wt_buf_set(session, full_value, full_value->data, full_value->size));

    /* Retrieve the time window from the unpacked value cell. */
    __wt_cell_get_tw(unpack, &tw);

    newer_hs_durable_ts = tw->durable_start_ts;

    __wt_txn_pinned_timestamp(session, &pinned_ts);

    /* Open a history store table cursor. */
    WT_ERR(__wt_curhs_open(session, hs_btree_id, NULL, &hs_cursor));
    /*
     * Rollback-to-stable operates exclusively (i.e., it is the only active operation in the system)
     * outside the constraints of transactions. Therefore, there is no need for snapshot based
     * visibility checks.
     */
    F_SET(hs_cursor, WT_CURSTD_HS_READ_ALL);

    /*
     * Scan the history store for the given btree and key with maximum start timestamp to let the
     * search point to the last version of the key and start traversing backwards to find out the
     * satisfying record according the given timestamp. Any satisfying history store record is moved
     * into data store and removed from history store. If none of the history store records satisfy
     * the given timestamp, the key is removed from data store.
     */
    hs_cursor->set_key(hs_cursor, 4, hs_btree_id, key, WT_TS_MAX, UINT64_MAX);
    ret = __wt_curhs_search_near_before(session, hs_cursor);
    for (; ret == 0; ret = hs_cursor->prev(hs_cursor)) {
        WT_ERR(hs_cursor->get_key(hs_cursor, &hs_btree_id, hs_key, &hs_start_ts, &hs_counter));

        /* Get current value and convert to full update if it is a modify. */
        WT_ERR(hs_cursor->get_value(
          hs_cursor, &hs_stop_durable_ts, &hs_durable_ts, &type_full, hs_value));
        type = (uint8_t)type_full;

        /* Retrieve the time window from the history cursor. */
        __wt_hs_upd_time_window(hs_cursor, &hs_tw);

        /*
         * We have a tombstone on the history update and it is obsolete according to the timestamp
         * and txnid, so no need to restore it. These obsolete updates are written to the disk when
         * they are not obsolete at the time of reconciliation by an eviction thread and later they
         * become obsolete according to the checkpoint.
         */
        if (__wti_rts_visibility_txn_visible_id(session, hs_tw->stop_txn) &&
          hs_tw->durable_stop_ts <= pinned_ts) {
            __wt_verbose_multi(session, WT_VERB_RECOVERY_RTS(session),
              WT_RTS_VERB_TAG_HS_STOP_OBSOLETE
              "history store stop is obsolete with time_window=%s and pinned_timestamp=%s",
              __wt_time_window_to_string(hs_tw, tw_string),
              __wt_timestamp_to_string(pinned_ts, ts_string[0]));
            if (!dryrun)
                WT_ERR(hs_cursor->remove(hs_cursor));
            WT_RTS_STAT_CONN_DATA_INCR(session, txn_rts_hs_removed);

            continue;
        }

        /*
         * Do not include history store updates greater than on-disk data store version to construct
         * a full update to restore except when the on-disk update is prepared. Including more
         * recent updates than the on-disk version shouldn't be problem as the on-disk version in
         * history store is always a full update. It is better to not to include those updates as it
         * unnecessarily increases the rollback to stable time.
         *
         * Comparing with timestamps here has no problem unlike in search flow where the timestamps
         * may be reset during reconciliation. RTS detects an on-disk update is unstable based on
         * the written proper timestamp, so comparing against it with history store shouldn't have
         * any problem.
         */
        if (hs_tw->start_ts <= tw->start_ts || tw->prepare) {
            if (type == WT_UPDATE_MODIFY) {
                __wt_modify_max_memsize_format(
                  hs_value->data, S2BT(session)->value_format, full_value->size, &max_memsize);
                WT_ERR(__wt_buf_set_and_grow(
                  session, full_value, full_value->data, full_value->size, max_memsize));
                WT_ERR(__wt_modify_apply_item(
                  session, S2BT(session)->value_format, full_value, hs_value->data));
            } else {
                WT_ASSERT(session, type == WT_UPDATE_STANDARD);
                WT_ERR(__wt_buf_set(session, full_value, hs_value->data, hs_value->size));
            }
        } else
            __wt_verbose_level_multi(session, WT_VERB_RECOVERY_RTS(session), WT_VERBOSE_DEBUG_2,
              WT_RTS_VERB_TAG_HS_GT_ONDISK
              "history store update more recent than on-disk update with time_window=%s and "
              "type=%s",
              __wt_time_window_to_string(hs_tw, tw_string), __wt_update_type_str(type));

        /*
         * Verify the history store timestamps are in order. The start timestamp may be equal to the
         * stop timestamp if the original update's commit timestamp is in order. We may see records
         * newer than or equal to the onpage value if eviction runs concurrently with checkpoint. In
         * that case, don't verify the first record.
         *
         * It is possible during a prepared transaction rollback, the history store update that have
         * its own stop timestamp doesn't get removed leads to duplicate records in history store
         * after further operations on that same key. Rollback to stable should ignore such records
         * for timestamp ordering verification.
         *
         * It is possible that there can be an update in the history store with a max stop timestamp
         * in the middle of the same key updates. This occurs when the checkpoint writes the
         * committed prepared update and further updates on that key including the history store
         * changes before the transaction fixes the history store update to have a proper stop
         * timestamp. It is a rare scenario.
         */
        WT_ASSERT_ALWAYS(session,
          hs_stop_durable_ts <= newer_hs_durable_ts || hs_start_ts == hs_stop_durable_ts ||
            hs_start_ts == newer_hs_durable_ts || newer_hs_durable_ts == hs_durable_ts ||
            first_record || hs_stop_durable_ts == WT_TS_MAX,
          "Out of order history store updates detected");

        if (hs_stop_durable_ts < newer_hs_durable_ts)
            WT_STAT_CONN_DSRC_INCR(session, txn_rts_hs_stop_older_than_newer_start);

        /*
         * Validate the timestamps in the key and the cell are same. This must be validated only
         * after verifying it's stop time window is not globally visible. The start timestamps of
         * the time window are cleared when they are globally visible and there will be no stop
         * timestamp in the history store whenever a prepared update is written to the data store.
         */
        WT_ASSERT(session,
          (hs_tw->start_ts == WT_TS_NONE || hs_tw->start_ts == hs_start_ts) &&
            (hs_tw->durable_start_ts == WT_TS_NONE || hs_tw->durable_start_ts == hs_durable_ts) &&
            ((hs_tw->durable_stop_ts == 0 && hs_stop_durable_ts == WT_TS_MAX) ||
              hs_tw->durable_stop_ts == hs_stop_durable_ts));

        /*
         * Stop processing when we find a stable update according to the given timestamp and
         * transaction id.
         */
        if (__wti_rts_visibility_txn_visible_id(session, hs_tw->start_txn) &&
          hs_tw->durable_start_ts <= rollback_timestamp) {
            __wt_verbose_level_multi(session, WT_VERB_RECOVERY_RTS(session), WT_VERBOSE_DEBUG_2,
              WT_RTS_VERB_TAG_HS_UPDATE_VALID
              "history store update valid with time_window=%s, type=%s and stable_timestamp=%s",
              __wt_time_window_to_string(hs_tw, tw_string), __wt_update_type_str(type),
              __wt_timestamp_to_string(rollback_timestamp, ts_string[0]));
            WT_ASSERT(session, tw->prepare || hs_tw->start_ts <= tw->start_ts);
            valid_update_found = true;
            break;
        }

        __wt_verbose_multi(session, WT_VERB_RECOVERY_RTS(session),
          WT_RTS_VERB_TAG_HS_UPDATE_ABORT
          "history store update aborted with time_window=%s, type=%s and stable_timestamp=%s",
          __wt_time_window_to_string(hs_tw, tw_string), __wt_update_type_str(type),
          __wt_timestamp_to_string(rollback_timestamp, ts_string[3]));

        /*
         * Start time point of the current record may be used as stop time point of the previous
         * record. Save it to verify against the previous record and check if we need to append the
         * stop time point as a tombstone when we rollback the history store record.
         */
        newer_hs_durable_ts = hs_durable_ts;
        first_record = false;

        if (!dryrun)
            WT_ERR(hs_cursor->remove(hs_cursor));
        WT_RTS_STAT_CONN_DATA_INCR(session, txn_rts_hs_removed);
        WT_RTS_STAT_CONN_DATA_INCR(session, cache_hs_key_truncate_rts_unstable);
    }

    /*
     * If we found a history value that satisfied the given timestamp, add it to the update list.
     * Otherwise remove the key by adding a tombstone.
     */
    if (valid_update_found) {
        /* Retrieve the time window from the history cursor. */
        __wt_hs_upd_time_window(hs_cursor, &hs_tw);
        WT_ASSERT(session, hs_tw->start_ts < tw->start_ts || hs_tw->start_txn < tw->start_txn);
        WT_ERR(__wt_upd_alloc(session, full_value, WT_UPDATE_STANDARD, &upd, NULL));

        /*
         * Set the transaction id of updates to WT_TXN_NONE when called from recovery, because the
         * connections write generation will be initialized after rollback to stable and the updates
         * in the cache will be problematic. The transaction id of pages which are in disk will be
         * automatically reset as part of unpacking cell when loaded to cache.
         */
        if (F_ISSET_ATOMIC_32(S2C(session), WT_CONN_RECOVERING))
            upd->txnid = WT_TXN_NONE;
        else
            upd->txnid = hs_tw->start_txn;
        upd->durable_ts = hs_tw->durable_start_ts;
        upd->start_ts = hs_tw->start_ts;
        __wt_verbose_multi(session, WT_VERB_RECOVERY_RTS(session),
          WT_RTS_VERB_TAG_HS_UPDATE_RESTORED "history store update restored txnid=%" PRIu64
                                             ", start_ts=%s and durable_ts=%s",
          upd->txnid, __wt_timestamp_to_string(upd->start_ts, ts_string[0]),
          __wt_timestamp_to_string(upd->durable_ts, ts_string[1]));

        /*
         * Set the flag to indicate that this update has been restored from history store for the
         * rollback to stable operation.
         */
        F_SET(upd, WT_UPDATE_RESTORED_FROM_HS);
        WT_RTS_STAT_CONN_DATA_INCR(session, txn_rts_hs_restore_updates);

        /*
         * We have a tombstone on the original update chain and it is stable according to the
         * timestamp and txnid, we need to restore that as well.
         */
        if (__wti_rts_visibility_txn_visible_id(session, hs_tw->stop_txn) &&
          hs_tw->durable_stop_ts <= rollback_timestamp) {
            /*
             * The restoring tombstone timestamp must be zero or less than previous update start
             * timestamp.
             */
            WT_ASSERT(session,
              hs_stop_durable_ts == WT_TS_NONE || hs_stop_durable_ts < newer_hs_durable_ts ||
                tw->prepare);

            WT_ERR(__wt_upd_alloc_tombstone(session, &tombstone, NULL));
            /*
             * Set the transaction id of updates to WT_TXN_NONE when called from recovery, because
             * the connections write generation will be initialized after rollback to stable and the
             * updates in the cache will be problematic. The transaction id of pages which are in
             * disk will be automatically reset as part of unpacking cell when loaded to cache.
             */
            if (F_ISSET_ATOMIC_32(S2C(session), WT_CONN_RECOVERING))
                tombstone->txnid = WT_TXN_NONE;
            else
                tombstone->txnid = hs_tw->stop_txn;
            tombstone->durable_ts = hs_tw->durable_stop_ts;
            tombstone->start_ts = hs_tw->stop_ts;
            __wt_verbose_multi(session, WT_VERB_RECOVERY_RTS(session),
              WT_RTS_VERB_TAG_HS_RESTORE_TOMBSTONE
              "history store tombstone restored, txnid=%" PRIu64 ", start_ts=%s and durable_ts=%s",
              tombstone->txnid, __wt_timestamp_to_string(tombstone->start_ts, ts_string[0]),
              __wt_timestamp_to_string(tombstone->durable_ts, ts_string[1]));

            /*
             * Set the flag to indicate that this update has been restored from history store for
             * the rollback to stable operation.
             */
            F_SET(tombstone, WT_UPDATE_RESTORED_FROM_HS);

            tombstone->next = upd;
            upd = tombstone;
            WT_RTS_STAT_CONN_DATA_INCR(session, txn_rts_hs_restore_tombstones);
        }
    } else {
        WT_ERR(__wt_upd_alloc_tombstone(session, &upd, NULL));
        WT_RTS_STAT_CONN_DATA_INCR(session, txn_rts_keys_removed);
        __wt_verbose_level_multi(session, WT_VERB_RECOVERY_RTS(session), WT_VERBOSE_DEBUG_3,
          WT_RTS_VERB_TAG_KEY_REMOVED "%s", "key removed");
    }

    if (rip != NULL)
        WT_ERR(__rts_btree_row_modify(session, ref, &upd, key));
    else
        WT_ERR(__rts_btree_col_modify(session, ref, &upd, recno));

    /* Finally remove that update from history store. */
    if (valid_update_found) {
        if (!dryrun) {
            /* Avoid freeing the updates while still in use if hs_cursor->remove fails. */
            upd = tombstone = NULL;
            WT_ERR(hs_cursor->remove(hs_cursor));
        }
        WT_RTS_STAT_CONN_DATA_INCR(session, txn_rts_hs_removed);
        WT_RTS_STAT_CONN_DATA_INCR(session, cache_hs_key_truncate_rts);
    }

    if (0) {
err:
        WT_ASSERT(session, tombstone == NULL || upd == tombstone || upd == NULL);
        __wt_free_update_list(session, &upd);
    }
    __wt_scr_free(session, &full_value);
    __wt_scr_free(session, &hs_key);
    __wt_scr_free(session, &hs_value);
    if (rip == NULL || row_key == NULL)
        __wt_scr_free(session, &key);
    __wt_scr_free(session, &key_string);
    if (hs_cursor != NULL)
        WT_TRET(hs_cursor->close(hs_cursor));
    if (dryrun)
        /*
         * Dry runs don't modify the database so any upd structure allocated by this function is not
         * in use and must be cleaned up.
         */
        __wt_free_update_list(session, &upd);
    return (ret);
}

/*
 * __rts_btree_abort_ondisk_kv --
 *     Fix the on-disk K/V version according to the given timestamp.
 */
static int
__rts_btree_abort_ondisk_kv(WT_SESSION_IMPL *session, WT_REF *ref, WT_ROW *rip, uint64_t recno,
  WT_ITEM *row_key, WT_CELL_UNPACK_KV *vpack, wt_timestamp_t rollback_timestamp,
  bool *is_ondisk_stable)
{
    WT_DECL_ITEM(key);
    WT_DECL_ITEM(key_string);
    WT_DECL_ITEM(tmp);
    WT_DECL_RET;
    WT_PAGE *page;
    WT_TIME_WINDOW *tw;
    WT_UPDATE *upd;
    uint8_t *memp;
    char time_string[WT_TIME_STRING_SIZE];
    char ts_string[5][WT_TS_INT_STRING_SIZE];
    bool prepared;

    page = ref->page;
    upd = NULL;

    /* Initialize the on-disk stable version flag. */
    if (is_ondisk_stable != NULL)
        *is_ondisk_stable = false;

    /* Retrieve the time window from the unpacked value cell. */
    __wt_cell_get_tw(vpack, &tw);

    prepared = tw->prepare;
    if (WT_IS_HS(session->dhandle)) {
        /*
         * Abort the history store update with stop durable timestamp greater than the stable
         * timestamp or the updates with max stop timestamp which implies that they are associated
         * with prepared transactions.
         */
        if (tw->durable_stop_ts > rollback_timestamp || tw->stop_ts == WT_TS_MAX) {
            __wt_verbose_multi(session, WT_VERB_RECOVERY_RTS(session),
              WT_RTS_VERB_TAG_HS_ABORT_STOP
              "history store update aborted with start_durable/commit_timestamp=%s, %s, "
              "stop_durable/commit_timestamp=%s, %s and stable_timestamp=%s",
              __wt_timestamp_to_string(tw->durable_start_ts, ts_string[0]),
              __wt_timestamp_to_string(tw->start_ts, ts_string[1]),
              __wt_timestamp_to_string(tw->durable_stop_ts, ts_string[2]),
              __wt_timestamp_to_string(tw->stop_ts, ts_string[3]),
              __wt_timestamp_to_string(rollback_timestamp, ts_string[4]));
            WT_RET(__wt_upd_alloc_tombstone(session, &upd, NULL));
            WT_RTS_STAT_CONN_DATA_INCR(session, txn_rts_sweep_hs_keys);
        } else
            return (0);
    } else if (tw->durable_start_ts > rollback_timestamp ||
      !__wti_rts_visibility_txn_visible_id(session, tw->start_txn) ||
      (!WT_TIME_WINDOW_HAS_STOP(tw) && prepared)) {
        __wt_verbose_multi(session, WT_VERB_RECOVERY_RTS(session),
          WT_RTS_VERB_TAG_ONDISK_ABORT_TW
          "on-disk update aborted with time_window=%s. "
          "Start durable_timestamp > stable_timestamp: %s, or txnid_not_visible=%s, "
          "or tw_has_no_stop_and_is_prepared=%s",
          __wt_time_point_to_string(tw->start_ts, tw->durable_start_ts, tw->start_txn, time_string),
          tw->durable_start_ts > rollback_timestamp ? "true" : "false",
          !__wti_rts_visibility_txn_visible_id(session, tw->start_txn) ? "true" : "false",
          !WT_TIME_WINDOW_HAS_STOP(tw) && prepared ? "true" : "false");
<<<<<<< HEAD
        if (!F_ISSET(S2C(session), WT_CONN_IN_MEMORY) &&
          !F_ISSET(S2BT(session), WT_BTREE_IN_MEMORY))
=======
        if (!F_ISSET_ATOMIC_32(S2C(session), WT_CONN_IN_MEMORY))
>>>>>>> b4f869b2
            return (__rts_btree_ondisk_fixup_key(
              session, ref, rip, recno, row_key, vpack, rollback_timestamp));
        else {
            /*
             * In-memory database don't have a history store to provide a stable update, so remove
             * the key. Note that an in-memory database will have saved old values in the update
             * chain, so we should only get here for a key/value that never existed at all as of the
             * rollback timestamp; thus, deleting it is the correct response.
             */
            WT_RET(__wt_upd_alloc_tombstone(session, &upd, NULL));
            WT_RTS_STAT_CONN_DATA_INCR(session, txn_rts_keys_removed);
        }
    } else if (WT_TIME_WINDOW_HAS_STOP(tw) &&
      (tw->durable_stop_ts > rollback_timestamp ||
        !__wti_rts_visibility_txn_visible_id(session, tw->stop_txn) || prepared)) {
        /*
         * For prepared transactions, it is possible that both the on-disk key start and stop time
         * windows can be the same. To abort these updates, check for any stable update from history
         * store or remove the key.
         */
        if (tw->start_ts == tw->stop_ts && tw->durable_start_ts == tw->durable_stop_ts &&
          tw->start_txn == tw->stop_txn) {
            WT_ASSERT(session, prepared == true);
<<<<<<< HEAD
            if (!F_ISSET(S2C(session), WT_CONN_IN_MEMORY) &&
              !F_ISSET(S2BT(session), WT_BTREE_IN_MEMORY))
=======
            if (!F_ISSET_ATOMIC_32(S2C(session), WT_CONN_IN_MEMORY))
>>>>>>> b4f869b2
                return (__rts_btree_ondisk_fixup_key(
                  session, ref, rip, recno, row_key, vpack, rollback_timestamp));
            else {
                /*
                 * In-memory database don't have a history store to provide a stable update, so
                 * remove the key.
                 */
                WT_RET(__wt_upd_alloc_tombstone(session, &upd, NULL));
                WT_RTS_STAT_CONN_DATA_INCR(session, txn_rts_keys_removed);
            }
        } else {
            /*
             * Clear the remove operation from the key by inserting the original on-disk value as a
             * standard update.
             */
            WT_RET(__wt_scr_alloc(session, 0, &tmp));
            if ((ret = __wt_page_cell_data_ref_kv(session, page, vpack, tmp)) == 0)
                ret = __wt_upd_alloc(session, tmp, WT_UPDATE_STANDARD, &upd, NULL);
            __wt_scr_free(session, &tmp);
            WT_RET(ret);

            /*
             * Set the transaction id of updates to WT_TXN_NONE when called from recovery, because
             * the connections write generation will be initialized after rollback to stable and the
             * updates in the cache will be problematic. The transaction id of pages which are in
             * disk will be automatically reset as part of unpacking cell when loaded to cache.
             */
            if (F_ISSET_ATOMIC_32(S2C(session), WT_CONN_RECOVERING))
                upd->txnid = WT_TXN_NONE;
            else
                upd->txnid = tw->start_txn;
            upd->durable_ts = tw->durable_start_ts;
            upd->start_ts = tw->start_ts;
            F_SET(upd, WT_UPDATE_RESTORED_FROM_DS);
            if (F_ISSET(S2BT(session), WT_BTREE_DISAGGREGATED))
                F_SET(upd, WT_UPDATE_DURABLE);
            WT_RTS_STAT_CONN_DATA_INCR(session, txn_rts_keys_restored);
            __wt_verbose_multi(session, WT_VERB_RECOVERY_RTS(session),
              WT_RTS_VERB_TAG_KEY_CLEAR_REMOVE
              "key restored with commit_timestamp=%s, durable_timestamp=%s, stable_timestamp=%s, "
              "txnid=%" PRIu64
              " and removed commit_timestamp=%s, durable_timestamp=%s, txnid=%" PRIu64
              ", prepared=%s",
              __wt_timestamp_to_string(upd->start_ts, ts_string[0]),
              __wt_timestamp_to_string(upd->durable_ts, ts_string[1]),
              __wt_timestamp_to_string(rollback_timestamp, ts_string[2]), upd->txnid,
              __wt_timestamp_to_string(tw->stop_ts, ts_string[3]),
              __wt_timestamp_to_string(tw->durable_stop_ts, ts_string[4]), tw->stop_txn,
              prepared ? "true" : "false");
        }
    } else {
        /* Stable version according to the timestamp. */
        if (is_ondisk_stable != NULL)
            *is_ondisk_stable = true;
        return (0);
    }

    if (rip != NULL) {
        if (row_key != NULL)
            key = row_key;
        else {
            /* Unpack a row key. */
            WT_ERR(__wt_scr_alloc(session, 0, &key));
            WT_ERR(__wt_row_leaf_key(session, page, rip, key, false));
        }
    } else {
        /* Manufacture a column key. */
        WT_ERR(__wt_scr_alloc(session, WT_INTPACK64_MAXSIZE, &key));
        memp = key->mem;
        WT_ERR(__wt_vpack_uint(&memp, 0, recno));
        key->size = WT_PTRDIFF(memp, key->data);
    }

    WT_ERR(__wt_scr_alloc(session, 0, &key_string));
    __wt_verbose_level_multi(session, WT_VERB_RECOVERY_RTS(session), WT_VERBOSE_DEBUG_2,
      WT_RTS_VERB_TAG_ONDISK_KV_REMOVE "removing the key, tombstone=%s, key=%s",
      upd->type == WT_UPDATE_TOMBSTONE ? "true" : "false",
      __wt_key_string(session, key->data, key->size, S2BT(session)->key_format, key_string));

    if (rip != NULL)
        WT_ERR(__rts_btree_row_modify(session, ref, &upd, key));
    else
        WT_ERR(__rts_btree_col_modify(session, ref, &upd, recno));

    if (S2C(session)->rts->dryrun) {
err:
        __wt_free(session, upd);
    }
    if (rip == NULL || row_key == NULL)
        __wt_scr_free(session, &key);
    __wt_scr_free(session, &key_string);
    return (ret);
}

/*
 * __rts_btree_abort_col_var --
 *     Abort updates on a variable length col leaf page with timestamps newer than the rollback
 *     timestamp.
 */
static int
__rts_btree_abort_col_var(WT_SESSION_IMPL *session, WT_REF *ref, wt_timestamp_t rollback_timestamp)
{
    WT_CELL *kcell;
    WT_CELL_UNPACK_KV unpack;
    WT_COL *cip;
    WT_INSERT *ins;
    WT_INSERT_HEAD *inshead;
    WT_PAGE *page;
    uint64_t ins_recno, recno, rle;
    uint32_t i, j, stable_updates_count;
    bool is_ondisk_stable;

    page = ref->page;
    /*
     * If a disk image exists, start from the provided recno; or else start from 0.
     */
    if (page->dsk != NULL)
        recno = page->dsk->recno;
    else
        recno = 0;

    /* Review the changes to the original on-page data items. */
    WT_COL_FOREACH (page, cip, i) {
        stable_updates_count = 0;

        if ((inshead = WT_COL_UPDATE(page, cip)) != NULL)
            WT_RET(__rts_btree_abort_insert_list(
              session, page, inshead, rollback_timestamp, &stable_updates_count));

        if (page->dsk != NULL) {
            /* Unpack the cell. We need its RLE count whether or not we're going to iterate it. */
            kcell = WT_COL_PTR(page, cip);
            __wt_cell_unpack_kv(session, page->dsk, kcell, &unpack);
            rle = __wt_cell_rle(&unpack);

            /*
             * Each key whose on-disk value is not stable and has no stable update on the update
             * list must be processed downstream.
             *
             * If we can determine that the cell's on-disk value is stable, we can skip iterating
             * over the cell; likewise, if we can determine that every key in the cell has a stable
             * update on the update list, we can skip the iteration. Otherwise we have to try each
             * key.
             *
             * If the on-disk cell is deleted, it is stable, because cells only appear as deleted
             * when there is no older value that might need to be restored.
             *
             * Note that in a purely timestamped world, the presence of any stable update for any
             * key in the cell means the on-disk value must be stable, because the update must be
             * newer than the on-disk value. However, this is no longer true if the stable update
             * has no timestamp. It may also not be true if the on-disk value is prepared, or other
             * corner cases. Therefore, we must iterate the cell unless _every_ key has a stable
             * update.
             *
             * We can, however, stop iterating as soon as the downstream code reports back that the
             * on-disk value is actually stable.
             */
            if (unpack.type == WT_CELL_DEL)
                WT_STAT_CONN_DSRC_INCR(session, txn_rts_delete_rle_skipped);
            else if (stable_updates_count == rle)
                WT_STAT_CONN_DSRC_INCR(session, txn_rts_stable_rle_skipped);
            else {
                j = 0;
                if (inshead != NULL) {
                    WT_SKIP_FOREACH (ins, inshead) {
                        /* If the update list goes past the end of the cell, something's wrong. */
                        WT_ASSERT(session, j < rle);
                        ins_recno = WT_INSERT_RECNO(ins);
                        /* Process all the keys before this update. */
                        while (recno + j < ins_recno) {
                            WT_RET(__rts_btree_abort_ondisk_kv(session, ref, NULL, recno + j, NULL,
                              &unpack, rollback_timestamp, &is_ondisk_stable));
                            /* We can stop right away if the on-disk version is stable. */
                            if (is_ondisk_stable) {
                                if (rle > 1)
                                    WT_STAT_CONN_DSRC_INCR(session, txn_rts_stable_rle_skipped);
                                goto stop;
                            }
                            j++;
                        }
                        /* If this key has a stable update, skip over it. */
                        if (recno + j == ins_recno &&
                          __wti_rts_visibility_has_stable_update(ins->upd))
                            j++;
                    }
                }
                /* Process the rest of the keys. */
                while (j < rle) {
                    WT_RET(__rts_btree_abort_ondisk_kv(session, ref, NULL, recno + j, NULL, &unpack,
                      rollback_timestamp, &is_ondisk_stable));
                    /* We can stop right away if the on-disk version is stable. */
                    if (is_ondisk_stable) {
                        if (rle > 1)
                            WT_STAT_CONN_DSRC_INCR(session, txn_rts_stable_rle_skipped);
                        goto stop;
                    }
                    j++;
                }
            }
stop:
            recno += rle;
        }
    }

    /* Review the append list */
    if ((inshead = WT_COL_APPEND(page)) != NULL)
        WT_RET(__rts_btree_abort_insert_list(session, page, inshead, rollback_timestamp, NULL));

    return (0);
}

/*
 * __rts_btree_abort_col_fix_one --
 *     Handle one possibly unstable on-disk time window.
 */
static int
__rts_btree_abort_col_fix_one(WT_SESSION_IMPL *session, WT_REF *ref, uint32_t tw,
  uint32_t recno_offset, wt_timestamp_t rollback_timestamp)
{
    WT_BTREE *btree;
    WT_CELL *cell;
    WT_CELL_UNPACK_KV unpack;
    WT_PAGE *page;
    uint8_t value;

    btree = S2BT(session);
    page = ref->page;

    /* Unpack the cell to get the time window. */
    cell = WT_COL_FIX_TW_CELL(page, &page->pg_fix_tws[tw]);
    __wt_cell_unpack_kv(session, page->dsk, cell, &unpack);

    /* Fake up the value (which is not physically in the cell) in case it's wanted. */
    value = __bit_getv(page->pg_fix_bitf, recno_offset, btree->bitcnt);
    unpack.data = &value;
    unpack.size = 1;

    return (__rts_btree_abort_ondisk_kv(session, ref, NULL, page->dsk->recno + recno_offset, NULL,
      &unpack, rollback_timestamp, NULL));
}

/*
 * __rts_btree_abort_col_fix --
 *     Abort updates on a fixed length col leaf page with timestamps newer than the rollback
 *     timestamp.
 */
static int
__rts_btree_abort_col_fix(WT_SESSION_IMPL *session, WT_REF *ref, wt_timestamp_t rollback_timestamp)
{
    WT_INSERT *ins;
    WT_INSERT_HEAD *inshead;
    WT_PAGE *page;
    uint32_t ins_recno_offset, numtws, recno_offset, tw;
    char ts_string[WT_TS_INT_STRING_SIZE];

    page = ref->page;
    WT_ASSERT(session, page != NULL);

    /*
     * Review the changes to the original on-page data items. Note that while this can report back
     * to us whether it saw a stable update, that information doesn't do us any good -- unlike in
     * VLCS where the uniformity of cells lets us reason about the timestamps of all of them based
     * on the timestamp of an update to any of them, in FLCS everything is just thrown together, so
     * we'll need to iterate over all the keys anyway.
     */
    if ((inshead = WT_COL_UPDATE_SINGLE(page)) != NULL)
        WT_RET(__rts_btree_abort_insert_list(session, page, inshead, rollback_timestamp, NULL));

    /*
     * Iterate over all the keys, stopping only on keys that (a) have a time window on disk, and
     * also (b) do not have a stable update remaining in the update list. Keys with no on-disk time
     * window are stable. And we must not try to adjust the on-disk value for keys with stable
     * updates, because the downstream code assumes that has already been checked and in some cases
     * (e.g. in-memory databases) the wrong thing will happen.
     *
     * Iterate over the update list and carry along the iteration over the time window list in
     * parallel, even though the code would perhaps make more sense the other way around, because
     * this allows using the skiplist iterator macro instead of an open-coded mess.
     */
    numtws = WT_COL_FIX_TWS_SET(page) ? page->pg_fix_numtws : 0;
    WT_ASSERT(session, numtws == 0 || page->dsk != NULL);
    tw = 0;
    if (inshead != NULL) {
        WT_SKIP_FOREACH (ins, inshead) {
            /* Process all the keys before this update entry. */
            ins_recno_offset = (uint32_t)(WT_INSERT_RECNO(ins) - ref->ref_recno);
            while (tw < numtws &&
              (recno_offset = page->pg_fix_tws[tw].recno_offset) < ins_recno_offset) {

                __wt_verbose_level_multi(session, WT_VERB_RECOVERY_RTS(session), WT_VERBOSE_DEBUG_3,
                  WT_RTS_VERB_TAG_ONDISK_KV_FIX
                  "adjust on-disk key values according to the rollback_timestamp=%s",
                  __wt_timestamp_to_string(rollback_timestamp, ts_string));
                WT_RET(__rts_btree_abort_col_fix_one(
                  session, ref, tw, recno_offset, rollback_timestamp));
                tw++;
            }
            /* If this key has a stable update, skip over it. */
            if (tw < numtws && page->pg_fix_tws[tw].recno_offset == ins_recno_offset &&
              ins->upd != NULL && __wti_rts_visibility_has_stable_update(ins->upd))
                tw++;
        }
    }
    /* Process the rest of the keys with time windows. */
    while (tw < numtws) {
        recno_offset = page->pg_fix_tws[tw].recno_offset;
        WT_RET(__rts_btree_abort_col_fix_one(session, ref, tw, recno_offset, rollback_timestamp));
        tw++;
    }

    /* Review the append list. */
    if ((inshead = WT_COL_APPEND(page)) != NULL)
        WT_RET(__rts_btree_abort_insert_list(session, page, inshead, rollback_timestamp, NULL));

    return (0);
}

/*
 * __rts_btree_abort_row_leaf --
 *     Abort updates on a row leaf page with timestamps newer than the rollback timestamp.
 */
static int
__rts_btree_abort_row_leaf(WT_SESSION_IMPL *session, WT_REF *ref, wt_timestamp_t rollback_timestamp)
{
    WT_CELL_UNPACK_KV *vpack, _vpack;
    WT_DECL_ITEM(key);
    WT_DECL_ITEM(key_string);
    WT_DECL_RET;
    WT_INSERT_HEAD *insert;
    WT_PAGE *page;
    WT_ROW *rip;
    WT_UPDATE *upd;
    uint32_t i;
    char ts_string[WT_TS_INT_STRING_SIZE];
    bool have_key, stable_update_found;

    page = ref->page;

    WT_RET(__wt_scr_alloc(session, 0, &key));

    /*
     * Review the insert list for keys before the first entry on the disk page.
     */
    if ((insert = WT_ROW_INSERT_SMALLEST(page)) != NULL)
        WT_ERR(__rts_btree_abort_insert_list(session, page, insert, rollback_timestamp, NULL));

    /*
     * Review updates that belong to keys that are on the disk image, as well as for keys inserted
     * since the page was read from disk.
     */
    WT_ERR(__wt_scr_alloc(session, 0, &key_string));
    WT_ROW_FOREACH (page, rip, i) {
        stable_update_found = false;
        if ((upd = WT_ROW_UPDATE(page, rip)) != NULL) {
            __wt_verbose_level_multi(session, WT_VERB_RECOVERY_RTS(session), WT_VERBOSE_DEBUG_4,
              WT_RTS_VERB_TAG_UPDATE_CHAIN_VERIFY
              "aborting any unstable updates on the update chain with rollback_timestamp=%s",
              __wt_timestamp_to_string(rollback_timestamp, ts_string));
            WT_ERR(__wt_row_leaf_key(session, page, rip, key, false));
            WT_ERR(__rts_btree_abort_update(
              session, key, upd, rollback_timestamp, &stable_update_found));
            have_key = true;
        } else
            have_key = false;

        if ((insert = WT_ROW_INSERT(page, rip)) != NULL) {
            __wt_verbose_level_multi(session, WT_VERB_RECOVERY_RTS(session), WT_VERBOSE_DEBUG_4,
              WT_RTS_VERB_TAG_INSERT_LIST_CHECK
              "aborting any unstable updates on the insert list with rollback_timestamp=%s",
              __wt_timestamp_to_string(rollback_timestamp, ts_string));
            WT_ERR(__rts_btree_abort_insert_list(session, page, insert, rollback_timestamp, NULL));
        }

        /*
         * If there is no stable update found in the update list, abort any on-disk value.
         */
        if (!stable_update_found) {
            vpack = &_vpack;
            __wt_row_leaf_value_cell(session, page, rip, vpack);

            __wt_verbose_level_multi(session, WT_VERB_RECOVERY_RTS(session), WT_VERBOSE_DEBUG_3,
              WT_RTS_VERB_TAG_ONDISK_ABORT_CHECK
              "no stable update in update list found. abort any unstable on-disk value with "
              "rollback_timestamp=%s, key=%s",
              __wt_timestamp_to_string(rollback_timestamp, ts_string),
              have_key ? __wt_key_string(
                           session, key->data, key->size, S2BT(session)->key_format, key_string) :
                         NULL);
            WT_ERR(__rts_btree_abort_ondisk_kv(
              session, ref, rip, 0, have_key ? key : NULL, vpack, rollback_timestamp, NULL));
        }
    }

err:
    __wt_scr_free(session, &key);
    __wt_scr_free(session, &key_string);
    return (ret);
}

/*
 * __wti_rts_btree_abort_updates --
 *     Abort updates on this page newer than the timestamp.
 */
int
__wti_rts_btree_abort_updates(
  WT_SESSION_IMPL *session, WT_REF *ref, wt_timestamp_t rollback_timestamp)
{
    WT_PAGE *page;
    bool dryrun, modified;

    dryrun = S2C(session)->rts->dryrun;

    /*
     * If we have a ref with clean page, find out whether the page has any modifications that are
     * newer than the given timestamp. As eviction writes the newest version to page, even a clean
     * page may also contain modifications that need rollback.
     */
    page = ref->page;
    modified = __wt_page_is_modified(page);
    if (!modified && !__wti_rts_visibility_page_needs_abort(session, ref, rollback_timestamp)) {
        __wt_verbose_level_multi(session, WT_VERB_RECOVERY_RTS(session), WT_VERBOSE_DEBUG_3,
          WT_RTS_VERB_TAG_SKIP_UNMODIFIED "ref=%p: unmodified stable page of type=%s skipped",
          (void *)ref, __wt_page_type_str(page->type));
        return (0);
    }

    WT_STAT_CONN_INCR(session, txn_rts_pages_visited);
    __wt_verbose_level_multi(session, WT_VERB_RECOVERY_RTS(session), WT_VERBOSE_DEBUG_2,
      WT_RTS_VERB_TAG_PAGE_ROLLBACK "roll back page of type= %s, addr=%p modified=%s",
      __wt_page_type_str(page->type), (void *)ref, modified ? "true" : "false");

    switch (page->type) {
    case WT_PAGE_COL_FIX:
        WT_RET(__rts_btree_abort_col_fix(session, ref, rollback_timestamp));
        break;
    case WT_PAGE_COL_VAR:
        WT_RET(__rts_btree_abort_col_var(session, ref, rollback_timestamp));
        break;
    case WT_PAGE_ROW_LEAF:
        WT_RET(__rts_btree_abort_row_leaf(session, ref, rollback_timestamp));
        break;
    case WT_PAGE_COL_INT:
    case WT_PAGE_ROW_INT:
        /* This function is not called for internal pages. */
        WT_ASSERT(session, false);
        /* Fall through. */
    default:
        WT_RET(__wt_illegal_value(session, page->type));
    }

    /* Mark the page as dirty to reconcile the page. */
    if (!dryrun && page->modify)
        __wt_page_modify_set(session, page);
    return (0);
}<|MERGE_RESOLUTION|>--- conflicted
+++ resolved
@@ -710,12 +710,8 @@
           tw->durable_start_ts > rollback_timestamp ? "true" : "false",
           !__wti_rts_visibility_txn_visible_id(session, tw->start_txn) ? "true" : "false",
           !WT_TIME_WINDOW_HAS_STOP(tw) && prepared ? "true" : "false");
-<<<<<<< HEAD
-        if (!F_ISSET(S2C(session), WT_CONN_IN_MEMORY) &&
+        if (!F_ISSET_ATOMIC_32(S2C(session), WT_CONN_IN_MEMORY) &&
           !F_ISSET(S2BT(session), WT_BTREE_IN_MEMORY))
-=======
-        if (!F_ISSET_ATOMIC_32(S2C(session), WT_CONN_IN_MEMORY))
->>>>>>> b4f869b2
             return (__rts_btree_ondisk_fixup_key(
               session, ref, rip, recno, row_key, vpack, rollback_timestamp));
         else {
@@ -739,12 +735,8 @@
         if (tw->start_ts == tw->stop_ts && tw->durable_start_ts == tw->durable_stop_ts &&
           tw->start_txn == tw->stop_txn) {
             WT_ASSERT(session, prepared == true);
-<<<<<<< HEAD
-            if (!F_ISSET(S2C(session), WT_CONN_IN_MEMORY) &&
+            if (!F_ISSET_ATOMIC_32(S2C(session), WT_CONN_IN_MEMORY) &&
               !F_ISSET(S2BT(session), WT_BTREE_IN_MEMORY))
-=======
-            if (!F_ISSET_ATOMIC_32(S2C(session), WT_CONN_IN_MEMORY))
->>>>>>> b4f869b2
                 return (__rts_btree_ondisk_fixup_key(
                   session, ref, rip, recno, row_key, vpack, rollback_timestamp));
             else {
