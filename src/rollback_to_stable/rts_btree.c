/*-
 * Copyright (c) 2014-present MongoDB, Inc.
 * Copyright (c) 2008-2014 WiredTiger, Inc.
 *	All rights reserved.
 *
 * See the file LICENSE for redistribution information.
 */

#include "wt_internal.h"

/*
 * __rts_btree_abort_update --
 *     Abort updates in an update change with timestamps newer than the rollback timestamp. Also,
 *     clear the history store flag for the first stable update in the update.
 */
static int
__rts_btree_abort_update(WT_SESSION_IMPL *session, WT_ITEM *key, WT_UPDATE *first_upd,
  wt_timestamp_t rollback_timestamp, bool *stable_update_found)
{
    WT_UPDATE *stable_upd, *tombstone, *upd;
    wt_timestamp_t durable_ts;
    char ts_string[2][WT_TS_INT_STRING_SIZE];
    bool dryrun;
    bool txn_id_visible;

    dryrun = S2C(session)->rts->dryrun;

    stable_upd = tombstone = NULL;
    txn_id_visible = false;
    if (stable_update_found != NULL)
        *stable_update_found = false;
    for (upd = first_upd; upd != NULL; upd = upd->next) {
        /* Skip the updates that are aborted. */
        if (upd->txnid == WT_TXN_ABORTED)
            continue;

        /*
         * An unstable update needs to be aborted if any of the following are true:
         * 1. An update is invisible based on the checkpoint snapshot during recovery.
         * 2. The update durable timestamp is greater than the stable timestamp.
         * 3. The update is a prepared update.
         *
         * Usually during recovery, there are no in memory updates present on the page. But
         * whenever an unstable fast truncate operation is written to the disk, as part
         * of the rollback to stable page read, it instantiates the tombstones on the page.
         * The transaction id validation is ignored in all scenarios except recovery.
         */
        WT_RET(__wt_txn_upd_get_durable(session, upd, &durable_ts));
        txn_id_visible = __wt_rts_visibility_txn_visible_id(session, upd->txnid);
        if (!txn_id_visible || rollback_timestamp < durable_ts ||
          upd->prepare_state == WT_PREPARE_INPROGRESS) {
            __wt_verbose_multi(session, WT_VERB_RECOVERY_RTS(session),
              WT_RTS_VERB_TAG_UPDATE_ABORT
              "rollback to stable aborting update with txnid=%" PRIu64
              ", txnid_not_visible=%s"
              ", stable_timestamp=%s < durable_timestamp=%s: %s, prepare_state=%s, flags 0x%" PRIx8,
              upd->txnid, !txn_id_visible ? "true" : "false",
              __wt_timestamp_to_string(rollback_timestamp, ts_string[1]),
              __wt_timestamp_to_string(durable_ts, ts_string[0]),
              rollback_timestamp < durable_ts ? "true" : "false",
              __wt_prepare_state_str(upd->prepare_state), upd->flags);

            if (!dryrun)
                upd->txnid = WT_TXN_ABORTED;
            WT_RTS_STAT_CONN_INCR(session, txn_rts_upd_aborted);
        } else {
            /* Valid update is found. */
            stable_upd = upd;
            __wt_verbose_level_multi(session, WT_VERB_RECOVERY_RTS(session), WT_VERBOSE_DEBUG_4,
              WT_RTS_VERB_TAG_STABLE_UPDATE_FOUND
              "stable update found with txnid=%" PRIu64
              ", stable_timestamp=%s,  durable_timestamp=%s, flags 0x%" PRIx8,
              upd->txnid, __wt_timestamp_to_string(rollback_timestamp, ts_string[1]),
              __wt_timestamp_to_string(durable_ts, ts_string[0]), upd->flags);
            break;
        }
    }

    /*
     * Clear the history store flags for the stable update to indicate that this update should be
     * written to the history store later. The next time when this update is moved into the history
     * store, it will have a different stop time point.
     */
    if (stable_upd != NULL) {
        if (F_ISSET(stable_upd, WT_UPDATE_HS | WT_UPDATE_TO_DELETE_FROM_HS)) {
            /* Find the update following a stable tombstone. */
            if (stable_upd->type == WT_UPDATE_TOMBSTONE) {
                tombstone = stable_upd;
                for (stable_upd = stable_upd->next; stable_upd != NULL;
                     stable_upd = stable_upd->next) {
                    if (stable_upd->txnid != WT_TXN_ABORTED) {
                        WT_ASSERT(session,
                          stable_upd->type != WT_UPDATE_TOMBSTONE &&
                            F_ISSET(stable_upd, WT_UPDATE_HS | WT_UPDATE_TO_DELETE_FROM_HS));
                        break;
                    }
                }
            }

            /*
             * Delete the first stable update and any newer update from the history store. If the
             * update following the stable tombstone is removed by obsolete check, no need to remove
             * that update from the history store as it has a globally visible tombstone. In that
             * case, it is enough to delete everything up until to the tombstone timestamp.
             */
            WT_RET(__wt_rts_history_delete_hs(
              session, key, stable_upd == NULL ? tombstone->start_ts : stable_upd->start_ts));

            /*
             * Clear the history store flags for the first stable update. Otherwise, it will not be
             * moved to history store again.
             */
            if (!dryrun) {
                if (stable_upd != NULL)
                    F_CLR(stable_upd, WT_UPDATE_HS | WT_UPDATE_TO_DELETE_FROM_HS);
                if (tombstone != NULL)
                    F_CLR(tombstone, WT_UPDATE_HS | WT_UPDATE_TO_DELETE_FROM_HS);
            }
        } else if (WT_IS_HS(session->dhandle) && stable_upd->type != WT_UPDATE_TOMBSTONE) {
            /*
             * History store will have a combination of both tombstone and update/modify types in
             * the update list to represent the time window of an update. When we are aborting the
             * tombstone, make sure to remove all of the remaining updates also. In most of the
             * scenarios, there will be only one update present except when the data store is a
             * prepared commit where it is possible to have more than one update. The existing
             * on-disk versions are removed while processing the on-disk entries.
             */
            for (; stable_upd != NULL; stable_upd = stable_upd->next)
                if (!dryrun)
                    stable_upd->txnid = WT_TXN_ABORTED;
        }
        if (stable_update_found != NULL)
            *stable_update_found = true;
    }

    return (0);
}

/*
 * __rts_btree_abort_insert_list --
 *     Apply the update abort check to each entry in an insert skip list. Return how many entries
 *     had stable updates.
 */
static int
__rts_btree_abort_insert_list(WT_SESSION_IMPL *session, WT_PAGE *page, WT_INSERT_HEAD *head,
  wt_timestamp_t rollback_timestamp, uint32_t *stable_updates_count)
{
    WT_DECL_ITEM(key);
    WT_DECL_ITEM(key_string);
    WT_DECL_RET;
    WT_INSERT *ins;
    wt_timestamp_t durable_ts;
    uint64_t recno;
    uint8_t *memp;
    char ts_string[WT_TS_INT_STRING_SIZE];
    bool stable_update_found;

    WT_ERR(
      __wt_scr_alloc(session, page->type == WT_PAGE_ROW_LEAF ? 0 : WT_INTPACK64_MAXSIZE, &key));

    WT_ERR(__wt_scr_alloc(session, 0, &key_string));
    WT_SKIP_FOREACH (ins, head)
        if (ins->upd != NULL) {
            if (page->type == WT_PAGE_ROW_LEAF) {
                key->data = WT_INSERT_KEY(ins);
                key->size = WT_INSERT_KEY_SIZE(ins);
            } else {
                recno = WT_INSERT_RECNO(ins);
                memp = key->mem;
                WT_ERR(__wt_vpack_uint(&memp, 0, recno));
                key->size = WT_PTRDIFF(memp, key->data);
            }
            WT_RET(__wt_txn_upd_get_durable(session, ins->upd, &durable_ts));
            __wt_verbose_level_multi(session, WT_VERB_RECOVERY_RTS(session), WT_VERBOSE_DEBUG_4,
              WT_RTS_VERB_TAG_INSERT_LIST_UPDATE_ABORT
              "attempting to abort update on the insert list with durable_timestamp=%s, key=%s",
              __wt_timestamp_to_string(durable_ts, ts_string),
              __wt_key_string(
                session, key->data, key->size, S2BT(session)->key_format, key_string));

            WT_ERR(__rts_btree_abort_update(
              session, key, ins->upd, rollback_timestamp, &stable_update_found));
            if (stable_update_found && stable_updates_count != NULL)
                (*stable_updates_count)++;
        }

err:
    __wt_scr_free(session, &key);
    __wt_scr_free(session, &key_string);
    return (ret);
}

/*
 * __rts_btree_col_modify --
 *     Add the provided update to the head of the update list.
 */
static inline int
__rts_btree_col_modify(WT_SESSION_IMPL *session, WT_REF *ref, WT_UPDATE *upd, uint64_t recno)
{
    WT_CURSOR_BTREE cbt;
    WT_DECL_RET;
    bool dryrun;

    dryrun = S2C(session)->rts->dryrun;

    __wt_btcur_init(session, &cbt);
    __wt_btcur_open(&cbt);

    /* Search the page. */
    WT_ERR(__wt_col_search(&cbt, recno, ref, true, NULL));

    /* Apply the modification. */
    if (!dryrun)
        WT_ERR(__wt_col_modify(&cbt, recno, NULL, upd, WT_UPDATE_INVALID, true, false));

err:
    /* Free any resources that may have been cached in the cursor. */
    WT_TRET(__wt_btcur_close(&cbt, true));

    return (ret);
}

/*
 * __rts_btree_row_modify --
 *     Add the provided update to the head of the update list.
 */
static inline int
__rts_btree_row_modify(WT_SESSION_IMPL *session, WT_REF *ref, WT_UPDATE *upd, WT_ITEM *key)
{
    WT_CURSOR_BTREE cbt;
    WT_DECL_RET;
    bool dryrun;

    dryrun = S2C(session)->rts->dryrun;

    __wt_btcur_init(session, &cbt);
    __wt_btcur_open(&cbt);

    /* Search the page. */
    WT_ERR(__wt_row_search(&cbt, key, true, ref, true, NULL));

    /* Apply the modification. */
    if (!dryrun)
        WT_ERR(__wt_row_modify(&cbt, key, NULL, upd, WT_UPDATE_INVALID, true, false));

err:
    /* Free any resources that may have been cached in the cursor. */
    WT_TRET(__wt_btcur_close(&cbt, true));

    return (ret);
}

/*
 * __rts_btree_ondisk_fixup_key --
 *     Abort updates in the history store and replace the on-disk value with an update that
 *     satisfies the given timestamp.
 */
static int
__rts_btree_ondisk_fixup_key(WT_SESSION_IMPL *session, WT_REF *ref, WT_ROW *rip, uint64_t recno,
  WT_ITEM *row_key, WT_CELL_UNPACK_KV *unpack, wt_timestamp_t rollback_timestamp)
{
    WT_CURSOR *hs_cursor;
    WT_DECL_ITEM(full_value);
    WT_DECL_ITEM(hs_key);
    WT_DECL_ITEM(hs_value);
    WT_DECL_ITEM(key);
    WT_DECL_ITEM(key_string);
    WT_DECL_RET;
    WT_PAGE *page;
    WT_TIME_WINDOW *tw, *hs_tw;
    WT_UPDATE *tombstone, *upd;
    wt_timestamp_t hs_durable_ts, hs_start_ts, hs_stop_durable_ts, newer_hs_durable_ts, pinned_ts,
      durable_ts, tombstone_durable_ts;
    uint64_t hs_counter, type_full;
    uint32_t hs_btree_id;
    uint8_t *memp;
    uint8_t type;
    char ts_string[4][WT_TS_INT_STRING_SIZE];
    char tw_string[WT_TIME_STRING_SIZE];
    bool dryrun;
    bool first_record;
    bool valid_update_found;

    dryrun = S2C(session)->rts->dryrun;

    page = ref->page;

    hs_cursor = NULL;
    tombstone = upd = NULL;
    hs_durable_ts = hs_start_ts = hs_stop_durable_ts = WT_TS_NONE;
    hs_btree_id = S2BT(session)->id;
    valid_update_found = false;
    first_record = true;

    /* Allocate buffers for the data store and history store key. */
    WT_ERR(__wt_scr_alloc(session, 0, &hs_key));
    WT_ERR(__wt_scr_alloc(session, 0, &hs_value));

    if (rip != NULL) {
        if (row_key != NULL)
            key = row_key;
        else {
            /* Unpack a row key. */
            WT_ERR(__wt_scr_alloc(session, 0, &key));
            WT_ERR(__wt_row_leaf_key(session, page, rip, key, false));
        }
    } else {
        /* Manufacture a column key. */
        WT_ERR(__wt_scr_alloc(session, WT_INTPACK64_MAXSIZE, &key));
        memp = key->mem;
        WT_ERR(__wt_vpack_uint(&memp, 0, recno));
        key->size = WT_PTRDIFF(memp, key->data);
    }

    WT_ERR(__wt_scr_alloc(session, 0, &key_string));
    __wt_verbose_level_multi(session, WT_VERB_RECOVERY_RTS(session), WT_VERBOSE_DEBUG_2,
      WT_RTS_VERB_TAG_ONDISK_KEY_ROLLBACK "rolling back the on-disk key=%s",
      __wt_key_string(session, key->data, key->size, S2BT(session)->key_format, key_string));

    WT_ERR(__wt_scr_alloc(session, 0, &full_value));
    WT_ERR(__wt_page_cell_data_ref_kv(session, page, unpack, full_value));
    /*
     * We can read overflow removed value if checkpoint has run before rollback to stable. In this
     * case, we have already appended the on page value to the update chain. At this point, we have
     * visited the update chain and decided the value is not stable. In addition, checkpoint must
     * have moved this value to the history store as a full value. Therefore, we can safely ignore
     * the on page value if it is overflow removed.
     */
    if (__wt_cell_type_raw(unpack->cell) == WT_CELL_VALUE_OVFL_RM)
        ret = 0;
    else
        WT_ERR(__wt_buf_set(session, full_value, full_value->data, full_value->size));

    /* Retrieve the time window from the unpacked value cell. */
    __wt_cell_get_tw(unpack, &tw);

    newer_hs_durable_ts = tw->durable_start_ts;

    __wt_txn_pinned_timestamp(session, &pinned_ts);

    /* Open a history store table cursor. */
    WT_ERR(__wt_curhs_open(session, NULL, &hs_cursor));
    /*
     * Rollback-to-stable operates exclusively (i.e., it is the only active operation in the system)
     * outside the constraints of transactions. Therefore, there is no need for snapshot based
     * visibility checks.
     */
    F_SET(hs_cursor, WT_CURSTD_HS_READ_ALL);

    /*
     * Scan the history store for the given btree and key with maximum start timestamp to let the
     * search point to the last version of the key and start traversing backwards to find out the
     * satisfying record according the given timestamp. Any satisfying history store record is moved
     * into data store and removed from history store. If none of the history store records satisfy
     * the given timestamp, the key is removed from data store.
     */
    hs_cursor->set_key(hs_cursor, 4, hs_btree_id, key, WT_TS_MAX, UINT64_MAX);
    ret = __wt_curhs_search_near_before(session, hs_cursor);
    for (; ret == 0; ret = hs_cursor->prev(hs_cursor)) {
        WT_ERR(hs_cursor->get_key(hs_cursor, &hs_btree_id, hs_key, &hs_start_ts, &hs_counter));

        /* Get current value and convert to full update if it is a modify. */
        WT_ERR(hs_cursor->get_value(
          hs_cursor, &hs_stop_durable_ts, &hs_durable_ts, &type_full, hs_value));
        type = (uint8_t)type_full;

        /* Retrieve the time window from the history cursor. */
        __wt_hs_upd_time_window(hs_cursor, &hs_tw);

        /*
         * We have a tombstone on the history update and it is obsolete according to the timestamp
         * and txnid, so no need to restore it. These obsolete updates are written to the disk when
         * they are not obsolete at the time of reconciliation by an eviction thread and later they
         * become obsolete according to the checkpoint.
         */
        if (__wt_rts_visibility_txn_visible_id(session, hs_tw->stop_txn) &&
          hs_tw->durable_stop_ts <= pinned_ts) {
            __wt_verbose_multi(session, WT_VERB_RECOVERY_RTS(session),
              WT_RTS_VERB_TAG_HS_STOP_OBSOLETE
              "history store stop is obsolete with time_window=%s and pinned_timestamp=%s",
              __wt_time_window_to_string(hs_tw, tw_string),
              __wt_timestamp_to_string(pinned_ts, ts_string[0]));
            if (!dryrun)
                WT_ERR(hs_cursor->remove(hs_cursor));
            WT_RTS_STAT_CONN_DATA_INCR(session, txn_rts_hs_removed);

            continue;
        }

        /*
         * Do not include history store updates greater than on-disk data store version to construct
         * a full update to restore except when the on-disk update is prepared. Including more
         * recent updates than the on-disk version shouldn't be problem as the on-disk version in
         * history store is always a full update. It is better to not to include those updates as it
         * unnecessarily increases the rollback to stable time.
         *
         * Comparing with timestamps here has no problem unlike in search flow where the timestamps
         * may be reset during reconciliation. RTS detects an on-disk update is unstable based on
         * the written proper timestamp, so comparing against it with history store shouldn't have
         * any problem.
         */
        if (hs_tw->start_ts <= tw->start_ts || tw->prepare) {
            if (type == WT_UPDATE_MODIFY)
                WT_ERR(__wt_modify_apply_item(
                  session, S2BT(session)->value_format, full_value, hs_value->data));
            else {
                WT_ASSERT(session, type == WT_UPDATE_STANDARD);
                WT_ERR(__wt_buf_set(session, full_value, hs_value->data, hs_value->size));
            }
        } else
            __wt_verbose_level_multi(session, WT_VERB_RECOVERY_RTS(session), WT_VERBOSE_DEBUG_2,
              WT_RTS_VERB_TAG_HS_GT_ONDISK
              "history store update more recent than on-disk update with time_window=%s and "
              "type=%s",
              __wt_time_window_to_string(hs_tw, tw_string), __wt_update_type_str(type));

        /*
         * Verify the history store timestamps are in order. The start timestamp may be equal to the
         * stop timestamp if the original update's commit timestamp is in order. We may see records
         * newer than or equal to the onpage value if eviction runs concurrently with checkpoint. In
         * that case, don't verify the first record.
         *
         * It is possible during a prepared transaction rollback, the history store update that have
         * its own stop timestamp doesn't get removed leads to duplicate records in history store
         * after further operations on that same key. Rollback to stable should ignore such records
         * for timestamp ordering verification.
         *
         * It is possible that there can be an update in the history store with a max stop timestamp
         * in the middle of the same key updates. This occurs when the checkpoint writes the
         * committed prepared update and further updates on that key including the history store
         * changes before the transaction fixes the history store update to have a proper stop
         * timestamp. It is a rare scenario.
         */
        WT_ASSERT_ALWAYS(session,
          hs_stop_durable_ts <= newer_hs_durable_ts || hs_start_ts == hs_stop_durable_ts ||
            hs_start_ts == newer_hs_durable_ts || newer_hs_durable_ts == hs_durable_ts ||
            first_record || hs_stop_durable_ts == WT_TS_MAX,
          "Out of order history store updates detected");

        if (hs_stop_durable_ts < newer_hs_durable_ts)
            WT_STAT_CONN_DATA_INCR(session, txn_rts_hs_stop_older_than_newer_start);

        /*
         * Validate the timestamps in the key and the cell are same. This must be validated only
         * after verifying it's stop time window is not globally visible. The start timestamps of
         * the time window are cleared when they are globally visible and there will be no stop
         * timestamp in the history store whenever a prepared update is written to the data store.
         */
        WT_ASSERT(session,
          (hs_tw->start_ts == WT_TS_NONE || hs_tw->start_ts == hs_start_ts) &&
            (hs_tw->durable_start_ts == WT_TS_NONE || hs_tw->durable_start_ts == hs_durable_ts) &&
            ((hs_tw->durable_stop_ts == 0 && hs_stop_durable_ts == WT_TS_MAX) ||
              hs_tw->durable_stop_ts == hs_stop_durable_ts));

        /*
         * Stop processing when we find a stable update according to the given timestamp and
         * transaction id.
         */
        if (__wt_rts_visibility_txn_visible_id(session, hs_tw->start_txn) &&
          hs_tw->durable_start_ts <= rollback_timestamp) {
            __wt_verbose_level_multi(session, WT_VERB_RECOVERY_RTS(session), WT_VERBOSE_DEBUG_2,
              WT_RTS_VERB_TAG_HS_UPDATE_VALID
              "history store update valid with time_window=%s, type=%s and stable_timestamp=%s",
              __wt_time_window_to_string(hs_tw, tw_string), __wt_update_type_str(type),
              __wt_timestamp_to_string(rollback_timestamp, ts_string[0]));
            WT_ASSERT(session, tw->prepare || hs_tw->start_ts <= tw->start_ts);
            valid_update_found = true;
            break;
        }

        __wt_verbose_multi(session, WT_VERB_RECOVERY_RTS(session),
          WT_RTS_VERB_TAG_HS_UPDATE_ABORT
          "history store update aborted with time_window=%s, type=%s and stable_timestamp=%s",
          __wt_time_window_to_string(hs_tw, tw_string), __wt_update_type_str(type),
          __wt_timestamp_to_string(rollback_timestamp, ts_string[3]));

        /*
         * Start time point of the current record may be used as stop time point of the previous
         * record. Save it to verify against the previous record and check if we need to append the
         * stop time point as a tombstone when we rollback the history store record.
         */
        newer_hs_durable_ts = hs_durable_ts;
        first_record = false;

        if (!dryrun)
            WT_ERR(hs_cursor->remove(hs_cursor));
        WT_RTS_STAT_CONN_DATA_INCR(session, txn_rts_hs_removed);
        WT_RTS_STAT_CONN_DATA_INCR(session, cache_hs_key_truncate_rts_unstable);
    }

    /*
     * If we found a history value that satisfied the given timestamp, add it to the update list.
     * Otherwise remove the key by adding a tombstone.
     */
    if (valid_update_found) {
        /* Retrieve the time window from the history cursor. */
        __wt_hs_upd_time_window(hs_cursor, &hs_tw);
        WT_ASSERT(session, hs_tw->start_ts < tw->start_ts || hs_tw->start_txn < tw->start_txn);
        WT_ERR(__wt_upd_alloc(session, full_value, WT_UPDATE_STANDARD, &upd, NULL));

        /*
         * Set the transaction id of updates to WT_TXN_NONE when called from recovery, because the
         * connections write generation will be initialized after rollback to stable and the updates
         * in the cache will be problematic. The transaction id of pages which are in disk will be
         * automatically reset as part of unpacking cell when loaded to cache.
         */
        if (F_ISSET(S2C(session), WT_CONN_RECOVERING))
            upd->txnid = WT_TXN_NONE;
        else
            upd->txnid = hs_tw->start_txn;
        WT_RET(__wt_txn_upd_get_durable(session, upd, &durable_ts));
        WT_RET(__wt_txn_upd_set_durable(&durable_ts, &hs_tw->durable_start_ts));

        upd->start_ts = hs_tw->start_ts;
        __wt_verbose_multi(session, WT_VERB_RECOVERY_RTS(session),
          WT_RTS_VERB_TAG_HS_UPDATE_RESTORED "history store update restored txnid=%" PRIu64
                                             ", start_ts=%s and durable_ts=%s",
          upd->txnid, __wt_timestamp_to_string(upd->start_ts, ts_string[0]),
          __wt_timestamp_to_string(durable_ts, ts_string[1]));

        /*
         * Set the flag to indicate that this update has been restored from history store for the
         * rollback to stable operation.
         */
        F_SET(upd, WT_UPDATE_RESTORED_FROM_HS);
        WT_RTS_STAT_CONN_DATA_INCR(session, txn_rts_hs_restore_updates);

        /*
         * We have a tombstone on the original update chain and it is stable according to the
         * timestamp and txnid, we need to restore that as well.
         */
        if (__wt_rts_visibility_txn_visible_id(session, hs_tw->stop_txn) &&
          hs_tw->durable_stop_ts <= rollback_timestamp) {
            /*
             * The restoring tombstone timestamp must be zero or less than previous update start
             * timestamp.
             */
            WT_ASSERT(session,
              hs_stop_durable_ts == WT_TS_NONE || hs_stop_durable_ts < newer_hs_durable_ts ||
                tw->prepare);

            WT_ERR(__wt_upd_alloc_tombstone(session, &tombstone, NULL));
            /*
             * Set the transaction id of updates to WT_TXN_NONE when called from recovery, because
             * the connections write generation will be initialized after rollback to stable and the
             * updates in the cache will be problematic. The transaction id of pages which are in
             * disk will be automatically reset as part of unpacking cell when loaded to cache.
             */
            if (F_ISSET(S2C(session), WT_CONN_RECOVERING))
                tombstone->txnid = WT_TXN_NONE;
            else
                tombstone->txnid = hs_tw->stop_txn;

            WT_RET(__wt_txn_upd_get_durable(session, tombstone, &tombstone_durable_ts));
            WT_RET(__wt_txn_upd_set_durable(&tombstone_durable_ts, &hs_tw->durable_stop_ts));

            tombstone->start_ts = hs_tw->stop_ts;
            __wt_verbose_multi(session, WT_VERB_RECOVERY_RTS(session),
              WT_RTS_VERB_TAG_HS_RESTORE_TOMBSTONE
              "history store tombstone restored, txnid=%" PRIu64 ", start_ts=%s and durable_ts=%s",
              tombstone->txnid, __wt_timestamp_to_string(tombstone->start_ts, ts_string[0]),
              __wt_timestamp_to_string(tombstone_durable_ts, ts_string[1]));

            /*
             * Set the flag to indicate that this update has been restored from history store for
             * the rollback to stable operation.
             */
            F_SET(tombstone, WT_UPDATE_RESTORED_FROM_HS);

            tombstone->next = upd;
            upd = tombstone;
            WT_RTS_STAT_CONN_DATA_INCR(session, txn_rts_hs_restore_tombstones);
        }
    } else {
        WT_ERR(__wt_upd_alloc_tombstone(session, &upd, NULL));
        WT_RTS_STAT_CONN_DATA_INCR(session, txn_rts_keys_removed);
        __wt_verbose_level_multi(session, WT_VERB_RECOVERY_RTS(session), WT_VERBOSE_DEBUG_3,
          WT_RTS_VERB_TAG_KEY_REMOVED "%s", "key removed");
    }

    if (rip != NULL)
        WT_ERR(__rts_btree_row_modify(session, ref, upd, key));
    else
        WT_ERR(__rts_btree_col_modify(session, ref, upd, recno));

    /* Finally remove that update from history store. */
    if (valid_update_found) {
        if (!dryrun) {
            /* Avoid freeing the updates while still in use if hs_cursor->remove fails. */
            upd = tombstone = NULL;
            WT_ERR(hs_cursor->remove(hs_cursor));
        }
        WT_RTS_STAT_CONN_DATA_INCR(session, txn_rts_hs_removed);
        WT_RTS_STAT_CONN_DATA_INCR(session, cache_hs_key_truncate_rts);
    }

    if (0) {
err:
        WT_ASSERT(session, tombstone == NULL || upd == tombstone);
        __wt_free_update_list(session, &upd);
    }
    __wt_scr_free(session, &full_value);
    __wt_scr_free(session, &hs_key);
    __wt_scr_free(session, &hs_value);
    if (rip == NULL || row_key == NULL)
        __wt_scr_free(session, &key);
    __wt_scr_free(session, &key_string);
    if (hs_cursor != NULL)
        WT_TRET(hs_cursor->close(hs_cursor));
    if (dryrun)
        /*
         * Dry runs don't modify the database so any upd structure allocated by this function is not
         * in use and must be cleaned up.
         */
        __wt_free_update_list(session, &upd);
    return (ret);
}

/*
 * __rts_btree_abort_ondisk_kv --
 *     Fix the on-disk K/V version according to the given timestamp.
 */
static int
__rts_btree_abort_ondisk_kv(WT_SESSION_IMPL *session, WT_REF *ref, WT_ROW *rip, uint64_t recno,
  WT_ITEM *row_key, WT_CELL_UNPACK_KV *vpack, wt_timestamp_t rollback_timestamp,
  bool *is_ondisk_stable)
{
    WT_DECL_ITEM(key);
    WT_DECL_ITEM(key_string);
    WT_DECL_ITEM(tmp);
    WT_DECL_RET;
    WT_PAGE *page;
    WT_TIME_WINDOW *tw;
    WT_UPDATE *upd;
    wt_timestamp_t durable_ts;
    uint8_t *memp;
    char time_string[WT_TIME_STRING_SIZE];
    char ts_string[5][WT_TS_INT_STRING_SIZE];
    bool prepared;

    page = ref->page;
    upd = NULL;

    /* Initialize the on-disk stable version flag. */
    if (is_ondisk_stable != NULL)
        *is_ondisk_stable = false;

    /* Retrieve the time window from the unpacked value cell. */
    __wt_cell_get_tw(vpack, &tw);

    prepared = tw->prepare;
    if (WT_IS_HS(session->dhandle)) {
        /*
         * Abort the history store update with stop durable timestamp greater than the stable
         * timestamp or the updates with max stop timestamp which implies that they are associated
         * with prepared transactions.
         */
        if (tw->durable_stop_ts > rollback_timestamp || tw->stop_ts == WT_TS_MAX) {
            __wt_verbose_multi(session, WT_VERB_RECOVERY_RTS(session),
              WT_RTS_VERB_TAG_HS_ABORT_STOP
              "history store update aborted with start_durable/commit_timestamp=%s, %s, "
              "stop_durable/commit_timestamp=%s, %s and stable_timestamp=%s",
              __wt_timestamp_to_string(tw->durable_start_ts, ts_string[0]),
              __wt_timestamp_to_string(tw->start_ts, ts_string[1]),
              __wt_timestamp_to_string(tw->durable_stop_ts, ts_string[2]),
              __wt_timestamp_to_string(tw->stop_ts, ts_string[3]),
              __wt_timestamp_to_string(rollback_timestamp, ts_string[4]));
            WT_RET(__wt_upd_alloc_tombstone(session, &upd, NULL));
            WT_RTS_STAT_CONN_DATA_INCR(session, txn_rts_sweep_hs_keys);
        } else
            return (0);
    } else if (tw->durable_start_ts > rollback_timestamp ||
      !__wt_rts_visibility_txn_visible_id(session, tw->start_txn) ||
      (!WT_TIME_WINDOW_HAS_STOP(tw) && prepared)) {
        __wt_verbose_multi(session, WT_VERB_RECOVERY_RTS(session),
          WT_RTS_VERB_TAG_ONDISK_ABORT_TW
          "on-disk update aborted with time_window=%s. "
          "Start durable_timestamp > stable_timestamp: %s, or txnid_not_visible=%s, "
          "or tw_has_no_stop_and_is_prepared=%s",
          __wt_time_point_to_string(tw->start_ts, tw->durable_start_ts, tw->start_txn, time_string),
          tw->durable_start_ts > rollback_timestamp ? "true" : "false",
          !__wt_rts_visibility_txn_visible_id(session, tw->start_txn) ? "true" : "false",
          !WT_TIME_WINDOW_HAS_STOP(tw) && prepared ? "true" : "false");
        if (!F_ISSET(S2C(session), WT_CONN_IN_MEMORY))
            return (__rts_btree_ondisk_fixup_key(
              session, ref, rip, recno, row_key, vpack, rollback_timestamp));
        else {
            /*
             * In-memory database don't have a history store to provide a stable update, so remove
             * the key. Note that an in-memory database will have saved old values in the update
             * chain, so we should only get here for a key/value that never existed at all as of the
             * rollback timestamp; thus, deleting it is the correct response.
             */
            WT_RET(__wt_upd_alloc_tombstone(session, &upd, NULL));
            WT_RTS_STAT_CONN_DATA_INCR(session, txn_rts_keys_removed);
        }
    } else if (WT_TIME_WINDOW_HAS_STOP(tw) &&
      (tw->durable_stop_ts > rollback_timestamp ||
        !__wt_rts_visibility_txn_visible_id(session, tw->stop_txn) || prepared)) {
        /*
         * For prepared transactions, it is possible that both the on-disk key start and stop time
         * windows can be the same. To abort these updates, check for any stable update from history
         * store or remove the key.
         */
        if (tw->start_ts == tw->stop_ts && tw->durable_start_ts == tw->durable_stop_ts &&
          tw->start_txn == tw->stop_txn) {
            WT_ASSERT(session, prepared == true);
            if (!F_ISSET(S2C(session), WT_CONN_IN_MEMORY))
                return (__rts_btree_ondisk_fixup_key(
                  session, ref, rip, recno, row_key, vpack, rollback_timestamp));
            else {
                /*
                 * In-memory database don't have a history store to provide a stable update, so
                 * remove the key.
                 */
                WT_RET(__wt_upd_alloc_tombstone(session, &upd, NULL));
                WT_RTS_STAT_CONN_DATA_INCR(session, txn_rts_keys_removed);
            }
        } else {
            /*
             * Clear the remove operation from the key by inserting the original on-disk value as a
             * standard update.
             */
            WT_RET(__wt_scr_alloc(session, 0, &tmp));
            if ((ret = __wt_page_cell_data_ref_kv(session, page, vpack, tmp)) == 0)
                ret = __wt_upd_alloc(session, tmp, WT_UPDATE_STANDARD, &upd, NULL);
            __wt_scr_free(session, &tmp);
            WT_RET(ret);

            /*
             * Set the transaction id of updates to WT_TXN_NONE when called from recovery, because
             * the connections write generation will be initialized after rollback to stable and the
             * updates in the cache will be problematic. The transaction id of pages which are in
             * disk will be automatically reset as part of unpacking cell when loaded to cache.
             */
            if (F_ISSET(S2C(session), WT_CONN_RECOVERING))
                upd->txnid = WT_TXN_NONE;
            else
<<<<<<< HEAD
                upd->txnid = vpack->tw.start_txn;

            WT_RET(__wt_txn_upd_get_durable(session, upd, &durable_ts));
            WT_RET(__wt_txn_upd_set_durable(&durable_ts, &vpack->tw.durable_start_ts));

            // upd->durable_ts = vpack->tw.durable_start_ts;
            upd->start_ts = vpack->tw.start_ts;
=======
                upd->txnid = tw->start_txn;
            upd->durable_ts = tw->durable_start_ts;
            upd->start_ts = tw->start_ts;
>>>>>>> 1befa2b4
            F_SET(upd, WT_UPDATE_RESTORED_FROM_DS);
            WT_RTS_STAT_CONN_DATA_INCR(session, txn_rts_keys_restored);
            __wt_verbose_multi(session, WT_VERB_RECOVERY_RTS(session),
              WT_RTS_VERB_TAG_KEY_CLEAR_REMOVE
              "key restored with commit_timestamp=%s, durable_timestamp=%s, stable_timestamp=%s, "
              "txnid=%" PRIu64
              " and removed commit_timestamp=%s, durable_timestamp=%s, txnid=%" PRIu64
              ", prepared=%s",
              __wt_timestamp_to_string(upd->start_ts, ts_string[0]),
              __wt_timestamp_to_string(durable_ts, ts_string[1]),
              __wt_timestamp_to_string(rollback_timestamp, ts_string[2]), upd->txnid,
              __wt_timestamp_to_string(tw->stop_ts, ts_string[3]),
              __wt_timestamp_to_string(tw->durable_stop_ts, ts_string[4]), tw->stop_txn,
              prepared ? "true" : "false");
        }
    } else {
        /* Stable version according to the timestamp. */
        if (is_ondisk_stable != NULL)
            *is_ondisk_stable = true;
        return (0);
    }

    if (rip != NULL) {
        if (row_key != NULL)
            key = row_key;
        else {
            /* Unpack a row key. */
            WT_ERR(__wt_scr_alloc(session, 0, &key));
            WT_ERR(__wt_row_leaf_key(session, page, rip, key, false));
        }
    } else {
        /* Manufacture a column key. */
        WT_ERR(__wt_scr_alloc(session, WT_INTPACK64_MAXSIZE, &key));
        memp = key->mem;
        WT_ERR(__wt_vpack_uint(&memp, 0, recno));
        key->size = WT_PTRDIFF(memp, key->data);
    }

    WT_ERR(__wt_scr_alloc(session, 0, &key_string));
    __wt_verbose_level_multi(session, WT_VERB_RECOVERY_RTS(session), WT_VERBOSE_DEBUG_2,
      WT_RTS_VERB_TAG_ONDISK_KV_REMOVE "removing the key, tombstone=%s, key=%s",
      upd->type == WT_UPDATE_TOMBSTONE ? "true" : "false",
      __wt_key_string(session, key->data, key->size, S2BT(session)->key_format, key_string));

    if (rip != NULL)
        WT_ERR(__rts_btree_row_modify(session, ref, upd, key));
    else
        WT_ERR(__rts_btree_col_modify(session, ref, upd, recno));

    if (S2C(session)->rts->dryrun) {
err:
        __wt_free(session, upd);
    }
    if (rip == NULL || row_key == NULL)
        __wt_scr_free(session, &key);
    __wt_scr_free(session, &key_string);
    return (ret);
}

/*
 * __rts_btree_abort_col_var --
 *     Abort updates on a variable length col leaf page with timestamps newer than the rollback
 *     timestamp.
 */
static int
__rts_btree_abort_col_var(WT_SESSION_IMPL *session, WT_REF *ref, wt_timestamp_t rollback_timestamp)
{
    WT_CELL *kcell;
    WT_CELL_UNPACK_KV unpack;
    WT_COL *cip;
    WT_INSERT *ins;
    WT_INSERT_HEAD *inshead;
    WT_PAGE *page;
    uint64_t ins_recno, recno, rle;
    uint32_t i, j, stable_updates_count;
    bool is_ondisk_stable;

    page = ref->page;
    /*
     * If a disk image exists, start from the provided recno; or else start from 0.
     */
    if (page->dsk != NULL)
        recno = page->dsk->recno;
    else
        recno = 0;

    /* Review the changes to the original on-page data items. */
    WT_COL_FOREACH (page, cip, i) {
        stable_updates_count = 0;

        if ((inshead = WT_COL_UPDATE(page, cip)) != NULL)
            WT_RET(__rts_btree_abort_insert_list(
              session, page, inshead, rollback_timestamp, &stable_updates_count));

        if (page->dsk != NULL) {
            /* Unpack the cell. We need its RLE count whether or not we're going to iterate it. */
            kcell = WT_COL_PTR(page, cip);
            __wt_cell_unpack_kv(session, page->dsk, kcell, &unpack);
            rle = __wt_cell_rle(&unpack);

            /*
             * Each key whose on-disk value is not stable and has no stable update on the update
             * list must be processed downstream.
             *
             * If we can determine that the cell's on-disk value is stable, we can skip iterating
             * over the cell; likewise, if we can determine that every key in the cell has a stable
             * update on the update list, we can skip the iteration. Otherwise we have to try each
             * key.
             *
             * If the on-disk cell is deleted, it is stable, because cells only appear as deleted
             * when there is no older value that might need to be restored.
             *
             * Note that in a purely timestamped world, the presence of any stable update for any
             * key in the cell means the on-disk value must be stable, because the update must be
             * newer than the on-disk value. However, this is no longer true if the stable update
             * has no timestamp. It may also not be true if the on-disk value is prepared, or other
             * corner cases. Therefore, we must iterate the cell unless _every_ key has a stable
             * update.
             *
             * We can, however, stop iterating as soon as the downstream code reports back that the
             * on-disk value is actually stable.
             */
            if (unpack.type == WT_CELL_DEL)
                WT_STAT_CONN_DATA_INCR(session, txn_rts_delete_rle_skipped);
            else if (stable_updates_count == rle)
                WT_STAT_CONN_DATA_INCR(session, txn_rts_stable_rle_skipped);
            else {
                j = 0;
                if (inshead != NULL) {
                    WT_SKIP_FOREACH (ins, inshead) {
                        /* If the update list goes past the end of the cell, something's wrong. */
                        WT_ASSERT(session, j < rle);
                        ins_recno = WT_INSERT_RECNO(ins);
                        /* Process all the keys before this update. */
                        while (recno + j < ins_recno) {
                            WT_RET(__rts_btree_abort_ondisk_kv(session, ref, NULL, recno + j, NULL,
                              &unpack, rollback_timestamp, &is_ondisk_stable));
                            /* We can stop right away if the on-disk version is stable. */
                            if (is_ondisk_stable) {
                                if (rle > 1)
                                    WT_STAT_CONN_DATA_INCR(session, txn_rts_stable_rle_skipped);
                                goto stop;
                            }
                            j++;
                        }
                        /* If this key has a stable update, skip over it. */
                        if (recno + j == ins_recno &&
                          __wt_rts_visibility_has_stable_update(ins->upd))
                            j++;
                    }
                }
                /* Process the rest of the keys. */
                while (j < rle) {
                    WT_RET(__rts_btree_abort_ondisk_kv(session, ref, NULL, recno + j, NULL, &unpack,
                      rollback_timestamp, &is_ondisk_stable));
                    /* We can stop right away if the on-disk version is stable. */
                    if (is_ondisk_stable) {
                        if (rle > 1)
                            WT_STAT_CONN_DATA_INCR(session, txn_rts_stable_rle_skipped);
                        goto stop;
                    }
                    j++;
                }
            }
stop:
            recno += rle;
        }
    }

    /* Review the append list */
    if ((inshead = WT_COL_APPEND(page)) != NULL)
        WT_RET(__rts_btree_abort_insert_list(session, page, inshead, rollback_timestamp, NULL));

    return (0);
}

/*
 * __rts_btree_abort_col_fix_one --
 *     Handle one possibly unstable on-disk time window.
 */
static int
__rts_btree_abort_col_fix_one(WT_SESSION_IMPL *session, WT_REF *ref, uint32_t tw,
  uint32_t recno_offset, wt_timestamp_t rollback_timestamp)
{
    WT_BTREE *btree;
    WT_CELL *cell;
    WT_CELL_UNPACK_KV unpack;
    WT_PAGE *page;
    uint8_t value;

    btree = S2BT(session);
    page = ref->page;

    /* Unpack the cell to get the time window. */
    cell = WT_COL_FIX_TW_CELL(page, &page->pg_fix_tws[tw]);
    __wt_cell_unpack_kv(session, page->dsk, cell, &unpack);

    /* Fake up the value (which is not physically in the cell) in case it's wanted. */
    value = __bit_getv(page->pg_fix_bitf, recno_offset, btree->bitcnt);
    unpack.data = &value;
    unpack.size = 1;

    return (__rts_btree_abort_ondisk_kv(session, ref, NULL, page->dsk->recno + recno_offset, NULL,
      &unpack, rollback_timestamp, NULL));
}

/*
 * __rts_btree_abort_col_fix --
 *     Abort updates on a fixed length col leaf page with timestamps newer than the rollback
 *     timestamp.
 */
static int
__rts_btree_abort_col_fix(WT_SESSION_IMPL *session, WT_REF *ref, wt_timestamp_t rollback_timestamp)
{
    WT_INSERT *ins;
    WT_INSERT_HEAD *inshead;
    WT_PAGE *page;
    uint32_t ins_recno_offset, recno_offset, numtws, tw;
    char ts_string[WT_TS_INT_STRING_SIZE];

    page = ref->page;
    WT_ASSERT(session, page != NULL);

    /*
     * Review the changes to the original on-page data items. Note that while this can report back
     * to us whether it saw a stable update, that information doesn't do us any good -- unlike in
     * VLCS where the uniformity of cells lets us reason about the timestamps of all of them based
     * on the timestamp of an update to any of them, in FLCS everything is just thrown together, so
     * we'll need to iterate over all the keys anyway.
     */
    if ((inshead = WT_COL_UPDATE_SINGLE(page)) != NULL)
        WT_RET(__rts_btree_abort_insert_list(session, page, inshead, rollback_timestamp, NULL));

    /*
     * Iterate over all the keys, stopping only on keys that (a) have a time window on disk, and
     * also (b) do not have a stable update remaining in the update list. Keys with no on-disk time
     * window are stable. And we must not try to adjust the on-disk value for keys with stable
     * updates, because the downstream code assumes that has already been checked and in some cases
     * (e.g. in-memory databases) the wrong thing will happen.
     *
     * Iterate over the update list and carry along the iteration over the time window list in
     * parallel, even though the code would perhaps make more sense the other way around, because
     * this allows using the skiplist iterator macro instead of an open-coded mess.
     */
    numtws = WT_COL_FIX_TWS_SET(page) ? page->pg_fix_numtws : 0;
    WT_ASSERT(session, numtws == 0 || page->dsk != NULL);
    tw = 0;
    if (inshead != NULL) {
        WT_SKIP_FOREACH (ins, inshead) {
            /* Process all the keys before this update entry. */
            ins_recno_offset = (uint32_t)(WT_INSERT_RECNO(ins) - ref->ref_recno);
            while (tw < numtws &&
              (recno_offset = page->pg_fix_tws[tw].recno_offset) < ins_recno_offset) {

                __wt_verbose_level_multi(session, WT_VERB_RECOVERY_RTS(session), WT_VERBOSE_DEBUG_3,
                  WT_RTS_VERB_TAG_ONDISK_KV_FIX
                  "adjust on-disk key values according to the rollback_timestamp=%s",
                  __wt_timestamp_to_string(rollback_timestamp, ts_string));
                WT_RET(__rts_btree_abort_col_fix_one(
                  session, ref, tw, recno_offset, rollback_timestamp));
                tw++;
            }
            /* If this key has a stable update, skip over it. */
            if (tw < numtws && page->pg_fix_tws[tw].recno_offset == ins_recno_offset &&
              ins->upd != NULL && __wt_rts_visibility_has_stable_update(ins->upd))
                tw++;
        }
    }
    /* Process the rest of the keys with time windows. */
    while (tw < numtws) {
        recno_offset = page->pg_fix_tws[tw].recno_offset;
        WT_RET(__rts_btree_abort_col_fix_one(session, ref, tw, recno_offset, rollback_timestamp));
        tw++;
    }

    /* Review the append list. */
    if ((inshead = WT_COL_APPEND(page)) != NULL)
        WT_RET(__rts_btree_abort_insert_list(session, page, inshead, rollback_timestamp, NULL));

    return (0);
}

/*
 * __rts_btree_abort_row_leaf --
 *     Abort updates on a row leaf page with timestamps newer than the rollback timestamp.
 */
static int
__rts_btree_abort_row_leaf(WT_SESSION_IMPL *session, WT_REF *ref, wt_timestamp_t rollback_timestamp)
{
    WT_CELL_UNPACK_KV *vpack, _vpack;
    WT_DECL_ITEM(key);
    WT_DECL_ITEM(key_string);
    WT_DECL_RET;
    WT_INSERT_HEAD *insert;
    WT_PAGE *page;
    WT_ROW *rip;
    WT_UPDATE *upd;
    uint32_t i;
    char ts_string[WT_TS_INT_STRING_SIZE];
    bool have_key, stable_update_found;

    page = ref->page;

    WT_RET(__wt_scr_alloc(session, 0, &key));

    /*
     * Review the insert list for keys before the first entry on the disk page.
     */
    if ((insert = WT_ROW_INSERT_SMALLEST(page)) != NULL)
        WT_ERR(__rts_btree_abort_insert_list(session, page, insert, rollback_timestamp, NULL));

    /*
     * Review updates that belong to keys that are on the disk image, as well as for keys inserted
     * since the page was read from disk.
     */
    WT_ERR(__wt_scr_alloc(session, 0, &key_string));
    WT_ROW_FOREACH (page, rip, i) {
        stable_update_found = false;
        if ((upd = WT_ROW_UPDATE(page, rip)) != NULL) {
            __wt_verbose_level_multi(session, WT_VERB_RECOVERY_RTS(session), WT_VERBOSE_DEBUG_4,
              WT_RTS_VERB_TAG_UPDATE_CHAIN_VERIFY
              "aborting any unstable updates on the update chain with rollback_timestamp=%s",
              __wt_timestamp_to_string(rollback_timestamp, ts_string));
            WT_ERR(__wt_row_leaf_key(session, page, rip, key, false));
            WT_ERR(__rts_btree_abort_update(
              session, key, upd, rollback_timestamp, &stable_update_found));
            have_key = true;
        } else
            have_key = false;

        if ((insert = WT_ROW_INSERT(page, rip)) != NULL) {
            __wt_verbose_level_multi(session, WT_VERB_RECOVERY_RTS(session), WT_VERBOSE_DEBUG_4,
              WT_RTS_VERB_TAG_INSERT_LIST_CHECK
              "aborting any unstable updates on the insert list with rollback_timestamp=%s",
              __wt_timestamp_to_string(rollback_timestamp, ts_string));
            WT_ERR(__rts_btree_abort_insert_list(session, page, insert, rollback_timestamp, NULL));
        }

        /*
         * If there is no stable update found in the update list, abort any on-disk value.
         */
        if (!stable_update_found) {
            vpack = &_vpack;
            __wt_row_leaf_value_cell(session, page, rip, vpack);

            __wt_verbose_level_multi(session, WT_VERB_RECOVERY_RTS(session), WT_VERBOSE_DEBUG_3,
              WT_RTS_VERB_TAG_ONDISK_ABORT_CHECK
              "no stable update in update list found. abort any unstable on-disk value with "
              "rollback_timestamp=%s, key=%s",
              __wt_timestamp_to_string(rollback_timestamp, ts_string),
              have_key ? __wt_key_string(
                           session, key->data, key->size, S2BT(session)->key_format, key_string) :
                         NULL);
            WT_ERR(__rts_btree_abort_ondisk_kv(
              session, ref, rip, 0, have_key ? key : NULL, vpack, rollback_timestamp, NULL));
        }
    }

err:
    __wt_scr_free(session, &key);
    __wt_scr_free(session, &key_string);
    return (ret);
}

/*
 * __wt_rts_btree_abort_updates --
 *     Abort updates on this page newer than the timestamp.
 */
int
__wt_rts_btree_abort_updates(
  WT_SESSION_IMPL *session, WT_REF *ref, wt_timestamp_t rollback_timestamp)
{
    WT_PAGE *page;
    bool dryrun, modified;

    dryrun = S2C(session)->rts->dryrun;

    /*
     * If we have a ref with clean page, find out whether the page has any modifications that are
     * newer than the given timestamp. As eviction writes the newest version to page, even a clean
     * page may also contain modifications that need rollback.
     */
    page = ref->page;
    modified = __wt_page_is_modified(page);
    if (!modified && !__wt_rts_visibility_page_needs_abort(session, ref, rollback_timestamp)) {
        __wt_verbose_level_multi(session, WT_VERB_RECOVERY_RTS(session), WT_VERBOSE_DEBUG_3,
          WT_RTS_VERB_TAG_SKIP_UNMODIFIED "ref=%p: unmodified stable page of type=%s skipped",
          (void *)ref, __wt_page_type_str(page->type));
        return (0);
    }

    WT_STAT_CONN_INCR(session, txn_rts_pages_visited);
    __wt_verbose_level_multi(session, WT_VERB_RECOVERY_RTS(session), WT_VERBOSE_DEBUG_2,
      WT_RTS_VERB_TAG_PAGE_ROLLBACK "roll back page of type= %s, addr=%p modified=%s",
      __wt_page_type_str(page->type), (void *)ref, modified ? "true" : "false");

    switch (page->type) {
    case WT_PAGE_COL_FIX:
        WT_RET(__rts_btree_abort_col_fix(session, ref, rollback_timestamp));
        break;
    case WT_PAGE_COL_VAR:
        WT_RET(__rts_btree_abort_col_var(session, ref, rollback_timestamp));
        break;
    case WT_PAGE_ROW_LEAF:
        WT_RET(__rts_btree_abort_row_leaf(session, ref, rollback_timestamp));
        break;
    case WT_PAGE_COL_INT:
    case WT_PAGE_ROW_INT:
        /* This function is not called for internal pages. */
        WT_ASSERT(session, false);
        /* Fall through. */
    default:
        WT_RET(__wt_illegal_value(session, page->type));
    }

    /* Mark the page as dirty to reconcile the page. */
    if (!dryrun && page->modify)
        __wt_page_modify_set(session, page);
    return (0);
}<|MERGE_RESOLUTION|>--- conflicted
+++ resolved
@@ -736,19 +736,13 @@
             if (F_ISSET(S2C(session), WT_CONN_RECOVERING))
                 upd->txnid = WT_TXN_NONE;
             else
-<<<<<<< HEAD
-                upd->txnid = vpack->tw.start_txn;
+                upd->txnid = tw->start_txn;
 
             WT_RET(__wt_txn_upd_get_durable(session, upd, &durable_ts));
-            WT_RET(__wt_txn_upd_set_durable(&durable_ts, &vpack->tw.durable_start_ts));
-
-            // upd->durable_ts = vpack->tw.durable_start_ts;
-            upd->start_ts = vpack->tw.start_ts;
-=======
-                upd->txnid = tw->start_txn;
-            upd->durable_ts = tw->durable_start_ts;
+            WT_RET(__wt_txn_upd_set_durable(&durable_ts, &tw->durable_start_ts));
+
             upd->start_ts = tw->start_ts;
->>>>>>> 1befa2b4
+
             F_SET(upd, WT_UPDATE_RESTORED_FROM_DS);
             WT_RTS_STAT_CONN_DATA_INCR(session, txn_rts_keys_restored);
             __wt_verbose_multi(session, WT_VERB_RECOVERY_RTS(session),
