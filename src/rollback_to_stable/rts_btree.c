--- conflicted
+++ resolved
@@ -172,31 +172,6 @@
               session, key, ins->upd, rollback_timestamp, &stable_update_found));
             if (stable_update_found && stable_updates_count != NULL)
                 (*stable_updates_count)++;
-<<<<<<< HEAD
-            if (!stable_update_found && page->type == WT_PAGE_ROW_LEAF &&
-              !F_ISSET(S2C(session), WT_CONN_IN_MEMORY)) {
-                /*
-                 * When a new key is added to a page and the page is then checkpointed, updates for
-                 * that key can be present in the History Store while the key isn't present in the
-                 * disk image. RTS will then only remove these updates when there is a stable update
-                 * on-chain. These updates still need removing when no stable updates are on-chain,
-                 * so do so here explicitly. Pass in rollback_timestamp + 1 as history store cleanup
-                 * removes updates inclusive of the provided timestamp, but we only want to remove
-                 * unstable updates.
-                 *
-                 * FIXME-WT-10017: WT-9846 is an interim fix only for row-store while we investigate
-                 * the impacts of a long term correction in WT-10017. Once completed this change can
-                 * be reverted.
-                 */
-                __wt_verbose_level_multi(session, WT_VERB_RECOVERY_RTS(session), WT_VERBOSE_DEBUG_3,
-                  WT_RTS_VERB_TAG_HS_ABORT_CHECK
-                  "insert list with durable_timestamp=%s had no stable updates. Check the history "
-                  "store anyway for unstable updates to remove.",
-                  __wt_timestamp_to_string(ins->upd->durable_ts, ts_string));
-                WT_ERR(__wt_rts_history_delete_hs(session, key, rollback_timestamp + 1));
-            }
-=======
->>>>>>> d20a7749
         }
 
 err:
@@ -1126,13 +1101,8 @@
 
     WT_STAT_CONN_INCR(session, txn_rts_pages_visited);
     __wt_verbose_level_multi(session, WT_VERB_RECOVERY_RTS(session), WT_VERBOSE_DEBUG_2,
-<<<<<<< HEAD
       WT_RTS_VERB_TAG_PAGE_ROLLBACK "roll back page of type= %s, addr=%p modified=%s",
       __wt_page_type_str(page->type), (void *)ref, modified ? "true" : "false");
-=======
-      WT_RTS_VERB_TAG_PAGE_ROLLBACK "rolling back page, addr=%p modified=%s", (void *)ref,
-      modified ? "true" : "false");
->>>>>>> d20a7749
 
     switch (page->type) {
     case WT_PAGE_COL_FIX:
