--- conflicted
+++ resolved
@@ -145,30 +145,20 @@
     WT_ERR_NOTFOUND_OK(ret, false);
 
     /*
-<<<<<<< HEAD
      * Performing eviction in parallel to a checkpoint can lead to a situation where the history
      * store has more updates than its corresponding data store. Performing history store cleanup at
      * the end can enable the removal of any such unstable updates that are written to the history
      * store.
-=======
-     * Performing eviction in parallel to a checkpoint can lead to situation where the history store
-     * have more updates than its corresponding data store. Performing history store cleanup at the
-     * end can able to remove any such unstable updates that are written to the history store.
->>>>>>> 042a408a
      *
      * Do not perform the final pass on the history store in an in-memory configuration as it
      * doesn't exist.
      */
-<<<<<<< HEAD
-    if (!F_ISSET(S2C(session), WT_CONN_IN_MEMORY))
-=======
-    if (F_ISSET(S2C(session), WT_CONN_RECOVERING)) {
+    if (!F_ISSET(S2C(session), WT_CONN_RECOVERING)) {
         __wt_verbose_level_multi(session, WT_VERB_RECOVERY_RTS(session), WT_VERBOSE_DEBUG_3,
           WT_RTS_VERB_TAG_HS_TREE_FINAL_PASS
           "performing final pass of the history store to remove unstable entries with "
           "rollback_timestamp=%s",
           __wt_timestamp_to_string(rollback_timestamp, ts_string));
->>>>>>> 042a408a
         WT_ERR(__wt_rts_history_final_pass(session, rollback_timestamp));
     }
 err:
