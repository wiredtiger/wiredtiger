--- conflicted
+++ resolved
@@ -96,76 +96,12 @@
 int
 __wti_rts_history_btree_hs_truncate(WT_SESSION_IMPL *session, uint32_t btree_id)
 {
-<<<<<<< HEAD
-    WT_CURSOR *hs_cursor_start, *hs_cursor_stop;
-    WT_DECL_ITEM(hs_key);
-    WT_DECL_RET;
-    WT_SESSION *truncate_session;
-    wt_timestamp_t hs_start_ts;
-    uint64_t hs_counter;
-    uint32_t hs_btree_id;
-    bool dryrun;
-
-    dryrun = S2C(session)->rts->dryrun;
-
-    hs_cursor_start = hs_cursor_stop = NULL;
-    hs_btree_id = 0;
-    truncate_session = (WT_SESSION *)session;
-
-    WT_RET(__wt_scr_alloc(session, 0, &hs_key));
-
-    /* Open a history store start cursor. */
-    WT_ERR(__wt_curhs_open(session, btree_id, NULL, &hs_cursor_start));
-    F_SET(hs_cursor_start, WT_CURSTD_HS_READ_COMMITTED);
-
-    hs_cursor_start->set_key(hs_cursor_start, 1, btree_id);
-    WT_ERR_NOTFOUND_OK(__wt_curhs_search_near_after(session, hs_cursor_start), true);
-    if (ret == WT_NOTFOUND) {
-        ret = 0;
-        goto done;
-    }
-
-=======
->>>>>>> a52f23ac
     __wt_verbose_multi(session, WT_VERB_RECOVERY_RTS(session),
       WT_RTS_VERB_TAG_HS_TRUNCATING "truncating history store entries for tree with id=%u",
       btree_id);
 
-<<<<<<< HEAD
-    /* Open a history store stop cursor. */
-    WT_ERR(__wt_curhs_open(session, btree_id, NULL, &hs_cursor_stop));
-    F_SET(hs_cursor_stop, WT_CURSTD_HS_READ_COMMITTED | WT_CURSTD_HS_READ_ACROSS_BTREE);
-
-    /* Set the stop cursor to one past the btree. */
-    hs_cursor_stop->set_key(hs_cursor_stop, 1, btree_id + 1);
-    WT_ERR_NOTFOUND_OK(__wt_curhs_search_near_after(session, hs_cursor_stop), true);
-
-#ifdef HAVE_DIAGNOSTIC
-    /* If we get not found, we are at the largest btree id in the history store. */
-    if (ret == 0) {
-        hs_cursor_stop->get_key(hs_cursor_stop, &hs_btree_id, hs_key, &hs_start_ts, &hs_counter);
-        WT_ASSERT(session, hs_btree_id > btree_id);
-    }
-#endif
-
-    do {
-        WT_ASSERT(session, ret == WT_NOTFOUND || hs_btree_id > btree_id);
-
-        WT_ERR_NOTFOUND_OK(hs_cursor_stop->prev(hs_cursor_stop), true);
-        /* We can find the start point then we must be able to find the stop point. */
-        if (ret == WT_NOTFOUND)
-            WT_ERR_PANIC(
-              session, ret, "cannot locate the stop point to truncate the history store.");
-        hs_cursor_stop->get_key(hs_cursor_stop, &hs_btree_id, hs_key, &hs_start_ts, &hs_counter);
-    } while (hs_btree_id != btree_id);
-
-    if (!dryrun)
-        WT_ERR(truncate_session->truncate(
-          truncate_session, NULL, hs_cursor_start, hs_cursor_stop, NULL));
-=======
     if (!S2C(session)->rts->dryrun)
         WT_RET(__wt_hs_btree_truncate(session, btree_id));
->>>>>>> a52f23ac
 
     WT_RTS_STAT_CONN_DATA_INCR(session, cache_hs_btree_truncate);
 
