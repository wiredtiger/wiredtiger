--- conflicted
+++ resolved
@@ -445,11 +445,7 @@
     __wt_verbose_level_multi(session, WT_VERB_RECOVERY_RTS(session), WT_VERBOSE_DEBUG_4,
       WT_RTS_VERB_TAG_TREE_LOGGING
       "rollback to stable connection_logging_enabled=%s and btree_logging_enabled=%s",
-<<<<<<< HEAD
-      FLD_ISSET(conn->log_info.log_flags, WT_CONN_LOG_ENABLED) ? "true" : "false",
-=======
       F_ISSET(&conn->log_mgr, WT_LOG_ENABLED) ? "true" : "false",
->>>>>>> 289e2763
       F_ISSET(btree, WT_BTREE_LOGGED) ? "true" : "false");
 
     /* Files with commit-level durability (without timestamps), don't get their commits wiped. */
