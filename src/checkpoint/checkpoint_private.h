/*-
 * Copyright (c) 2014-present MongoDB, Inc.
 * Copyright (c) 2008-2014 WiredTiger, Inc.
 * All rights reserved.
 *
 * See the file LICENSE for redistribution information.
 */

#pragma once

#define WTI_CHECKPOINT_SESSION_FLAGS (WT_SESSION_CAN_WAIT | WT_SESSION_IGNORE_CACHE_SIZE)
#define WTI_CKPT_FOREACH_NAME_OR_ORDER(ckptbase, ckpt) \
    for ((ckpt) = (ckptbase); (ckpt)->name != NULL || (ckpt)->order != 0; ++(ckpt))

/*
<<<<<<< HEAD
 * Inactive should always be 0. Other states are roughly ordered by appearance in the checkpoint
 * life cycle.
 */
typedef enum {
    WTI_CHECKPOINT_STATE_INACTIVE,
    WTI_CHECKPOINT_STATE_APPLY_META,
    WTI_CHECKPOINT_STATE_APPLY_BTREE,
    WTI_CHECKPOINT_STATE_UPDATE_OLDEST,
    WTI_CHECKPOINT_STATE_SYNC_FILE,
    WTI_CHECKPOINT_STATE_EVICT_FILE,
    WTI_CHECKPOINT_STATE_BM_SYNC,
    WTI_CHECKPOINT_STATE_RESOLVE,
    WTI_CHECKPOINT_STATE_POSTPROCESS,
    WTI_CHECKPOINT_STATE_HS,
    WTI_CHECKPOINT_STATE_HS_SYNC,
    WTI_CHECKPOINT_STATE_COMMIT,
    WTI_CHECKPOINT_STATE_META_CKPT,
    WTI_CHECKPOINT_STATE_META_SYNC,
    WTI_CHECKPOINT_STATE_ROLLBACK,
    WTI_CHECKPOINT_STATE_LOG,
    WTI_CHECKPOINT_STATE_CKPT_TREE,
    WTI_CHECKPOINT_STATE_ACTIVE,
    WTI_CHECKPOINT_STATE_ESTABLISH,
    WTI_CHECKPOINT_STATE_START_TXN
} WTI_CHECKPOINT_STATE;
=======
 * WTI_CKPT_HANDLE_STATS --
 *     Statistics related to handles.
 */
struct __wti_ckpt_handle_stats {
    uint64_t apply;           /* handles applied */
    uint64_t apply_time;      /* applied handles gather time */
    uint64_t drop;            /* handle checkpoints dropped */
    uint64_t drop_time;       /* handle checkpoints dropped time */
    uint64_t lock;            /* handles locked */
    uint64_t lock_time;       /* handles locked time */
    uint64_t meta_check;      /* handles metadata check */
    uint64_t meta_check_time; /* handles metadata check time */
    uint64_t skip;            /* handles skipped */
    uint64_t skip_time;       /* skipped handles gather time */
};
>>>>>>> d48adcd6

/* DO NOT EDIT: automatically built by prototypes.py: BEGIN */

/* DO NOT EDIT: automatically built by prototypes.py: END */<|MERGE_RESOLUTION|>--- conflicted
+++ resolved
@@ -13,7 +13,6 @@
     for ((ckpt) = (ckptbase); (ckpt)->name != NULL || (ckpt)->order != 0; ++(ckpt))
 
 /*
-<<<<<<< HEAD
  * Inactive should always be 0. Other states are roughly ordered by appearance in the checkpoint
  * life cycle.
  */
@@ -39,7 +38,8 @@
     WTI_CHECKPOINT_STATE_ESTABLISH,
     WTI_CHECKPOINT_STATE_START_TXN
 } WTI_CHECKPOINT_STATE;
-=======
+
+/*
  * WTI_CKPT_HANDLE_STATS --
  *     Statistics related to handles.
  */
@@ -55,7 +55,6 @@
     uint64_t skip;            /* handles skipped */
     uint64_t skip_time;       /* skipped handles gather time */
 };
->>>>>>> d48adcd6
 
 /* DO NOT EDIT: automatically built by prototypes.py: BEGIN */
 
