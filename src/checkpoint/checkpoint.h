/*-
 * Copyright (c) 2014-present MongoDB, Inc.
 * Copyright (c) 2008-2014 WiredTiger, Inc.
 *	All rights reserved.
 *
 * See the file LICENSE for redistribution information.
 */

#pragma once

#include "checkpoint_private.h"
/*
 * WT_CKPT_SESSION --
 *     Per-session checkpoint information.
 */
struct __wt_ckpt_session {
    WT_SPINLOCK lock; /* Checkpoint spinlock */

    uint64_t write_gen; /* Write generation override, during checkpoint cursor ops */

    /* Checkpoint handles */
    WT_DATA_HANDLE **handle; /* Handle list */
    u_int handle_next;       /* Next empty slot */
    size_t handle_allocated; /* Bytes allocated */

    /* Checkpoint crash. */
    u_int crash_point; /* Crash point in the middle of checkpoint process */

    /* Named checkpoint drop list, during a checkpoint */
    WT_ITEM *drop_list;

    /* Checkpoint time of current checkpoint, during a checkpoint */
    uint64_t current_sec;
};

/*
<<<<<<< HEAD
 * WT_CKPT_HANDLE_STATS --
 *     Statistics related to handles.
 */
struct __wt_ckpt_handle_stats {
    uint64_t apply;           /* handles applied */
    uint64_t apply_time;      /* applied handles gather time */
    uint64_t drop;            /* handles dropped */
    uint64_t drop_time;       /* handles dropped time */
    uint64_t lock;            /* handles locked */
    uint64_t lock_time;       /* handles locked time */
    uint64_t meta_check;      /* handles metadata check */
    uint64_t meta_check_time; /* handles metadata check time */
    uint64_t skip;            /* handles skipped */
    uint64_t skip_time;       /* skipped handles gather time */
};

/*
 * WT_CKPT_CONNECTION --
 *     Checkpoint information.
 */
=======
 * WT_CKPT_THREAD --
 *     Checkpoint server information.
 */
struct __wt_ckpt_thread {
    WT_CONDVAR *cond;         /* wait mutex */
    WT_SESSION_IMPL *session; /* session associated with thread */
    wt_thread_t tid;          /* thread id */
    bool tid_set;             /* thread set */
#define WT_CKPT_LOGSIZE(conn) (__wt_atomic_loadi64(&(conn)->ckpt.server.logsize) != 0)
    wt_shared wt_off_t logsize; /* thread log size period */
    bool signalled;             /* thread signalled */
    uint64_t usecs;             /* thread timer */
};

>>>>>>> f3f3b0cb
struct __wt_ckpt_connection {
    WT_CKPT_THREAD server; /* Checkpoint thread.*/

    wt_shared uint64_t most_recent; /* Clock value of most recent checkpoint */

<<<<<<< HEAD
    WT_CKPT_HANDLE_STATS handle_stats;

    uint64_t usecs; /* Checkpoint timer */
=======
    uint64_t apply;           /* Checkpoint handles applied */
    uint64_t apply_time;      /* Checkpoint applied handles gather time */
    uint64_t drop;            /* Checkpoint handles drop */
    uint64_t drop_time;       /* Checkpoint handles drop time */
    uint64_t lock;            /* Checkpoint handles lock */
    uint64_t lock_time;       /* Checkpoint handles lock time */
    uint64_t meta_check;      /* Checkpoint handles metadata check */
    uint64_t meta_check_time; /* Checkpoint handles metadata check time */
    uint64_t skip;            /* Checkpoint handles skipped */
    uint64_t skip_time;       /* Checkpoint skipped handles gather time */
>>>>>>> f3f3b0cb

    uint64_t scrub_max; /* Checkpoint scrub time min/max */
    uint64_t scrub_min;
    uint64_t scrub_recent; /* Checkpoint scrub time recent/total */
    uint64_t scrub_total;

    uint64_t prep_max; /* Checkpoint prepare time min/max */
    uint64_t prep_min;
    uint64_t prep_recent; /* Checkpoint prepare time recent/total */
    uint64_t prep_total;
    uint64_t time_max; /* Checkpoint time min/max */
    uint64_t time_min;
    uint64_t time_recent; /* Checkpoint time recent/total */
    uint64_t time_total;

    /* Checkpoint stats and verbosity timers */
    struct timespec prep_end;
    struct timespec prep_start;
    struct timespec timer_start;
    struct timespec timer_scrub_end;

    /* Checkpoint progress message data */
    uint64_t progress_msg_count;
    uint64_t write_bytes;
    uint64_t write_pages;

    /* Last checkpoint connection's base write generation */
    uint64_t last_base_write_gen;
};

/*
 * WT_CKPT_BLOCK_MODS --
 *     Block modifications from an incremental identifier going forward.
 */
struct __wt_ckpt_block_mods {
    const char *id_str;

    WT_ITEM bitstring;
    uint64_t nbits; /* Number of bits in bitstring */

    uint64_t offset; /* Zero bit offset for bitstring */
    uint64_t granularity;
/* AUTOMATIC FLAG VALUE GENERATION START 0 */
#define WT_CKPT_BLOCK_MODS_RENAME 0x1u /* Entry is from a rename */
#define WT_CKPT_BLOCK_MODS_VALID 0x2u  /* Entry is valid */
                                       /* AUTOMATIC FLAG VALUE GENERATION STOP 32 */
    uint32_t flags;
};

/*
 * WT_CKPT --
 *     Encapsulation of checkpoint information, shared by the metadata, the btree engine, and the
 * block manager.
 */
#define WT_CHECKPOINT "WiredTigerCheckpoint"
#define WT_CKPT_FOREACH(ckptbase, ckpt) for ((ckpt) = (ckptbase); (ckpt)->name != NULL; ++(ckpt))
#define WT_CKPT_FOREACH_NAME_OR_ORDER(ckptbase, ckpt) \
    for ((ckpt) = (ckptbase); (ckpt)->name != NULL || (ckpt)->order != 0; ++(ckpt))

struct __wt_ckpt {
    char *name; /* Name or NULL */

    /*
     * Each internal checkpoint name is appended with a generation to make it a unique name. We're
     * solving two problems: when two checkpoints are taken quickly, the timer may not be unique
     * and/or we can even see time travel on the second checkpoint if we snapshot the time
     * in-between nanoseconds rolling over. Second, if we reset the generational counter when new
     * checkpoints arrive, we could logically re-create specific checkpoints, racing with cursors
     * open on those checkpoints. I can't think of any way to return incorrect results by racing
     * with those cursors, but it's simpler not to worry about it.
     */
    int64_t order; /* Checkpoint order */

    uint64_t sec; /* Wall clock time */

    uint64_t size; /* Checkpoint size */

    uint64_t write_gen;     /* Write generation */
    uint64_t run_write_gen; /* Runtime write generation. */

    char *block_metadata;   /* Block-stored metadata */
    char *block_checkpoint; /* Block-stored checkpoint */

    WT_CKPT_BLOCK_MODS backup_blocks[WT_BLKINCR_MAX];

    WT_TIME_AGGREGATE ta; /* Validity window */

    WT_ITEM addr; /* Checkpoint cookie string */
    WT_ITEM raw;  /* Checkpoint cookie raw */

    void *bpriv; /* Block manager private */

/* AUTOMATIC FLAG VALUE GENERATION START 0 */
#define WT_CKPT_ADD 0x01u             /* Checkpoint to be added */
#define WT_CKPT_BLOCK_MODS_LIST 0x02u /* Return list of modified blocks */
#define WT_CKPT_DELETE 0x04u          /* Checkpoint to be deleted */
#define WT_CKPT_FAKE 0x08u            /* Checkpoint is a fake */
#define WT_CKPT_UPDATE 0x10u          /* Checkpoint requires update */
                                      /* AUTOMATIC FLAG VALUE GENERATION STOP 32 */
    uint32_t flags;
};

/*
 * WT_CKPT_SNAPSHOT --
 *     Snapshot and timestamp information associated with a checkpoint.
 */
struct __wt_ckpt_snapshot {
    uint64_t ckpt_id;
    uint64_t oldest_ts;
    uint64_t stable_ts;
    uint64_t snapshot_write_gen;
    uint64_t snapshot_min;
    uint64_t snapshot_max;
    uint64_t *snapshot_txns;
    uint32_t snapshot_count;
};

/*
 * Inactive should always be 0. Other states are roughly ordered by appearance in the checkpoint
 * life cycle.
 */
typedef enum {
    WT_CHECKPOINT_STATE_INACTIVE,
    WT_CHECKPOINT_STATE_APPLY_META,
    WT_CHECKPOINT_STATE_APPLY_BTREE,
    WT_CHECKPOINT_STATE_UPDATE_OLDEST,
    WT_CHECKPOINT_STATE_SYNC_FILE,
    WT_CHECKPOINT_STATE_EVICT_FILE,
    WT_CHECKPOINT_STATE_BM_SYNC,
    WT_CHECKPOINT_STATE_RESOLVE,
    WT_CHECKPOINT_STATE_POSTPROCESS,
    WT_CHECKPOINT_STATE_HS,
    WT_CHECKPOINT_STATE_HS_SYNC,
    WT_CHECKPOINT_STATE_COMMIT,
    WT_CHECKPOINT_STATE_META_CKPT,
    WT_CHECKPOINT_STATE_META_SYNC,
    WT_CHECKPOINT_STATE_ROLLBACK,
    WT_CHECKPOINT_STATE_LOG,
    WT_CHECKPOINT_STATE_CKPT_TREE,
    WT_CHECKPOINT_STATE_ACTIVE,
    WT_CHECKPOINT_STATE_ESTABLISH,
    WT_CHECKPOINT_STATE_START_TXN
} WT_CHECKPOINT_STATE;

struct __wt_checkpoint_cleanup {
    WT_SESSION_IMPL *session; /* checkpoint cleanup session */
    wt_thread_t tid;          /* checkpoint cleanup thread */
    int tid_set;              /* checkpoint cleanup thread set */
    WT_CONDVAR *cond;         /* checkpoint cleanup wait mutex */
    uint64_t interval;        /* Checkpoint cleanup interval */
};

/* DO NOT EDIT: automatically built by prototypes.py: BEGIN */

extern int __wt_checkpoint(WT_SESSION_IMPL *session, const char *cfg[])
  WT_GCC_FUNC_DECL_ATTRIBUTE((warn_unused_result));
extern int __wt_checkpoint_close(WT_SESSION_IMPL *session, bool final)
  WT_GCC_FUNC_DECL_ATTRIBUTE((warn_unused_result));
extern int __wt_checkpoint_get_handles(WT_SESSION_IMPL *session, const char *cfg[])
  WT_GCC_FUNC_DECL_ATTRIBUTE((warn_unused_result));
extern int __wt_checkpoint_server_create(WT_SESSION_IMPL *session, const char *cfg[])
  WT_GCC_FUNC_DECL_ATTRIBUTE((warn_unused_result));
extern int __wt_checkpoint_server_destroy(WT_SESSION_IMPL *session)
  WT_GCC_FUNC_DECL_ATTRIBUTE((warn_unused_result));
extern int __wt_checkpoint_sync(WT_SESSION_IMPL *session, const char *cfg[])
  WT_GCC_FUNC_DECL_ATTRIBUTE((warn_unused_result));
extern int __wt_txn_checkpoint(WT_SESSION_IMPL *session, const char *cfg[], bool waiting)
  WT_GCC_FUNC_DECL_ATTRIBUTE((warn_unused_result));
extern void __wt_checkpoint_free(WT_SESSION_IMPL *session, WT_CKPT *ckpt);
extern void __wt_checkpoint_progress(WT_SESSION_IMPL *session, bool closing);
extern void __wt_checkpoint_signal(WT_SESSION_IMPL *session, wt_off_t logsize);
extern void __wt_checkpoint_tree_reconcile_update(WT_SESSION_IMPL *session, WT_TIME_AGGREGATE *ta);
extern void __wt_ckptlist_free(WT_SESSION_IMPL *session, WT_CKPT **ckptbasep);
extern void __wt_ckptlist_saved_free(WT_SESSION_IMPL *session);

#ifdef HAVE_UNITTEST

#endif

/* DO NOT EDIT: automatically built by prototypes.py: END */<|MERGE_RESOLUTION|>--- conflicted
+++ resolved
@@ -34,7 +34,6 @@
 };
 
 /*
-<<<<<<< HEAD
  * WT_CKPT_HANDLE_STATS --
  *     Statistics related to handles.
  */
@@ -52,10 +51,6 @@
 };
 
 /*
- * WT_CKPT_CONNECTION --
- *     Checkpoint information.
- */
-=======
  * WT_CKPT_THREAD --
  *     Checkpoint server information.
  */
@@ -70,28 +65,16 @@
     uint64_t usecs;             /* thread timer */
 };
 
->>>>>>> f3f3b0cb
+/*
+ * WT_CKPT_CONNECTION --
+ *     Checkpoint information.
+ */
 struct __wt_ckpt_connection {
     WT_CKPT_THREAD server; /* Checkpoint thread.*/
 
     wt_shared uint64_t most_recent; /* Clock value of most recent checkpoint */
 
-<<<<<<< HEAD
     WT_CKPT_HANDLE_STATS handle_stats;
-
-    uint64_t usecs; /* Checkpoint timer */
-=======
-    uint64_t apply;           /* Checkpoint handles applied */
-    uint64_t apply_time;      /* Checkpoint applied handles gather time */
-    uint64_t drop;            /* Checkpoint handles drop */
-    uint64_t drop_time;       /* Checkpoint handles drop time */
-    uint64_t lock;            /* Checkpoint handles lock */
-    uint64_t lock_time;       /* Checkpoint handles lock time */
-    uint64_t meta_check;      /* Checkpoint handles metadata check */
-    uint64_t meta_check_time; /* Checkpoint handles metadata check time */
-    uint64_t skip;            /* Checkpoint handles skipped */
-    uint64_t skip_time;       /* Checkpoint skipped handles gather time */
->>>>>>> f3f3b0cb
 
     uint64_t scrub_max; /* Checkpoint scrub time min/max */
     uint64_t scrub_min;
