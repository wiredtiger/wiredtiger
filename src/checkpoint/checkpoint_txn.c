/*-
 * Copyright (c) 2014-present MongoDB, Inc.
 * Copyright (c) 2008-2014 WiredTiger, Inc.
 *	All rights reserved.
 *
 * See the file LICENSE for redistribution information.
 */

#include "wt_internal.h"

static void __checkpoint_timing_stress(WT_SESSION_IMPL *, uint64_t, struct timespec *);
static int __checkpoint_lock_dirty_tree(WT_SESSION_IMPL *, bool, bool, bool, const char *[]);
static int __checkpoint_mark_skip(WT_SESSION_IMPL *, WT_CKPT *, bool);
static void __checkpoint_prepare_progress(WT_SESSION_IMPL *session, bool final);
static int __checkpoint_presync(WT_SESSION_IMPL *, const char *[]);
static int __checkpoint_tree_helper(WT_SESSION_IMPL *, const char *[]);
static int __drop_list_execute(WT_SESSION_IMPL *session, WT_ITEM *drop_list);

/*
 * __checkpoint_flush_tier_wait --
 *     Wait for all previous work units queued to be processed.
 */
static int
__checkpoint_flush_tier_wait(WT_SESSION_IMPL *session, const char **cfg)
{
    WT_CONFIG_ITEM cval;
    WT_CONNECTION_IMPL *conn;
    uint64_t now, start, timeout;
    int yield_count;

    conn = S2C(session);
    yield_count = 0;
    now = start = 0;

    /*
     * The internal thread needs the schema lock to perform its operations and flush tier also
     * acquires the schema lock. We cannot be waiting in this function while holding that lock or no
     * work will get done.
     */
    WT_ASSERT(session, !FLD_ISSET(session->lock_flags, WT_SESSION_LOCKED_SCHEMA));
    WT_RET(__wt_config_gets(session, cfg, "flush_tier.timeout", &cval));
    timeout = (uint64_t)cval.val;
    if (timeout != 0)
        __wt_seconds(session, &start);

    /*
     * It may be worthwhile looking at the add and decrement values and make choices of whether to
     * yield or wait based on how much of the workload has been performed. Flushing operations could
     * take a long time so yielding may not be effective.
     */
    while (!WT_FLUSH_STATE_DONE(conn->flush_state)) {
        if (start != 0) {
            __wt_seconds(session, &now);
            if (now - start > timeout)
                return (EBUSY);
        }
        if (++yield_count < WT_THOUSAND)
            __wt_yield();
        else {
            __wt_cond_signal(session, conn->tiered_cond);
            __wt_cond_wait(session, conn->flush_cond, 200, NULL);
        }
    }
    return (0);
}

/*
 * __checkpoint_flush_tier --
 *     Perform one iteration of tiered storage maintenance.
 */
static int
__checkpoint_flush_tier(WT_SESSION_IMPL *session, bool force)
{
    WT_BTREE *btree;
    WT_CKPT ckpt;
    WT_CONFIG_ITEM cval;
    WT_CONNECTION_IMPL *conn;
    WT_CURSOR *cursor;
    WT_DECL_RET;
    uint64_t ckpt_time;
    const char *key, *value;
    bool release;

    __wt_verbose(session, WT_VERB_TIERED, "CKPT_FLUSH_TIER: Called force %d", force);

    WT_STAT_CONN_INCR(session, flush_tier);
    conn = S2C(session);
    cursor = NULL;
    release = false;

    WT_ASSERT_SPINLOCK_OWNED(session, &conn->schema_lock);
    WT_ASSERT(session, FLD_ISSET(session->lock_flags, WT_SESSION_LOCKED_CHECKPOINT));

    /*
     * For supporting splits and merge:
     * - See if there is any merging work to do to prepare and create an object that is
     *   suitable for placing onto tiered storage.
     * - Do the work to create said objects.
     * - Move the objects.
     */
    __wt_atomic_storev32(&conn->flush_state, 0);
    __wt_atomic_storebool(&conn->flush_ckpt_complete, false);
    /* Flushing is part of a checkpoint, use the session's checkpoint time. */
    conn->flush_most_recent = session->ckpt.current_sec;
    /* Storing the last flush timestamp here for the future and for debugging. */
    conn->flush_ts = conn->txn_global.last_ckpt_timestamp;
    /*
     * It would be more efficient to return here if no tiered storage is enabled in the system. If
     * the user asks for a flush_tier without tiered storage, the loop below is effectively a no-op
     * and will not be incorrect. But we could also just return.
     */

    /*
     * Walk the metadata cursor to find tiered tables to flush. This should be optimized to avoid
     * flushing tables that haven't changed.
     */
    WT_RET(__wt_metadata_cursor(session, &cursor));
    while (cursor->next(cursor) == 0) {
        cursor->get_key(cursor, &key);
        cursor->get_value(cursor, &value);
        /* For now just switch tiers which just does metadata manipulation. */
        if (WT_PREFIX_MATCH(key, "tiered:")) {
            __wt_verbose(
              session, WT_VERB_TIERED, "CKPT_FLUSH_TIER: %s %s force %d", key, value, force);
            if (!force) {
                /*
                 * Check the table's last checkpoint time and only flush trees that have a
                 * checkpoint more recent than the last flush time.
                 */
                WT_ERR(__wt_meta_checkpoint(session, key, NULL, &ckpt));
                ckpt_time = ckpt.sec;
                __wt_meta_checkpoint_free(session, &ckpt);
                WT_ERR(__wt_config_getones(session, value, "flush_time", &cval));

                /* If nothing has changed, there's nothing to do. */
                if (ckpt_time == 0 || (uint64_t)cval.val >= ckpt_time) {
                    WT_STAT_CONN_INCR(session, flush_tier_skipped);
                    continue;
                }
            }
            /* Only instantiate the handle if we need to flush. */
            WT_ERR_ERROR_OK(__wt_session_get_dhandle(session, key, NULL, NULL, 0), EBUSY, true);

            /*
             * If we get back EBUSY, this handle may be open with bulk or other special flags. We
             * need to skip this tree. We fake checkpoints for such trees, i.e. we never really
             * write a checkpoint to the disk and we cannot get the dhandle now.
             */
            if (ret == EBUSY) {
                WT_STAT_CONN_INCR(session, flush_tier_skipped);
                continue;
            }
            release = true;
            /*
             * When we call wt_tiered_switch the session->dhandle points to the tiered: entry and
             * the arg is the config string that is currently in the metadata. Also, mark the tree
             * dirty to ensure it participates in the checkpoint process, even if clean.
             */
            btree = S2BT(session);
            if (btree->original) {
                WT_STAT_CONN_INCR(session, flush_tier_skipped);
                WT_ERR(__wt_session_release_dhandle(session));
                release = false;
                continue;
            }
            WT_ERR(__wt_tiered_switch(session, value));
            WT_STAT_CONN_INCR(session, flush_tier_switched);
            __wt_tree_modify_set(session);
            btree->flush_most_recent_secs = session->ckpt.current_sec;
            btree->flush_most_recent_ts = conn->txn_global.last_ckpt_timestamp;
            WT_ERR(__wt_session_release_dhandle(session));
            release = false;
        }
    }
    WT_ERR(__wt_metadata_cursor_release(session, &cursor));

    /* Clear the flag on success. */
    F_CLR(conn, WT_CONN_TIERED_FIRST_FLUSH);
    return (0);

err:
    if (release)
        WT_TRET(__wt_session_release_dhandle(session));
    WT_TRET(__wt_metadata_cursor_release(session, &cursor));
    WT_STAT_CONN_INCR(session, flush_tier_fail);
    return (ret);
}
/*
 * __checkpoint_name_ok --
 *     Complain if the checkpoint name isn't acceptable.
 */
static int
__checkpoint_name_ok(WT_SESSION_IMPL *session, const char *name, size_t len, bool allow_all)
{
    /* Check for characters we don't want to see in a metadata file. */
    WT_RET(__wt_name_check(session, name, len, true));

    /*
     * The internal checkpoint name is special, applications aren't allowed to use it. Be aggressive
     * and disallow any matching prefix, it makes things easier when checking in other places.
     */
    if (len >= strlen(WT_CHECKPOINT) && WT_PREFIX_MATCH(name, WT_CHECKPOINT))
        WT_RET_MSG(session, EINVAL, "the checkpoint name \"%s\" is reserved", WT_CHECKPOINT);

    /* The name "all" is also special. */
    if (!allow_all && WT_STRING_LIT_MATCH("all", name, len))
        WT_RET_MSG(session, EINVAL, "the checkpoint name \"all\" is reserved");

    return (0);
}

/*
 * __checkpoint_name_check --
 *     Check for an attempt to name a checkpoint that includes anything other than a file object.
 */
static int
__checkpoint_name_check(WT_SESSION_IMPL *session)
{
    WT_CURSOR *cursor;
    WT_DECL_RET;
    const char *fail;
    const char *uri;

    cursor = NULL;
    fail = NULL;

    /*
     * This function exists as a place for this comment: named checkpoints are only supported on
     * file objects, and not on LSM trees. Confirm the metadata file contains no non-file objects.
     * Skip any internal system objects. We don't want spurious error messages, other code will skip
     * over them and the user has no control over their existence.
     */
    WT_RET(__wt_metadata_cursor(session, &cursor));
    while ((ret = cursor->next(cursor)) == 0) {
        WT_ERR(cursor->get_key(cursor, &uri));
        if (!WT_PREFIX_MATCH(uri, "colgroup:") && !WT_PREFIX_MATCH(uri, "file:") &&
          !WT_PREFIX_MATCH(uri, "index:") && !WT_PREFIX_MATCH(uri, WT_SYSTEM_PREFIX) &&
          !WT_PREFIX_MATCH(uri, "table:") && !WT_PREFIX_MATCH(uri, "tiered:")) {
            fail = uri;
            break;
        }
    }
    WT_ERR_NOTFOUND_OK(ret, false);

    if (fail != NULL)
        WT_ERR_MSG(session, EINVAL, "%s object does not support named checkpoints", fail);

err:
    WT_TRET(__wt_metadata_cursor_release(session, &cursor));
    return (ret);
}

/*
 * __checkpoint_update_generation --
 *     Update the checkpoint generation of the current tree. This indicates that the tree will not
 *     be visited again by the current checkpoint.
 */
static void
__checkpoint_update_generation(WT_SESSION_IMPL *session)
{
    WT_BTREE *btree;

    btree = S2BT(session);

    /*
     * Updates to the metadata are made by the checkpoint transaction, so the metadata tree's
     * checkpoint generation should never be updated.
     */
    if (WT_IS_METADATA(session->dhandle))
        return;

    WT_RELEASE_WRITE_WITH_BARRIER(btree->checkpoint_gen, __wt_gen(session, WT_GEN_CHECKPOINT));
    WT_STAT_DSRC_SET(session, btree_checkpoint_generation, btree->checkpoint_gen);
}

/*
 * __checkpoint_apply_operation --
 *     Apply a preliminary operation to all files involved in a checkpoint.
 */
static int
__checkpoint_apply_operation(
  WT_SESSION_IMPL *session, const char *cfg[], int (*op)(WT_SESSION_IMPL *, const char *[]))
{
    WT_CONFIG_ITEM cval;
    WT_DECL_ITEM(tmp);
    WT_DECL_RET;
    bool ckpt_closed, named;

    /* Flag if this is a named checkpoint, and check if the name is OK. */
    WT_RET(__wt_config_gets(session, cfg, "name", &cval));
    named = cval.len != 0;
    if (named) {
        WT_RET(__checkpoint_name_ok(session, cval.str, cval.len, false));
        /* Some objects don't support named checkpoints. */
        WT_ERR(__checkpoint_name_check(session));
    }

    if (op != NULL) {
        /*
         * If the checkpoint is named or we're dropping checkpoints, we checkpoint both open and
         * closed files; else, only checkpoint open files.
         */
        ckpt_closed = named;
        if (!ckpt_closed) {
            WT_ERR(__wt_config_gets(session, cfg, "drop", &cval));
            ckpt_closed = cval.len != 0;
        }

        if (ckpt_closed) {
            WT_STAT_CONN_SET(session, checkpoint_state, WT_CHECKPOINT_STATE_APPLY_META);
            WT_ERR(__wt_meta_apply_all(session, op, NULL, cfg));
        } else {
            WT_STAT_CONN_SET(session, checkpoint_state, WT_CHECKPOINT_STATE_APPLY_BTREE);
            WT_ERR(__wt_conn_btree_apply(session, NULL, op, NULL, cfg));
        }
    }

err:
    __wt_scr_free(session, &tmp);
    return (ret);
}

/*
 * __checkpoint_apply_to_dhandles --
 *     Apply an operation to all handles locked for a checkpoint.
 */
static int
__checkpoint_apply_to_dhandles(
  WT_SESSION_IMPL *session, const char *cfg[], int (*op)(WT_SESSION_IMPL *, const char *[]))
{
    WT_DECL_RET;
    u_int i;

    /* If we have already locked the handles, apply the operation. */
    for (i = 0; i < session->ckpt.handle_next; ++i) {
        if (session->ckpt.handle[i] == NULL)
            continue;
        WT_WITH_DHANDLE(session, session->ckpt.handle[i], ret = (*op)(session, cfg));
        WT_RET(ret);
    }

    return (0);
}

/*
 * __checkpoint_data_source --
 *     Checkpoint all data sources.
 */
static int
__checkpoint_data_source(WT_SESSION_IMPL *session, const char *cfg[])
{
    WT_DATA_SOURCE *dsrc;
    WT_NAMED_DATA_SOURCE *ndsrc;

    /*
     * A place-holder, to support data sources: we assume calling the underlying data-source session
     * checkpoint function is sufficient to checkpoint all objects in the data source, open or
     * closed. Those assumptions are not necessarily going to be true for all data sources.
     *
     * Doing a full data checkpoint of a data source is tricky. Currently, the connection code is
     * written to ignore all objects other than "file:", and that code will require significant
     * changes to work with data sources.
     */
    TAILQ_FOREACH (ndsrc, &S2C(session)->dsrcqh, q) {
        dsrc = ndsrc->dsrc;
        if (dsrc->checkpoint != NULL)
            WT_RET(dsrc->checkpoint(dsrc, (WT_SESSION *)session, (WT_CONFIG_ARG *)cfg));
    }
    return (0);
}

/*
 * __wt_checkpoint_get_handles --
 *     Get a list of handles to flush.
 */
int
__wt_checkpoint_get_handles(WT_SESSION_IMPL *session, const char *cfg[])
{
    WT_BTREE *btree;
    WT_CONFIG_ITEM cval;
    WT_DECL_RET;
    uint64_t time_diff, time_start, time_stop;
    const char *name;
    bool force;

    /* Periodically log checkpoint prepare progress. */
    __checkpoint_prepare_progress(session, false);

    /* Find out if we have to force a checkpoint. */
    WT_RET(__wt_config_gets_def(session, cfg, "force", 0, &cval));
    force = cval.val != 0;
    if (!force) {
        WT_RET(__wt_config_gets_def(session, cfg, "name", 0, &cval));
        force = cval.len != 0;
    }

    /* Should not be called with anything other than a live btree handle. */
    WT_ASSERT(session, WT_DHANDLE_BTREE(session->dhandle) && !WT_READING_CHECKPOINT(session));

    btree = S2BT(session);

    /*
     * Skip files that are never involved in a checkpoint. Skip the history store file as it is,
     * checkpointed manually later.
     */
    if (F_ISSET(btree, WT_BTREE_NO_CHECKPOINT) || WT_IS_HS(btree->dhandle))
        return (0);

    /*
     * We may have raced between starting the checkpoint transaction and some operation completing
     * on the handle that updated the metadata (e.g., closing a bulk load cursor). All such
     * operations either have exclusive access to the handle or hold the schema lock. We are now
     * holding the schema lock and have an open btree handle, so if we can't update the metadata,
     * then there has been some state change invisible to the checkpoint transaction.
     */
    if (!WT_IS_METADATA(session->dhandle)) {
        WT_CURSOR *meta_cursor;

        WT_ASSERT(session, !F_ISSET(session->txn, WT_TXN_ERROR));
        WT_RET(__wt_metadata_cursor(session, &meta_cursor));
        meta_cursor->set_key(meta_cursor, session->dhandle->name);
        time_start = __wt_clock(session);
        ret = __wt_curfile_insert_check(meta_cursor);
        time_stop = __wt_clock(session);
        time_diff = WT_CLOCKDIFF_US(time_stop, time_start);
        ++S2C(session)->ckpt.meta_check;
        S2C(session)->ckpt.meta_check_time += time_diff;
        if (ret == WT_ROLLBACK) {
            /*
             * If create or drop or any schema operation of a table is with in an user transaction
             * then checkpoint can see the dhandle before the commit, which will lead to the
             * rollback error. We will ignore this dhandle as part of this checkpoint by returning
             * from here.
             */
            __wt_verbose_notice(session, WT_VERB_CHECKPOINT, "%s",
              "WT_ROLLBACK: checkpoint raced with transaction operating on dhandle");
            WT_TRET(__wt_metadata_cursor_release(session, &meta_cursor));
            return (0);
        }
        WT_TRET(__wt_metadata_cursor_release(session, &meta_cursor));
        WT_RET(ret);
    }

    /*
     * Decide whether the tree needs to be included in the checkpoint and if so, acquire the
     * necessary locks.
     */
    time_start = __wt_clock(session);
    WT_SAVE_DHANDLE(session, ret = __checkpoint_lock_dirty_tree(session, true, force, true, cfg));
    time_stop = __wt_clock(session);
    time_diff = WT_CLOCKDIFF_US(time_stop, time_start);
    ++S2C(session)->ckpt.lock;
    S2C(session)->ckpt.lock_time += time_diff;
    WT_RET(ret);
    if (F_ISSET(btree, WT_BTREE_SKIP_CKPT)) {
        __checkpoint_update_generation(session);
        return (0);
    }

    /*
     * Make sure there is space for the new entry: do this before getting the handle to avoid
     * cleanup if we can't allocate the memory.
     */
    WT_RET(__wt_realloc_def(session, &session->ckpt.handle_allocated, session->ckpt.handle_next + 1,
      &session->ckpt.handle));

    /*
     * The current tree will be included: get it again because the handle we have is only valid for
     * the duration of this function.
     */
    name = session->dhandle->name;
    session->dhandle = NULL;

    if ((ret = __wt_session_get_dhandle(session, name, NULL, NULL, 0)) != 0)
        return (ret == EBUSY ? 0 : ret);

    /*
     * Save the current eviction walk setting: checkpoint can interfere with eviction and we don't
     * want to unfairly penalize (or promote) eviction in trees due to checkpoints.
     */
    btree->evict_walk_saved = __wt_atomic_load32(&btree->evict_walk_period);

    session->ckpt.handle[session->ckpt.handle_next++] = session->dhandle;
    return (0);
}

/*
 * __checkpoint_set_scrub_target --
 *     Set the scrub target for the checkpoint.
 */
static WT_INLINE void
__checkpoint_set_scrub_target(WT_SESSION_IMPL *session, double target)
{
    __wt_set_shared_double(&S2C(session)->evict->eviction_scrub_target, target);
    WT_STAT_CONN_SET(session, checkpoint_scrub_target, (int64_t)target);
}

/*
 * __checkpoint_wait_reduce_dirty_cache --
 *     Try to reduce the amount of dirty data in cache so there is less work do during the critical
 *     section of the checkpoint.
 */
static void
__checkpoint_wait_reduce_dirty_cache(WT_SESSION_IMPL *session)
{
    WT_CACHE *cache;
    WT_CONNECTION_IMPL *conn;
    WT_EVICT *evict;
    double current_dirty, prev_dirty;
    uint64_t bytes_written_start, bytes_written_total;
    uint64_t cache_size, max_write;

    conn = S2C(session);
    cache = conn->cache;
    evict = conn->evict;

    /* Give up if scrubbing is disabled. */
    if (evict->eviction_checkpoint_target < DBL_EPSILON)
        return;

    bytes_written_start = __wt_atomic_load64(&cache->bytes_written);

    /*
     * If the cache size is zero or very small, we're done. The cache size can briefly become zero
     * if we're transitioning to a shared cache via reconfigure. This avoids potential divide by
     * zero.
     */
    if ((cache_size = conn->cache_size) < 10 * WT_MEGABYTE)
        return;

    current_dirty = (100.0 * __wt_cache_dirty_leaf_inuse(cache)) / cache_size;
    if (current_dirty <= evict->eviction_checkpoint_target)
        return;

    /* Stop if we write as much dirty data as is currently in cache. */
    max_write = __wt_cache_dirty_leaf_inuse(cache);

    /* Set the dirty trigger to the target value. */
    __checkpoint_set_scrub_target(session, evict->eviction_checkpoint_target);

    /* Wait while the dirty level is going down. */
    for (;;) {
        WT_STAT_CONN_INCR(session, checkpoint_wait_reduce_dirty);
        __wt_sleep(0, 100 * WT_THOUSAND);

        prev_dirty = current_dirty;
        current_dirty = (100.0 * __wt_cache_dirty_leaf_inuse(cache)) / cache_size;
        if (current_dirty <= evict->eviction_checkpoint_target || current_dirty >= prev_dirty)
            break;

        /*
         * We haven't reached the current target.
         *
         * Don't wait indefinitely: there might be dirty pages that can't be evicted. If we can't
         * meet the target, give up and start the checkpoint for real.
         */
        bytes_written_total = __wt_atomic_load64(&cache->bytes_written) - bytes_written_start;
        if (bytes_written_total > max_write)
            break;
    }
}

/*
 * __checkpoint_prepare_progress --
 *     Output a checkpoint prepare progress message.
 */
static void
__checkpoint_prepare_progress(WT_SESSION_IMPL *session, bool final)
{
    struct timespec cur_time;
    WT_CONNECTION_IMPL *conn;
    uint64_t time_diff;

    conn = S2C(session);
    __wt_epoch(session, &cur_time);

    /* Time since the full database checkpoint started */
    time_diff = WT_TIMEDIFF_SEC(cur_time, conn->ckpt.timer_start);

    if (final || (time_diff / WT_PROGRESS_MSG_PERIOD) > conn->ckpt.progress_msg_count) {
        __wt_verbose_info(session, WT_VERB_CHECKPOINT_PROGRESS,
          "Checkpoint prepare %s for %" PRIu64 " seconds and it has gathered %" PRIu64
          " dhandles and skipped %" PRIu64 " dhandles",
          final ? "ran" : "has been running", time_diff, conn->ckpt.apply, conn->ckpt.skip);
        conn->ckpt.progress_msg_count++;
    }
}

/*
 * __wt_checkpoint_progress --
 *     Output a checkpoint progress message.
 */
void
__wt_checkpoint_progress(WT_SESSION_IMPL *session, bool closing)
{
    struct timespec cur_time;
    WT_CONNECTION_IMPL *conn;
    uint64_t time_diff;

    conn = S2C(session);
    __wt_epoch(session, &cur_time);

    /* Time since the full database checkpoint started */
    time_diff = WT_TIMEDIFF_SEC(cur_time, conn->ckpt.timer_start);

    if (closing || (time_diff / WT_PROGRESS_MSG_PERIOD) > conn->ckpt.progress_msg_count) {
        __wt_verbose_info(session, WT_VERB_CHECKPOINT_PROGRESS,
          "Checkpoint %s for %" PRIu64 " seconds and wrote: %" PRIu64 " pages (%" PRIu64 " MB)",
          closing ? "ran" : "has been running", time_diff, conn->ckpt.write_pages,
          conn->ckpt.write_bytes / WT_MEGABYTE);
        conn->ckpt.progress_msg_count++;
    }
}

/*
 * __checkpoint_stats --
 *     Update checkpoint timer stats.
 */
static void
__checkpoint_stats(WT_SESSION_IMPL *session)
{
    struct timespec stop;
    WT_CONNECTION_IMPL *conn;
    uint64_t msec;

    conn = S2C(session);

    /* Output a verbose progress message for long running checkpoints. */
    if (conn->ckpt.progress_msg_count > 0)
        __wt_checkpoint_progress(session, true);

    /* Compute end-to-end timer statistics for checkpoint. */
    __wt_epoch(session, &stop);
    msec = WT_TIMEDIFF_MS(stop, conn->ckpt.timer_start);

    if (msec > conn->ckpt.time_max)
        conn->ckpt.time_max = msec;
    if (msec < conn->ckpt.time_min)
        conn->ckpt.time_min = msec;
    conn->ckpt.time_recent = msec;
    conn->ckpt.time_total += msec;

    /* Compute timer statistics for the scrub. */
    msec = WT_TIMEDIFF_MS(conn->ckpt.timer_scrub_end, conn->ckpt.timer_start);

    if (msec > conn->ckpt.scrub_max)
        conn->ckpt.scrub_max = msec;
    if (msec < conn->ckpt.scrub_min)
        conn->ckpt.scrub_min = msec;
    conn->ckpt.scrub_recent = msec;
    conn->ckpt.scrub_total += msec;

    /* Compute timer statistics for the checkpoint prepare. */
    msec = WT_TIMEDIFF_MS(conn->ckpt.prep_end, conn->ckpt.prep_start);

    if (msec > conn->ckpt.prep_max)
        conn->ckpt.prep_max = msec;
    if (msec < conn->ckpt.prep_min)
        conn->ckpt.prep_min = msec;
    conn->ckpt.prep_recent = msec;
    conn->ckpt.prep_total += msec;
}

/*
 * __checkpoint_verbose_track --
 *     Output a verbose message with timing information
 */
static void
__checkpoint_verbose_track(WT_SESSION_IMPL *session, const char *msg)
{
    struct timespec stop;
    WT_CONNECTION_IMPL *conn;
    uint64_t msec;

    if (!WT_VERBOSE_ISSET(session, WT_VERB_CHECKPOINT))
        return;

    conn = S2C(session);
    __wt_epoch(session, &stop);

    /* Get time diff in milliseconds. */
    msec = WT_TIMEDIFF_MS(stop, conn->ckpt.timer_start);
    __wt_verbose_debug1(session, WT_VERB_CHECKPOINT,
      "time: %" PRIu64 " ms, gen: %" PRIu64 ": Full database checkpoint %s", msec,
      __wt_gen(session, WT_GEN_CHECKPOINT), msg);
}

/*
 * __checkpoint_fail_reset --
 *     Reset fields when a failure occurs.
 */
static void
__checkpoint_fail_reset(WT_SESSION_IMPL *session)
{
    WT_BTREE *btree;

    btree = S2BT(session);
    btree->modified = true;
    __wt_meta_ckptlist_free(session, &btree->ckpt);
}

/*
 * __checkpoint_prepare --
 *     Start the transaction for a checkpoint and gather handles.
 */
static int
__checkpoint_prepare(WT_SESSION_IMPL *session, bool *trackingp, const char *cfg[])
{
    struct timespec tsp;
    WT_CONFIG_ITEM cval;
    WT_CONNECTION_IMPL *conn;
    WT_DECL_CONF(WT_SESSION, begin_transaction, txn_conf);
    WT_DECL_RET;
    WT_TXN *txn;
    WT_TXN_GLOBAL *txn_global;
    WT_TXN_SHARED *txn_shared;
    uint64_t original_snap_min;
    char ts_string[2][WT_TS_INT_STRING_SIZE];
    bool flush, flush_force, use_timestamp;

    conn = S2C(session);
    txn = session->txn;
    txn_global = &conn->txn_global;
    txn_shared = WT_SESSION_TXN_SHARED(session);

    API_CONF(session, WT_SESSION, begin_transaction, "isolation=snapshot", txn_conf);

    WT_ASSERT_SPINLOCK_OWNED(session, &conn->schema_lock);

    WT_ERR(__wt_config_gets(session, cfg, "use_timestamp", &cval));
    use_timestamp = (cval.val != 0);
    WT_ERR(__wt_config_gets(session, cfg, "flush_tier.enabled", &cval));
    flush = cval.val;
    WT_ERR(__wt_config_gets(session, cfg, "flush_tier.force", &cval));
    flush_force = cval.val;

    /*
     * Start a snapshot transaction for the checkpoint.
     *
     * Note: we don't go through the public API calls because they have side effects on cursors,
     * which applications can hold open across calls to checkpoint.
     */
    WT_STAT_CONN_SET(session, checkpoint_prep_running, 1);
    __wt_epoch(session, &conn->ckpt.prep_start);

    WT_ERR(__wt_txn_begin(session, txn_conf));
    /* Wait 1000 microseconds to simulate slowdown in checkpoint prepare. */
    tsp.tv_sec = 0;
    tsp.tv_nsec = WT_MILLION;
    __checkpoint_timing_stress(session, WT_TIMING_STRESS_PREPARE_CHECKPOINT_DELAY, &tsp);
    original_snap_min = session->txn->snapshot_data.snap_min;

    WT_DIAGNOSTIC_YIELD;

    /* Ensure a transaction ID is allocated prior to sharing it globally */
    WT_ERR(__wt_txn_id_check(session));

    /* Keep track of handles acquired for locking. */
    WT_ERR(__wt_meta_track_on(session));
    *trackingp = true;

    /*
     * Mark the connection as clean. If some data gets modified after generating checkpoint
     * transaction id, connection will be reset to dirty when reconciliation marks the btree dirty
     * on encountering the dirty page.
     */
    conn->modified = false;

    /*
     * Save the checkpoint session ID.
     *
     * We never do checkpoints in the default session (with id zero).
     */
    WT_ASSERT(session, session->id != 0 && __wt_atomic_loadv32(&txn_global->checkpoint_id) == 0);
    __wt_atomic_storev32(&txn_global->checkpoint_id, session->id);

    /*
     * Remove the checkpoint transaction from the global table.
     *
     * This allows ordinary visibility checks to move forward because checkpoints often take a long
     * time and only write to the metadata.
     */
    __wt_writelock(session, &txn_global->rwlock);
    txn_global->checkpoint_txn_shared = *txn_shared;
    __wt_atomic_storev64(&txn_global->checkpoint_txn_shared.pinned_id, txn->snapshot_data.snap_min);

    /*
     * Sanity check that the oldest ID hasn't moved on before we have cleared our entry.
     */
    WT_ASSERT(session,
      WT_TXNID_LE(
        __wt_atomic_loadv64(&txn_global->oldest_id), __wt_atomic_loadv64(&txn_shared->id)) &&
        WT_TXNID_LE(__wt_atomic_loadv64(&txn_global->oldest_id),
          __wt_atomic_loadv64(&txn_shared->pinned_id)));

    /*
     * Clear our entry from the global transaction session table. Any operation that needs to know
     * about the ID for this checkpoint will consider the checkpoint ID in the global structure.
     * Most operations can safely ignore the checkpoint ID (see the visible all check for details).
     */
    __wt_atomic_storev64(&txn_shared->id, WT_TXN_NONE);
    __wt_atomic_storev64(&txn_shared->pinned_id, WT_TXN_NONE);
    __wt_atomic_storev64(&txn_shared->metadata_pinned, WT_TXN_NONE);

    /*
     * Set the checkpoint transaction's timestamp, if requested.
     *
     * We rely on having the global transaction data locked so the oldest timestamp can't move past
     * the stable timestamp.
     */
    WT_ASSERT(session,
      !F_ISSET(txn, WT_TXN_HAS_TS_COMMIT | WT_TXN_SHARED_TS_DURABLE | WT_TXN_SHARED_TS_READ));

    if (use_timestamp) {
        /*
         * If the user wants timestamps then set the metadata checkpoint timestamp based on whether
         * or not a stable timestamp is actually in use. Only set it when we're not running recovery
         * because recovery doesn't set the recovery timestamp until its checkpoint is complete.
         */
        if (txn_global->has_stable_timestamp) {
            /* A checkpoint should never proceed when timestamps are out of order. */
            if (__wt_atomic_loadbool(&txn_global->has_oldest_timestamp) &&
              txn_global->oldest_timestamp > txn_global->stable_timestamp) {
                __wt_writeunlock(session, &txn_global->rwlock);
                WT_ASSERT_ALWAYS(session, false,
                  "oldest timestamp %s must not be later than stable timestamp %s when taking a "
                  "checkpoint",
                  __wt_timestamp_to_string(txn_global->oldest_timestamp, ts_string[0]),
                  __wt_timestamp_to_string(txn_global->stable_timestamp, ts_string[1]));
            }
            txn_global->checkpoint_timestamp = txn_global->stable_timestamp;
            if (!F_ISSET(conn, WT_CONN_RECOVERING))
                txn_global->meta_ckpt_timestamp = txn_global->checkpoint_timestamp;
        } else if (!F_ISSET(conn, WT_CONN_RECOVERING))
            txn_global->meta_ckpt_timestamp = txn_global->recovery_timestamp;
    } else {
        if (!F_ISSET(conn, WT_CONN_RECOVERING))
            txn_global->meta_ckpt_timestamp = WT_TS_NONE;
        txn_shared->read_timestamp = WT_TS_NONE;
    }

    __wt_writeunlock(session, &txn_global->rwlock);

    /* Wait for the commit generation to drain before bumping the snapshot. */
    __wt_gen_next_drain(session, WT_GEN_TXN_COMMIT);

    /*
     * Refresh our snapshot here, doing so prevents us from racing with the stable timestamp moving
     * ahead of current snapshot. i.e. if the stable timestamp moves after we begin the checkpoint
     * transaction but before we set the checkpoint timestamp we can end up missing updates in our
     * checkpoint. Call the bump variant as we don't want to publish the relevant ids.
     */
    __wt_txn_bump_snapshot(session);

    /* Assert that our snapshot min didn't somehow move backwards. */
    WT_ASSERT(session, session->txn->snapshot_data.snap_min >= original_snap_min);
    /* Flag as unused for non diagnostic builds. */
    WT_UNUSED(original_snap_min);

    if (use_timestamp)
        __wt_verbose_info(session, WT_VERB_CHECKPOINT,
          "Checkpoint requested at stable timestamp %s",
          __wt_timestamp_to_string(txn_global->checkpoint_timestamp, ts_string[0]));

    WT_STAT_CONN_SET(session, checkpoint_snapshot_acquired, 1);

    /*
     * If we are doing a flush_tier, do the metadata naming switch now while holding the schema lock
     * in this function.
     */
    if (flush)
        WT_ERR(__checkpoint_flush_tier(session, flush_force));

    /*
     * Get a list of handles we want to sync; for named checkpoints this may pull closed objects
     * into the session cache.
     *
     * First, gather all handles, then start the checkpoint transaction, then release any clean
     * handles.
     */
    WT_ASSERT(session, session->ckpt.handle_next == 0);
    WT_WITH_TABLE_READ_LOCK(
      session, ret = __checkpoint_apply_operation(session, cfg, __wt_checkpoint_get_handles));

    __wt_epoch(session, &conn->ckpt.prep_end);
    WT_STAT_CONN_SET(session, checkpoint_prep_running, 0);

err:
    API_CONF_END(session, txn_conf);
    return (ret);
}

/*
 * __txn_checkpoint_can_skip --
 *     Determine whether it's safe to skip taking a checkpoint. Also parse and return some
 *     configuration options.
 */
static int
__txn_checkpoint_can_skip(
  WT_SESSION_IMPL *session, const char *cfg[], bool *use_timestampp, bool *can_skipp)
{
    WT_CONFIG_ITEM cval;
    WT_CONNECTION_IMPL *conn;
    WT_TXN_GLOBAL *txn_global;
    bool use_timestamp;

    /*
     * Default to not skipping - also initialize the other output parameters - even though they will
     * always be initialized unless there is an error and callers need to ignore the results on
     * error.
     */
    *can_skipp = *use_timestampp = false;

    conn = S2C(session);
    txn_global = &conn->txn_global;

    /*
     * This function also parses out some configuration options and hands them back to the caller -
     * make sure it does that parsing regardless of the result.
     */
    WT_RET(__wt_config_gets(session, cfg, "use_timestamp", &cval));
    *use_timestampp = use_timestamp = cval.val != 0;

    /* Never skip if force is configured. */
    WT_RET(__wt_config_gets_def(session, cfg, "force", 0, &cval));
    if (cval.val != 0)
        return (0);

    /* Never skip named checkpoints. */
    WT_RET(__wt_config_gets(session, cfg, "name", &cval));
    if (cval.len != 0)
        return (0);

    /* Never skip if flushing objects. */
    WT_RET(__wt_config_gets(session, cfg, "flush_tier.enabled", &cval));
    if (cval.len != 0)
        return (0);

    /*
     * If the checkpoint is using timestamps, and the stable timestamp hasn't been updated since the
     * last checkpoint there is nothing more that could be written. Except when a non timestamped
     * file has been modified, as such if the connection has been modified it is currently unsafe to
     * skip checkpoints.
     */
    if (!conn->modified && use_timestamp && txn_global->has_stable_timestamp &&
      txn_global->last_ckpt_timestamp != WT_TS_NONE &&
      txn_global->last_ckpt_timestamp == txn_global->stable_timestamp) {
        *can_skipp = true;
        return (0);
    }

    /*
     * Skip checkpointing the database if nothing has been dirtied since the last checkpoint. That
     * said there can be short instances when a btree gets marked dirty and the connection is yet to
     * be. We might skip a checkpoint in that short instance, which is okay because by the next time
     * we get to checkpoint, the connection would have been marked dirty and hence the checkpoint
     * will not be skipped again.
     *
     * If we are using timestamps then we shouldn't skip as the stable timestamp must have moved,
     * and as such we still need to run checkpoint to update the checkpoint timestamp and the
     * metadata.
     */
    if (!use_timestamp && !conn->modified)
        *can_skipp = true;

    return (0);
}

/*
 * __txn_checkpoint_establish_time --
 *     Get a time (wall time, not a timestamp) for this checkpoint. The time is left in the session.
 */
static void
__txn_checkpoint_establish_time(WT_SESSION_IMPL *session)
{
    WT_CONNECTION_IMPL *conn;
    uint64_t ckpt_sec, most_recent;

    conn = S2C(session);

    /*
     * If tiered storage is in use, move the time up to at least the most recent flush first. NOTE:
     * reading the most recent flush time is not an acquire read (or repeated on retry) because
     * currently checkpoint and flush tier are mutually exclusive.
     *
     * Update the global value that tracks the most recent checkpoint, and use it to make sure the
     * most recent checkpoint time doesn't move backwards. Also make sure that this checkpoint time
     * is not the same as the previous one, by running the clock forwards as needed.
     *
     * Note that while it's possible to run the clock a good long way forward if one tries (e.g. by
     * doing a large number of schema operations that are fast and generate successive checkpoints
     * of the metadata) and some tests (e.g. f_ops) do, this is not expected to happen in real use
     * or lead to significant deviations from wall clock time. In a real database of any size full
     * checkpoints take more than one second and schema operations are rare. Furthermore, though
     * these times are saved on disk and displayed by 'wt list' they are not used operationally
     * except in restricted ways:
     *    - to manage the interaction between hot backups and checkpointing, where the absolute time
     *      does not matter;
     *    - to track when tiered storage was last flushed in order to avoid redoing work, where the
     *      absolute time does not matter;
     *    - to detect and retry races between opening checkpoint cursors and checkpoints in progress
     *      (which only cares about ordering and only since the last database open).
     *
     * Currently the checkpoint time can move backwards if something has run it forward and a crash
     * (or shutdown) and restart happens quickly enough that the wall clock hasn't caught up yet.
     * This is a property of the way it gets initialized at startup, which is naive, and if issues
     * arise where this matters it can get adjusted during startup in much the way the base write
     * generation does. The checkpoint cursor opening code was set up specifically so that this does
     * not matter.
     *
     * It is possible to race here, so use atomic CAS. This code relies on the fact that anyone we
     * race with will only increase (never decrease) the most recent checkpoint time value.
     *
     * We store the time in the session rather than passing it around explicitly because passing it
     * around explicitly runs afoul of the type signatures of the functions passed to schema_worker.
     */

    __wt_seconds(session, &ckpt_sec);
    ckpt_sec = WT_MAX(ckpt_sec, conn->flush_most_recent);

    for (;;) {
        WT_ACQUIRE_READ_WITH_BARRIER(most_recent, conn->ckpt.most_recent);
        if (ckpt_sec <= most_recent)
            ckpt_sec = most_recent + 1;
        if (__wt_atomic_cas64(&conn->ckpt.most_recent, most_recent, ckpt_sec))
            break;
    }

    WT_ASSERT(session, session->ckpt.current_sec == 0);
    session->ckpt.current_sec = ckpt_sec;
}

/*
 * __txn_checkpoint_clear_time --
 *     Clear the current checkpoint time in the session.
 */
static void
__txn_checkpoint_clear_time(WT_SESSION_IMPL *session)
{
    WT_ASSERT(session, session->ckpt.current_sec > 0);
    session->ckpt.current_sec = 0;
}

/*
 * __txn_checkpoint --
 *     Checkpoint a database or a list of objects in the database.
 */
static int
__txn_checkpoint(WT_SESSION_IMPL *session, const char *cfg[])
{
    struct timespec tsp;
    WT_CONFIG_ITEM cval;
    WT_CONNECTION_IMPL *conn;
    WT_DATA_HANDLE *hs_dhandle;
    WT_DECL_RET;
    WT_EVICT *evict;
    WT_TXN *txn;
    WT_TXN_GLOBAL *txn_global;
    WT_TXN_ISOLATION saved_isolation;
    wt_off_t hs_size;
    wt_timestamp_t ckpt_tmp_ts;
    size_t namelen;
    uint64_t ckpt_tree_duration_usecs, fsync_duration_usecs, generation, hs_ckpt_duration_usecs;
    uint64_t time_start_ckpt_tree, time_start_fsync, time_start_hs, time_stop_ckpt_tree,
      time_stop_fsync, time_stop_hs;
    u_int i, ckpt_total_steps, ckpt_relative_crash_step;
    int ckpt_crash_point;
    const char *name;
    bool can_skip, ckpt_crash_before_metadata_upd, failed, idle, logging, tracking, use_timestamp;
    void *saved_meta_next;

    conn = S2C(session);
    evict = conn->evict;
    hs_size = 0;
    hs_dhandle = NULL;
    txn = session->txn;
    txn_global = &conn->txn_global;
    saved_isolation = session->isolation;
    ckpt_crash_before_metadata_upd = idle = tracking = use_timestamp = false;

    WT_STAT_CONN_SET(session, checkpoint_state, WT_CHECKPOINT_STATE_ESTABLISH);
    WT_ASSERT_SPINLOCK_OWNED(session, &conn->checkpoint_lock);

    /* Avoid doing work if possible. */
    WT_RET(__txn_checkpoint_can_skip(session, cfg, &use_timestamp, &can_skip));
    if (can_skip) {
        WT_STAT_CONN_INCR(session, checkpoint_skipped);
        return (0);
    }

    /* Check if this is a named checkpoint. */
    WT_RET(__wt_config_gets(session, cfg, "name", &cval));
    if (cval.len != 0) {
        name = cval.str;
        namelen = cval.len;
    } else {
        name = NULL;
        namelen = 0;
    }

    /*
     * Do a pass over the configuration arguments and figure out what kind of checkpoint this is.
     */
    WT_RET(__checkpoint_apply_operation(session, cfg, NULL));

    logging = F_ISSET(&conn->log_mgr, WT_LOG_ENABLED);

    /* Reset the statistics tracked per checkpoint. */
    __wt_atomic_store64(&evict->evict_max_page_size, 0);
    __wt_atomic_store64(&evict->evict_max_ms, 0);
    evict->reentry_hs_eviction_ms = 0;
    __wt_atomic_store32(&conn->heuristic_controls.obsolete_tw_btree_count, 0);
    conn->rec_maximum_hs_wrapup_milliseconds = 0;
    conn->rec_maximum_image_build_milliseconds = 0;
    conn->rec_maximum_milliseconds = 0;

    /* Initialize the verbose tracking timer */
    __wt_epoch(session, &conn->ckpt.timer_start);

    /* Initialize the checkpoint progress tracking data */
    conn->ckpt.progress_msg_count = 0;
    conn->ckpt.write_bytes = 0;
    conn->ckpt.write_pages = 0;

    /*
     * Get a time (wall time, not a timestamp) for this checkpoint. This will be applied to all the
     * trees so they match. The time is left in the session.
     */
    __txn_checkpoint_establish_time(session);

    /*
     * Update the global oldest ID so we do all possible cleanup.
     *
     * This is particularly important for compact, so that all dirty pages can be fully written.
     */
    WT_STAT_CONN_SET(session, checkpoint_state, WT_CHECKPOINT_STATE_UPDATE_OLDEST);
    WT_ERR(__wt_txn_update_oldest(session, WT_TXN_OLDEST_STRICT | WT_TXN_OLDEST_WAIT));

    /* Flush data-sources before we start the checkpoint. */
    WT_ERR(__checkpoint_data_source(session, cfg));

    /*
     * Try to reduce the amount of dirty data in cache so there is less work do during the critical
     * section of the checkpoint.
     */
    __checkpoint_wait_reduce_dirty_cache(session);

    /* Tell logging that we are about to start a full database checkpoint. */
    if (logging)
        WT_ERR(__wt_txn_checkpoint_log(session, true, WT_TXN_LOG_CKPT_PREPARE, NULL));

    __checkpoint_verbose_track(session, "starting transaction");
    WT_STAT_CONN_SET(session, checkpoint_state, WT_CHECKPOINT_STATE_START_TXN);

    __wt_epoch(session, &conn->ckpt.timer_scrub_end);

    /*
     * Start the checkpoint for real.
     *
     * Bump the global checkpoint generation, used to figure out whether checkpoint has visited a
     * tree. Use an atomic increment even though we are single-threaded because readers of the
     * checkpoint generation don't hold the checkpoint lock.
     *
     * We do need to update it before clearing the checkpoint's entry out of the transaction table,
     * or a thread evicting in a tree could ignore the checkpoint's transaction.
     */
    __wt_gen_next(session, WT_GEN_CHECKPOINT, &generation);
    WT_STAT_CONN_SET(session, checkpoint_generation, generation);

    /*
     * We want to skip checkpointing clean handles whenever possible. That is, when the checkpoint
     * is not named or forced. However, we need to take care about ordering with respect to the
     * checkpoint transaction.
     *
     * We can't skip clean handles before starting the transaction or the checkpoint can miss
     * updates in trees that become dirty as the checkpoint is starting. If we wait until the
     * transaction has started before locking a handle, there could be a metadata-changing operation
     * in between (e.g., salvage) that will cause a write conflict when the checkpoint goes to write
     * the metadata.
     *
     * Hold the schema lock while starting the transaction and gathering handles so the set we get
     * is complete and correct.
     */
    WT_WITH_SCHEMA_LOCK(session, ret = __checkpoint_prepare(session, &tracking, cfg));
    WT_ERR(ret);

    WT_ERR(__wt_config_gets(session, cfg, "debug.checkpoint_crash_point", &cval));
    ckpt_crash_point = (int)cval.val;

    if (ckpt_crash_point >= 0) {
        /*
         * Calculate total checkpoint steps and crash point. The total checkpoint steps required are
         * the number of data handles that need to be checkpointed plus the final metadata update.
         */
        ckpt_total_steps = session->ckpt_handle_next + 1;
        ckpt_relative_crash_step = ((u_int)ckpt_crash_point / (WT_THOUSAND / ckpt_total_steps));

        if (ckpt_relative_crash_step < session->ckpt_handle_next)
            /* Adjust crash step if it's between checkpointing tables. */
            session->ckpt_crash_point = ckpt_relative_crash_step + 1;
        else
            /* Crash before updating the metadata. */
            ckpt_crash_before_metadata_upd = true;
    }

    /* Log the final checkpoint prepare progress message if needed. */
    if (conn->ckpt.progress_msg_count > 0)
        __checkpoint_prepare_progress(session, true);

    /*
     * Save the checkpoint timestamp in a temporary variable, when we release our snapshot it'll be
     * reset to zero.
     */
    WT_ACQUIRE_READ_WITH_BARRIER(ckpt_tmp_ts, txn_global->checkpoint_timestamp);

    WT_ASSERT(session, txn->isolation == WT_ISO_SNAPSHOT);

    /*
     * Unblock updates -- we can figure out that any updates to clean pages after this point are too
     * new to be written in the checkpoint.
     */
    __checkpoint_set_scrub_target(session, 0.0);

    /* Tell logging that we have started a full database checkpoint. */
    if (logging) {
        WT_ERR(__wt_txn_checkpoint_log(session, true, WT_TXN_LOG_CKPT_START, NULL));
        WT_ERR(__wt_log_system_backup_id(session));
    }

    /* Add a ten second wait to simulate checkpoint slowness. */
    tsp.tv_sec = 10;
    tsp.tv_nsec = 0;
    __checkpoint_timing_stress(session, WT_TIMING_STRESS_CHECKPOINT_SLOW, &tsp);

    WT_STAT_CONN_SET(session, checkpoint_state, WT_CHECKPOINT_STATE_CKPT_TREE);
    __checkpoint_verbose_track(session, "checkpointing individual trees");

    time_start_ckpt_tree = __wt_clock(session);
    WT_ERR(__checkpoint_apply_to_dhandles(session, cfg, __checkpoint_tree_helper));
    time_stop_ckpt_tree = __wt_clock(session);
    ckpt_tree_duration_usecs = WT_CLOCKDIFF_US(time_stop_ckpt_tree, time_start_ckpt_tree);
    WT_STAT_CONN_SET(session, checkpoint_tree_duration, ckpt_tree_duration_usecs);

    /* Wait prior to checkpointing the history store to simulate checkpoint slowness. */
    __checkpoint_timing_stress(session, WT_TIMING_STRESS_HS_CHECKPOINT_DELAY, &tsp);

    /*
     * Get a history store dhandle. If the history store file is opened for a special operation this
     * will return EBUSY which we treat as an error. In scenarios where the history store is not
     * part of the metadata file (performing recovery on backup folder where no checkpoint
     * occurred), this will return ENOENT which we ignore and continue.
     */
    WT_ERR_ERROR_OK(__wt_session_get_dhandle(session, WT_HS_URI, NULL, NULL, 0), ENOENT, false);
    hs_dhandle = session->dhandle;

    /*
     * It is possible that we don't have a history store file in certain recovery scenarios. As such
     * we could get a dhandle that is not opened.
     */
    if (F_ISSET(hs_dhandle, WT_DHANDLE_OPEN)) {
        time_start_hs = __wt_clock(session);
        conn->txn_global.checkpoint_running_hs = true;
        WT_STAT_CONN_SET(session, checkpoint_state, WT_CHECKPOINT_STATE_HS);

        WT_WITH_DHANDLE(session, hs_dhandle, ret = __wt_checkpoint(session, cfg));

        conn->txn_global.checkpoint_running_hs = false;
        WT_ERR(ret);

        /*
         * Once the history store checkpoint is complete, we increment the checkpoint generation of
         * the associated b-tree. The checkpoint generation controls whether we include the
         * checkpoint transaction in our calculations of the pinned and oldest_ids for a given
         * btree. We increment it here to ensure that the visibility checks performed on updates in
         * the history store do not include the checkpoint transaction.
         */
        __checkpoint_update_generation(session);

        time_stop_hs = __wt_clock(session);
        hs_ckpt_duration_usecs = WT_CLOCKDIFF_US(time_stop_hs, time_start_hs);
        WT_STAT_CONN_SET(session, txn_hs_ckpt_duration, hs_ckpt_duration_usecs);
    }

    /*
     * As part of recovery, rollback to stable may have left out clearing stale transaction ids.
     * Update the connection base write generation based on the latest checkpoint write generations
     * to reset these transaction ids present on the pages when reading them.
     */
    if (F_ISSET(conn, WT_CONN_RECOVERING))
        WT_ERR(__wt_meta_correct_base_write_gen(session));

    /*
     * Clear the dhandle so the visibility check doesn't get confused about the snap min. Don't
     * bother restoring the handle since it doesn't make sense to carry a handle across a
     * checkpoint.
     */
    session->dhandle = NULL;

    /*
     * We have to update the system information before we release the snapshot. Drop the system
     * information for checkpoints we're dropping first in case the names overlap.
     */
    if (session->ckpt.drop_list != NULL) {
        __drop_list_execute(session, session->ckpt.drop_list);
        __wt_scr_free(session, &session->ckpt.drop_list);
    }
    WT_ERR(__wt_meta_sysinfo_set(session, name, namelen));

    /* Release the snapshot so we aren't pinning updates in cache. */
    __wt_txn_release_snapshot(session);

    WT_STAT_CONN_SET(session, checkpoint_snapshot_acquired, 0);

    /* Mark all trees as open for business (particularly eviction). */
    WT_ERR(__checkpoint_apply_to_dhandles(session, cfg, __checkpoint_presync));

    __checkpoint_verbose_track(session, "committing transaction");

    /*
     * Checkpoints have to hit disk (it would be reasonable to configure for lazy checkpoints, but
     * we don't support them yet).
     */
    time_start_fsync = __wt_clock(session);

    WT_STAT_CONN_SET(session, checkpoint_state, WT_CHECKPOINT_STATE_BM_SYNC);
    WT_ERR(__checkpoint_apply_to_dhandles(session, cfg, __wt_checkpoint_sync));

    /* Sync the history store file. */
    if (F_ISSET(hs_dhandle, WT_DHANDLE_OPEN)) {
        WT_STAT_CONN_SET(session, checkpoint_state, WT_CHECKPOINT_STATE_HS_SYNC);
        WT_WITH_DHANDLE(session, hs_dhandle, ret = __wt_checkpoint_sync(session, NULL));
        WT_ERR(ret);
    }

    time_stop_fsync = __wt_clock(session);
    fsync_duration_usecs = WT_CLOCKDIFF_US(time_stop_fsync, time_start_fsync);
    WT_STAT_CONN_INCR(session, checkpoint_fsync_post);
    WT_STAT_CONN_SET(session, checkpoint_fsync_post_duration, fsync_duration_usecs);

    __checkpoint_verbose_track(session, "sync completed");

    /* If the history store file exists on disk, update its statistic. */
    if (F_ISSET(hs_dhandle, WT_DHANDLE_OPEN)) {
        WT_ERR(__wt_block_manager_named_size(session, WT_HS_FILE, &hs_size));
        WT_STAT_CONN_SET(session, cache_hs_ondisk, hs_size);
    }

    /*
     * Commit the transaction now that we are sure that all files in the checkpoint have been
     * flushed to disk. It's OK to commit before checkpointing the metadata since we know that all
     * files in the checkpoint are now in a consistent state.
     */
    WT_STAT_CONN_SET(session, checkpoint_state, WT_CHECKPOINT_STATE_COMMIT);
    WT_ERR(__wt_txn_commit(session, NULL));

    /*
     * Crash if the checkpoint crash feature is enabled and configured to fail before updating the
     * metadata.
     */
    if (ckpt_crash_before_metadata_upd)
        __wt_debug_crash();

    /*
     * Flush all the logs that are generated during the checkpoint. It is possible that checkpoint
     * may include the changes that are written in parallel by an eviction. To have a consistent
     * view of the data, make sure that all the logs are flushed to disk before the checkpoint is
     * complete.
     */
    if (F_ISSET(&conn->log_mgr, WT_LOG_ENABLED))
        WT_ERR(__wt_log_flush(session, WT_LOG_FSYNC));

    /*
     * Ensure that the metadata changes are durable before the checkpoint is resolved. Either
     * checkpointing the metadata or syncing the log file works. Recovery relies on the checkpoint
     * LSN in the metadata being updated by only checkpoints of all files, i.e. full checkpoints.
     * Together these require checkpointing the metadata for full checkpoints or partial checkpoints
     * that include non-logged files, and syncing the log file for only partial checkpoints of
     * logged files. Since partial checkpoints are not supported, checkpoint the metadata for all
     * checkpoints.
     *
     * This is very similar to __wt_meta_track_off, ideally they would be merged.
     */
    session->isolation = txn->isolation = WT_ISO_READ_UNCOMMITTED;
    /* Disable metadata tracking during the metadata checkpoint. */
    saved_meta_next = session->meta_track_next;
    session->meta_track_next = NULL;
    WT_STAT_CONN_SET(session, checkpoint_state, WT_CHECKPOINT_STATE_META_CKPT);
    WT_WITH_DHANDLE(session, WT_SESSION_META_DHANDLE(session),
      WT_WITH_METADATA_LOCK(session, ret = __wt_checkpoint(session, cfg)));
    session->meta_track_next = saved_meta_next;
    WT_ERR(ret);

    WT_STAT_CONN_SET(session, checkpoint_state, WT_CHECKPOINT_STATE_META_SYNC);
    WT_WITH_DHANDLE(
      session, WT_SESSION_META_DHANDLE(session), ret = __wt_checkpoint_sync(session, NULL));
    WT_ERR(ret);

    __checkpoint_verbose_track(session, "metadata sync completed");

    WT_STAT_CONN_SET(session, checkpoint_stop_stress_active, 1);
    /* Wait prior to flush the checkpoint stop log record. */
    __checkpoint_timing_stress(session, WT_TIMING_STRESS_CHECKPOINT_STOP, &tsp);
    WT_STAT_CONN_SET(session, checkpoint_stop_stress_active, 0);

    /*
     * Now that the metadata is stable, re-open the metadata file for regular eviction by clearing
     * the checkpoint_pinned flag.
     */
    __wt_atomic_storev64(&txn_global->checkpoint_txn_shared.pinned_id, WT_TXN_NONE);

    __checkpoint_stats(session);

    /*
     * If timestamps defined the checkpoint's content, set the saved last checkpoint timestamp,
     * otherwise clear it. We clear it for a couple of reasons: applications can query it and we
     * don't want to lie, and we use it to decide if WT_CONNECTION.rollback_to_stable is an allowed
     * operation. For the same reason, don't set it to WT_TS_NONE when the checkpoint timestamp is
     * WT_TS_NONE, set it to 1 so we can tell the difference.
     */
    if (use_timestamp) {
        conn->txn_global.last_ckpt_timestamp = ckpt_tmp_ts;
        /*
         * MongoDB assumes the checkpoint timestamp will be initialized with WT_TS_NONE. In such
         * cases it queries the recovery timestamp to determine the last stable recovery timestamp.
         * So, if the recovery timestamp is valid, set the last checkpoint timestamp to recovery
         * timestamp. This should never be a problem, as checkpoint timestamp should never be less
         * than recovery timestamp. This could potentially avoid MongoDB making two calls to
         * determine last stable recovery timestamp.
         */
        if (conn->txn_global.last_ckpt_timestamp == WT_TS_NONE)
            conn->txn_global.last_ckpt_timestamp = conn->txn_global.recovery_timestamp;
    } else
        conn->txn_global.last_ckpt_timestamp = WT_TS_NONE;

    WT_STAT_CONN_INCR(session, checkpoints_total_succeed);

err:
    /*
     * Reset the timer so that next checkpoint tracks the progress only if configured.
     */
    conn->ckpt.timer_start.tv_sec = 0;

    /*
     * XXX Rolling back the changes here is problematic.
     *
     * If we unroll here, we need a way to roll back changes to the avail list for each tree that
     * was successfully synced before the error occurred. Otherwise, the next time we try this
     * operation, we will try to free an old checkpoint again.
     *
     * OTOH, if we commit the changes after a failure, we have partially overwritten the checkpoint,
     * so what ends up on disk is not consistent.
     */
    failed = ret != 0;
    if (failed) {
        conn->modified = true;
        WT_STAT_CONN_INCR(session, checkpoints_total_failed);
    }

    session->isolation = txn->isolation = WT_ISO_READ_UNCOMMITTED;
    if (tracking)
        WT_TRET(__wt_meta_track_off(session, false, failed));

    __checkpoint_set_scrub_target(session, 0.0);

    if (F_ISSET(txn, WT_TXN_RUNNING)) {
        /*
         * Clear the dhandle so the visibility check doesn't get confused about the snap min. Don't
         * bother restoring the handle since it doesn't make sense to carry a handle across a
         * checkpoint.
         */
        session->dhandle = NULL;
        WT_STAT_CONN_SET(session, checkpoint_state, WT_CHECKPOINT_STATE_ROLLBACK);
        WT_TRET(__wt_txn_rollback(session, NULL));
    }

    /*
     * Tell logging that we have finished a database checkpoint. Do not write a log record if the
     * database was idle.
     */
    if (logging) {
        WT_STAT_CONN_SET(session, checkpoint_state, WT_CHECKPOINT_STATE_LOG);
        if (ret == 0 && F_ISSET(CUR2BT(session->meta_cursor), WT_BTREE_SKIP_CKPT))
            idle = true;
        WT_TRET(__wt_txn_checkpoint_log(session, true,
          (ret == 0 && !idle) ? WT_TXN_LOG_CKPT_STOP : WT_TXN_LOG_CKPT_CLEANUP, NULL));
    }

    for (i = 0; i < session->ckpt.handle_next; ++i) {
        if (session->ckpt.handle[i] == NULL)
            continue;
        /*
         * If the operation failed, mark all trees dirty so they are included if a future checkpoint
         * can succeed.
         */
        if (failed)
            WT_WITH_DHANDLE(session, session->ckpt.handle[i], __checkpoint_fail_reset(session));
        WT_WITH_DHANDLE(
          session, session->ckpt.handle[i], WT_TRET(__wt_session_release_dhandle(session)));
    }

    if (session->ckpt.drop_list != NULL)
        __wt_scr_free(session, &session->ckpt.drop_list);

    __txn_checkpoint_clear_time(session);

<<<<<<< HEAD
    __wt_free(session, session->ckpt_handle);
    WT_ASSERT(session, session->ckpt_crash_point == 0);
    session->ckpt_handle_allocated = session->ckpt_handle_next = session->ckpt_crash_point = 0;
=======
    __wt_free(session, session->ckpt.handle);
    session->ckpt.handle_allocated = session->ckpt.handle_next = 0;
>>>>>>> 9ac70711

    session->isolation = txn->isolation = saved_isolation;
    WT_STAT_CONN_SET(session, checkpoint_state, WT_CHECKPOINT_STATE_INACTIVE);

    return (ret);
}

/*
 * __txn_checkpoint_wrapper --
 *     Checkpoint wrapper.
 */
static int
__txn_checkpoint_wrapper(WT_SESSION_IMPL *session, const char *cfg[])
{
    WT_CONNECTION_IMPL *conn;
    WT_DECL_RET;
    WT_TXN_GLOBAL *txn_global;

    conn = S2C(session);
    txn_global = &conn->txn_global;

    WT_ASSERT_SPINLOCK_OWNED(session, &conn->checkpoint_lock);

    __wt_atomic_storevbool(&txn_global->checkpoint_running, true);

    /*
     * FIXME-WT-11149: Some reading threads rely on the value of checkpoint running flag being
     * written before the checkpoint generation number (set inside the checkpoint call below).
     * Introduce a release barrier here to guarantee the right order.
     */
    WT_RELEASE_BARRIER();

    ret = __txn_checkpoint(session, cfg);

    __wt_atomic_storevbool(&txn_global->checkpoint_running, false);

    /*
     * Signal the tiered storage thread because it waits for the checkpoint to complete to process
     * flush units. Indicate that the checkpoint has completed.
     */
    if (conn->tiered_cond != NULL) {
        __wt_atomic_storebool(&conn->flush_ckpt_complete, true);
        __wt_cond_signal(session, conn->tiered_cond);
    }

    return (ret);
}

/*
 * __wt_txn_checkpoint --
 *     Checkpoint a database or a list of objects in the database.
 */
int
__wt_txn_checkpoint(WT_SESSION_IMPL *session, const char *cfg[], bool waiting)
{
    WT_CONFIG_ITEM cval;
    WT_DECL_RET;
    uint32_t orig_flags;
    bool checkpoint_cleanup, flush, flush_sync;

    /*
     * Reset open cursors. Do this explicitly, even though it will happen implicitly in the call to
     * begin_transaction for the checkpoint, the checkpoint code will acquire the schema lock before
     * we do that, and some implementation of WT_CURSOR::reset might need the schema lock.
     */
    WT_RET(__wt_session_reset_cursors(session, false));

    /* Ensure the metadata table is open before taking any locks. */
    WT_RET(__wt_metadata_cursor(session, NULL));

    /*
     * Don't hijack the session checkpoint thread for eviction.
     *
     * Application threads are not generally available for potentially slow operations, but
     * checkpoint does enough I/O it may be called upon to perform slow operations for the block
     * manager.
     *
     * Application checkpoints wait until the checkpoint lock is available, compaction checkpoints
     * don't.
     *
     * Checkpoints should always use a separate session for history store updates, otherwise those
     * updates are pinned until the checkpoint commits. Also, there are unfortunate interactions
     * between the special rules for history store eviction and the special handling of the
     * checkpoint transaction.
     */
    orig_flags = F_MASK(session, WT_CHECKPOINT_SESSION_FLAGS);
    F_SET(session, WT_CHECKPOINT_SESSION_FLAGS);

    WT_RET(__wt_config_gets(session, cfg, "debug.checkpoint_cleanup", &cval));
    checkpoint_cleanup = cval.val;

    /*
     * If this checkpoint includes a flush_tier then this call also must wait for any earlier
     * flush_tier to have completed all of its copying of objects. This happens if the user chose to
     * not wait for sync on the previous call.
     */
    WT_RET(__wt_config_gets(session, cfg, "flush_tier.enabled", &cval));
    flush = cval.val;
    WT_RET(__wt_config_gets(session, cfg, "flush_tier.sync", &cval));
    flush_sync = cval.val;
    if (flush)
        WT_ERR(__checkpoint_flush_tier_wait(session, cfg));

    /*
     * Only one checkpoint can be active at a time, and checkpoints must run in the same order as
     * they update the metadata. It's probably a bad idea to run checkpoints out of multiple
     * threads, but as compaction calls checkpoint directly, it can be tough to avoid. Serialize
     * here to ensure we don't get into trouble.
     */
    if (waiting)
        WT_WITH_CHECKPOINT_LOCK(session, ret = __txn_checkpoint_wrapper(session, cfg));
    else
        WT_WITH_CHECKPOINT_LOCK_NOWAIT(session, ret, ret = __txn_checkpoint_wrapper(session, cfg));
    /*
     * If this checkpoint is flushing objects, a failure can leave a tree's block manager pointing
     * to incorrect blocks. Currently we can not recover from this situation. Panic!
     */
    if (ret != 0 && flush)
        WT_IGNORE_RET(
          __wt_panic(session, ret, "checkpoint can not fail when flush_tier is enabled"));
    WT_ERR(ret);

    /* Trigger the checkpoint cleanup thread to remove the obsolete pages. */
    if (checkpoint_cleanup)
        __wt_checkpoint_cleanup_trigger(session);

    if (flush && flush_sync)
        WT_ERR(__checkpoint_flush_tier_wait(session, cfg));
err:
    F_CLR(session, WT_CHECKPOINT_SESSION_FLAGS);
    F_SET(session, orig_flags);

    return (ret);
}

/*
 * __drop_list_execute --
 *     Clear the system info (snapshot and timestamp info) for the named checkpoints on the drop
 *     list.
 */
static int
__drop_list_execute(WT_SESSION_IMPL *session, WT_ITEM *drop_list)
{
    WT_CONFIG dropconf;
    WT_CONFIG_ITEM k, v;
    WT_DECL_RET;

    /* The list has the form (name, name, ...,) so we can read it with the config parser. */
    __wt_config_init(session, &dropconf, drop_list->data);
    while ((ret = __wt_config_next(&dropconf, &k, &v)) == 0) {
        WT_RET(__wt_meta_sysinfo_clear(session, k.str, k.len));
    }
    WT_RET_NOTFOUND_OK(ret);

    return (0);
}

/*
 * __drop_list_add --
 *     Add a checkpoint name to the list of (named) checkpoints being dropped. The list is produced
 *     by the first tree in the checkpoint (it must be the same in every tree, so it only needs to
 *     be produced once) and used at the top level to drop the snapshot and timestamp metadata for
 *     those checkpoints. Note that while there are several places in this file where WT_CKPT_DELETE
 *     is cleared on the fly, meaning the checkpoint won't actually be dropped, none of these apply
 *     to named checkpoints.
 */
static int
__drop_list_add(WT_SESSION_IMPL *session, WT_ITEM *drop_list, const char *name)
{
    return (__wt_buf_catfmt(session, drop_list, "%s,", name));
}

/*
 * __drop --
 *     Drop all checkpoints with a specific name.
 */
static int
__drop(
  WT_SESSION_IMPL *session, WT_ITEM *drop_list, WT_CKPT *ckptbase, const char *name, size_t len)
{
    WT_CKPT *ckpt;

    /*
     * If we're dropping internal checkpoints, match to the '.' separating the checkpoint name from
     * the generational number, and take all that we can find. Applications aren't allowed to use
     * any variant of this name, so the test is still pretty simple, if the leading bytes match,
     * it's one we want to drop.
     */
    if (strncmp(WT_CHECKPOINT, name, len) == 0) {
        WT_CKPT_FOREACH (ckptbase, ckpt)
            if (WT_PREFIX_MATCH(ckpt->name, WT_CHECKPOINT))
                F_SET(ckpt, WT_CKPT_DELETE);
    } else
        WT_CKPT_FOREACH (ckptbase, ckpt)
            if (WT_STRING_MATCH(ckpt->name, name, len)) {
                /* Remember the names of named checkpoints we're dropping. */
                if (drop_list != NULL)
                    WT_RET(__drop_list_add(session, drop_list, ckpt->name));
                F_SET(ckpt, WT_CKPT_DELETE);
            }

    return (0);
}

/*
 * __drop_from --
 *     Drop all checkpoints after, and including, the named checkpoint.
 */
static int
__drop_from(
  WT_SESSION_IMPL *session, WT_ITEM *drop_list, WT_CKPT *ckptbase, const char *name, size_t len)
{
    WT_CKPT *ckpt;
    bool matched;

    /*
     * There's a special case -- if the name is "all", then we delete all of the checkpoints.
     */
    if (WT_STRING_LIT_MATCH("all", name, len)) {
        WT_CKPT_FOREACH (ckptbase, ckpt) {
            /* Remember the names of named checkpoints we're dropping. */
            if (drop_list != NULL && !WT_PREFIX_MATCH(ckpt->name, WT_CHECKPOINT))
                WT_RET(__drop_list_add(session, drop_list, ckpt->name));
            F_SET(ckpt, WT_CKPT_DELETE);
        }
        return (0);
    }

    /*
     * We use the first checkpoint we can find, that is, if there are two checkpoints with the same
     * name in the list, we'll delete from the first match to the end.
     */
    matched = false;
    WT_CKPT_FOREACH (ckptbase, ckpt) {
        if (!matched && !WT_STRING_MATCH(ckpt->name, name, len))
            continue;

        matched = true;
        /* Remember the names of named checkpoints we're dropping. */
        if (drop_list != NULL && !WT_PREFIX_MATCH(ckpt->name, WT_CHECKPOINT))
            WT_RET(__drop_list_add(session, drop_list, ckpt->name));
        F_SET(ckpt, WT_CKPT_DELETE);
    }

    return (0);
}

/*
 * __drop_to --
 *     Drop all checkpoints before, and including, the named checkpoint.
 */
static int
__drop_to(
  WT_SESSION_IMPL *session, WT_ITEM *drop_list, WT_CKPT *ckptbase, const char *name, size_t len)
{
    WT_CKPT *ckpt, *mark;

    /*
     * We use the last checkpoint we can find, that is, if there are two checkpoints with the same
     * name in the list, we'll delete from the beginning to the second match, not the first.
     */
    mark = NULL;
    WT_CKPT_FOREACH (ckptbase, ckpt)
        if (WT_STRING_MATCH(ckpt->name, name, len))
            mark = ckpt;

    if (mark == NULL)
        return (0);

    WT_CKPT_FOREACH (ckptbase, ckpt) {
        /* Remember the names of named checkpoints we're dropping. */
        if (drop_list != NULL && !WT_PREFIX_MATCH(ckpt->name, WT_CHECKPOINT))
            WT_RET(__drop_list_add(session, drop_list, ckpt->name));
        F_SET(ckpt, WT_CKPT_DELETE);

        if (ckpt == mark)
            break;
    }

    return (0);
}

/*
 * __checkpoint_lock_dirty_tree_int --
 *     Helper for __checkpoint_lock_dirty_tree. Intended to be called while holding the hot backup
 *     lock.
 */
static int
__checkpoint_lock_dirty_tree_int(WT_SESSION_IMPL *session, bool is_checkpoint, bool force,
  WT_BTREE *btree, WT_CKPT *ckpt, WT_CKPT *ckptbase)
{
    WT_CONNECTION_IMPL *conn;
    WT_DECL_RET;
    u_int max_ckpt_drop;
    bool is_wt_ckpt;

    WT_UNUSED(is_checkpoint);
    conn = S2C(session);

    /* Check that it is OK to remove all the checkpoints marked for deletion. */
    max_ckpt_drop = 0;
    WT_CKPT_FOREACH (ckptbase, ckpt) {
        if (!F_ISSET(ckpt, WT_CKPT_DELETE))
            continue;
        is_wt_ckpt = WT_PREFIX_MATCH(ckpt->name, WT_CHECKPOINT);

        /*
         * If we are restarting from a backup and we're in recovery do not delete any checkpoints.
         * In the event of a crash we may need to restart from the backup and all checkpoints that
         * were in the backup file must remain.
         */
        if (F_ISSET(conn, WT_CONN_RECOVERING) && F_ISSET(conn, WT_CONN_WAS_BACKUP)) {
            F_CLR(ckpt, WT_CKPT_DELETE);
            continue;
        }
        /*
         * If there is a hot backup, don't delete any WiredTiger checkpoint that could possibly have
         * been created before the backup started. Fail if trying to delete any other named
         * checkpoint.
         */
        if (__wt_atomic_load64(&conn->hot_backup_start) != 0 &&
          ckpt->sec <= __wt_atomic_load64(&conn->hot_backup_start)) {
            if (is_wt_ckpt) {
                F_CLR(ckpt, WT_CKPT_DELETE);
                continue;
            }
            WT_RET_MSG(session, EBUSY,
              "checkpoint %s blocked by hot backup: it would delete an existing named checkpoint, "
              "and such checkpoints cannot be deleted during a hot backup",
              ckpt->name);
        }
        /*
         * Dropping checkpoints involves a fair amount of work while holding locks. Limit the number
         * of WiredTiger checkpoints dropped per checkpoint.
         */
        if (is_wt_ckpt)
#define WT_MAX_CHECKPOINT_DROP 4
            if (++max_ckpt_drop >= WT_MAX_CHECKPOINT_DROP)
                F_CLR(ckpt, WT_CKPT_DELETE);
    }

    /*
     * Mark old checkpoints that are being deleted and figure out which trees we can skip in this
     * checkpoint.
     */
    WT_RET(__checkpoint_mark_skip(session, ckptbase, force));
    if (F_ISSET(btree, WT_BTREE_SKIP_CKPT)) {
        /*
         * If we decide to skip checkpointing, clear the delete flag on the checkpoints. The list of
         * checkpoints will be cached for a future access. Which checkpoints need to be deleted can
         * change in the meanwhile.
         */
        WT_CKPT_FOREACH (ckptbase, ckpt)
            if (F_ISSET(ckpt, WT_CKPT_DELETE))
                F_CLR(ckpt, WT_CKPT_DELETE);
        return (0);
    }

    /*
     * Lock the checkpoints that will be deleted.
     *
     * Checkpoints are only locked when tracking is enabled, which covers checkpoint and drop
     * operations, but not close. The reasoning is there should be no access to a checkpoint during
     * close, because any thread accessing a checkpoint will also have the current file handle open.
     */
    if (WT_META_TRACKING(session))
        WT_CKPT_FOREACH (ckptbase, ckpt) {
            if (!F_ISSET(ckpt, WT_CKPT_DELETE))
                continue;
            WT_ASSERT(session,
              !WT_PREFIX_MATCH(ckpt->name, WT_CHECKPOINT) ||
                __wt_atomic_load64(&conn->hot_backup_start) == 0 ||
                ckpt->sec > __wt_atomic_load64(&conn->hot_backup_start));
            /*
             * We can't delete checkpoints referenced by a cursor. WiredTiger checkpoints are
             * uniquely named and it's OK to have multiple in the system: clear the delete flag for
             * them, and otherwise fail.
             */
            ret = __wt_session_lock_checkpoint(session, ckpt->name);
            if (ret == 0)
                continue;
            if (ret == EBUSY && WT_PREFIX_MATCH(ckpt->name, WT_CHECKPOINT)) {
                F_CLR(ckpt, WT_CKPT_DELETE);
                continue;
            }
            WT_RET_MSG(session, ret, "checkpoint %s cannot be dropped when in-use", ckpt->name);
        }
    /*
     * There are special trees: those being bulk-loaded, salvaged or verified during the checkpoint.
     * They should never be part of a checkpoint: we will fail to lock them because the operations
     * have exclusive access to the handles. Named checkpoints will fail in that case, ordinary
     * checkpoints skip files that cannot be opened normally.
     */
    WT_ASSERT(session, !is_checkpoint || !F_ISSET(btree, WT_BTREE_SPECIAL_FLAGS));

    return (0);
}

/*
 * __checkpoint_lock_dirty_tree --
 *     Decide whether the tree needs to be included in the checkpoint and if so, acquire the
 *     necessary locks.
 */
static int
__checkpoint_lock_dirty_tree(
  WT_SESSION_IMPL *session, bool is_checkpoint, bool force, bool need_tracking, const char *cfg[])
{
    WT_BM *bm;
    WT_BTREE *btree;
    WT_CKPT *ckpt, *ckptbase;
    WT_CONFIG dropconf;
    WT_CONFIG_ITEM cval, k, v;
    WT_DATA_HANDLE *dhandle;
    WT_DECL_RET;
    WT_ITEM *drop_list;
    size_t ckpt_bytes_allocated;
    uint64_t now;
    uint64_t time_diff, time_start, time_stop;
    char *name_alloc;
    const char *name;
    bool is_drop, is_wt_ckpt, seen_ckpt_add, skip_ckpt;

    btree = S2BT(session);
    bm = btree->bm;
    ckpt = ckptbase = NULL;
    ckpt_bytes_allocated = 0;
    dhandle = session->dhandle;
    drop_list = NULL;
    name_alloc = NULL;
    seen_ckpt_add = false;

    /*
     * Only referenced in diagnostic builds and gcc 5.1 isn't satisfied with wrapping the entire
     * assert condition in the unused macro.
     */
    WT_UNUSED(need_tracking);

    /*
     * Most callers need meta tracking to be on here, otherwise it is
     * possible for this checkpoint to cleanup handles that are still in
     * use. The exceptions are:
     *  - Checkpointing the metadata handle itself.
     *  - On connection close when we know there can't be any races.
     */
    WT_ASSERT(session, !need_tracking || WT_IS_METADATA(dhandle) || WT_META_TRACKING(session));

    /* This may be a named checkpoint, check the configuration. */
    cval.len = 0;
    is_drop = is_wt_ckpt = false;
    if (cfg != NULL)
        WT_ERR(__wt_config_gets(session, cfg, "name", &cval));
    if (cval.len == 0) {
        name = WT_CHECKPOINT;
        is_wt_ckpt = true;
    } else {
        WT_ERR(__checkpoint_name_ok(session, cval.str, cval.len, false));
        WT_ERR(__wt_strndup(session, cval.str, cval.len, &name_alloc));
        name = name_alloc;
    }

    /*
     * Determine if a drop is part of the configuration. It usually isn't, so delay processing more
     * until we know if we need to process this tree.
     */
    if (cfg != NULL) {
        cval.len = 0;
        WT_ERR(__wt_config_gets(session, cfg, "drop", &cval));
        if (cval.len != 0)
            is_drop = true;
    }

    /*
     * This is a complicated test to determine if we can avoid the expensive call of getting the
     * list of checkpoints for this file. We want to avoid that for clean files. But on clean files
     * we want to periodically check if we need to delete old checkpoints that may have been in use
     * by an open cursor.
     */
    if (!btree->modified && !force && is_checkpoint && is_wt_ckpt && !is_drop &&
      !bm->can_truncate(btree->bm, session)) {
        /* In the common case of the timer set forever, don't even check the time. */
        skip_ckpt = true;
        if (btree->clean_ckpt_timer != WT_BTREE_CLEAN_CKPT_FOREVER) {
            __wt_seconds(session, &now);
            if (now > btree->clean_ckpt_timer)
                skip_ckpt = false;
        }

        /* Skip the clean btree until the btree has obsolete pages. */
        if (skip_ckpt && !F_ISSET(btree, WT_BTREE_OBSOLETE_PAGES)) {
            F_SET(btree, WT_BTREE_SKIP_CKPT);
            goto skip;
        }
    }

    /*
     * Discard the saved list of checkpoints, and slow path if this is not a WiredTiger checkpoint
     * or if checkpoint drops are involved. Also, if we do not have checkpoint array size, the
     * regular checkpoint process did not create the array. It is safer to discard the array in such
     * a case.
     */
    if (!is_wt_ckpt || is_drop || btree->ckpt_bytes_allocated == 0)
        __wt_meta_saved_ckptlist_free(session);

    /* If we have to process this btree for any reason, reset the timer and obsolete pages flag. */
    WT_BTREE_CLEAN_CKPT(session, btree, 0);
    F_CLR(btree, WT_BTREE_OBSOLETE_PAGES);

    time_start = __wt_clock(session);
    WT_ERR(__wt_meta_ckptlist_get(session, dhandle->name, true, &ckptbase, &ckpt_bytes_allocated));

    /* We may be dropping specific checkpoints, check the configuration. */
    if (cfg != NULL) {
        cval.len = 0;
        WT_ERR(__wt_config_gets(session, cfg, "drop", &cval));
        if (cval.len != 0) {
            /* Gather the list of named checkpoints to drop (if any) from the first tree visited. */
            if (session->ckpt.drop_list == NULL) {
                WT_ERR(__wt_scr_alloc(session, cval.len + 10, &session->ckpt.drop_list));
                WT_ERR(__wt_buf_set(session, session->ckpt.drop_list, "(", 1));
                drop_list = session->ckpt.drop_list;
            }

            __wt_config_subinit(session, &dropconf, &cval);
            while ((ret = __wt_config_next(&dropconf, &k, &v)) == 0) {
                /* Disallow unsafe checkpoint names. */
                if (v.len == 0)
                    WT_ERR(__checkpoint_name_ok(session, k.str, k.len, true));
                else
                    WT_ERR(__checkpoint_name_ok(session, v.str, v.len, true));

                if (v.len == 0)
                    WT_ERR(__drop(session, drop_list, ckptbase, k.str, k.len));
                else if (WT_CONFIG_LIT_MATCH("from", k))
                    WT_ERR(__drop_from(session, drop_list, ckptbase, v.str, v.len));
                else if (WT_CONFIG_LIT_MATCH("to", k))
                    WT_ERR(__drop_to(session, drop_list, ckptbase, v.str, v.len));
                else
                    WT_ERR_MSG(session, EINVAL, "unexpected value for checkpoint key: %.*s",
                      (int)k.len, k.str);
            }
            WT_ERR_NOTFOUND_OK(ret, false);

            if (drop_list != NULL)
                WT_ERR(__wt_buf_catfmt(session, drop_list, ")"));
        }
    }

    /*
     * Drop checkpoints with the same name as the one we're taking. We don't need to add this to the
     * drop list for snapshot/timestamp metadata because the metadata will be replaced by the new
     * checkpoint.
     */
    WT_ERR(__drop(session, NULL, ckptbase, name, strlen(name)));

    time_stop = __wt_clock(session);
    ++S2C(session)->ckpt.drop;
    time_diff = WT_CLOCKDIFF_US(time_stop, time_start);
    S2C(session)->ckpt.drop_time += time_diff;

    /* Set the name of the new entry at the end of the list. */
    WT_CKPT_FOREACH (ckptbase, ckpt)
        ;
    WT_ERR(__wt_strdup(session, name, &ckpt->name));

    /*
     * There is some interaction between backups and checkpoints. Perform all backup related
     * operations that the checkpoint needs now, while holding the hot backup read lock.
     */
    WT_WITH_HOTBACKUP_READ_LOCK_UNCOND(session,
      ret = __checkpoint_lock_dirty_tree_int(session, is_checkpoint, force, btree, ckpt, ckptbase));
    WT_ERR(ret);

    /*
     * If we decided to skip checkpointing, we need to remove the new checkpoint entry we might have
     * appended to the list.
     */
    if (F_ISSET(btree, WT_BTREE_SKIP_CKPT)) {
        WT_CKPT_FOREACH_NAME_OR_ORDER (ckptbase, ckpt) {
            /* Checkpoint(s) to be added are always at the end of the list. */
            WT_ASSERT(session, !seen_ckpt_add || F_ISSET(ckpt, WT_CKPT_ADD));
            if (F_ISSET(ckpt, WT_CKPT_ADD)) {
                seen_ckpt_add = true;
                __wt_meta_checkpoint_free(session, ckpt);
            }
        }
    }

    if (ckptbase->name != NULL) {
        btree->ckpt = ckptbase;
        btree->ckpt_bytes_allocated = ckpt_bytes_allocated;
    } else {
        /* It is possible that we do not have any checkpoint in the list. */
err:
        __wt_meta_ckptlist_free(session, &ckptbase);
        btree->ckpt = NULL;
        btree->ckpt_bytes_allocated = 0;
    }
skip:
    __wt_free(session, name_alloc);

    WT_UNUSED(seen_ckpt_add);
    return (ret);
}

/*
 * __checkpoint_apply_obsolete --
 *     Returns true if the checkpoint is obsolete.
 */
static bool
__checkpoint_apply_obsolete(WT_SESSION_IMPL *session, WT_BTREE *btree, WT_CKPT *ckpt)
{
    wt_timestamp_t stop_ts;

    stop_ts = WT_TS_MAX;
    if (ckpt->size != 0) {
        /*
         * If the checkpoint has a valid stop timestamp, mark the btree as having obsolete pages.
         * This flag is used to avoid skipping the btree until the obsolete check is performed on
         * the checkpoints.
         */
        if (ckpt->ta.newest_stop_ts != WT_TS_MAX) {
            F_SET(btree, WT_BTREE_OBSOLETE_PAGES);
            stop_ts = ckpt->ta.newest_stop_durable_ts;
        }
        if (__wt_txn_visible_all(session, ckpt->ta.newest_stop_txn, stop_ts)) {
            WT_STAT_CONN_DSRC_INCR(session, checkpoint_obsolete_applied);
            return (true);
        }
    }

    return (false);
}

/*
 * __checkpoint_mark_skip --
 *     Figure out whether the checkpoint can be skipped for a tree.
 */
static int
__checkpoint_mark_skip(WT_SESSION_IMPL *session, WT_CKPT *ckptbase, bool force)
{
    WT_BTREE *btree = S2BT(session);
    WT_BM *bm = btree->bm;

    /*
     * Check for clean objects not requiring a checkpoint.
     *
     * If we're closing a handle, and the object is clean, we can skip the checkpoint, whatever
     * checkpoints we have are sufficient. (We might not have any checkpoints if the object was
     * never modified, and that's OK: the object creation code doesn't mark the tree modified so we
     * can skip newly created trees here.)
     *
     * If the application repeatedly checkpoints an object (imagine hourly checkpoints using the
     * same explicit or internal name), there's no reason to repeat the checkpoint for clean
     * objects, unless there is available space to be recovered at the end of the file. The test is
     * if the only checkpoint we're deleting is the last one in the list and it has the same name as
     * the checkpoint we're about to take, skip the work. (We can't skip checkpoints that delete
     * more than the last checkpoint because deleting those checkpoints might free up space in the
     * file.) This means an application toggling between two (or more) checkpoint names will
     * repeatedly take empty checkpoints, but that's not likely enough to make detection worthwhile.
     *
     * Checkpoint read-only objects otherwise: the application must be able to open the checkpoint
     * in a cursor after taking any checkpoint, which means it must exist.
     */
    F_CLR(btree, WT_BTREE_SKIP_CKPT);
    if (!btree->modified && !force && !bm->can_truncate(bm, session)) {
        WT_CKPT *ckpt = NULL;
        int deleted = 0;

        WT_CKPT_FOREACH (ckptbase, ckpt) {
            /*
             * Don't skip the objects that have obsolete pages to let them to be removed as part of
             * checkpoint cleanup.
             */
            if (__checkpoint_apply_obsolete(session, btree, ckpt))
                return (0);

            if (F_ISSET(ckpt, WT_CKPT_DELETE))
                ++deleted;
        }

        /*
         * Complicated test: if the tree is clean and last two checkpoints have the same name
         * (correcting for internal checkpoint names with their generational suffix numbers), we can
         * skip the checkpoint, there's nothing to do. The exception is if we're deleting two or
         * more checkpoints: then we may save space.
         */
        const char *name = (ckpt - 1)->name;
        if (ckpt > ckptbase + 1 && deleted < 2 &&
          (strcmp(name, (ckpt - 2)->name) == 0 ||
            (WT_PREFIX_MATCH(name, WT_CHECKPOINT) &&
              WT_PREFIX_MATCH((ckpt - 2)->name, WT_CHECKPOINT)))) {
            F_SET(btree, WT_BTREE_SKIP_CKPT);
            /*
             * If there are potentially extra checkpoints to delete, we set the timer to recheck
             * later. If there are at most two checkpoints, the current one and possibly a previous
             * one, then we know there are no additional ones to delete. In that case, set the timer
             * to forever. If the table gets dirtied or a checkpoint is forced that will clear the
             * timer.
             */
            if (ckpt - ckptbase > 2) {
                uint64_t timer = 0;
                __wt_seconds(session, &timer);
                timer += WT_MINUTE * WT_BTREE_CLEAN_MINUTES;
                WT_BTREE_CLEAN_CKPT(session, btree, timer);
            } else
                WT_BTREE_CLEAN_CKPT(session, btree, WT_BTREE_CLEAN_CKPT_FOREVER);
            return (0);
        }
    }

    return (0);
}

/*
 * __wt_checkpoint_tree_reconcile_update --
 *     Update a checkpoint based on reconciliation results.
 */
void
__wt_checkpoint_tree_reconcile_update(WT_SESSION_IMPL *session, WT_TIME_AGGREGATE *ta)
{
    WT_BTREE *btree;
    WT_CKPT *ckpt, *ckptbase;

    btree = S2BT(session);

    /*
     * Reconciliation just wrote a checkpoint, everything has been written. Update the checkpoint
     * with reconciliation information. The reason for this function is the reconciliation code just
     * passes through the btree structure's checkpoint array, it doesn't know any more.
     */
    ckptbase = btree->ckpt;
    WT_CKPT_FOREACH (ckptbase, ckpt)
        if (F_ISSET(ckpt, WT_CKPT_ADD)) {
            ckpt->write_gen = btree->write_gen;
            ckpt->run_write_gen = btree->run_write_gen;
            WT_TIME_AGGREGATE_COPY(&ckpt->ta, ta);
        }

    /*
     * During RTS, recovery, or shutdown reset the maximum timestamp used for reconciliation to a
     * value that is the same as the maximum between the start and stop durable timestamps. In those
     * specific scenarios, we should always reflect the state of the stable content.
     */
    if (F_ISSET(session, WT_SESSION_ROLLBACK_TO_STABLE) ||
      F_ISSET(S2C(session), WT_CONN_CLOSING_CHECKPOINT | WT_CONN_RECOVERING))
        btree->rec_max_timestamp = WT_MAX(ta->newest_start_durable_ts, ta->newest_stop_durable_ts);
}

/*
 * __checkpoint_save_ckptlist --
 *     Post processing of the ckptlist to carry forward a cached list for the next checkpoint.
 */
static int
__checkpoint_save_ckptlist(WT_SESSION_IMPL *session, WT_CKPT *ckptbase)
{
    WT_CKPT *ckpt, *ckpt_itr;
    WT_DECL_ITEM(tmp);
    WT_DECL_RET;

    ckpt_itr = ckptbase;
    WT_ERR(__wt_scr_alloc(session, 0, &tmp));
    WT_CKPT_FOREACH (ckptbase, ckpt) {
        /* Remove any deleted checkpoints, by shifting the array. */
        if (F_ISSET(ckpt, WT_CKPT_DELETE)) {
            __wt_meta_checkpoint_free(session, ckpt);
            continue;
        }

        /* Clean up block manager information. */
        __wt_free(session, ckpt->bpriv);
        ckpt->bpriv = NULL;

        /* Update the internal checkpoints to their full names, with the generation count suffix. */
        if (strcmp(ckpt->name, WT_CHECKPOINT) == 0) {
            WT_ERR(__wt_buf_fmt(session, tmp, "%s.%" PRId64, WT_CHECKPOINT, ckpt->order));
            __wt_free(session, ckpt->name);
            WT_ERR(__wt_strdup(session, tmp->mem, &ckpt->name));
        }

        /* Reset the flags, and mark a checkpoint fake if there is no address. */
        ckpt->flags = 0;
        if (ckpt->addr.size == 0) {
            WT_ASSERT(session, ckpt->addr.data == NULL);
            F_SET(ckpt, WT_CKPT_FAKE);
        }

        /* Shift the valid checkpoints, if there are deleted checkpoints in the list. */
        if (ckpt_itr != ckpt) {
            *ckpt_itr = *ckpt;
            WT_CLEAR(*ckpt);
        }
        ckpt_itr++;
    }

    /*
     * Confirm that the last checkpoint has a metadata entry that we can use to base a new
     * checkpoint on.
     */
    ckpt_itr--;
    WT_ASSERT(session, ckpt_itr->block_metadata != NULL);

err:
    __wt_scr_free(session, &tmp);
    return (ret);
}

/*
 * __checkpoint_tree --
 *     Checkpoint a single tree. Assumes all necessary locks have been acquired by the caller.
 */
static int
__checkpoint_tree(WT_SESSION_IMPL *session, bool is_checkpoint, const char *cfg[])
{
    WT_BM *bm;
    WT_BTREE *btree;
    WT_CONNECTION_IMPL *conn;
    WT_DATA_HANDLE *dhandle;
    WT_DECL_ITEM(ckptlsn_str);
    WT_DECL_RET;
    WT_LSN ckptlsn;
    WT_TIME_AGGREGATE ta;
    bool fake_ckpt, resolve_bm;
    WT_UNUSED(cfg);

    btree = S2BT(session);
    bm = btree->bm;
    conn = S2C(session);
    dhandle = session->dhandle;
    fake_ckpt = resolve_bm = false;
    WT_TIME_AGGREGATE_INIT(&ta);

    /*
     * Set the checkpoint LSN to the maximum LSN so that if logging is disabled, recovery will never
     * roll old changes forward over the non-logged changes in this checkpoint. If logging is
     * enabled, a real checkpoint LSN will be assigned for this checkpoint and overwrite this.
     */
    WT_MAX_LSN(&ckptlsn);

    /*
     * If an object has never been used (in other words, if it could become a bulk-loaded file),
     * then we must fake the checkpoint. This is good because we don't write physical checkpoint
     * blocks for just-created files, but it's not just a good idea. The reason is because deleting
     * a physical checkpoint requires writing the file, and fake checkpoints can't write the file.
     * If you (1) create a physical checkpoint for an empty file which writes blocks, (2) start
     * bulk-loading records into the file, (3) during the bulk-load perform another checkpoint with
     * the same name; in order to keep from having two checkpoints with the same name you would have
     * to use the bulk-load's fake checkpoint to delete a physical checkpoint, and that will end in
     * tears.
     */
    if (is_checkpoint && btree->original) {
        __wt_checkpoint_tree_reconcile_update(session, &ta);

        fake_ckpt = true;
        goto fake;
    }

    /*
     * Mark the root page dirty to ensure something gets written. (If the tree is modified, we must
     * write the root page anyway, this doesn't add additional writes to the process. If the tree is
     * not modified, we have to dirty the root page to ensure something gets written.) This is
     * really about paranoia: if the tree modification value gets out of sync with the set of dirty
     * pages (modify is set, but there are no dirty pages), we perform a checkpoint without any
     * writes, no checkpoint is created, and then things get bad. While marking the root page as
     * dirty, we do not want to dirty the btree because we are marking the btree as clean just after
     * this call. Also, marking the btree dirty at this stage will unnecessarily mark the connection
     * as dirty causing checkpoint-skip code to fail.
     */
    WT_ERR(__wt_page_modify_init(session, btree->root.page));
    __wt_page_only_modify_set(session, btree->root.page);

    /*
     * Clear the tree's modified flag; any changes before we clear the flag are guaranteed to be
     * part of this checkpoint (unless reconciliation skips updates for transactional reasons), and
     * changes subsequent to the checkpoint start, which might not be included, will re-set the
     * modified flag. The "unless reconciliation skips updates" problem is handled in the
     * reconciliation code: if reconciliation skips updates, it sets the modified flag itself.
     */
    btree->modified = false;
    WT_FULL_BARRIER();

    /* Tell logging that a file checkpoint is starting. */
    if (F_ISSET(&conn->log_mgr, WT_LOG_ENABLED))
        WT_ERR(__wt_txn_checkpoint_log(session, false, WT_TXN_LOG_CKPT_START, &ckptlsn));

    /* Tell the block manager that a file checkpoint is starting. */
    WT_ERR(bm->checkpoint_start(bm, session));
    resolve_bm = true;

    /* Flush the file from the cache, creating the checkpoint. */
    if (is_checkpoint) {
        if (WT_SESSION_IS_CHECKPOINT(session))
            WT_STAT_CONN_SET(session, checkpoint_state, WT_CHECKPOINT_STATE_SYNC_FILE);
        WT_ERR(__wt_sync_file(session, WT_SYNC_CHECKPOINT));
    } else {
        if (WT_SESSION_IS_CHECKPOINT(session))
            WT_STAT_CONN_SET(session, checkpoint_state, WT_CHECKPOINT_STATE_EVICT_FILE);
        WT_ERR(__wt_evict_file(session, WT_SYNC_CLOSE));
    }

fake:
    /*
     * If we're faking a checkpoint and logging is enabled, recovery should roll forward any changes
     * made between now and the next checkpoint, so set the checkpoint LSN to the beginning of time.
     */
    if (fake_ckpt && F_ISSET(&conn->log_mgr, WT_LOG_ENABLED))
        WT_INIT_LSN(&ckptlsn);

    /*
     * Update the object's metadata.
     *
     * If the object is the metadata, the call to __wt_meta_ckptlist_set will update the turtle file
     * and swap the new one into place. We need to make sure the metadata is on disk before the
     * turtle file is updated.
     *
     * If we are doing a checkpoint in a file without a transaction (e.g., closing a dirty tree
     * before an exclusive operation like verify), the metadata update will be auto-committed. In
     * that case, we need to sync the file here or we could roll forward the metadata in recovery
     * and open a checkpoint that isn't yet durable.
     */
    if (WT_IS_METADATA(dhandle) || !F_ISSET(session->txn, WT_TXN_RUNNING))
        WT_ERR(__wt_checkpoint_sync(session, NULL));

    WT_ERR(__wt_scr_alloc(session, 0, &ckptlsn_str));
    WT_ERR(__wt_lsn_string(session, &ckptlsn, ckptlsn_str));
    WT_ERR(__wt_meta_ckptlist_set(session, dhandle, btree->ckpt, ckptlsn_str));

    /*
     * If we wrote a checkpoint (rather than faking one), we have to resolve it. Normally, tracking
     * is enabled and resolution deferred until transaction end. The exception is if the handle is
     * being discarded, in which case the handle will be gone by the time we try to apply or unroll
     * the meta tracking event.
     */
    if (!fake_ckpt) {
        resolve_bm = false;
        if (WT_SESSION_IS_CHECKPOINT(session))
            WT_STAT_CONN_SET(session, checkpoint_state, WT_CHECKPOINT_STATE_RESOLVE);
        if (WT_META_TRACKING(session) && is_checkpoint)
            WT_ERR(__wt_meta_track_checkpoint(session));
        else
            WT_ERR(bm->checkpoint_resolve(bm, session, false));
    }

    /* Tell logging that the checkpoint is complete. */
    if (F_ISSET(&conn->log_mgr, WT_LOG_ENABLED))
        WT_ERR(__wt_txn_checkpoint_log(session, false, WT_TXN_LOG_CKPT_STOP, NULL));

err:
    __wt_scr_free(session, &ckptlsn_str);

    /* Resolved the checkpoint for the block manager in the error path. */
    if (resolve_bm)
        WT_TRET(bm->checkpoint_resolve(bm, session, ret != 0));

    /*
     * If the checkpoint didn't complete successfully, make sure the tree is marked dirty.
     */
    if (ret != 0) {
        btree->modified = true;
        conn->modified = true;
    }

    /* For a successful checkpoint, post process the ckptlist, to keep a cached copy around. */
    if (WT_SESSION_IS_CHECKPOINT(session))
        WT_STAT_CONN_SET(session, checkpoint_state, WT_CHECKPOINT_STATE_POSTPROCESS);
    if (ret != 0 || WT_IS_METADATA(session->dhandle) || F_ISSET(conn, WT_CONN_CLOSING))
        __wt_meta_saved_ckptlist_free(session);
    else {
        ret = __checkpoint_save_ckptlist(session, btree->ckpt);
        /* Discard the saved checkpoint list if processing the list did not work. */
        if (ret != 0)
            __wt_meta_saved_ckptlist_free(session);
    }

    return (ret);
}

/*
 * __checkpoint_presync --
 *     Visit all handles after the checkpoint writes are complete and before syncing. At this point,
 *     all trees should be completely open for business.
 */
static int
__checkpoint_presync(WT_SESSION_IMPL *session, const char *cfg[])
{
    WT_BTREE *btree;

    WT_UNUSED(cfg);

    WT_STAT_CONN_INCR(session, checkpoint_presync);

    btree = S2BT(session);
    WT_ASSERT(session, btree->checkpoint_gen == __wt_gen(session, WT_GEN_CHECKPOINT));
    __wt_atomic_store32(&btree->evict_walk_period, btree->evict_walk_saved);
    return (0);
}

/*
 * __checkpoint_tree_helper --
 *     Checkpoint a tree (suitable for use in *_apply functions).
 */
static int
__checkpoint_tree_helper(WT_SESSION_IMPL *session, const char *cfg[])
{
    struct timespec tsp;
    WT_BTREE *btree;
    WT_DECL_RET;
    WT_TXN *txn;
    bool with_timestamp;

    btree = S2BT(session);
    txn = session->txn;

    /* Add a two seconds wait to simulate checkpoint slowness for every handle. */
    tsp.tv_sec = 2;
    tsp.tv_nsec = 0;
    __checkpoint_timing_stress(session, WT_TIMING_STRESS_CHECKPOINT_HANDLE, &tsp);

    /* If the checkpoint crash feature is enabled, trigger a crash between checkpointing tables. */
    if (session->ckpt_crash_point > 0) {
        if (session->ckpt_crash_point == 1)
            __wt_debug_crash();
        --session->ckpt_crash_point;
    }

    /* Are we using a read timestamp for this checkpoint transaction? */
    with_timestamp = F_ISSET(txn, WT_TXN_SHARED_TS_READ);

    /* Logged tables ignore any read timestamp configured for the checkpoint. */
    if (F_ISSET(btree, WT_BTREE_LOGGED))
        F_CLR(txn, WT_TXN_SHARED_TS_READ);

    ret = __checkpoint_tree(session, true, cfg);

    /* Restore the use of the timestamp for other tables. */
    if (with_timestamp)
        F_SET(txn, WT_TXN_SHARED_TS_READ);

    /*
     * Whatever happened, we aren't visiting this tree again in this checkpoint. Don't keep updates
     * pinned any longer.
     */
    __checkpoint_update_generation(session);

    /*
     * In case this tree was being skipped by the eviction server during the checkpoint, restore the
     * previous state.
     */
    __wt_atomic_store32(&btree->evict_walk_period, btree->evict_walk_saved);

    /*
     * Wake the eviction server, in case application threads have stalled while the eviction server
     * decided it couldn't make progress. Without this, application threads will be stalled until
     * the eviction server next wakes.
     */
    __wt_evict_server_wake(session);

    return (ret);
}

/*
 * __wt_checkpoint --
 *     Checkpoint a file.
 */
int
__wt_checkpoint(WT_SESSION_IMPL *session, const char *cfg[])
{
    WT_CONFIG_ITEM cval;
    WT_DECL_RET;
    bool force, standalone;

    /* Should not be called with a checkpoint handle. */
    WT_ASSERT(session, !WT_READING_CHECKPOINT(session));

    /* We must hold the metadata lock if checkpointing the metadata. */
    WT_ASSERT(session,
      !WT_IS_METADATA(session->dhandle) ||
        FLD_ISSET(session->lock_flags, WT_SESSION_LOCKED_METADATA));

    /* If we're already in a global checkpoint, don't get a new time. Otherwise, we need one. */
    standalone = session->ckpt.current_sec == 0;
    if (standalone)
        __txn_checkpoint_establish_time(session);

    WT_RET(__wt_config_gets_def(session, cfg, "force", 0, &cval));
    force = cval.val != 0;
    WT_SAVE_DHANDLE(session, ret = __checkpoint_lock_dirty_tree(session, true, force, true, cfg));
    if (ret != 0 || F_ISSET(S2BT(session), WT_BTREE_SKIP_CKPT))
        goto done;
    ret = __checkpoint_tree(session, true, cfg);

done:
    if (standalone)
        __txn_checkpoint_clear_time(session);

    /* Do not store the cached checkpoint list when checkpointing a single file alone. */
    __wt_meta_saved_ckptlist_free(session);
    return (ret);
}

/*
 * __wt_checkpoint_sync --
 *     Sync a file that has been checkpointed, and wait for the result.
 */
int
__wt_checkpoint_sync(WT_SESSION_IMPL *session, const char *cfg[])
{
    WT_BM *bm;

    WT_UNUSED(cfg);

    bm = S2BT(session)->bm;

    /* Should not be called with a checkpoint handle. */
    WT_ASSERT(session, !WT_READING_CHECKPOINT(session));

    /* Unnecessary if checkpoint_sync has been configured "off". */
    if (!F_ISSET(S2C(session), WT_CONN_CKPT_SYNC))
        return (0);

    WT_STAT_CONN_INCR(session, checkpoint_sync);
    return (bm->sync(bm, session, true));
}

/*
 * __wt_checkpoint_close --
 *     Checkpoint a single file as part of closing the handle.
 */
int
__wt_checkpoint_close(WT_SESSION_IMPL *session, bool final)
{
    WT_BTREE *btree;
    WT_DECL_RET;
    bool bulk, metadata, need_tracking;

    WT_ASSERT_SPINLOCK_OWNED(session, &session->dhandle->close_lock);

    btree = S2BT(session);
    bulk = F_ISSET(btree, WT_BTREE_BULK);
    metadata = WT_IS_METADATA(session->dhandle);

    /*
     * We've done the final checkpoint before the final close, subsequent writes to normal objects
     * are wasted effort. Discard the objects to validate exit accounting.
     */
    if (final && !metadata)
        return (__wt_evict_file(session, WT_SYNC_DISCARD));

    /* Closing an unmodified file. */
    if (!btree->modified && !bulk)
        return (__wt_evict_file(session, WT_SYNC_DISCARD));

    /*
     * Don't flush data from modified trees independent of system-wide checkpoint. Flushing trees
     * can lead to files that are inconsistent on disk after a crash.
     */
    if (btree->modified && !bulk && !metadata)
        return (__wt_set_return(session, EBUSY));

    /*
     * Make sure there isn't a potential race between backup copying the metadata and a checkpoint
     * changing the metadata. Backup holds both the checkpoint and schema locks. Checkpoint should
     * hold those also except on the final checkpoint during close. Confirm the caller either is the
     * final checkpoint or holds at least one of the locks.
     */
    WT_ASSERT(session,
      final ||
        (FLD_ISSET(session->lock_flags, WT_SESSION_LOCKED_CHECKPOINT) ||
          FLD_ISSET(session->lock_flags, WT_SESSION_LOCKED_SCHEMA)));
    /*
     * Turn on metadata tracking if:
     * - The session is not already doing metadata tracking.
     * - The file was not bulk loaded.
     * - The close is not during connection close.
     */
    need_tracking = !WT_META_TRACKING(session) && !bulk && !final;

    if (need_tracking)
        WT_RET(__wt_meta_track_on(session));

    __txn_checkpoint_establish_time(session);

    WT_SAVE_DHANDLE(
      session, ret = __checkpoint_lock_dirty_tree(session, false, false, need_tracking, NULL));
    WT_ASSERT(session, ret == 0);
    if (ret == 0 && !F_ISSET(btree, WT_BTREE_SKIP_CKPT))
        ret = __checkpoint_tree(session, false, NULL);

    __txn_checkpoint_clear_time(session);

    /* Do not store the cached checkpoint list when closing the handle. */
    __wt_meta_saved_ckptlist_free(session);

    if (need_tracking)
        WT_TRET(__wt_meta_track_off(session, true, ret != 0));

    return (ret);
}

/*
 * __checkpoint_timing_stress --
 *     Optionally add a delay to a checkpoint to simulate a long running checkpoint for debug
 *     purposes. The reason for this option is finding operations that can block while waiting for a
 *     checkpoint to complete.
 */
static void
__checkpoint_timing_stress(WT_SESSION_IMPL *session, uint64_t flag, struct timespec *tsp)
{
    WT_CONNECTION_IMPL *conn;
#ifdef ENABLE_ANTITHESIS
    const WT_NAME_FLAG *ft;
#endif

    conn = S2C(session);

    /*
     * We only want to sleep if the flag is set and the checkpoint comes from the API, so check if
     * the session used is either of the two sessions set aside for internal checkpoints.
     */
    if (conn->ckpt.session != session && conn->meta_ckpt_session != session &&
      FLD_ISSET(conn->timing_stress_flags, flag))
#ifdef ENABLE_ANTITHESIS
        WT_UNUSED(tsp);
    for (ft = __wt_stress_types; ft->name != NULL; ft++)
        if (ft->flag == flag) {
            (void)__wt_msg(session, "ANTITHESIS: %s", ft->name);
            break;
        }
#else
        __wt_sleep((uint64_t)tsp->tv_sec, (uint64_t)tsp->tv_nsec / WT_THOUSAND);
#endif
}<|MERGE_RESOLUTION|>--- conflicted
+++ resolved
@@ -1192,12 +1192,12 @@
          * Calculate total checkpoint steps and crash point. The total checkpoint steps required are
          * the number of data handles that need to be checkpointed plus the final metadata update.
          */
-        ckpt_total_steps = session->ckpt_handle_next + 1;
+        ckpt_total_steps = session->ckpt.handle_next + 1;
         ckpt_relative_crash_step = ((u_int)ckpt_crash_point / (WT_THOUSAND / ckpt_total_steps));
 
-        if (ckpt_relative_crash_step < session->ckpt_handle_next)
+        if (ckpt_relative_crash_step < session->ckpt.handle_next)
             /* Adjust crash step if it's between checkpointing tables. */
-            session->ckpt_crash_point = ckpt_relative_crash_step + 1;
+            session->ckpt.crash_point = ckpt_relative_crash_step + 1;
         else
             /* Crash before updating the metadata. */
             ckpt_crash_before_metadata_upd = true;
@@ -1503,14 +1503,9 @@
 
     __txn_checkpoint_clear_time(session);
 
-<<<<<<< HEAD
-    __wt_free(session, session->ckpt_handle);
-    WT_ASSERT(session, session->ckpt_crash_point == 0);
-    session->ckpt_handle_allocated = session->ckpt_handle_next = session->ckpt_crash_point = 0;
-=======
     __wt_free(session, session->ckpt.handle);
-    session->ckpt.handle_allocated = session->ckpt.handle_next = 0;
->>>>>>> 9ac70711
+    WT_ASSERT(session, session->ckpt.crash_point == 0);
+    session->ckpt.crash_point = session->ckpt.handle_allocated = session->ckpt.handle_next = 0;
 
     session->isolation = txn->isolation = saved_isolation;
     WT_STAT_CONN_SET(session, checkpoint_state, WT_CHECKPOINT_STATE_INACTIVE);
@@ -2529,10 +2524,10 @@
     __checkpoint_timing_stress(session, WT_TIMING_STRESS_CHECKPOINT_HANDLE, &tsp);
 
     /* If the checkpoint crash feature is enabled, trigger a crash between checkpointing tables. */
-    if (session->ckpt_crash_point > 0) {
-        if (session->ckpt_crash_point == 1)
+    if (session->ckpt.crash_point > 0) {
+        if (session->ckpt.crash_point == 1)
             __wt_debug_crash();
-        --session->ckpt_crash_point;
+        --session->ckpt.crash_point;
     }
 
     /* Are we using a read timestamp for this checkpoint transaction? */
