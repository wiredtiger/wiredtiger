--- conflicted
+++ resolved
@@ -1301,13 +1301,9 @@
         conn->txn_global.checkpoint_running_hs = true;
         WT_STAT_CONN_SET(session, checkpoint_state, WT_CHECKPOINT_STATE_HS);
 
-<<<<<<< HEAD
-        WT_WITH_DHANDLE(session, hs_dhandle, ret = __wt_checkpoint(session, cfg));
+        WT_WITH_DHANDLE(session, hs_dhandle, ret = __wt_checkpoint_file(session, cfg));
         if (hs_dhandle_shared != NULL)
-            WT_WITH_DHANDLE(session, hs_dhandle_shared, ret = __wt_checkpoint(session, cfg));
-=======
-        WT_WITH_DHANDLE(session, hs_dhandle, ret = __wt_checkpoint_file(session, cfg));
->>>>>>> 2c6fd98b
+            WT_WITH_DHANDLE(session, hs_dhandle_shared, ret = __wt_checkpoint_file(session, cfg));
 
         conn->txn_global.checkpoint_running_hs = false;
         WT_ERR(ret);
@@ -1441,7 +1437,7 @@
     if (__wt_conn_is_disagg(session) && conn->layered_table_manager.leader) {
         WT_ERR(__wt_session_get_dhandle(session, WT_DISAGG_METADATA_URI, NULL, NULL, 0));
         if (S2BT(session)->modified)
-            WT_ERR(__wt_checkpoint(session, cfg));
+            WT_ERR(__wt_checkpoint_file(session, cfg));
     }
 
     /* Disable metadata tracking during the metadata checkpoint. */
