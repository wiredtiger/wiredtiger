--- conflicted
+++ resolved
@@ -698,15 +698,10 @@
     if (F_ISSET_ATOMIC_32(conn, WT_CONN_HS_OPEN) && __wt_hs_get_btree(session, &hs_tree) == 0) {
         uint64_t bytes_hs_dirty;
         __wt_atomic_store64(&cache->bytes_hs, __wt_atomic_load64(&hs_tree->bytes_inmem));
-<<<<<<< HEAD
         bytes_hs_dirty = __wt_atomic_load64(&hs_tree->bytes_dirty_intl) +
           __wt_atomic_load64(&hs_tree->bytes_dirty_leaf);
         __wt_atomic_store64(&cache->bytes_hs_dirty, bytes_hs_dirty);
         __wt_atomic_store64(&cache->bytes_hs_updates, __wt_atomic_load64(&hs_tree->bytes_updates));
-=======
-        cache->bytes_hs_dirty = hs_tree->bytes_dirty_intl + hs_tree->bytes_dirty_leaf;
-        cache->bytes_hs_updates = hs_tree->bytes_updates;
->>>>>>> f04a961c
     }
 
     /*
