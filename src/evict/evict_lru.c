/*-
 * Copyright (c) 2014-present MongoDB, Inc.
 * Copyright (c) 2008-2014 WiredTiger, Inc.
 *	All rights reserved.
 *
 * See the file LICENSE for redistribution information.
 */

#include "wt_internal.h"

static int __evict_clear_all_walks_and_saved_tree(WT_SESSION_IMPL *);
static void __evict_list_clear_page_locked(WT_SESSION_IMPL *, WT_REF *, bool);
static int WT_CDECL __evict_lru_cmp(const void *, const void *);
static int __evict_lru_pages(WT_SESSION_IMPL *, bool);
static int __evict_lru_walk(WT_SESSION_IMPL *);
static int __evict_page(WT_SESSION_IMPL *, bool);
static int __evict_pass(WT_SESSION_IMPL *);
static int __evict_server(WT_SESSION_IMPL *, bool *);
static void __evict_tune_workers(WT_SESSION_IMPL *session);
static int __evict_walk(WT_SESSION_IMPL *, WTI_EVICT_QUEUE *);
static int __evict_walk_tree(WT_SESSION_IMPL *, WTI_EVICT_QUEUE *, u_int, u_int *);

#define WT_EVICT_HAS_WORKERS(s) (__wt_atomic_load32(&S2C(s)->evict_threads.current_threads) > 1)

/*
 * __evict_lock_handle_list --
 *     Try to get the handle list lock, with yield and sleep back off. Keep timing statistics
 *     overall.
 */
static int
__evict_lock_handle_list(WT_SESSION_IMPL *session)
{
    WT_CONNECTION_IMPL *conn;
    WT_DECL_RET;
    WT_EVICT *evict;
    WT_RWLOCK *dh_lock;
    u_int spins;

    conn = S2C(session);
    evict = conn->evict;
    dh_lock = &conn->dhandle_lock;

    /*
     * Use a custom lock acquisition back off loop so the eviction server notices any interrupt
     * quickly.
     */
    for (spins = 0; (ret = __wt_try_readlock(session, dh_lock)) == EBUSY &&
         __wt_atomic_loadv32(&evict->pass_intr) == 0;
         spins++) {
        if (spins < WT_THOUSAND)
            __wt_yield();
        else
            __wt_sleep(0, WT_THOUSAND);
    }
    return (ret);
}

/*
 * __evict_entry_priority --
 *     Get the adjusted read generation for an eviction entry.
 */
static WT_INLINE uint64_t
__evict_entry_priority(WT_SESSION_IMPL *session, WT_REF *ref)
{
    WT_BTREE *btree;
    WT_PAGE *page;
    uint64_t read_gen;

    btree = S2BT(session);
    page = ref->page;

    /* Any page set to the evict_soon or wont_need generation should be discarded. */
    if (__wti_evict_readgen_is_soon_or_wont_need(&page->read_gen))
        return (WT_READGEN_EVICT_SOON);

    /* Any page from a dead tree is a great choice. */
    if (F_ISSET(btree->dhandle, WT_DHANDLE_DEAD))
        return (WT_READGEN_EVICT_SOON);

    /* Any empty page (leaf or internal), is a good choice. */
    if (__wt_page_is_empty(page))
        return (WT_READGEN_EVICT_SOON);

    /* Any large page in memory is likewise a good choice. */
    if (__wt_atomic_loadsize(&page->memory_footprint) > btree->splitmempage)
        return (WT_READGEN_EVICT_SOON);

    /*
     * The base read-generation is skewed by the eviction priority. Internal pages are also
     * adjusted, we prefer to evict leaf pages.
     */
    if (page->modify != NULL && F_ISSET(S2C(session)->evict, WT_EVICT_CACHE_DIRTY) &&
      !F_ISSET(S2C(session)->evict, WT_EVICT_CACHE_CLEAN))
        read_gen = __wt_atomic_load64(&page->modify->update_txn);
    else
        read_gen = __wt_atomic_load64(&page->read_gen);

    read_gen += btree->evict_priority;

#define WT_EVICT_INTL_SKEW WT_THOUSAND
    if (F_ISSET(ref, WT_REF_FLAG_INTERNAL))
        read_gen += WT_EVICT_INTL_SKEW;

    return (read_gen);
}

/*
 * __evict_lru_cmp_debug --
 *     Qsort function: sort the eviction array. Version for eviction debug mode.
 */
static int WT_CDECL
__evict_lru_cmp_debug(const void *a_arg, const void *b_arg)
{
    const WTI_EVICT_ENTRY *a, *b;
    uint64_t a_score, b_score;

    a = a_arg;
    b = b_arg;
    a_score = (a->ref == NULL ? UINT64_MAX : 0);
    b_score = (b->ref == NULL ? UINT64_MAX : 0);

    return ((a_score < b_score) ? -1 : (a_score == b_score) ? 0 : 1);
}

/*
 * __evict_lru_cmp --
 *     Qsort function: sort the eviction array.
 */
static int WT_CDECL
__evict_lru_cmp(const void *a_arg, const void *b_arg)
{
    const WTI_EVICT_ENTRY *a, *b;
    uint64_t a_score, b_score;

    a = a_arg;
    b = b_arg;
    a_score = (a->ref == NULL ? UINT64_MAX : a->score);
    b_score = (b->ref == NULL ? UINT64_MAX : b->score);

    return ((a_score < b_score) ? -1 : (a_score == b_score) ? 0 : 1);
}

/*
 * __evict_list_clear --
 *     Clear an entry in the LRU eviction list.
 */
static WT_INLINE void
__evict_list_clear(WT_SESSION_IMPL *session, WTI_EVICT_ENTRY *e)
{
    if (e->ref != NULL) {
        WT_ASSERT(session, F_ISSET_ATOMIC_16(e->ref->page, WT_PAGE_EVICT_LRU));
        F_CLR_ATOMIC_16(e->ref->page, WT_PAGE_EVICT_LRU | WT_PAGE_EVICT_LRU_URGENT);
    }
    e->ref = NULL;
    e->btree = WT_DEBUG_POINT;
}

/*
 * __evict_list_clear_page_locked --
 *     This function searches for the page in all the eviction queues (skipping the urgent queue if
 *     requested) and clears it if found. It does not take the eviction queue lock, so the caller
 *     should hold the appropriate locks before calling this function.
 */
static void
__evict_list_clear_page_locked(WT_SESSION_IMPL *session, WT_REF *ref, bool exclude_urgent)
{
    WT_EVICT *evict;
    WTI_EVICT_ENTRY *evict_entry;
    uint32_t elem, i, q, last_queue_idx;
    bool found;

    last_queue_idx = exclude_urgent ? WTI_EVICT_URGENT_QUEUE : WTI_EVICT_QUEUE_MAX;
    evict = S2C(session)->evict;
    found = false;

    WT_ASSERT_SPINLOCK_OWNED(session, &evict->evict_queue_lock);

    for (q = 0; q < last_queue_idx && !found; q++) {
        __wt_spin_lock(session, &evict->evict_queues[q].evict_lock);
        elem = evict->evict_queues[q].evict_max;
        for (i = 0, evict_entry = evict->evict_queues[q].evict_queue; i < elem; i++, evict_entry++)
            if (evict_entry->ref == ref) {
                found = true;
                __evict_list_clear(session, evict_entry);
                break;
            }
        __wt_spin_unlock(session, &evict->evict_queues[q].evict_lock);
    }
    WT_ASSERT(session, !F_ISSET_ATOMIC_16(ref->page, WT_PAGE_EVICT_LRU));
}

/*
 * __wti_evict_list_clear_page --
 *     Check whether a page is present in the LRU eviction list. If the page is found in the list,
 *     remove it. This is called from the page eviction code to make sure there is no attempt to
 *     evict a child page multiple times.
 */
void
__wti_evict_list_clear_page(WT_SESSION_IMPL *session, WT_REF *ref)
{
    WT_EVICT *evict;

    WT_ASSERT(session, __wt_ref_is_root(ref) || WT_REF_GET_STATE(ref) == WT_REF_LOCKED);

    /* Fast path: if the page isn't in the queue, don't bother searching. */
    if (!F_ISSET_ATOMIC_16(ref->page, WT_PAGE_EVICT_LRU))
        return;
    evict = S2C(session)->evict;

    __wt_spin_lock(session, &evict->evict_queue_lock);

    /* Remove the reference from the eviction queues. */
    __evict_list_clear_page_locked(session, ref, false);

    __wt_spin_unlock(session, &evict->evict_queue_lock);
}

/*
 * __evict_queue_empty --
 *     Is the queue empty? Note that the eviction server is pessimistic and treats a half full queue
 *     as empty.
 */
static WT_INLINE bool
__evict_queue_empty(WTI_EVICT_QUEUE *queue, bool server_check)
{
    uint32_t candidates, used;

    if (queue->evict_current == NULL)
        return (true);

    /* The eviction server only considers half of the candidates. */
    candidates = queue->evict_candidates;
    if (server_check && candidates > 1)
        candidates /= 2;
    used = (uint32_t)(queue->evict_current - queue->evict_queue);
    return (used >= candidates);
}

/*
 * __evict_queue_full --
 *     Is the queue full (i.e., it has been populated with candidates and none of them have been
 *     evicted yet)?
 */
static WT_INLINE bool
__evict_queue_full(WTI_EVICT_QUEUE *queue)
{
    return (queue->evict_current == queue->evict_queue && queue->evict_candidates != 0);
}

/* !!!
 * __wt_evict_server_wake --
 *     Wake up the eviction server thread. The eviction server typically sleeps for some time when
 *     cache usage is below the target thresholds. When the cache is expected to exceed these
 *     thresholds, callers can nudge the eviction server to wake up and resume its work.
 *
 *     This function is called in situations where pages are queued for urgent eviction or when
 *     application threads request eviction assistance.
 */
void
__wt_evict_server_wake(WT_SESSION_IMPL *session)
{
    WT_CACHE *cache;
    WT_CONNECTION_IMPL *conn;

    conn = S2C(session);
    cache = conn->cache;

    if (WT_VERBOSE_LEVEL_ISSET(session, WT_VERB_EVICTION, WT_VERBOSE_DEBUG_2)) {
        uint64_t bytes_dirty, bytes_inuse, bytes_max, bytes_updates;

        bytes_inuse = __wt_cache_bytes_inuse(cache);
        bytes_max = conn->cache_size;
        bytes_dirty = __wt_cache_dirty_inuse(cache);
        bytes_updates = __wt_cache_bytes_updates(cache);
        __wt_verbose_debug2(session, WT_VERB_EVICTION,
          "waking, bytes inuse %s max (%" PRIu64 "MB %s %" PRIu64 "MB), bytes dirty %" PRIu64
          "(bytes), bytes updates %" PRIu64 "(bytes)",
          bytes_inuse <= bytes_max ? "<=" : ">", bytes_inuse / WT_MEGABYTE,
          bytes_inuse <= bytes_max ? "<=" : ">", bytes_max / WT_MEGABYTE, bytes_dirty,
          bytes_updates);
    }

    __wt_cond_signal(session, conn->evict->evict_cond);
}

/*
 * __evict_thread_chk --
 *     Check to decide if the eviction thread should continue running.
 */
static bool
__evict_thread_chk(WT_SESSION_IMPL *session)
{
    return (F_ISSET(S2C(session), WT_CONN_EVICTION_RUN));
}

/*
 * __evict_thread_run --
 *     Entry function for an eviction thread. This is called repeatedly from the thread group code
 *     so it does not need to loop itself.
 */
static int
__evict_thread_run(WT_SESSION_IMPL *session, WT_THREAD *thread)
{
    WT_CONNECTION_IMPL *conn;
    WT_DECL_RET;
    WT_EVICT *evict;
    bool did_work, was_intr;

    conn = S2C(session);
    evict = conn->evict;

    /* Mark the session as an eviction thread session. */
    F_SET(session, WT_SESSION_EVICTION);

    /*
     * Cache a history store cursor to avoid deadlock: if an eviction thread marks a file busy and
     * then opens a different file (in this case, the HS file), it can deadlock with a thread
     * waiting for the first file to drain from the eviction queue. See WT-5946 for details.
     */
    WT_ERR(__wt_curhs_cache(session));
    if (__wt_atomic_loadbool(&conn->evict_server_running) &&
      __wt_spin_trylock(session, &evict->evict_pass_lock) == 0) {
        /*
         * Cannot use WTI_WITH_PASS_LOCK because this is a try lock. Fix when that is supported. We
         * set the flag on both sessions because we may call clear_walk when we are walking with the
         * walk session, locked.
         */
        FLD_SET(session->lock_flags, WT_SESSION_LOCKED_PASS);
        FLD_SET(evict->walk_session->lock_flags, WT_SESSION_LOCKED_PASS);
        ret = __evict_server(session, &did_work);
        FLD_CLR(evict->walk_session->lock_flags, WT_SESSION_LOCKED_PASS);
        FLD_CLR(session->lock_flags, WT_SESSION_LOCKED_PASS);
        was_intr = __wt_atomic_loadv32(&evict->pass_intr) != 0;
        __wt_spin_unlock(session, &evict->evict_pass_lock);
        WT_ERR(ret);

        /*
         * If the eviction server was interrupted, wait until requests have been processed: the
         * system may otherwise be busy so don't go to sleep.
         */
        if (was_intr)
            while (__wt_atomic_loadv32(&evict->pass_intr) != 0 &&
              F_ISSET(conn, WT_CONN_EVICTION_RUN) && F_ISSET(thread, WT_THREAD_RUN))
                __wt_yield();
        else {
            __wt_verbose_debug2(session, WT_VERB_EVICTION, "%s", "sleeping");

            /* Don't rely on signals: check periodically. */
            __wt_cond_auto_wait(session, evict->evict_cond, did_work, NULL);
            __wt_verbose_debug2(session, WT_VERB_EVICTION, "%s", "waking");
        }
    } else
        WT_ERR(__evict_lru_pages(session, false));

    if (0) {
err:
        WT_RET_PANIC(session, ret, "eviction thread error");
    }
    return (ret);
}

/*
 * __evict_set_saved_walk_tree --
 *     Set saved walk tree maintaining use count. Call it with NULL to clear the saved walk tree.
 */
static void
__evict_set_saved_walk_tree(WT_SESSION_IMPL *session, WT_DATA_HANDLE *new_dhandle)
{
    WT_DATA_HANDLE *old_dhandle;
    WT_EVICT *evict;

    evict = S2C(session)->evict;
    old_dhandle = evict->walk_tree;

    if (old_dhandle == new_dhandle)
        return;

    if (new_dhandle != NULL)
        (void)__wt_atomic_addi32(&new_dhandle->session_inuse, 1);

    evict->walk_tree = new_dhandle;

    if (old_dhandle != NULL) {
        WT_ASSERT(session, __wt_atomic_loadi32(&old_dhandle->session_inuse) > 0);
        (void)__wt_atomic_subi32(&old_dhandle->session_inuse, 1);
    }
}

/*
 * __evict_thread_stop --
 *     Shutdown function for an eviction thread.
 */
static int
__evict_thread_stop(WT_SESSION_IMPL *session, WT_THREAD *thread)
{
    WT_CONNECTION_IMPL *conn;
    WT_DECL_RET;
    WT_EVICT *evict;

    if (thread->id != 0)
        return (0);

    conn = S2C(session);
    evict = conn->evict;
    /*
     * The only time the first eviction thread is stopped is on shutdown: in case any trees are
     * still open, clear all walks now so that they can be closed.
     */
    WTI_WITH_PASS_LOCK(session, ret = __evict_clear_all_walks_and_saved_tree(session));
    WT_ERR(ret);
    /*
     * The only cases when the eviction server is expected to stop are when recovery is finished,
     * when the connection is closing or when an error has occurred and connection panic flag is
     * set.
     */
    WT_ASSERT(session, F_ISSET(conn, WT_CONN_CLOSING | WT_CONN_PANIC | WT_CONN_RECOVERING));

    /* Clear the eviction thread session flag. */
    F_CLR(session, WT_SESSION_EVICTION);

    __wt_verbose_info(session, WT_VERB_EVICTION, "%s", "eviction thread exiting");

    if (0) {
err:
        WT_RET_PANIC(session, ret, "eviction thread error");
    }
    return (ret);
}

/*
 * __evict_server --
 *     Thread to evict pages from the cache.
 */
static int
__evict_server(WT_SESSION_IMPL *session, bool *did_work)
{
    struct timespec now;
    WT_CONNECTION_IMPL *conn;
    WT_DECL_RET;
    WT_EVICT *evict;
    uint64_t time_diff_ms;

    /* Assume there has been no progress. */
    *did_work = false;

    conn = S2C(session);
    evict = conn->evict;

    WT_ASSERT_SPINLOCK_OWNED(session, &evict->evict_pass_lock);

    /*
     * Copy the connection setting for use in the current run of Eviction Server. This ensures that
     * no hazard pointers are leaked in case the setting is reconfigured while eviction pass is
     * running.
     */
    evict->use_npos_in_pass = __wt_atomic_loadbool(&conn->evict_use_npos);

    /* Evict pages from the cache as needed. */
    WT_RET(__evict_pass(session));

    if (!F_ISSET(conn, WT_CONN_EVICTION_RUN) || __wt_atomic_loadv32(&evict->pass_intr) != 0)
        return (0);

    if (!__wt_evict_cache_stuck(session)) {
        if (evict->use_npos_in_pass)
            __evict_set_saved_walk_tree(session, NULL);
        else {
            /*
             * Try to get the handle list lock: if we give up, that indicates a session is waiting
             * for us to clear walks. Do that as part of a normal pass (without the handle list
             * lock) to avoid deadlock.
             */
            if ((ret = __evict_lock_handle_list(session)) == EBUSY)
                return (0);
            WT_RET(ret);

            /*
             * Clear the walks so we don't pin pages while asleep, otherwise we can block
             * applications evicting large pages.
             */
            ret = __evict_clear_all_walks_and_saved_tree(session);

            __wt_readunlock(session, &conn->dhandle_lock);
            WT_RET(ret);
        }
        /* Make sure we'll notice next time we're stuck. */
        evict->last_eviction_progress = 0;
        return (0);
    }

    /* Track if work was done. */
    *did_work = __wt_atomic_loadv64(&evict->eviction_progress) != evict->last_eviction_progress;
    evict->last_eviction_progress = __wt_atomic_loadv64(&evict->eviction_progress);

    /* Eviction is stuck, check if we have made progress. */
    if (*did_work) {
#if !defined(HAVE_DIAGNOSTIC)
        /* Need verbose check only if not in diagnostic build */
        if (WT_VERBOSE_ISSET(session, WT_VERB_EVICTION))
#endif
            __wt_epoch(session, &evict->stuck_time);
        return (0);
    }

#if !defined(HAVE_DIAGNOSTIC)
    /* Need verbose check only if not in diagnostic build */
    if (!WT_VERBOSE_ISSET(session, WT_VERB_EVICTION))
        return (0);
#endif
    /*
     * If we're stuck for 5 minutes in diagnostic mode, or the verbose eviction flag is configured,
     * log the cache and transaction state.
     *
     * If we're stuck for 5 minutes in diagnostic mode, give up.
     *
     * We don't do this check for in-memory workloads because application threads are not blocked by
     * the cache being full. If the cache becomes full of clean pages, we can be servicing reads
     * while the cache appears stuck to eviction.
     */
    if (F_ISSET(conn, WT_CONN_IN_MEMORY))
        return (0);

    __wt_epoch(session, &now);

    /* The checks below should only be executed when a cache timeout has been set. */
    if (evict->cache_stuck_timeout_ms > 0) {
        time_diff_ms = WT_TIMEDIFF_MS(now, evict->stuck_time);
#ifdef HAVE_DIAGNOSTIC
        /* Enable extra logs 20ms before timing out. */
        if (evict->cache_stuck_timeout_ms < 20 ||
          (time_diff_ms > evict->cache_stuck_timeout_ms - 20))
            WT_SET_VERBOSE_LEVEL(session, WT_VERB_EVICTION, WT_VERBOSE_DEBUG_1);
#endif

        if (time_diff_ms >= evict->cache_stuck_timeout_ms) {
#ifdef HAVE_DIAGNOSTIC
            __wt_err(session, ETIMEDOUT, "Cache stuck for too long, giving up");
            WT_RET(__wt_verbose_dump_txn(session));
            WT_RET(__wt_verbose_dump_cache(session));
            return (__wt_set_return(session, ETIMEDOUT));
#else
            if (WT_VERBOSE_ISSET(session, WT_VERB_EVICTION)) {
                WT_RET(__wt_verbose_dump_txn(session));
                WT_RET(__wt_verbose_dump_cache(session));

                /* Reset the timer. */
                __wt_epoch(session, &evict->stuck_time);
            }
#endif
        }
    }
    return (0);
}

/* !!!
 * __wt_evict_threads_create --
 *     Initiate the eviction process by creating and launching the eviction threads.
 *
 *     The `threads_max` and `threads_min` configurations in `api_data.py` control the maximum and
 *     minimum number of eviction worker threads in WiredTiger. One of the threads acts as the
 *     eviction server, responsible for identifying evictable pages and placing them in eviction
 *     queues. The remaining threads are eviction workers, responsible for evicting pages from these
 *     eviction queues.
 *
 *     This function is called once during `wiredtiger_open` or recovery.
 *
 *     Return an error code if the thread group creation fails.
 */
int
__wt_evict_threads_create(WT_SESSION_IMPL *session)
{
    WT_CONNECTION_IMPL *conn;
    uint32_t session_flags;

    conn = S2C(session);
    __wt_verbose_info(session, WT_VERB_EVICTION, "%s", "starting eviction threads");

    /*
     * In case recovery has allocated some transaction IDs, bump to the current state. This will
     * prevent eviction threads from pinning anything as they start up and read metadata in order to
     * open cursors.
     */
    WT_RET(__wt_txn_update_oldest(session, WT_TXN_OLDEST_STRICT | WT_TXN_OLDEST_WAIT));

    WT_ASSERT(session, conn->evict_threads_min > 0);
    /* Set first, the thread might run before we finish up. */
    F_SET(conn, WT_CONN_EVICTION_RUN);

    /*
     * Create the eviction thread group. Set the group size to the maximum allowed sessions.
     */
    session_flags = WT_THREAD_CAN_WAIT | WT_THREAD_PANIC_FAIL;
    WT_RET(__wt_thread_group_create(session, &conn->evict_threads, "eviction-server",
      conn->evict_threads_min, conn->evict_threads_max, session_flags, __evict_thread_chk,
      __evict_thread_run, __evict_thread_stop));

/*
 * Ensure the cache stuck timer is initialized when starting eviction.
 */
#if !defined(HAVE_DIAGNOSTIC)
    /* Need verbose check only if not in diagnostic build */
    if (WT_VERBOSE_ISSET(session, WT_VERB_EVICTION))
#endif
        __wt_epoch(session, &conn->evict->stuck_time);

    /*
     * Allow queues to be populated now that the eviction threads are running.
     */
    __wt_atomic_storebool(&conn->evict_server_running, true);

    return (0);
}

/* !!!
 * __wt_evict_threads_destroy --
 *     Stop and destroy the eviction threads. It must be called exactly once during
 *     `WT_CONNECTION::close` or recovery to ensure all eviction threads are properly terminated.
 *
 *     Return an error code if the thread group destruction fails.
 */
int
__wt_evict_threads_destroy(WT_SESSION_IMPL *session)
{
    WT_CONNECTION_IMPL *conn;

    conn = S2C(session);

    /* We are done if the eviction server didn't start successfully. */
    if (!__wt_atomic_loadbool(&conn->evict_server_running))
        return (0);

    __wt_verbose_info(session, WT_VERB_EVICTION, "%s", "stopping eviction threads");

    /* Wait for any eviction thread group changes to stabilize. */
    __wt_writelock(session, &conn->evict_threads.lock);

    /*
     * Signal the threads to finish and stop populating the queue.
     */
    F_CLR(conn, WT_CONN_EVICTION_RUN);
    __wt_atomic_storebool(&conn->evict_server_running, false);
    __wt_evict_server_wake(session);

    __wt_verbose_info(session, WT_VERB_EVICTION, "%s", "waiting for eviction threads to stop");

    /*
     * We call the destroy function still holding the write lock. It assumes it is called locked.
     */
    WT_RET(__wt_thread_group_destroy(session, &conn->evict_threads));

    return (0);
}

/*
 * __evict_update_work --
 *     Configure eviction work state.
 */
static bool
__evict_update_work(WT_SESSION_IMPL *session)
{
    WT_BTREE *hs_tree;
    WT_CACHE *cache;
    WT_CONNECTION_IMPL *conn;
    WT_EVICT *evict;
    double dirty_target, dirty_trigger, target, trigger, updates_target, updates_trigger;
    uint64_t bytes_dirty, bytes_inuse, bytes_max, bytes_updates;
    uint32_t flags;

    conn = S2C(session);
    cache = conn->cache;
    evict = conn->evict;

    dirty_target = __wti_evict_dirty_target(evict);
    dirty_trigger = evict->eviction_dirty_trigger;
    target = evict->eviction_target;
    trigger = evict->eviction_trigger;
    updates_target = evict->eviction_updates_target;
    updates_trigger = evict->eviction_updates_trigger;

    /* Build up the new state. */
    flags = 0;

    if (!F_ISSET(conn, WT_CONN_EVICTION_RUN)) {
        __wt_atomic_store32(&evict->flags, 0);
        return (false);
    }

    if (!__evict_queue_empty(evict->evict_urgent_queue, false))
        LF_SET(WT_EVICT_CACHE_URGENT);

    /*
     * TODO: We are caching the cache usage values associated with the history store because the
     * history store dhandle isn't always available to eviction. Keeping potentially out-of-date
     * values could lead to surprising bugs in the future.
     */
    if (F_ISSET(conn, WT_CONN_HS_OPEN) && __wt_hs_get_btree(session, &hs_tree) == 0) {
        __wt_atomic_store64(&cache->bytes_hs, __wt_atomic_load64(&hs_tree->bytes_inmem));
        cache->bytes_hs_dirty = hs_tree->bytes_dirty_intl + hs_tree->bytes_dirty_leaf;
    }

    /*
     * If we need space in the cache, try to find clean pages to evict.
     *
     * Avoid division by zero if the cache size has not yet been set in a shared cache.
     */
    bytes_max = conn->cache_size + 1;
    bytes_inuse = __wt_cache_bytes_inuse(cache);
    if (__wt_evict_clean_needed(session, NULL))
        LF_SET(WT_EVICT_CACHE_CLEAN | WT_EVICT_CACHE_CLEAN_HARD);
    else if (bytes_inuse > (target * bytes_max) / 100)
        LF_SET(WT_EVICT_CACHE_CLEAN);

    bytes_dirty = __wt_cache_dirty_leaf_inuse(cache);
    if (__wt_evict_dirty_needed(session, NULL))
        LF_SET(WT_EVICT_CACHE_DIRTY | WT_EVICT_CACHE_DIRTY_HARD);
    else if (bytes_dirty > (uint64_t)(dirty_target * bytes_max) / 100)
        LF_SET(WT_EVICT_CACHE_DIRTY);

    bytes_updates = __wt_cache_bytes_updates(cache);
    if (__wti_evict_updates_needed(session, NULL))
        LF_SET(WT_EVICT_CACHE_UPDATES | WT_EVICT_CACHE_UPDATES_HARD);
    else if (bytes_updates > (uint64_t)(updates_target * bytes_max) / 100)
        LF_SET(WT_EVICT_CACHE_UPDATES);

    /*
     * If application threads are blocked by the total volume of data in cache, try dirty pages as
     * well.
     */
    if (__wt_evict_aggressive(session) && LF_ISSET(WT_EVICT_CACHE_CLEAN_HARD))
        LF_SET(WT_EVICT_CACHE_DIRTY);

    /*
     * Scrub dirty pages and keep them in cache if we are less than half way to the clean, dirty or
     * updates triggers.
     */
    if (bytes_inuse < (uint64_t)((target + trigger) * bytes_max) / 200) {
        if (bytes_dirty < (uint64_t)((dirty_target + dirty_trigger) * bytes_max) / 200 &&
          bytes_updates < (uint64_t)((updates_target + updates_trigger) * bytes_max) / 200)
            LF_SET(WT_EVICT_CACHE_SCRUB);
    } else
        LF_SET(WT_EVICT_CACHE_NOKEEP);

    if (FLD_ISSET(conn->debug_flags, WT_CONN_DEBUG_UPDATE_RESTORE_EVICT)) {
        LF_SET(WT_EVICT_CACHE_SCRUB);
        LF_CLR(WT_EVICT_CACHE_NOKEEP);
    }

    /*
     * With an in-memory cache, we only do dirty eviction in order to scrub pages.
     */
    if (F_ISSET(conn, WT_CONN_IN_MEMORY)) {
        if (LF_ISSET(WT_EVICT_CACHE_CLEAN))
            LF_SET(WT_EVICT_CACHE_DIRTY);
        if (LF_ISSET(WT_EVICT_CACHE_CLEAN_HARD))
            LF_SET(WT_EVICT_CACHE_DIRTY_HARD);
        LF_CLR(WT_EVICT_CACHE_CLEAN | WT_EVICT_CACHE_CLEAN_HARD);
    }

    /* Update the global eviction state. */
    __wt_atomic_store32(&evict->flags, flags);

    return (F_ISSET(evict, WT_EVICT_CACHE_ALL | WT_EVICT_CACHE_URGENT));
}

/*
 * __evict_pass --
 *     Evict pages from memory.
 */
static int
__evict_pass(WT_SESSION_IMPL *session)
{
    WT_CACHE *cache;
    WT_CONNECTION_IMPL *conn;
    WT_EVICT *evict;
    WT_TXN_GLOBAL *txn_global;
    uint64_t eviction_progress, oldest_id, prev_oldest_id;
    uint64_t time_now, time_prev;
    u_int loop;

    conn = S2C(session);
    cache = conn->cache;
    evict = conn->evict;
    txn_global = &conn->txn_global;
    time_prev = 0; /* [-Wconditional-uninitialized] */

    /* Track whether pages are being evicted and progress is made. */
    eviction_progress = __wt_atomic_loadv64(&evict->eviction_progress);
    prev_oldest_id = __wt_atomic_loadv64(&txn_global->oldest_id);

    /* Evict pages from the cache. */
    for (loop = 0; __wt_atomic_loadv32(&evict->pass_intr) == 0; loop++) {
        time_now = __wt_clock(session);
        if (loop == 0)
            time_prev = time_now;

        __evict_tune_workers(session);
        /*
         * Increment the shared read generation. Do this occasionally even if eviction is not
         * currently required, so that pages have some relative read generation when the eviction
         * server does need to do some work.
         */
        __wt_atomic_add64(&evict->read_gen, 1);
        __wt_atomic_add64(&evict->evict_pass_gen, 1);

        /*
         * Update the oldest ID: we use it to decide whether pages are candidates for eviction.
         * Without this, if all threads are blocked after a long-running transaction (such as a
         * checkpoint) completes, we may never start evicting again.
         *
         * Do this every time the eviction server wakes up, regardless of whether the cache is full,
         * to prevent the oldest ID falling too far behind. Don't wait to lock the table: with
         * highly threaded workloads, that creates a bottleneck.
         */
        WT_RET(__wt_txn_update_oldest(session, WT_TXN_OLDEST_STRICT));

        if (!__evict_update_work(session))
            break;

        __wt_verbose_debug2(session, WT_VERB_EVICTION,
          "Eviction pass with: Max: %" PRIu64 " In use: %" PRIu64 " Dirty: %" PRIu64
          " Updates: %" PRIu64,
          conn->cache_size, __wt_atomic_load64(&cache->bytes_inmem),
          __wt_atomic_load64(&cache->bytes_dirty_intl) +
            __wt_atomic_load64(&cache->bytes_dirty_leaf),
          __wt_atomic_load64(&cache->bytes_updates));

        if (F_ISSET(evict, WT_EVICT_CACHE_ALL))
            WT_RET(__evict_lru_walk(session));

        /*
         * If the queue has been empty recently, keep queuing more pages to evict. If the rate of
         * queuing pages is high enough, this score will go to zero, in which case the eviction
         * server might as well help out with eviction.
         *
         * Also, if there is a single eviction server thread with no workers, it must service the
         * urgent queue in case all application threads are busy.
         */
        if (!WT_EVICT_HAS_WORKERS(session) &&
          (evict->evict_empty_score < WT_EVICT_SCORE_CUTOFF ||
            !__evict_queue_empty(evict->evict_urgent_queue, false)))
            WT_RET(__evict_lru_pages(session, true));

        if (__wt_atomic_loadv32(&evict->pass_intr) != 0)
            break;

        /*
         * If we're making progress, keep going; if we're not making any progress at all, mark the
         * cache "stuck" and go back to sleep, it's not something we can fix.
         *
         * We check for progress every 20ms, the idea being that the aggressive score will reach 10
         * after 200ms if we aren't making progress and eviction will start considering more pages.
         * If there is still no progress after 2s, we will treat the cache as stuck and start
         * rolling back transactions and writing updates to the history store table.
         */
        if (eviction_progress == __wt_atomic_loadv64(&evict->eviction_progress)) {
            if (WT_CLOCKDIFF_MS(time_now, time_prev) >= 20 && F_ISSET(evict, WT_EVICT_CACHE_HARD)) {
                if (__wt_atomic_load32(&evict->evict_aggressive_score) < WT_EVICT_SCORE_MAX)
                    (void)__wt_atomic_addv32(&evict->evict_aggressive_score, 1);
                oldest_id = __wt_atomic_loadv64(&txn_global->oldest_id);
                if (prev_oldest_id == oldest_id &&
                  __wt_atomic_loadv64(&txn_global->current) != oldest_id &&
                  __wt_atomic_load32(&evict->evict_aggressive_score) < WT_EVICT_SCORE_MAX)
                    (void)__wt_atomic_addv32(&evict->evict_aggressive_score, 1);
                time_prev = time_now;
                prev_oldest_id = oldest_id;
            }

            /*
             * Keep trying for long enough that we should be able to evict a page if the server
             * isn't interfering.
             */
            if (loop < 100 ||
              __wt_atomic_load32(&evict->evict_aggressive_score) < WT_EVICT_SCORE_MAX) {
                /*
                 * Back off if we aren't making progress: walks hold the handle list lock, blocking
                 * other operations that can free space in cache.
                 *
                 * Allow this wait to be interrupted (e.g. if a checkpoint completes): make sure we
                 * wait for a non-zero number of microseconds).
                 */
                WT_STAT_CONN_INCR(session, eviction_server_slept);
                __wt_cond_wait(session, evict->evict_cond, WT_THOUSAND, NULL);
                continue;
            }

            WT_STAT_CONN_INCR(session, eviction_slow);
            __wt_verbose_debug1(session, WT_VERB_EVICTION, "%s", "unable to reach eviction goal");
            break;
        }
        if (__wt_atomic_load32(&evict->evict_aggressive_score) > 0)
            (void)__wt_atomic_subv32(&evict->evict_aggressive_score, 1);
        loop = 0;
        eviction_progress = __wt_atomic_loadv64(&evict->eviction_progress);
    }
    return (0);
}

/*
 * __evict_clear_walk --
 *     Clear a single walk point and remember its position as a soft pointer if clear_pos is unset.
 */
static int
__evict_clear_walk(WT_SESSION_IMPL *session, bool clear_pos)
{
    WT_BTREE *btree;
    WT_DECL_RET;
    WT_EVICT *evict;
    WT_REF *ref;
#define PATH_STR_MAX 1024
    char path_str[PATH_STR_MAX];
    const char *where;
    size_t path_str_offset;
    double pos;

    btree = S2BT(session);
    evict = S2C(session)->evict;

    WT_ASSERT(session, FLD_ISSET(session->lock_flags, WT_SESSION_LOCKED_PASS));

    if ((ref = btree->evict_ref) == NULL)
        return (0);

    if (!evict->use_npos_in_pass || clear_pos)
        WT_STAT_CONN_INCR(session, eviction_walks_abandoned);

    /*
     * Clear evict_ref before releasing it in case that forces eviction (we assert that we never try
     * to evict the current eviction walk point).
     */
    btree->evict_ref = NULL;

    if (evict->use_npos_in_pass) {
        /* If soft pointers are in use, remember the page's position unless clear_pos is set. */
        if (clear_pos)
            __wt_evict_clear_npos(btree);
        else {
            /*
             * Remember the last position before clearing it so that we can restart from about the
             * same point later. evict_saved_ref_check is used as an opaque page id to compare with
             * it upon restoration for the purpose of stats.
             */
            btree->evict_saved_ref_check = (uint64_t)ref;

            if (F_ISSET(ref, WT_REF_FLAG_LEAF)) {
                /* If we're at a leaf page, use the middle of the page. */
                pos = WT_NPOS_MID;
                where = "MIDDLE";
            } else {
                /*
                 * If we're at an internal page, then we've just finished all its leafs, so get the
                 * position of the very beginning or the very end of it depending on the direction
                 * of walk.
                 */
                if (btree->evict_start_type == WT_EVICT_WALK_NEXT ||
                  btree->evict_start_type == WT_EVICT_WALK_RAND_NEXT) {
                    pos = WT_NPOS_RIGHT;
                    where = "RIGHT";
                } else {
                    pos = WT_NPOS_LEFT;
                    where = "LEFT";
                }
            }
            if (!WT_VERBOSE_LEVEL_ISSET(session, WT_VERB_EVICTION, WT_VERBOSE_DEBUG_1))
                btree->evict_pos = __wt_page_npos(session, ref, pos, NULL, NULL, 0);
            else {
                btree->evict_pos =
                  __wt_page_npos(session, ref, pos, path_str, &path_str_offset, PATH_STR_MAX);
                __wt_verbose_debug1(session, WT_VERB_EVICTION,
                  "Evict walk point memorized at position %lf %s of %s page %s ref %p",
                  btree->evict_pos, where, F_ISSET(ref, WT_REF_FLAG_INTERNAL) ? "INTERNAL" : "LEAF",
                  path_str, (void *)ref);
            }
        }
    }

    WT_WITH_DHANDLE(evict->walk_session, session->dhandle,
      (ret = __wt_page_release(evict->walk_session, ref, WT_READ_NO_EVICT)));
    return (ret);
#undef PATH_STR_MAX
}

/*
 * __evict_clear_all_walks_and_saved_tree --
 *     Clear the eviction walk points for all files a session is waiting on.
 */
static int
__evict_clear_all_walks_and_saved_tree(WT_SESSION_IMPL *session)
{
    WT_CONNECTION_IMPL *conn;
    WT_DATA_HANDLE *dhandle;
    WT_DECL_RET;

    conn = S2C(session);

    TAILQ_FOREACH (dhandle, &conn->dhqh, q)
        if (WT_DHANDLE_BTREE(dhandle))
            WT_WITH_DHANDLE(session, dhandle, WT_TRET(__evict_clear_walk(session, true)));
    __evict_set_saved_walk_tree(session, NULL);
    return (ret);
}

/*
 * __evict_clear_walk_and_saved_tree_if_current_locked --
 *     Clear single walk points and clear the walk tree if it's the current session's dhandle.
 */
static int
__evict_clear_walk_and_saved_tree_if_current_locked(WT_SESSION_IMPL *session)
{
    WT_ASSERT_SPINLOCK_OWNED(session, &S2C(session)->evict->evict_pass_lock);
    if (session->dhandle == S2C(session)->evict->walk_tree)
        __evict_set_saved_walk_tree(session, NULL);
    return (__evict_clear_walk(session, false));
}

/* !!!
 * __wt_evict_file_exclusive_on --
 *     Acquire exclusive access to a file/tree making it possible to evict the entire file using
 *     `__wt_evict_file`. It does this by incrementing the `evict_disabled` counter for a
 *     tree, which disables all other means of eviction (except file eviction).
 *
 *     For the incremented `evict_disabled` value, the eviction server skips walking this tree for
 *     eviction candidates, and force-evicting or queuing pages from this tree is not allowed.
 *
 *     It is called from multiple places in the code base, such as when initiating file eviction
 *     `__wt_evict_file` or when opening or closing trees.
 *
 *     Return an error code if unable to acquire necessary locks or clear the eviction queues.
 */
int
__wt_evict_file_exclusive_on(WT_SESSION_IMPL *session)
{
    WT_BTREE *btree;
    WT_DECL_RET;
    WT_EVICT *evict;
    WTI_EVICT_ENTRY *evict_entry;
    u_int elem, i, q;

    btree = S2BT(session);
    evict = S2C(session)->evict;

    /* Hold the walk lock to turn off eviction. */
    __wt_spin_lock(session, &evict->evict_walk_lock);
    if (++btree->evict_disabled > 1) {
        __wt_spin_unlock(session, &evict->evict_walk_lock);
        return (0);
    }

    __wt_verbose_debug1(session, WT_VERB_EVICTION, "obtained exclusive eviction lock on btree %s",
      btree->dhandle->name);

    /*
     * Special operations don't enable eviction, however the underlying command (e.g. verify) may
     * choose to turn on eviction. This falls outside of the typical eviction flow, and here
     * eviction may forcibly remove pages from the cache. Consequently, we may end up evicting
     * internal pages which still have child pages present on the pre-fetch queue. Remove any refs
     * still present on the pre-fetch queue so that they are not accidentally accessed in an invalid
     * way later on.
     */
    WT_ERR(__wt_conn_prefetch_clear_tree(session, false));

    /*
     * Ensure no new pages from the file will be queued for eviction after this point, then clear
     * any existing LRU eviction walk for the file.
     */
    (void)__wt_atomic_addv32(&evict->pass_intr, 1);
    WTI_WITH_PASS_LOCK(session, ret = __evict_clear_walk_and_saved_tree_if_current_locked(session));
    (void)__wt_atomic_subv32(&evict->pass_intr, 1);
    WT_ERR(ret);

    /*
     * The eviction candidate list might reference pages from the file, clear it. Hold the evict
     * lock to remove queued pages from a file.
     */
    __wt_spin_lock(session, &evict->evict_queue_lock);

    for (q = 0; q < WTI_EVICT_QUEUE_MAX; q++) {
        __wt_spin_lock(session, &evict->evict_queues[q].evict_lock);
        elem = evict->evict_queues[q].evict_max;
        for (i = 0, evict_entry = evict->evict_queues[q].evict_queue; i < elem; i++, evict_entry++)
            if (evict_entry->btree == btree)
                __evict_list_clear(session, evict_entry);
        __wt_spin_unlock(session, &evict->evict_queues[q].evict_lock);
    }

    __wt_spin_unlock(session, &evict->evict_queue_lock);

    /*
     * We have disabled further eviction: wait for concurrent LRU eviction activity to drain.
     */
    while (btree->evict_busy > 0)
        __wt_yield();

    if (0) {
err:
        --btree->evict_disabled;
    }
    __wt_spin_unlock(session, &evict->evict_walk_lock);
    return (ret);
}

/* !!!
 * __wt_evict_file_exclusive_off --
 *     Release exclusive access to a file/tree by decrementing the `evict_disabled` count
 *     back to zero, allowing eviction to proceed for the tree.
 *
 *     It is called from multiple places in the code where exclusive eviction access is no longer
 *     needed.
 */
void
__wt_evict_file_exclusive_off(WT_SESSION_IMPL *session)
{
    WT_BTREE *btree;

    btree = S2BT(session);

    /*
     * We have seen subtle bugs with multiple threads racing to turn eviction on/off. Make races
     * more likely in diagnostic builds.
     */
    WT_DIAGNOSTIC_YIELD;

/*
 * Atomically decrement the evict-disabled count, without acquiring the eviction walk-lock. We can't
 * acquire that lock here because there's a potential deadlock. When acquiring exclusive eviction
 * access, we acquire the eviction walk-lock and then the eviction's pass-intr lock. The current
 * eviction implementation can hold the pass-intr lock and call into this function (see WT-3303 for
 * the details), which might deadlock with another thread trying to get exclusive eviction access.
 */
#if defined(HAVE_DIAGNOSTIC)
    {
        int32_t v;

        WT_ASSERT(session, btree->evict_ref == NULL);
        v = __wt_atomic_subi32(&btree->evict_disabled, 1);
        WT_ASSERT(session, v >= 0);
    }
#else
    (void)__wt_atomic_subi32(&btree->evict_disabled, 1);
#endif
    __wt_verbose_debug1(session, WT_VERB_EVICTION, "released exclusive eviction lock on btree %s",
      btree->dhandle->name);
}

#define EVICT_TUNE_BATCH 1 /* Max workers to add each period */
                           /*
                            * Data points needed before deciding if we should keep adding workers or
                            * settle on an earlier value.
                            */
#define EVICT_TUNE_DATAPT_MIN 8
#define EVICT_TUNE_PERIOD 60 /* Tune period in milliseconds */

/*
 * We will do a fresh re-tune every that many milliseconds to adjust to significant phase changes.
 */
#define EVICT_FORCE_RETUNE (25 * WT_THOUSAND)

/*
 * __evict_tune_workers --
 *     Find the right number of eviction workers. Gradually ramp up the number of workers increasing
 *     the number in batches indicated by the setting above. Store the number of workers that gave
 *     us the best throughput so far and the number of data points we have tried. Every once in a
 *     while when we have the minimum number of data points we check whether the eviction throughput
 *     achieved with the current number of workers is the best we have seen so far. If so, we will
 *     keep increasing the number of workers. If not, we are past the infliction point on the
 *     eviction throughput curve. In that case, we will set the number of workers to the best
 *     observed so far and settle into a stable state.
 */
static void
__evict_tune_workers(WT_SESSION_IMPL *session)
{
    struct timespec current_time;
    WT_CONNECTION_IMPL *conn;
    WT_EVICT *evict;
    uint64_t delta_msec, delta_pages;
    uint64_t eviction_progress, eviction_progress_rate, time_diff;
    uint32_t current_threads;
    int32_t cur_threads, i, target_threads, thread_surplus;

    conn = S2C(session);
    evict = conn->evict;

    /*
     * If we have a fixed number of eviction threads, there is no value in calculating if we should
     * do any tuning.
     */
    if (conn->evict_threads_max == conn->evict_threads_min)
        return;

    __wt_epoch(session, &current_time);
    time_diff = WT_TIMEDIFF_MS(current_time, evict->evict_tune_last_time);

    /*
     * If we have reached the stable state and have not run long enough to surpass the forced
     * re-tuning threshold, return.
     */
    if (evict->evict_tune_stable) {
        if (time_diff < EVICT_FORCE_RETUNE)
            return;

        /*
         * Stable state was reached a long time ago. Let's re-tune. Reset all the state.
         */
        evict->evict_tune_stable = false;
        evict->evict_tune_last_action_time.tv_sec = 0;
        evict->evict_tune_progress_last = 0;
        evict->evict_tune_num_points = 0;
        evict->evict_tune_progress_rate_max = 0;

        /* Reduce the number of eviction workers by one */
        thread_surplus = (int32_t)__wt_atomic_load32(&conn->evict_threads.current_threads) -
          (int32_t)conn->evict_threads_min;

        if (thread_surplus > 0)
            __wt_thread_group_stop_one(session, &conn->evict_threads);

    } else if (time_diff < EVICT_TUNE_PERIOD)
        /*
         * If we have not reached stable state, don't do anything unless enough time has passed
         * since the last time we have taken any action in this function.
         */
        return;

    /*
     * Measure the evicted progress so far. Eviction rate correlates to performance, so this is our
     * metric of success.
     */
    eviction_progress = __wt_atomic_loadv64(&evict->eviction_progress);

    /*
     * If we have recorded the number of pages evicted at the end of the previous measurement
     * interval, we can compute the eviction rate in evicted pages per second achieved during the
     * current measurement interval. Otherwise, we just record the number of evicted pages and
     * return.
     */
    if (evict->evict_tune_progress_last == 0)
        goto done;

    delta_msec = WT_TIMEDIFF_MS(current_time, evict->evict_tune_last_time);
    delta_pages = eviction_progress - evict->evict_tune_progress_last;
    eviction_progress_rate = (delta_pages * WT_THOUSAND) / delta_msec;
    evict->evict_tune_num_points++;

    /*
     * Keep track of the maximum eviction throughput seen and the number of workers corresponding to
     * that throughput.
     */
    if (eviction_progress_rate > evict->evict_tune_progress_rate_max) {
        evict->evict_tune_progress_rate_max = eviction_progress_rate;
        evict->evict_tune_workers_best = __wt_atomic_load32(&conn->evict_threads.current_threads);
    }

    /*
     * Compare the current number of data points with the number needed variable. If they are equal,
     * we will check whether we are still going up on the performance curve, in which case we will
     * increase the number of needed data points, to provide opportunity for further increasing the
     * number of workers. Or we are past the inflection point on the curve, in which case we will go
     * back to the best observed number of workers and settle into a stable state.
     */
    if (evict->evict_tune_num_points >= evict->evict_tune_datapts_needed) {
        current_threads = __wt_atomic_load32(&conn->evict_threads.current_threads);
        if (evict->evict_tune_workers_best == current_threads &&
          current_threads < conn->evict_threads_max) {
            /*
             * Keep adding workers. We will check again at the next check point.
             */
            evict->evict_tune_datapts_needed += WT_MIN(EVICT_TUNE_DATAPT_MIN,
              (conn->evict_threads_max - current_threads) / EVICT_TUNE_BATCH);
        } else {
            /*
             * We are past the inflection point. Choose the best number of eviction workers observed
             * and settle into a stable state.
             */
            thread_surplus = (int32_t)__wt_atomic_load32(&conn->evict_threads.current_threads) -
              (int32_t)evict->evict_tune_workers_best;

            for (i = 0; i < thread_surplus; i++)
                __wt_thread_group_stop_one(session, &conn->evict_threads);

            evict->evict_tune_stable = true;
            goto done;
        }
    }

    /*
     * If we have not added any worker threads in the past, we set the number of data points needed
     * equal to the number of data points that we must accumulate before deciding if we should keep
     * adding workers or settle on a previously tried stable number of workers.
     */
    if (evict->evict_tune_last_action_time.tv_sec == 0)
        evict->evict_tune_datapts_needed = EVICT_TUNE_DATAPT_MIN;

    if (F_ISSET(evict, WT_EVICT_CACHE_ALL)) {
        cur_threads = (int32_t)__wt_atomic_load32(&conn->evict_threads.current_threads);
        target_threads = WT_MIN(cur_threads + EVICT_TUNE_BATCH, (int32_t)conn->evict_threads_max);
        /*
         * Start the new threads.
         */
        for (i = cur_threads; i < target_threads; ++i) {
            __wt_thread_group_start_one(session, &conn->evict_threads, false);
            __wt_verbose_debug1(session, WT_VERB_EVICTION, "%s", "added worker thread");
        }
        evict->evict_tune_last_action_time = current_time;
    }

done:
    evict->evict_tune_last_time = current_time;
    evict->evict_tune_progress_last = eviction_progress;
}

/*
 * __evict_lru_pages --
 *     Get pages from the LRU queue to evict.
 */
static int
__evict_lru_pages(WT_SESSION_IMPL *session, bool is_server)
{
    WT_CONNECTION_IMPL *conn;
    WT_DECL_RET;
    WT_TRACK_OP_DECL;

    WT_TRACK_OP_INIT(session);
    conn = S2C(session);

    /*
     * Reconcile and discard some pages: EBUSY is returned if a page fails eviction because it's
     * unavailable, continue in that case.
     */
    while (F_ISSET(conn, WT_CONN_EVICTION_RUN) && ret == 0)
        if ((ret = __evict_page(session, is_server)) == EBUSY)
            ret = 0;

    /* If any resources are pinned, release them now. */
    WT_TRET(__wt_session_release_resources(session));

    /* If a worker thread found the queue empty, pause. */
    if (ret == WT_NOTFOUND && !is_server && F_ISSET(conn, WT_CONN_EVICTION_RUN))
        __wt_cond_wait(session, conn->evict_threads.wait_cond, 10 * WT_THOUSAND, NULL);

    WT_TRACK_OP_END(session);
    return (ret == WT_NOTFOUND ? 0 : ret);
}

/*
 * __evict_lru_walk --
 *     Add pages to the LRU queue to be evicted from cache.
 */
static int
__evict_lru_walk(WT_SESSION_IMPL *session)
{
    WT_CONNECTION_IMPL *conn;
    WT_DECL_RET;
    WT_EVICT *evict;
    WTI_EVICT_QUEUE *other_queue, *queue;
    WT_TRACK_OP_DECL;
    uint64_t read_gen_oldest;
    uint32_t candidates, entries;

    WT_TRACK_OP_INIT(session);
    conn = S2C(session);
    evict = conn->evict;

    /* Age out the score of how much the queue has been empty recently. */
    if (evict->evict_empty_score > 0)
        --evict->evict_empty_score;

    /* Fill the next queue (that isn't the urgent queue). */
    queue = evict->evict_fill_queue;
    other_queue = evict->evict_queues + (1 - (queue - evict->evict_queues));
    evict->evict_fill_queue = other_queue;

    /* If this queue is full, try the other one. */
    if (__evict_queue_full(queue) && !__evict_queue_full(other_queue))
        queue = other_queue;

    /*
     * If both queues are full and haven't been empty on recent refills, we're done.
     */
    if (__evict_queue_full(queue) && evict->evict_empty_score < WT_EVICT_SCORE_CUTOFF) {
        WT_STAT_CONN_INCR(session, eviction_queue_not_empty);
        goto err;
    }
    /*
     * If the queue we are filling is empty, pages are being requested faster than they are being
     * queued.
     */
    if (__evict_queue_empty(queue, false)) {
        if (F_ISSET(evict, WT_EVICT_CACHE_HARD))
            evict->evict_empty_score =
              WT_MIN(evict->evict_empty_score + WT_EVICT_SCORE_BUMP, WT_EVICT_SCORE_MAX);
        WT_STAT_CONN_INCR(session, eviction_queue_empty);
    } else
        WT_STAT_CONN_INCR(session, eviction_queue_not_empty);

    /*
     * Get some more pages to consider for eviction.
     *
     * If the walk is interrupted, we still need to sort the queue: the next walk assumes there are
     * no entries beyond WTI_EVICT_WALK_BASE.
     */
    if ((ret = __evict_walk(evict->walk_session, queue)) == EBUSY)
        ret = 0;
    WT_ERR_NOTFOUND_OK(ret, false);

    /* Sort the list into LRU order and restart. */
    __wt_spin_lock(session, &queue->evict_lock);

    /*
     * We have locked the queue: in the (unusual) case where we are filling the current queue, mark
     * it empty so that subsequent requests switch to the other queue.
     */
    if (queue == evict->evict_current_queue)
        queue->evict_current = NULL;

    entries = queue->evict_entries;
    /*
     * Style note: __wt_qsort is a macro that can leave a dangling else. Full curly braces are
     * needed here for the compiler.
     */
    if (FLD_ISSET(conn->debug_flags, WT_CONN_DEBUG_EVICT_AGGRESSIVE_MODE)) {
        __wt_qsort(queue->evict_queue, entries, sizeof(WTI_EVICT_ENTRY), __evict_lru_cmp_debug);
    } else {
        __wt_qsort(queue->evict_queue, entries, sizeof(WTI_EVICT_ENTRY), __evict_lru_cmp);
    }

    /* Trim empty entries from the end. */
    while (entries > 0 && queue->evict_queue[entries - 1].ref == NULL)
        --entries;

    /*
     * If we have more entries than the maximum tracked between walks, clear them. Do this before
     * figuring out how many of the entries are candidates so we never end up with more candidates
     * than entries.
     */
    while (entries > WTI_EVICT_WALK_BASE)
        __evict_list_clear(session, &queue->evict_queue[--entries]);

    queue->evict_entries = entries;

    if (entries == 0) {
        /*
         * If there are no entries, there cannot be any candidates. Make sure application threads
         * don't read past the end of the candidate list, or they may race with the next walk.
         */
        queue->evict_candidates = 0;
        queue->evict_current = NULL;
        __wt_spin_unlock(session, &queue->evict_lock);
        goto err;
    }

    /* Decide how many of the candidates we're going to try and evict. */
    if (__wt_evict_aggressive(session))
        queue->evict_candidates = entries;
    else {
        /*
         * Find the oldest read generation apart that we have in the queue, used to set the initial
         * value for pages read into the system. The queue is sorted, find the first "normal"
         * generation.
         */
        read_gen_oldest = WT_READGEN_START_VALUE;
        for (candidates = 0; candidates < entries; ++candidates) {
            WT_READ_ONCE(read_gen_oldest, queue->evict_queue[candidates].score);
            if (!__wti_evict_readgen_is_soon_or_wont_need(&read_gen_oldest))
                break;
        }

        /*
         * Take all candidates if we only gathered pages with an oldest
         * read generation set.
         *
         * We normally never take more than 50% of the entries but if
         * 50% of the entries were at the oldest read generation, take
         * all of them.
         */
        if (__wti_evict_readgen_is_soon_or_wont_need(&read_gen_oldest))
            queue->evict_candidates = entries;
        else if (candidates > entries / 2)
            queue->evict_candidates = candidates;
        else {
            /*
             * Take all of the urgent pages plus a third of ordinary candidates (which could be
             * expressed as WTI_EVICT_WALK_INCR / WTI_EVICT_WALK_BASE). In the steady state, we want
             * to get as many candidates as the eviction walk adds to the queue.
             *
             * That said, if there is only one entry, which is normal when populating an empty file,
             * don't exclude it.
             */
            queue->evict_candidates = 1 + candidates + ((entries - candidates) - 1) / 3;
            if (queue->evict_candidates > entries / 2)
                queue->evict_candidates = entries / 2;

            evict->read_gen_oldest = read_gen_oldest;
        }
    }

    WT_STAT_CONN_INCRV(session, eviction_pages_queued_post_lru, queue->evict_candidates);
    queue->evict_current = queue->evict_queue;
    __wt_spin_unlock(session, &queue->evict_lock);

    /*
     * Signal any application or helper threads that may be waiting to help with eviction.
     */
    __wt_cond_signal(session, conn->evict_threads.wait_cond);

err:
    WT_TRACK_OP_END(session);
    return (ret);
}

/*
 * __evict_walk_choose_dhandle --
 *     Randomly select a dhandle for the next eviction walk
 */
static void
__evict_walk_choose_dhandle(WT_SESSION_IMPL *session, WT_DATA_HANDLE **dhandle_p)
{
    WT_CONNECTION_IMPL *conn;
    WT_DATA_HANDLE *dhandle;
    u_int dh_bucket_count, rnd_bucket, rnd_dh;

    conn = S2C(session);

    WT_ASSERT(session, __wt_rwlock_islocked(session, &conn->dhandle_lock));

#undef RANDOM_DH_SELECTION_ENABLED

#ifdef RANDOM_DH_SELECTION_ENABLED
    *dhandle_p = NULL;

    /*
     * If we don't have many dhandles, most hash buckets will be empty. Just pick a random dhandle
     * from the list in that case.
     */
    if (conn->dhandle_count < conn->dh_hash_size / 4) {
        rnd_dh = __wt_random(&session->rnd) % conn->dhandle_count;
        dhandle = TAILQ_FIRST(&conn->dhqh);
        for (; rnd_dh > 0; rnd_dh--)
            dhandle = TAILQ_NEXT(dhandle, q);
        *dhandle_p = dhandle;
        return;
    }

    /*
     * Keep picking up a random bucket until we find one that is not empty.
     */
    do {
        rnd_bucket = __wt_random(&session->rnd) & (conn->dh_hash_size - 1);
    } while ((dh_bucket_count = conn->dh_bucket_count[rnd_bucket]) == 0);

    /* We can't pick up an empty bucket with a non zero bucket count. */
    WT_ASSERT(session, !TAILQ_EMPTY(&conn->dhhash[rnd_bucket]));

    /* Pick a random dhandle in the chosen bucket. */
    rnd_dh = __wt_random(&session->rnd) % dh_bucket_count;
    dhandle = TAILQ_FIRST(&conn->dhhash[rnd_bucket]);
    for (; rnd_dh > 0; rnd_dh--)
        dhandle = TAILQ_NEXT(dhandle, hashq);
#else
    /* Just step through dhandles. */
    dhandle = *dhandle_p;
    if (dhandle != NULL)
        dhandle = TAILQ_NEXT(dhandle, q);
    if (dhandle == NULL)
        dhandle = TAILQ_FIRST(&conn->dhqh);

    WT_UNUSED(dh_bucket_count);
    WT_UNUSED(rnd_bucket);
    WT_UNUSED(rnd_dh);
#endif

    *dhandle_p = dhandle;
}

/*
 * __evict_btree_dominating_cache --
 *     Return if a single btree is occupying at least half of any of our target's cache usage.
 */
static WT_INLINE bool
__evict_btree_dominating_cache(WT_SESSION_IMPL *session, WT_BTREE *btree)
{
    WT_CACHE *cache;
    WT_EVICT *evict;
    uint64_t bytes_dirty;
    uint64_t bytes_max;

    cache = S2C(session)->cache;
    evict = S2C(session)->evict;
    bytes_max = S2C(session)->cache_size + 1;

    if (__wt_cache_bytes_plus_overhead(cache, __wt_atomic_load64(&btree->bytes_inmem)) >
      (uint64_t)(0.5 * evict->eviction_target * bytes_max) / 100)
        return (true);

    bytes_dirty =
      __wt_atomic_load64(&btree->bytes_dirty_intl) + __wt_atomic_load64(&btree->bytes_dirty_leaf);
    if (__wt_cache_bytes_plus_overhead(cache, bytes_dirty) >
      (uint64_t)(0.5 * evict->eviction_dirty_target * bytes_max) / 100)
        return (true);
    if (__wt_cache_bytes_plus_overhead(cache, __wt_atomic_load64(&btree->bytes_updates)) >
      (uint64_t)(0.5 * evict->eviction_updates_target * bytes_max) / 100)
        return (true);

    return (false);
}

/*
 * __evict_walk --
 *     Fill in the array by walking the next set of pages.
 */
static int
__evict_walk(WT_SESSION_IMPL *session, WTI_EVICT_QUEUE *queue)
{
    WT_BTREE *btree;
    WT_CACHE *cache;
    WT_CONNECTION_IMPL *conn;
    WT_DATA_HANDLE *dhandle;
    WT_DECL_RET;
    WT_EVICT *evict;
    WT_TRACK_OP_DECL;
    uint32_t evict_walk_period;
    u_int loop_count, max_entries, retries, slot, start_slot;
    u_int total_candidates;
    bool dhandle_list_locked;

    WT_TRACK_OP_INIT(session);

    conn = S2C(session);
    cache = conn->cache;
    evict = conn->evict;
    btree = NULL;
    dhandle = NULL;
    dhandle_list_locked = false;
    retries = 0;

    /*
     * Set the starting slot in the queue and the maximum pages added per walk.
     */
    start_slot = slot = queue->evict_entries;
    max_entries = WT_MIN(slot + WTI_EVICT_WALK_INCR, evict->evict_slots);

    /*
     * Another pathological case: if there are only a tiny number of candidate pages in cache, don't
     * put all of them on one queue.
     */
    total_candidates = (u_int)(F_ISSET(evict, WT_EVICT_CACHE_CLEAN | WT_EVICT_CACHE_UPDATES) ?
        __wt_cache_pages_inuse(cache) :
        __wt_atomic_load64(&cache->pages_dirty_leaf));
    max_entries = WT_MIN(max_entries, 1 + total_candidates / 2);

retry:
    loop_count = 0;
    while (slot < max_entries && loop_count++ < conn->dhandle_count) {
        /* We're done if shutting down or reconfiguring. */
        if (F_ISSET(conn, WT_CONN_CLOSING) || F_ISSET(conn, WT_CONN_RECONFIGURING))
            break;

        /*
         * If another thread is waiting on the eviction server to clear the walk point in a tree,
         * give up.
         */
        if (__wt_atomic_loadv32(&evict->pass_intr) != 0)
            WT_ERR(EBUSY);

        /*
         * Lock the dhandle list to find the next handle and bump its reference count to keep it
         * alive while we sweep.
         */
        if (!dhandle_list_locked) {
            WT_ERR(__evict_lock_handle_list(session));
            dhandle_list_locked = true;
        }

        if (dhandle == NULL) {
            /*
             * On entry, continue from wherever we got to in the scan last time through. If we don't
             * have a saved handle, pick one randomly from the list.
             */
            if ((dhandle = evict->walk_tree) != NULL)
                __evict_set_saved_walk_tree(session, NULL);
            else
                __evict_walk_choose_dhandle(session, &dhandle);
        } else {
            __evict_set_saved_walk_tree(session, NULL);
            __evict_walk_choose_dhandle(session, &dhandle);
        }

        /* If we couldn't find any dhandle, we're done. */
        if (dhandle == NULL)
            break;

        /* Ignore non-btree handles, or handles that aren't open. */
        if (!WT_DHANDLE_BTREE(dhandle) || !F_ISSET(dhandle, WT_DHANDLE_OPEN))
            continue;

        /* Skip files that don't allow eviction. */
        btree = dhandle->handle;
        if (btree->evict_disabled > 0) {
            WT_STAT_CONN_INCR(session, eviction_server_skip_trees_eviction_disabled);
            continue;
        }

        /*
         * Skip files that are checkpointing if we are only looking for dirty pages.
         */
        if (WT_BTREE_SYNCING(btree) &&
          !F_ISSET(evict, WT_EVICT_CACHE_CLEAN | WT_EVICT_CACHE_UPDATES)) {
            WT_STAT_CONN_INCR(session, eviction_server_skip_checkpointing_trees);
            continue;
        }

        /*
         * Skip files that are configured to stick in cache until we become aggressive.
         *
         * If the file is contributing heavily to our cache usage then ignore the "stickiness" of
         * its pages.
         */
        if (btree->evict_priority != 0 && !__wt_evict_aggressive(session) &&
          !__evict_btree_dominating_cache(session, btree)) {
            WT_STAT_CONN_INCR(session, eviction_server_skip_trees_stick_in_cache);
            continue;
        }

        if (!evict->use_npos_in_pass) {
            /*
             * Skip files if we have too many active walks.
             *
             * This used to be limited by the configured maximum number of hazard pointers per
             * session. Even though that ceiling has been removed, we need to test eviction with
             * huge numbers of active trees before allowing larger numbers of hazard pointers in the
             * walk session.
             */
            if (btree->evict_ref == NULL && session->hazards.num_active > WTI_EVICT_MAX_TREES) {
                WT_STAT_CONN_INCR(session, eviction_server_skip_trees_too_many_active_walks);
                continue;
            }
        }

        /*
         * If we are filling the queue, skip files that haven't been useful in the past.
         */
        evict_walk_period = __wt_atomic_load32(&btree->evict_walk_period);
        if (evict_walk_period != 0 && btree->evict_walk_skips++ < evict_walk_period) {
            WT_STAT_CONN_INCR(session, eviction_server_skip_trees_not_useful_before);
            continue;
        }
        btree->evict_walk_skips = 0;

        __evict_set_saved_walk_tree(session, dhandle);
        __wt_readunlock(session, &conn->dhandle_lock);
        dhandle_list_locked = false;

        /*
         * Re-check the "no eviction" flag, used to enforce exclusive access when a handle is being
         * closed.
         *
         * Only try to acquire the lock and simply continue if we fail; the lock is held while the
         * thread turning off eviction clears the tree's current eviction point, and part of the
         * process is waiting on this thread to acknowledge that action.
         *
         * If a handle is being discarded, it will still be marked open, but won't have a root page.
         */
        if (btree->evict_disabled == 0 && !__wt_spin_trylock(session, &evict->evict_walk_lock)) {
            if (btree->evict_disabled == 0 && btree->root.page != NULL) {
                WT_WITH_DHANDLE(
                  session, dhandle, ret = __evict_walk_tree(session, queue, max_entries, &slot));

                WT_ASSERT(session, __wt_session_gen(session, WT_GEN_SPLIT) == 0);
            }
            __wt_spin_unlock(session, &evict->evict_walk_lock);
            WT_ERR(ret);
            /*
             * If there is a checkpoint thread gathering handles, which means it is holding the
             * schema lock, then there is often contention on the evict walk lock with that thread.
             * If eviction is not in aggressive mode, sleep a bit to give the checkpoint thread a
             * chance to gather its handles.
             */
            if (F_ISSET(conn, WT_CONN_CKPT_GATHER) && !__wt_evict_aggressive(session)) {
                __wt_sleep(0, 10);
                WT_STAT_CONN_INCR(session, eviction_walk_sleeps);
            }
        }
    }

    /*
     * Repeat the walks a few times if we don't find enough pages. Give up when we have some
     * candidates and we aren't finding more.
     */
    if (slot < max_entries &&
      (retries < 2 ||
        (retries < WT_RETRY_MAX && (slot == queue->evict_entries || slot > start_slot)))) {
        start_slot = slot;
        ++retries;
        goto retry;
    }

err:
    if (dhandle_list_locked)
        __wt_readunlock(session, &conn->dhandle_lock);

    /*
     * If we didn't find any entries on a walk when we weren't interrupted, let our caller know.
     */
    if (queue->evict_entries == slot && __wt_atomic_loadv32(&evict->pass_intr) == 0)
        ret = WT_NOTFOUND;

    queue->evict_entries = slot;
    WT_TRACK_OP_END(session);
    return (ret);
}

/*
 * __evict_push_candidate --
 *     Initialize a WTI_EVICT_ENTRY structure with a given page.
 */
static bool
__evict_push_candidate(
  WT_SESSION_IMPL *session, WTI_EVICT_QUEUE *queue, WTI_EVICT_ENTRY *evict_entry, WT_REF *ref)
{
    uint16_t new_flags, orig_flags;
    u_int slot;

    /*
     * Threads can race to queue a page (e.g., an ordinary LRU walk can race with a page being
     * queued for urgent eviction).
     */
    orig_flags = new_flags = ref->page->flags_atomic;
    FLD_SET(new_flags, WT_PAGE_EVICT_LRU);
    if (orig_flags == new_flags ||
      !__wt_atomic_cas16(&ref->page->flags_atomic, orig_flags, new_flags))
        return (false);

    /* Keep track of the maximum slot we are using. */
    slot = (u_int)(evict_entry - queue->evict_queue);
    if (slot >= queue->evict_max)
        queue->evict_max = slot + 1;

    if (evict_entry->ref != NULL)
        __evict_list_clear(session, evict_entry);

    evict_entry->btree = S2BT(session);
    evict_entry->ref = ref;
    evict_entry->score = __evict_entry_priority(session, ref);

    /* Adjust for size when doing dirty eviction. */
    if (F_ISSET(S2C(session)->evict, WT_EVICT_CACHE_DIRTY) &&
      evict_entry->score != WT_READGEN_EVICT_SOON && evict_entry->score != UINT64_MAX &&
      !__wt_page_is_modified(ref->page))
        evict_entry->score +=
          WT_MEGABYTE - WT_MIN(WT_MEGABYTE, __wt_atomic_loadsize(&ref->page->memory_footprint));

    return (true);
}

/*
 * __evict_walk_target --
 *     Calculate how many pages to queue for a given tree.
 */
static uint32_t
__evict_walk_target(WT_SESSION_IMPL *session)
{
    WT_CACHE *cache;
    WT_EVICT *evict;
    uint64_t btree_clean_inuse, btree_dirty_inuse, btree_updates_inuse, bytes_per_slot, cache_inuse;
    uint32_t target_pages, target_pages_clean, target_pages_dirty, target_pages_updates;
    bool want_tree;

    cache = S2C(session)->cache;
    evict = S2C(session)->evict;
    btree_clean_inuse = btree_dirty_inuse = btree_updates_inuse = 0;
    target_pages_clean = target_pages_dirty = target_pages_updates = 0;

/*
 * The minimum number of pages we should consider per tree.
 */
#define MIN_PAGES_PER_TREE 10

    /*
     * The target number of pages for this tree is proportional to the space it is taking up in
     * cache. Round to the nearest number of slots so we assign all of the slots to a tree filling
     * 99+% of the cache (and only have to walk it once).
     */
    if (F_ISSET(evict, WT_EVICT_CACHE_CLEAN)) {
        btree_clean_inuse = __wt_btree_bytes_evictable(session);
        cache_inuse = __wt_cache_bytes_inuse(cache);
        bytes_per_slot = 1 + cache_inuse / evict->evict_slots;
        target_pages_clean = (uint32_t)((btree_clean_inuse + bytes_per_slot / 2) / bytes_per_slot);
    }

    if (F_ISSET(evict, WT_EVICT_CACHE_DIRTY)) {
        btree_dirty_inuse = __wt_btree_dirty_leaf_inuse(session);
        cache_inuse = __wt_cache_dirty_leaf_inuse(cache);
        bytes_per_slot = 1 + cache_inuse / evict->evict_slots;
        target_pages_dirty = (uint32_t)((btree_dirty_inuse + bytes_per_slot / 2) / bytes_per_slot);
    }

    if (F_ISSET(evict, WT_EVICT_CACHE_UPDATES)) {
        btree_updates_inuse = __wt_btree_bytes_updates(session);
        cache_inuse = __wt_cache_bytes_updates(cache);
        bytes_per_slot = 1 + cache_inuse / evict->evict_slots;
        target_pages_updates =
          (uint32_t)((btree_updates_inuse + bytes_per_slot / 2) / bytes_per_slot);
    }

    target_pages = WT_MAX(target_pages_clean, target_pages_dirty);
    target_pages = WT_MAX(target_pages, target_pages_updates);

    /*
     * Walk trees with a small fraction of the cache in case there are so many trees that none of
     * them use enough of the cache to be allocated slots. Only skip a tree if it has no bytes of
     * interest.
     */
    if (target_pages == 0) {
        want_tree = (F_ISSET(evict, WT_EVICT_CACHE_CLEAN) && (btree_clean_inuse > 0)) ||
          (F_ISSET(evict, WT_EVICT_CACHE_DIRTY) && (btree_dirty_inuse > 0)) ||
          (F_ISSET(evict, WT_EVICT_CACHE_UPDATES) && (btree_updates_inuse > 0));

        if (!want_tree) {
            WT_STAT_CONN_INCR(session, eviction_server_skip_unwanted_tree);
            return (0);
        }
    }

    /*
     * There is some cost associated with walking a tree. If we're going to visit this tree, always
     * look for a minimum number of pages.
     */
    if (target_pages < MIN_PAGES_PER_TREE)
        target_pages = MIN_PAGES_PER_TREE;

    /* If the tree is dead, take a lot of pages. */
    if (F_ISSET(session->dhandle, WT_DHANDLE_DEAD))
        target_pages *= 10;

    return (target_pages);
}

/*
 * __evict_skip_dirty_candidate --
 *     Check if eviction should skip the dirty page.
 */
static WT_INLINE bool
__evict_skip_dirty_candidate(WT_SESSION_IMPL *session, WT_PAGE *page)
{
    WT_CONNECTION_IMPL *conn;
    WT_TXN *txn;

    conn = S2C(session);
    txn = session->txn;

    /*
     * If the global transaction state hasn't changed since the last time we tried eviction, it's
     * unlikely we can make progress. This heuristic avoids repeated attempts to evict the same
     * page.
     */
    if (!__wt_page_evict_retry(session, page)) {
        WT_STAT_CONN_INCR(session, eviction_server_skip_pages_retry);
        return (true);
    }

    /*
     * If we are under cache pressure, allow evicting pages with newly committed updates to free
     * space. Otherwise, avoid doing that as it may thrash the cache.
     */
    if (F_ISSET(conn->evict, WT_EVICT_CACHE_DIRTY_HARD | WT_EVICT_CACHE_UPDATES_HARD) &&
      F_ISSET(txn, WT_TXN_HAS_SNAPSHOT)) {
        if (!__txn_visible_id(session, __wt_atomic_load64(&page->modify->update_txn)))
            return (true);
    } else if (__wt_atomic_load64(&page->modify->update_txn) >=
      __wt_atomic_loadv64(&conn->txn_global.last_running)) {
        WT_STAT_CONN_INCR(session, eviction_server_skip_pages_last_running);
        return (true);
    }

    return (false);
}

/*
 * __evict_get_target_pages --
 *     Calculate the target pages to add to the queue.
 */
static WT_INLINE uint32_t
__evict_get_target_pages(WT_SESSION_IMPL *session, u_int max_entries, uint32_t slot)
{
    WT_BTREE *btree;
    uint32_t remaining_slots, target_pages;

    btree = S2BT(session);

    /*
     * Figure out how many slots to fill from this tree. Note that some care is taken in the
     * calculation to avoid overflow.
     */
    remaining_slots = max_entries - slot;

    /*
     * For this handle, calculate the number of target pages to evict. If the number of target pages
     * is zero, then simply return early from this function.
     *
     * If the progress has not met the previous target, continue using the previous target.
     */
    target_pages = __evict_walk_target(session);

    if ((target_pages == 0) || btree->evict_walk_progress >= btree->evict_walk_target) {
        btree->evict_walk_target = target_pages;
        btree->evict_walk_progress = 0;
    }
    target_pages = btree->evict_walk_target - btree->evict_walk_progress;

    if (target_pages > remaining_slots)
        target_pages = remaining_slots;

    /*
     * Reduce the number of pages to be selected from btrees other than the history store (HS) if
     * the cache pressure is high and HS content dominates the cache. Evicting unclean non-HS pages
     * can generate even more HS content and will not help with the cache pressure, and will
     * probably just amplify it further.
     */
    if (!WT_IS_HS(btree->dhandle) && __wti_evict_hs_dirty(session)) {
        /* If target pages are less than 10, keep it like that. */
        if (target_pages >= 10) {
            target_pages = target_pages / 10;
            WT_STAT_CONN_DSRC_INCR(session, cache_eviction_target_page_reduced);
        }
    }

    if (target_pages != 0) {
        /*
         * These statistics generate a histogram of the number of pages targeted for eviction each
         * round. The range of values here start at MIN_PAGES_PER_TREE as this is the smallest
         * number of pages we can target, unless there are fewer slots available. The aim is to
         * cover the likely ranges of target pages in as few statistics as possible to reduce the
         * overall overhead.
         */
        if (target_pages < MIN_PAGES_PER_TREE) {
            WT_STAT_CONN_INCR(session, cache_eviction_target_page_lt10);
            WT_STAT_DSRC_INCR(session, cache_eviction_target_page_lt10);
        } else if (target_pages < 32) {
            WT_STAT_CONN_INCR(session, cache_eviction_target_page_lt32);
            WT_STAT_DSRC_INCR(session, cache_eviction_target_page_lt32);
        } else if (target_pages < 64) {
            WT_STAT_CONN_INCR(session, cache_eviction_target_page_lt64);
            WT_STAT_DSRC_INCR(session, cache_eviction_target_page_lt64);
        } else if (target_pages < 128) {
            WT_STAT_CONN_INCR(session, cache_eviction_target_page_lt128);
            WT_STAT_DSRC_INCR(session, cache_eviction_target_page_lt128);
        } else {
            WT_STAT_CONN_INCR(session, cache_eviction_target_page_ge128);
            WT_STAT_DSRC_INCR(session, cache_eviction_target_page_ge128);
        }
    }

    return (target_pages);
}

/*
 * __evict_get_min_pages --
 *     Calculate the minimum pages to visit.
 */
static WT_INLINE uint64_t
__evict_get_min_pages(WT_SESSION_IMPL *session, uint32_t target_pages)
{
    WT_EVICT *evict;
    uint64_t min_pages;

    evict = S2C(session)->evict;

    /*
     * Examine at least a reasonable number of pages before deciding whether to give up. When we are
     * only looking for dirty pages, search the tree for longer.
     */
    min_pages = 10 * (uint64_t)target_pages;
    if (!F_ISSET(evict, WT_EVICT_CACHE_DIRTY | WT_EVICT_CACHE_UPDATES))
        WT_STAT_CONN_INCR(session, eviction_target_strategy_clean);
    else if (!F_ISSET(evict, WT_EVICT_CACHE_CLEAN)) {
        min_pages *= 10;
        WT_STAT_CONN_INCR(session, eviction_target_strategy_dirty);
    } else
        WT_STAT_CONN_INCR(session, eviction_target_strategy_both_clean_and_dirty);

    return (min_pages);
}

/*
 * __evict_try_restore_walk_position --
 *     Try to restore the walk position from saved soft pos. Returns true if the walk position is
 *     restored.
 */
static WT_INLINE int
__evict_try_restore_walk_position(WT_SESSION_IMPL *session, WT_BTREE *btree, uint32_t walk_flags)
{
#define PATH_STR_MAX 1024
    char path_str[PATH_STR_MAX];
    size_t path_str_offset;
    double unused; /* GCC fails to WT_UNUSED() :( */

    if (btree->evict_ref != NULL)
        return (0); /* We've got a pointer already */
    if (WT_NPOS_IS_INVALID(btree->evict_pos))
        return (0); /* No restore point */
    WT_RET_ONLY(
      __wt_page_from_npos_for_eviction(session, &btree->evict_ref, btree->evict_pos, 0, walk_flags),
      WT_PANIC);

    if (btree->evict_ref != NULL &&
      WT_VERBOSE_LEVEL_ISSET(session, WT_VERB_EVICTION, WT_VERBOSE_DEBUG_1)) {
        WT_UNUSED(unused = __wt_page_npos(session, btree->evict_ref, WT_NPOS_MID, path_str,
                    &path_str_offset, PATH_STR_MAX));
        __wt_verbose_debug1(session, WT_VERB_EVICTION,
          "Evict walk point recalled from position %lf %s page %s ref %p", btree->evict_pos,
          F_ISSET(btree->evict_ref, WT_REF_FLAG_INTERNAL) ? "INTERNAL" : "LEAF", path_str,
          (void *)btree->evict_ref);
    }

    WT_STAT_CONN_INCR(session, eviction_restored_pos);
    if (btree->evict_saved_ref_check != 0 &&
      btree->evict_saved_ref_check != (uint64_t)btree->evict_ref)
        WT_STAT_CONN_INCR(session, eviction_restored_pos_differ);

    return (0);
#undef PATH_STR_MAX
}

/*
 * __evict_walk_prepare --
 *     Choose the walk direction and descend to the initial walk point.
 */
static WT_INLINE int
__evict_walk_prepare(WT_SESSION_IMPL *session, uint32_t *walk_flagsp)
{
    WT_BTREE *btree;
    WT_DECL_RET;

    btree = S2BT(session);

    *walk_flagsp = WT_READ_EVICT_WALK_FLAGS;
    if (!F_ISSET(session->txn, WT_TXN_HAS_SNAPSHOT))
        FLD_SET(*walk_flagsp, WT_READ_VISIBLE_ALL);

    WT_RET(__evict_try_restore_walk_position(session, btree, *walk_flagsp));

    if (btree->evict_ref != NULL)
        WT_STAT_CONN_INCR(session, eviction_walk_saved_pos);
    else
        WT_STAT_CONN_INCR(session, eviction_walk_from_root);

    /*
     * Choose a random point in the tree if looking for candidates in a tree with no starting point
     * set. This is mostly aimed at ensuring eviction fairly visits all pages in trees with a lot of
     * in-cache content.
     */
    switch (btree->evict_start_type) {
    case WT_EVICT_WALK_NEXT:
        /* Each time when evict_ref is null, alternate between linear and random walk */
        if (btree->evict_ref == NULL && (++btree->linear_walk_restarts) & 1)
            /* Alternate with rand_prev so that the start of the tree is visited more often */
            goto rand_prev;
        break;
    case WT_EVICT_WALK_PREV:
        /* Each time when evict_ref is null, alternate between linear and random walk */
        if (btree->evict_ref == NULL && (++btree->linear_walk_restarts) & 1)
            /* Alternate with rand_next so that the end of the tree is visited more often */
            goto rand_next;
        FLD_SET(*walk_flagsp, WT_READ_PREV);
        break;
    case WT_EVICT_WALK_RAND_PREV:
rand_prev:
        FLD_SET(*walk_flagsp, WT_READ_PREV);
    /* FALLTHROUGH */
    case WT_EVICT_WALK_RAND_NEXT:
rand_next:
        if (btree->evict_ref == NULL) {
            for (;;) {
                /* Ensure internal pages indexes remain valid */
                WT_WITH_PAGE_INDEX(session,
                  ret = __wt_random_descent(
                    session, &btree->evict_ref, WT_READ_EVICT_READ_FLAGS, &session->rnd));
                if (ret != WT_RESTART)
                    break;
                WT_STAT_CONN_INCR(session, eviction_walk_restart);
            }
            WT_RET_NOTFOUND_OK(ret);

            if (btree->evict_ref == NULL)
                WT_STAT_CONN_INCR(session, eviction_walk_random_returns_null_position);
        }
        break;
    }

    return (ret);
}

/*
 * __evict_should_give_up_walk --
 *     Check if we should give up on the current walk.
 */
static WT_INLINE bool
__evict_should_give_up_walk(WT_SESSION_IMPL *session, uint64_t pages_seen, uint64_t pages_queued,
  uint64_t min_pages, uint32_t target_pages)
{
    WT_BTREE *btree;
    bool give_up;

    btree = S2BT(session);

    /*
     * Check whether we're finding a good ratio of candidates vs pages seen. Some workloads create
     * "deserts" in trees where no good eviction candidates can be found. Abandon the walk if we get
     * into that situation.
     */
    give_up = !__wt_evict_aggressive(session) && !WT_IS_HS(btree->dhandle) &&
      pages_seen > min_pages &&
      (pages_queued == 0 || (pages_seen / pages_queued) > (min_pages / target_pages));
    if (give_up) {
        /*
         * Try a different walk start point next time if a walk gave up.
         */
        switch (btree->evict_start_type) {
        case WT_EVICT_WALK_NEXT:
            btree->evict_start_type = WT_EVICT_WALK_PREV;
            break;
        case WT_EVICT_WALK_PREV:
            btree->evict_start_type = WT_EVICT_WALK_RAND_PREV;
            break;
        case WT_EVICT_WALK_RAND_PREV:
            btree->evict_start_type = WT_EVICT_WALK_RAND_NEXT;
            break;
        case WT_EVICT_WALK_RAND_NEXT:
            btree->evict_start_type = WT_EVICT_WALK_NEXT;
            break;
        }

        /*
         * We differentiate the reasons we gave up on this walk and increment the stats accordingly.
         */
        if (pages_queued == 0)
            WT_STAT_CONN_INCR(session, eviction_walks_gave_up_no_targets);
        else
            WT_STAT_CONN_INCR(session, eviction_walks_gave_up_ratio);
    }

    return (give_up);
}

/*
 * __evict_try_queue_page --
 *     Check if we should queue the page for eviction. Queue it to the urgent queue or the regular
 *     queue.
 */
static WT_INLINE void
__evict_try_queue_page(WT_SESSION_IMPL *session, WTI_EVICT_QUEUE *queue, WT_REF *ref,
  WT_PAGE *last_parent, WTI_EVICT_ENTRY *evict_entry, bool *urgent_queuedp, bool *queuedp)
{
    WT_BTREE *btree;
    WT_CONNECTION_IMPL *conn;
    WT_EVICT *evict;
    WT_PAGE *page;
    bool modified, want_page;

    btree = S2BT(session);
    conn = S2C(session);
    evict = conn->evict;
    page = ref->page;
    modified = __wt_page_is_modified(page);
    *queuedp = false;

    /* Don't queue dirty pages in trees during checkpoints. */
    if (modified && WT_BTREE_SYNCING(btree)) {
        WT_STAT_CONN_INCR(session, eviction_server_skip_dirty_pages_during_checkpoint);
        return;
    }

    /*
     * It's possible (but unlikely) to visit a page without a read generation, if we race with the
     * read instantiating the page. Set the page's read generation here to ensure a bug doesn't
     * somehow leave a page without a read generation.
     */
    if (__wt_atomic_load64(&page->read_gen) == WT_READGEN_NOTSET)
        __wti_evict_read_gen_new(session, page);

    /* Pages being forcibly evicted go on the urgent queue. */
    if (modified &&
      (__wt_atomic_load64(&page->read_gen) == WT_READGEN_EVICT_SOON ||
        __wt_atomic_loadsize(&page->memory_footprint) >= btree->splitmempage)) {
        WT_STAT_CONN_INCR(session, eviction_pages_queued_oldest);
        if (__wt_evict_page_urgent(session, ref))
            *urgent_queuedp = true;
        return;
    }

    /*
     * If history store dirty content is dominating the cache, we want to prioritize evicting
     * history store pages over other btree pages. This helps in keeping cache contents below the
     * configured cache size during checkpoints where reconciling non-HS pages can generate a
     * significant amount of HS dirty content very quickly.
     */
    if (WT_IS_HS(btree->dhandle) && __wti_evict_hs_dirty(session)) {
        WT_STAT_CONN_INCR(session, eviction_pages_queued_urgent_hs_dirty);
        if (__wt_evict_page_urgent(session, ref))
            *urgent_queuedp = true;
        return;
    }

    /* Pages that are empty or from dead trees are fast-tracked. */
    if (__wt_page_is_empty(page) || F_ISSET(session->dhandle, WT_DHANDLE_DEAD))
        goto fast;

    /* Skip pages we don't want. */
    want_page = (F_ISSET(evict, WT_EVICT_CACHE_CLEAN) && !modified) ||
      (F_ISSET(evict, WT_EVICT_CACHE_DIRTY) && modified) ||
      (F_ISSET(evict, WT_EVICT_CACHE_UPDATES) && page->modify != NULL);
    if (!want_page) {
        WT_STAT_CONN_INCR(session, eviction_server_skip_unwanted_pages);
        return;
    }

    /*
     * Do not evict a clean metadata page that contains historical data needed to satisfy a reader.
     * Since there is no history store for metadata, we won't be able to serve an older reader if we
     * evict this page.
     */
    if (WT_IS_METADATA(session->dhandle) && F_ISSET(evict, WT_EVICT_CACHE_CLEAN_HARD) &&
      F_ISSET(ref, WT_REF_FLAG_LEAF) && !modified && page->modify != NULL &&
      !__wt_txn_visible_all(session, page->modify->rec_max_txn, page->modify->rec_max_timestamp)) {
        WT_STAT_CONN_INCR(session, eviction_server_skip_metatdata_with_history);
        return;
    }

    /*
     * Don't attempt eviction of internal pages with children in cache (indicated by seeing an
     * internal page that is the parent of the last page we saw).
     *
     * Also skip internal page unless we get aggressive, the tree is idle (indicated by the tree
     * being skipped for walks), or we are in eviction debug mode. The goal here is that if trees
     * become completely idle, we eventually push them out of cache completely.
     */
    if (!FLD_ISSET(conn->debug_flags, WT_CONN_DEBUG_EVICT_AGGRESSIVE_MODE) &&
      F_ISSET(ref, WT_REF_FLAG_INTERNAL)) {
        if (page == last_parent) {
            WT_STAT_CONN_INCR(session, eviction_server_skip_intl_page_with_active_child);
            return;
        }
        if (__wt_atomic_load32(&btree->evict_walk_period) == 0 && !__wt_evict_aggressive(session))
            return;
    }

    /* Evaluate dirty page candidacy, when eviction is not aggressive. */
    if (!__wt_evict_aggressive(session) && modified && __evict_skip_dirty_candidate(session, page))
        return;

fast:
    /* If the page can't be evicted, give up. */
    if (!__wt_page_can_evict(session, ref, NULL))
        return;

    WT_ASSERT(session, evict_entry->ref == NULL);
    if (!__evict_push_candidate(session, queue, evict_entry, ref))
        return;

    *queuedp = true;
    __wt_verbose_debug2(session, WT_VERB_EVICTION, "walk select: %p, size %" WT_SIZET_FMT,
      (void *)page, __wt_atomic_loadsize(&page->memory_footprint));

    return;
}

/*
 * __evict_walk_tree --
 *     Get a few page eviction candidates from a single underlying file.
 */
static int
__evict_walk_tree(WT_SESSION_IMPL *session, WTI_EVICT_QUEUE *queue, u_int max_entries, u_int *slotp)
{
    WT_BTREE *btree;
    WT_CONNECTION_IMPL *conn;
    WT_DECL_RET;
    WT_EVICT *evict;
    WTI_EVICT_ENTRY *end, *evict_entry, *start;
    WT_PAGE *last_parent, *page;
    WT_REF *ref;
    WT_TXN *txn;
    uint64_t internal_pages_already_queued, internal_pages_queued, internal_pages_seen;
    uint64_t min_pages, pages_already_queued, pages_queued, pages_seen, refs_walked;
    uint32_t evict_walk_period, target_pages, walk_flags;
    int restarts;
    bool give_up, queued, urgent_queued;

    conn = S2C(session);
    btree = S2BT(session);
    evict = conn->evict;
    last_parent = NULL;
    restarts = 0;
    give_up = urgent_queued = false;
    txn = session->txn;

    WT_ASSERT_SPINLOCK_OWNED(session, &evict->evict_walk_lock);

    start = queue->evict_queue + *slotp;
    target_pages = __evict_get_target_pages(session, max_entries, *slotp);

    /* If we don't want any pages from this tree, move on. */
    if (target_pages == 0)
        return (0);

    end = start + target_pages;

    min_pages = __evict_get_min_pages(session, target_pages);

    WT_RET_NOTFOUND_OK(__evict_walk_prepare(session, &walk_flags));

    /*
     * Get some more eviction candidate pages, starting at the last saved point. Clear the saved
     * point immediately, we assert when discarding pages we're not discarding an eviction point, so
     * this clear must be complete before the page is released.
     */
    ref = btree->evict_ref;
    btree->evict_ref = NULL;
    /* Clear the saved position just in case we never put it back. */
    __wt_evict_clear_npos(btree);

    /*
     * Get the snapshot for the eviction server when we want to evict dirty content under cache
     * pressure. This snapshot is used to check for the visibility of the last modified transaction
     * id on the page.
     */
    if (F_ISSET(evict, WT_EVICT_CACHE_DIRTY_HARD | WT_EVICT_CACHE_UPDATES_HARD))
        __wt_txn_bump_snapshot(session);

    /*
     * !!! Take care terminating this loop.
     *
     * Don't make an extra call to __wt_tree_walk after we hit the end of a
     * tree: that will leave a page pinned, which may prevent any work from
     * being done.
     *
     * Once we hit the page limit, do one more step through the walk in
     * case we are appending and only the last page in the file is live.
     */
    internal_pages_already_queued = internal_pages_queued = internal_pages_seen = 0;
    for (evict_entry = start, pages_already_queued = pages_queued = pages_seen = refs_walked = 0;
         evict_entry < end && (ret == 0 || ret == WT_NOTFOUND);
         last_parent = ref == NULL ? NULL : ref->home,
        ret = __wt_tree_walk_count(session, &ref, &refs_walked, walk_flags)) {

        if ((give_up = __evict_should_give_up_walk(
               session, pages_seen, pages_queued, min_pages, target_pages)))
            break;

        if (ref == NULL) {
            WT_STAT_CONN_INCR(session, eviction_walks_ended);

            if (++restarts == 2) {
                WT_STAT_CONN_INCR(session, eviction_walks_stopped);
                break;
            }
            WT_STAT_CONN_INCR(session, eviction_walks_started);
            continue;
        }

        ++pages_seen;

        /* Ignore root pages entirely. */
        if (__wt_ref_is_root(ref))
            continue;

        page = ref->page;
        page->evict_pass_gen = __wt_atomic_load64(&evict->evict_pass_gen);

        /* Count internal pages seen. */
        if (F_ISSET(ref, WT_REF_FLAG_INTERNAL))
            internal_pages_seen++;

        /* Use the EVICT_LRU flag to avoid putting pages onto the list multiple times. */
        if (F_ISSET_ATOMIC_16(page, WT_PAGE_EVICT_LRU)) {
            pages_already_queued++;
            if (F_ISSET(ref, WT_REF_FLAG_INTERNAL))
                internal_pages_already_queued++;
            continue;
        }

        __evict_try_queue_page(
          session, queue, ref, last_parent, evict_entry, &urgent_queued, &queued);

        if (queued) {
            ++evict_entry;
            ++pages_queued;
            ++btree->evict_walk_progress;

            /* Count internal pages queued. */
            if (F_ISSET(ref, WT_REF_FLAG_INTERNAL))
                internal_pages_queued++;
        }
    }
    if (F_ISSET(txn, WT_TXN_HAS_SNAPSHOT))
        __wt_txn_release_snapshot(session);
    WT_RET_NOTFOUND_OK(ret);

    *slotp += (u_int)(evict_entry - start);
    WT_STAT_CONN_INCRV(session, eviction_pages_ordinary_queued, (u_int)(evict_entry - start));

    __wt_verbose_debug2(session, WT_VERB_EVICTION,
      "%s walk: target %" PRIu32 ", seen %" PRIu64 ", queued %" PRIu64, session->dhandle->name,
      target_pages, pages_seen, pages_queued);

    /* If we couldn't find the number of pages we were looking for, skip the tree next time. */
    evict_walk_period = __wt_atomic_load32(&btree->evict_walk_period);
    if (pages_queued < target_pages / 2 && !urgent_queued)
        __wt_atomic_store32(
          &btree->evict_walk_period, WT_MIN(WT_MAX(1, 2 * evict_walk_period), 100));
    else if (pages_queued == target_pages) {
        __wt_atomic_store32(&btree->evict_walk_period, 0);
        /*
         * If there's a chance the Btree was fully evicted, update the evicted flag in the handle.
         */
        if (__wt_btree_bytes_evictable(session) == 0)
            FLD_SET(session->dhandle->advisory_flags, WT_DHANDLE_ADVISORY_EVICTED);
    } else if (evict_walk_period > 0)
        __wt_atomic_store32(&btree->evict_walk_period, evict_walk_period / 2);

    /*
     * Give up the walk occasionally.
     *
     * If we happen to end up on the root page or a page requiring urgent eviction, clear it. We
     * have to track hazard pointers, and the root page complicates that calculation.
     *
     * Likewise if we found no new candidates during the walk: there is no point keeping a page
     * pinned, since it may be the only candidate in an idle tree.
     *
     * If we land on a page requiring forced eviction, or that isn't an ordinary in-memory page,
     * move until we find an ordinary page: we should not prevent exclusive access to the page until
     * the next walk.
     */
    if (ref != NULL) {
        if (__wt_ref_is_root(ref) || evict_entry == start || give_up ||
          __wt_atomic_loadsize(&ref->page->memory_footprint) >= btree->splitmempage) {
            if (restarts == 0)
                WT_STAT_CONN_INCR(session, eviction_walks_abandoned);
            WT_RET(__wt_page_release(evict->walk_session, ref, walk_flags));
            ref = NULL;
        } else {
            while (ref != NULL &&
              (WT_REF_GET_STATE(ref) != WT_REF_MEM ||
                __wti_evict_readgen_is_soon_or_wont_need(&ref->page->read_gen)))
                WT_RET_NOTFOUND_OK(__wt_tree_walk_count(session, &ref, &refs_walked, walk_flags));
        }
        btree->evict_ref = ref;
        if (evict->use_npos_in_pass)
            __evict_clear_walk(session, false);
    }

    WT_STAT_CONN_INCRV(session, eviction_walk, refs_walked);
    WT_STAT_CONN_DSRC_INCRV(session, cache_eviction_pages_seen, pages_seen);
    WT_STAT_CONN_INCRV(session, eviction_pages_already_queued, pages_already_queued);
    WT_STAT_CONN_INCRV(session, eviction_internal_pages_seen, internal_pages_seen);
    WT_STAT_CONN_INCRV(
      session, eviction_internal_pages_already_queued, internal_pages_already_queued);
    WT_STAT_CONN_INCRV(session, eviction_internal_pages_queued, internal_pages_queued);
    WT_STAT_CONN_DSRC_INCR(session, eviction_walk_passes);
    return (0);
}

/*
 * __evict_get_ref --
 *     Get a page for eviction.
 */
static int
__evict_get_ref(WT_SESSION_IMPL *session, bool is_server, WT_BTREE **btreep, WT_REF **refp,
  WT_REF_STATE *previous_statep)
{
    WT_EVICT *evict;
    WTI_EVICT_ENTRY *evict_entry;
    WTI_EVICT_QUEUE *queue, *other_queue, *urgent_queue;
    WT_REF_STATE previous_state;
    uint32_t candidates;
    bool is_app, server_only, urgent_ok;

    *btreep = NULL;
    /*
     * It is polite to initialize output variables, but it isn't safe for callers to use the
     * previous state if we don't return a locked ref.
     */
    *previous_statep = WT_REF_MEM;
    *refp = NULL;

    evict = S2C(session)->evict;
    is_app = !F_ISSET(session, WT_SESSION_INTERNAL);
    server_only = is_server && !WT_EVICT_HAS_WORKERS(session);
    /* Application threads do eviction when cache is full of dirty data */
    urgent_ok = (!is_app && !is_server) || !WT_EVICT_HAS_WORKERS(session) ||
      (is_app && F_ISSET(evict, WT_EVICT_CACHE_DIRTY_HARD));
    urgent_queue = evict->evict_urgent_queue;

    /* Avoid the LRU lock if no pages are available. */
    if (__evict_queue_empty(evict->evict_current_queue, is_server) &&
      __evict_queue_empty(evict->evict_other_queue, is_server) &&
      (!urgent_ok || __evict_queue_empty(urgent_queue, false))) {
        WT_STAT_CONN_INCR(session, eviction_get_ref_empty);
        return (WT_NOTFOUND);
    }

    /*
     * The server repopulates whenever the other queue is not full, as long as at least one page has
     * been evicted out of the current queue.
     *
     * Note that there are pathological cases where there are only enough eviction candidates in the
     * cache to fill one queue. In that case, we will continually evict one page and attempt to
     * refill the queues. Such cases are extremely rare in real applications.
     */
    if (is_server && (!urgent_ok || __evict_queue_empty(urgent_queue, false)) &&
      !__evict_queue_full(evict->evict_current_queue) &&
      !__evict_queue_full(evict->evict_fill_queue) &&
      (evict->evict_empty_score > WT_EVICT_SCORE_CUTOFF ||
        __evict_queue_empty(evict->evict_fill_queue, false)))
        return (WT_NOTFOUND);

    __wt_spin_lock(session, &evict->evict_queue_lock);

    /* Check the urgent queue first. */
    if (urgent_ok && !__evict_queue_empty(urgent_queue, false))
        queue = urgent_queue;
    else {
        /*
         * Check if the current queue needs to change.
         *
         * The server will only evict half of the pages before looking for more, but should only
         * switch queues if there are no other eviction workers.
         */
        queue = evict->evict_current_queue;
        other_queue = evict->evict_other_queue;
        if (__evict_queue_empty(queue, server_only) &&
          !__evict_queue_empty(other_queue, server_only)) {
            evict->evict_current_queue = other_queue;
            evict->evict_other_queue = queue;
        }
    }

    __wt_spin_unlock(session, &evict->evict_queue_lock);

    /*
     * We got the queue lock, which should be fast, and chose a queue. Now we want to get the lock
     * on the individual queue.
     */
    for (;;) {
        /* Verify there are still pages available. */
        if (__evict_queue_empty(queue, is_server && queue != urgent_queue)) {
            WT_STAT_CONN_INCR(session, eviction_get_ref_empty2);
            return (WT_NOTFOUND);
        }
        if (!is_server)
            __wt_spin_lock(session, &queue->evict_lock);
        else if (__wt_spin_trylock(session, &queue->evict_lock) != 0)
            continue;
        break;
    }

    /*
     * Only evict half of the pages before looking for more. The remainder are left to eviction
     * workers (if configured), or application thread if necessary.
     */
    candidates = queue->evict_candidates;
    if (is_server && queue != urgent_queue && candidates > 1)
        candidates /= 2;

    /* Get the next page queued for eviction. */
    for (evict_entry = queue->evict_current;
         evict_entry >= queue->evict_queue && evict_entry < queue->evict_queue + candidates;
         ++evict_entry) {
        if (evict_entry->ref == NULL)
            continue;
        WT_ASSERT(session, evict_entry->btree != NULL);

        /*
         * Evicting a dirty page in the server thread could stall during a write and prevent
         * eviction from finding new work.
         *
         * However, we can't skip entries in the urgent queue or they may never be found again.
         *
         * Don't force application threads to evict dirty pages if they aren't stalled by the amount
         * of dirty data in cache.
         */
        if (!urgent_ok &&
          (is_server || !F_ISSET(evict, WT_EVICT_CACHE_DIRTY_HARD | WT_EVICT_CACHE_UPDATES_HARD)) &&
          __wt_page_is_modified(evict_entry->ref->page)) {
            --evict_entry;
            break;
        }

        /*
         * Lock the page while holding the eviction mutex to prevent multiple attempts to evict it.
         * For pages that are already being evicted, this operation will fail and we will move on.
         */
        if ((previous_state = WT_REF_GET_STATE(evict_entry->ref)) != WT_REF_MEM ||
          !WT_REF_CAS_STATE(session, evict_entry->ref, previous_state, WT_REF_LOCKED)) {
            __evict_list_clear(session, evict_entry);
            continue;
        }

        /*
         * Increment the busy count in the btree handle to prevent it from being closed under us.
         */
        (void)__wt_atomic_addv32(&evict_entry->btree->evict_busy, 1);

        *btreep = evict_entry->btree;
        *refp = evict_entry->ref;
        *previous_statep = previous_state;

        /*
         * Remove the entry so we never try to reconcile the same page on reconciliation error.
         */
        __evict_list_clear(session, evict_entry);
        break;
    }

    /* Move to the next item. */
    if (evict_entry != NULL && evict_entry + 1 < queue->evict_queue + queue->evict_candidates)
        queue->evict_current = evict_entry + 1;
    else /* Clear the current pointer if there are no more candidates. */
        queue->evict_current = NULL;

    __wt_spin_unlock(session, &queue->evict_lock);

    return (*refp == NULL ? WT_NOTFOUND : 0);
}

/*
 * __evict_page --
 *     Called by both eviction and application threads to evict a page.
 */
static int
__evict_page(WT_SESSION_IMPL *session, bool is_server)
{
    WT_BTREE *btree;
    WT_DECL_RET;
    WT_REF *ref;
    WT_REF_STATE previous_state;
    WT_TRACK_OP_DECL;
    uint64_t time_start, time_stop;
    uint32_t flags;
    bool page_is_modified;

    WT_TRACK_OP_INIT(session);

    WT_RET_TRACK(__evict_get_ref(session, is_server, &btree, &ref, &previous_state));
    WT_ASSERT(session, WT_REF_GET_STATE(ref) == WT_REF_LOCKED);

    time_start = 0;

    flags = 0;
    page_is_modified = false;

    /*
     * An internal session flags either the server itself or an eviction worker thread.
     */
    if (is_server)
        WT_STAT_CONN_INCR(session, eviction_server_evict_attempt);
    else if (F_ISSET(session, WT_SESSION_INTERNAL))
        WT_STAT_CONN_INCR(session, eviction_worker_evict_attempt);
    else {
        if (__wt_page_is_modified(ref->page)) {
            page_is_modified = true;
            WT_STAT_CONN_INCR(session, eviction_app_dirty_attempt);
        }
        WT_STAT_CONN_INCR(session, eviction_app_attempt);
        S2C(session)->evict->app_evicts++;
        time_start = WT_STAT_ENABLED(session) ? __wt_clock(session) : 0;
    }

    /*
     * In case something goes wrong, don't pick the same set of pages every time.
     *
     * We used to bump the page's read generation only if eviction failed, but that isn't safe: at
     * that point, eviction has already unlocked the page and some other thread may have evicted it
     * by the time we look at it.
     */
    __wti_evict_read_gen_bump(session, ref->page);

    WT_WITH_BTREE(session, btree, ret = __wt_evict(session, ref, previous_state, flags));

    (void)__wt_atomic_subv32(&btree->evict_busy, 1);

    if (time_start != 0) {
        time_stop = __wt_clock(session);
        WT_STAT_CONN_INCRV(session, eviction_app_time, WT_CLOCKDIFF_US(time_stop, time_start));
    }

    if (WT_UNLIKELY(ret != 0)) {
        if (is_server)
            WT_STAT_CONN_INCR(session, eviction_server_evict_fail);
        else if (F_ISSET(session, WT_SESSION_INTERNAL))
            WT_STAT_CONN_INCR(session, eviction_worker_evict_fail);
        else {
            if (page_is_modified)
                WT_STAT_CONN_INCR(session, eviction_app_dirty_fail);
            WT_STAT_CONN_INCR(session, eviction_app_fail);
        }
    }

    WT_TRACK_OP_END(session);
    return (ret);
}

/*
 * __wti_evict_app_assist_worker --
 *     Worker function for __wt_evict_app_assist_worker_check: evict pages if the cache crosses
 *     eviction trigger thresholds.
 *
 * The function returns an error code from either __evict_page or __wt_txn_is_blocking.
 */
int
__wti_evict_app_assist_worker(WT_SESSION_IMPL *session, bool busy, bool readonly, double pct_full)
{
    WT_DECL_RET;
    WT_TRACK_OP_DECL;

    WT_TRACK_OP_INIT(session);

    WT_CONNECTION_IMPL *conn = S2C(session);
    WT_EVICT *evict = conn->evict;
    uint64_t time_start = 0;
    WT_TXN_GLOBAL *txn_global = &conn->txn_global;
    WT_TXN_SHARED *txn_shared = WT_SESSION_TXN_SHARED(session);

    uint64_t cache_max_wait_us =
      session->cache_max_wait_us != 0 ? session->cache_max_wait_us : evict->cache_max_wait_us;

    /*
     * Before we enter the eviction generation, make sure this session has a cached history store
     * cursor, otherwise we can deadlock with a session wanting exclusive access to a handle: that
     * session will have a handle list write lock and will be waiting on eviction to drain, we'll be
     * inside eviction waiting on a handle list read lock to open a history store cursor.
     */
    WT_ERR(__wt_curhs_cache(session));

    /*
     * It is not safe to proceed if the eviction server threads aren't setup yet.
     */
    if (!__wt_atomic_loadbool(&conn->evict_server_running) || (busy && pct_full < 100.0))
        goto done;

    /* Wake the eviction server if we need to do work. */
    __wt_evict_server_wake(session);

    /* Track how long application threads spend doing eviction. */
    if (!F_ISSET(session, WT_SESSION_INTERNAL))
        time_start = __wt_clock(session);

    /*
     * Note that this for loop is designed to reset expected eviction error codes before exiting,
     * namely, the busy return and empty eviction queue. We do not need the calling functions to
     * have to deal with internal eviction return codes.
     */
    for (uint64_t initial_progress = __wt_atomic_loadv64(&evict->eviction_progress);; ret = 0) {
        /*
         * If eviction is stuck, check if this thread is likely causing problems and should be
         * rolled back. Ignore if in recovery, those transactions can't be rolled back.
         */
        if (!F_ISSET(conn, WT_CONN_RECOVERING) && __wt_evict_cache_stuck(session)) {
            ret = __wt_txn_is_blocking(session);
            if (ret == WT_ROLLBACK) {
                if (__wt_atomic_load32(&evict->evict_aggressive_score) > 0)
                    (void)__wt_atomic_subv32(&evict->evict_aggressive_score, 1);
                WT_STAT_CONN_INCR(session, txn_rollback_oldest_pinned);
                __wt_verbose_debug1(
                  session, WT_VERB_TRANSACTION, "rollback reason: %s", session->err_info.err_msg);
            }
            WT_ERR(ret);
        }

        /*
         * Check if we've exceeded our operation timeout, this would also get called from the
         * previous txn is blocking call, however it won't pickup transactions that have been
         * committed or rolled back as their mod count is 0, and that txn needs to be the oldest.
         *
         * Additionally we don't return rollback which could confuse the caller.
         */
        if (__wt_op_timer_fired(session))
            break;

        /* Check if we have exceeded the global or the session timeout for waiting on the cache. */
        if (time_start != 0 && cache_max_wait_us != 0) {
            uint64_t time_stop = __wt_clock(session);
            if (session->cache_wait_us + WT_CLOCKDIFF_US(time_stop, time_start) > cache_max_wait_us)
                break;
        }

        /*
         * Check if we have become busy.
         *
         * If we're busy (because of the transaction check we just did or because our caller is
         * waiting on a longer-than-usual event such as a page read), and the cache level drops
         * below 100%, limit the work to 5 evictions and return. If that's not the case, we can do
         * more.
         */
        if (!busy && __wt_atomic_loadv64(&txn_shared->pinned_id) != WT_TXN_NONE &&
          __wt_atomic_loadv64(&txn_global->current) != __wt_atomic_loadv64(&txn_global->oldest_id))
            busy = true;
        uint64_t max_progress = busy ? 5 : 20;

        /* See if eviction is still needed. */
        if (!__wt_evict_needed(session, busy, readonly, &pct_full) ||
          (pct_full < 100.0 &&
            (__wt_atomic_loadv64(&evict->eviction_progress) > initial_progress + max_progress)))
            break;

        if (!__evict_check_user_ok_with_eviction(session, busy))
            break;

        /* Evict a page. */
        ret = __evict_page(session, false);
        if (ret == 0) {
            /* If the caller holds resources, we can stop after a successful eviction. */
            if (busy)
                break;
        } else if (ret == WT_NOTFOUND) {
            /* Allow the queue to re-populate before retrying. */
            __wt_cond_wait(session, conn->evict_threads.wait_cond, 10 * WT_THOUSAND, NULL);
            evict->app_waits++;
        } else if (ret != EBUSY)
            WT_ERR(ret);
    }

err:
    if (time_start != 0) {
        uint64_t time_stop = __wt_clock(session);
        uint64_t elapsed = WT_CLOCKDIFF_US(time_stop, time_start);
        WT_STAT_CONN_INCR(session, application_cache_ops);
        WT_STAT_CONN_INCRV(session, application_cache_time, elapsed);
        WT_STAT_SESSION_INCRV(session, cache_time, elapsed);
        if (busy) {
            WT_STAT_CONN_INCR(session, application_cache_busy_ops);
            WT_STAT_CONN_INCRV(session, application_cache_busy_time, elapsed);
            WT_STAT_SESSION_INCRV(session, cache_time_busy, elapsed);
        } else {
            WT_STAT_CONN_INCR(session, application_cache_idle_ops);
            WT_STAT_CONN_INCRV(session, application_cache_idle_time, elapsed);
            WT_STAT_SESSION_INCRV(session, cache_time_idle, elapsed);
        }
        session->cache_wait_us += elapsed;
        /*
         * Check if a rollback is required only if there has not been an error. Returning an error
         * takes precedence over asking for a rollback. We can not do both.
         */
        if (ret == 0 && cache_max_wait_us != 0 && session->cache_wait_us > cache_max_wait_us) {
<<<<<<< HEAD
            ret = WT_ROLLBACK;
            WT_IGNORE_RET(__wt_session_set_last_error(
              session, ret, WT_CACHE_OVERFLOW, "Cache capacity has overflown"));
=======
            ret = __wt_txn_rollback_required(session, WT_TXN_ROLLBACK_REASON_CACHE_OVERFLOW);
            __wt_session_set_last_error(
              session, ret, WT_CACHE_OVERFLOW, "Cache capacity has overflown");
>>>>>>> 3eef33c9
            if (__wt_atomic_load32(&evict->evict_aggressive_score) > 0)
                (void)__wt_atomic_subv32(&evict->evict_aggressive_score, 1);
            WT_STAT_CONN_INCR(session, eviction_timed_out_ops);
            __wt_verbose_notice(
              session, WT_VERB_TRANSACTION, "rollback reason: %s", session->err_info.err_msg);
        }
    }

done:
    WT_TRACK_OP_END(session);

    return (ret);
}

/* !!!
 * __wt_evict_page_urgent --
 *     Push a page into the urgent eviction queue.
 *
 *     It is called by the eviction server if pages require immediate eviction or by the application
 *     threads as part of forced eviction when directly evicting pages is not feasible.
 *
 *     Input parameters:
 *       `ref`: A reference to the page that is being added to the urgent eviction queue.
 *
 *     Return `true` if the page has been successfully added to the urgent queue, or `false` is
 *     already marked for eviction.
 */
bool
__wt_evict_page_urgent(WT_SESSION_IMPL *session, WT_REF *ref)
{
    WT_EVICT *evict;
    WTI_EVICT_ENTRY *evict_entry;
    WTI_EVICT_QUEUE *urgent_queue;
    WT_PAGE *page;
    bool queued;

    /* Root pages should never be evicted via LRU. */
    WT_ASSERT(session, !__wt_ref_is_root(ref));

    page = ref->page;
    if (S2BT(session)->evict_disabled > 0 || F_ISSET_ATOMIC_16(page, WT_PAGE_EVICT_LRU_URGENT))
        return (false);

    evict = S2C(session)->evict;
    if (F_ISSET_ATOMIC_16(page, WT_PAGE_EVICT_LRU) && F_ISSET(evict, WT_EVICT_CACHE_ALL))
        return (false);

    /* Append to the urgent queue if we can. */
    urgent_queue = &evict->evict_queues[WTI_EVICT_URGENT_QUEUE];
    queued = false;

    __wt_spin_lock(session, &evict->evict_queue_lock);

    /* Check again, in case we raced with another thread. */
    if (S2BT(session)->evict_disabled > 0 || F_ISSET_ATOMIC_16(page, WT_PAGE_EVICT_LRU_URGENT))
        goto done;

    /*
     * If the page is already in the LRU eviction list, clear it from the list if eviction server is
     * not running.
     */
    if (F_ISSET_ATOMIC_16(page, WT_PAGE_EVICT_LRU)) {
        if (!F_ISSET(evict, WT_EVICT_CACHE_ALL)) {
            __evict_list_clear_page_locked(session, ref, true);
            WT_STAT_CONN_INCR(session, eviction_clear_ordinary);
        } else
            goto done;
    }

    __wt_spin_lock(session, &urgent_queue->evict_lock);
    if (__evict_queue_empty(urgent_queue, false)) {
        urgent_queue->evict_current = urgent_queue->evict_queue;
        urgent_queue->evict_candidates = 0;
    }
    evict_entry = urgent_queue->evict_queue + urgent_queue->evict_candidates;
    if (evict_entry < urgent_queue->evict_queue + evict->evict_slots &&
      __evict_push_candidate(session, urgent_queue, evict_entry, ref)) {
        ++urgent_queue->evict_candidates;
        queued = true;
        FLD_SET(page->flags_atomic, WT_PAGE_EVICT_LRU_URGENT);
    }
    __wt_spin_unlock(session, &urgent_queue->evict_lock);

done:
    __wt_spin_unlock(session, &evict->evict_queue_lock);
    if (queued) {
        WT_STAT_CONN_INCR(session, eviction_pages_queued_urgent);
        if (WT_EVICT_HAS_WORKERS(session))
            __wt_cond_signal(session, S2C(session)->evict_threads.wait_cond);
        else
            __wt_evict_server_wake(session);
    }

    return (queued);
}

/* !!!
 * __wt_evict_priority_set --
 *     Set a tree's eviction priority. A higher priority indicates less likelihood for the tree to
 *     be considered for eviction. The eviction server skips the eviction of trees with a non-zero
 *     priority unless eviction is in an aggressive state and the Btree is significantly utilizing
 *     the cache.
 *
 *     At present, it is exclusively called for metadata and bloom filter files, as these are meant
 *     to be retained in the cache.
 *
 *     Input parameter:
 *       `v`: An integer that denotes the priority level.
 */
void
__wt_evict_priority_set(WT_SESSION_IMPL *session, uint64_t v)
{
    S2BT(session)->evict_priority = v;
}

/*
 * __wt_evict_priority_clear --
 *     Clear a tree's eviction priority to zero. It is called during the closure of the
 *     dhandle/btree.
 */
void
__wt_evict_priority_clear(WT_SESSION_IMPL *session)
{
    S2BT(session)->evict_priority = 0;
}

/*
 * __verbose_dump_cache_single --
 *     Output diagnostic information about a single file in the cache.
 */
static int
__verbose_dump_cache_single(WT_SESSION_IMPL *session, uint64_t *total_bytesp,
  uint64_t *total_dirty_bytesp, uint64_t *total_updates_bytesp)
{
    WT_BTREE *btree;
    WT_DATA_HANDLE *dhandle;
    WT_PAGE *page;
    WT_REF *next_walk;
    size_t size;
    uint64_t intl_bytes, intl_bytes_max, intl_dirty_bytes;
    uint64_t intl_dirty_bytes_max, intl_dirty_pages, intl_pages;
    uint64_t leaf_bytes, leaf_bytes_max, leaf_dirty_bytes;
    uint64_t leaf_dirty_bytes_max, leaf_dirty_pages, leaf_pages, updates_bytes;

    intl_bytes = intl_bytes_max = intl_dirty_bytes = 0;
    intl_dirty_bytes_max = intl_dirty_pages = intl_pages = 0;
    leaf_bytes = leaf_bytes_max = leaf_dirty_bytes = 0;
    leaf_dirty_bytes_max = leaf_dirty_pages = leaf_pages = 0;
    updates_bytes = 0;

    dhandle = session->dhandle;
    btree = dhandle->handle;
    WT_RET(__wt_msg(session, "%s(%s%s)%s%s:", dhandle->name,
      WT_DHANDLE_IS_CHECKPOINT(dhandle) ? "checkpoint=" : "",
      WT_DHANDLE_IS_CHECKPOINT(dhandle) ? dhandle->checkpoint : "<live>",
      btree->evict_disabled != 0 ? " eviction disabled" : "",
      btree->evict_disabled_open ? " at open" : ""));

    /*
     * We cannot walk the tree of a dhandle held exclusively because the owning thread could be
     * manipulating it in a way that causes us to dump core. So print out that we visited and
     * skipped it.
     */
    if (F_ISSET(dhandle, WT_DHANDLE_EXCLUSIVE))
        return (__wt_msg(session, " handle opened exclusively, cannot walk tree, skipping"));

    next_walk = NULL;
    while (__wt_tree_walk(session, &next_walk,
             WT_READ_CACHE | WT_READ_NO_EVICT | WT_READ_NO_WAIT | WT_READ_VISIBLE_ALL) == 0 &&
      next_walk != NULL) {
        page = next_walk->page;
        size = __wt_atomic_loadsize(&page->memory_footprint);

        if (F_ISSET(next_walk, WT_REF_FLAG_INTERNAL)) {
            ++intl_pages;
            intl_bytes += size;
            intl_bytes_max = WT_MAX(intl_bytes_max, size);
            if (__wt_page_is_modified(page)) {
                ++intl_dirty_pages;
                intl_dirty_bytes += size;
                intl_dirty_bytes_max = WT_MAX(intl_dirty_bytes_max, size);
            }
        } else {
            ++leaf_pages;
            leaf_bytes += size;
            leaf_bytes_max = WT_MAX(leaf_bytes_max, size);
            if (__wt_page_is_modified(page)) {
                ++leaf_dirty_pages;
                leaf_dirty_bytes += size;
                leaf_dirty_bytes_max = WT_MAX(leaf_dirty_bytes_max, size);
            }
            if (page->modify != NULL)
                updates_bytes += page->modify->bytes_updates;
        }
    }

    if (intl_pages == 0)
        WT_RET(__wt_msg(session, "internal: 0 pages"));
    else
        WT_RET(
          __wt_msg(session,
            "internal: "
            "%" PRIu64 " pages, %.2f KB, "
            "%" PRIu64 "/%" PRIu64 " clean/dirty pages, "
            "%.2f/%.2f clean / dirty KB, "
            "%.2f KB max page, "
            "%.2f KB max dirty page ",
            intl_pages, (double)intl_bytes / WT_KILOBYTE, intl_pages - intl_dirty_pages,
            intl_dirty_pages, (double)(intl_bytes - intl_dirty_bytes) / WT_KILOBYTE,
            (double)intl_dirty_bytes / WT_KILOBYTE, (double)intl_bytes_max / WT_KILOBYTE,
            (double)intl_dirty_bytes_max / WT_KILOBYTE));
    if (leaf_pages == 0)
        WT_RET(__wt_msg(session, "leaf: 0 pages"));
    else
        WT_RET(
          __wt_msg(session,
            "leaf: "
            "%" PRIu64 " pages, %.2f KB, "
            "%" PRIu64 "/%" PRIu64 " clean/dirty pages, "
            "%.2f /%.2f /%.2f clean/dirty/updates KB, "
            "%.2f KB max page, "
            "%.2f KB max dirty page",
            leaf_pages, (double)leaf_bytes / WT_KILOBYTE, leaf_pages - leaf_dirty_pages,
            leaf_dirty_pages, (double)(leaf_bytes - leaf_dirty_bytes) / WT_KILOBYTE,
            (double)leaf_dirty_bytes / WT_KILOBYTE, (double)updates_bytes / WT_KILOBYTE,
            (double)leaf_bytes_max / WT_KILOBYTE, (double)leaf_dirty_bytes_max / WT_KILOBYTE));

    *total_bytesp += intl_bytes + leaf_bytes;
    *total_dirty_bytesp += intl_dirty_bytes + leaf_dirty_bytes;
    *total_updates_bytesp += updates_bytes;

    return (0);
}

/*
 * __verbose_dump_cache_apply --
 *     Apply dumping cache for all the dhandles.
 */
static int
__verbose_dump_cache_apply(WT_SESSION_IMPL *session, uint64_t *total_bytesp,
  uint64_t *total_dirty_bytesp, uint64_t *total_updates_bytesp)
{
    WT_CONNECTION_IMPL *conn;
    WT_DATA_HANDLE *dhandle;
    WT_DECL_RET;

    conn = S2C(session);
    for (dhandle = NULL;;) {
        WT_DHANDLE_NEXT(session, dhandle, &conn->dhqh, q);
        if (dhandle == NULL)
            break;

        /* Skip if the tree is marked discarded by another thread. */
        if (!WT_DHANDLE_BTREE(dhandle) || !F_ISSET(dhandle, WT_DHANDLE_OPEN) ||
          F_ISSET(dhandle, WT_DHANDLE_DISCARD))
            continue;

        WT_WITH_DHANDLE(session, dhandle,
          ret = __verbose_dump_cache_single(
            session, total_bytesp, total_dirty_bytesp, total_updates_bytesp));
        if (ret != 0)
            WT_RET(ret);
    }
    return (0);
}

/*
 * __wt_verbose_dump_cache --
 *     Output diagnostic information about the cache.
 */
int
__wt_verbose_dump_cache(WT_SESSION_IMPL *session)
{
    WT_CACHE *cache;
    WT_CONNECTION_IMPL *conn;
    WT_DECL_RET;
    double pct;
    uint64_t bytes_dirty_intl, bytes_dirty_leaf, bytes_inmem;
    uint64_t cache_bytes_updates, total_bytes, total_dirty_bytes, total_updates_bytes;
    bool needed;

    conn = S2C(session);
    cache = conn->cache;
    total_bytes = total_dirty_bytes = total_updates_bytes = 0;
    pct = 0.0; /* [-Werror=uninitialized] */
    WT_NOT_READ(cache_bytes_updates, 0);

    WT_RET(__wt_msg(session, "%s", WT_DIVIDER));
    WT_RET(__wt_msg(session, "cache dump"));

    WT_RET(__wt_msg(session, "cache full: %s", __wt_cache_full(session) ? "yes" : "no"));
    needed = __wt_evict_clean_needed(session, &pct);
    WT_RET(__wt_msg(session, "cache clean check: %s (%2.3f%%)", needed ? "yes" : "no", pct));
    needed = __wt_evict_dirty_needed(session, &pct);
    WT_RET(__wt_msg(session, "cache dirty check: %s (%2.3f%%)", needed ? "yes" : "no", pct));
    needed = __wti_evict_updates_needed(session, &pct);
    WT_RET(__wt_msg(session, "cache updates check: %s (%2.3f%%)", needed ? "yes" : "no", pct));

    WT_WITH_HANDLE_LIST_READ_LOCK(session,
      ret = __verbose_dump_cache_apply(
        session, &total_bytes, &total_dirty_bytes, &total_updates_bytes));
    WT_RET(ret);

    /*
     * Apply the overhead percentage so our total bytes are comparable with the tracked value.
     */
    total_bytes = __wt_cache_bytes_plus_overhead(conn->cache, total_bytes);
    cache_bytes_updates = __wt_cache_bytes_updates(cache);

    bytes_inmem = __wt_atomic_load64(&cache->bytes_inmem);
    bytes_dirty_intl = __wt_atomic_load64(&cache->bytes_dirty_intl);
    bytes_dirty_leaf = __wt_atomic_load64(&cache->bytes_dirty_leaf);

    WT_RET(__wt_msg(session, "cache dump: total found: %.2f MB vs tracked inuse %.2f MB",
      (double)total_bytes / WT_MEGABYTE, (double)bytes_inmem / WT_MEGABYTE));
    WT_RET(__wt_msg(session, "total dirty bytes: %.2f MB vs tracked dirty %.2f MB",
      (double)total_dirty_bytes / WT_MEGABYTE,
      (double)(bytes_dirty_intl + bytes_dirty_leaf) / WT_MEGABYTE));
    WT_RET(__wt_msg(session, "total updates bytes: %.2f MB vs tracked updates %.2f MB",
      (double)total_updates_bytes / WT_MEGABYTE, (double)cache_bytes_updates / WT_MEGABYTE));

    return (0);
}<|MERGE_RESOLUTION|>--- conflicted
+++ resolved
@@ -2939,15 +2939,9 @@
          * takes precedence over asking for a rollback. We can not do both.
          */
         if (ret == 0 && cache_max_wait_us != 0 && session->cache_wait_us > cache_max_wait_us) {
-<<<<<<< HEAD
             ret = WT_ROLLBACK;
-            WT_IGNORE_RET(__wt_session_set_last_error(
-              session, ret, WT_CACHE_OVERFLOW, "Cache capacity has overflown"));
-=======
-            ret = __wt_txn_rollback_required(session, WT_TXN_ROLLBACK_REASON_CACHE_OVERFLOW);
             __wt_session_set_last_error(
               session, ret, WT_CACHE_OVERFLOW, "Cache capacity has overflown");
->>>>>>> 3eef33c9
             if (__wt_atomic_load32(&evict->evict_aggressive_score) > 0)
                 (void)__wt_atomic_subv32(&evict->evict_aggressive_score, 1);
             WT_STAT_CONN_INCR(session, eviction_timed_out_ops);
