--- conflicted
+++ resolved
@@ -692,13 +692,8 @@
         if (bytes_dirty < (uint64_t)((dirty_target + dirty_trigger) * bytes_max) / 200 &&
           bytes_updates < (uint64_t)((updates_target + updates_trigger) * bytes_max) / 200)
             LF_SET(WT_CACHE_EVICT_SCRUB);
-<<<<<<< HEAD
-    } else
-        ; //LF_SET(WT_CACHE_EVICT_NOKEEP);
-=======
     } //else
     //LF_SET(WT_CACHE_EVICT_NOKEEP);
->>>>>>> 3dc442dd
 
     if (FLD_ISSET(conn->debug_flags, WT_CONN_DEBUG_UPDATE_RESTORE_EVICT)) {
         LF_SET(WT_CACHE_EVICT_SCRUB);
