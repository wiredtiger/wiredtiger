--- conflicted
+++ resolved
@@ -1275,16 +1275,11 @@
 
 	if (evict->ref != NULL)
 		__evict_list_clear(session, evict);
+
 	evict->btree = S2BT(session);
-<<<<<<< HEAD
-	return (true);
-=======
 	evict->ref = ref;
 	evict->score = __evict_read_gen(evict);
-
-	/* Mark the page on the list; set last to flush the other updates. */
-	F_SET_ATOMIC(ref->page, WT_PAGE_EVICT_LRU);
->>>>>>> 65e0e4d1
+	return (true);
 }
 
 /*
@@ -1425,13 +1420,8 @@
 			goto fast;
 		}
 		if (__wt_page_is_empty(page) ||
-<<<<<<< HEAD
 		    F_ISSET(session->dhandle, WT_DHANDLE_DEAD) ||
-		    page->read_gen == WT_READGEN_OLDEST ||
 		    FLD_ISSET(cache->state, WT_EVICT_STATE_AGGRESSIVE))
-=======
-		    F_ISSET(session->dhandle, WT_DHANDLE_DEAD))
->>>>>>> 65e0e4d1
 			goto fast;
 
 		/* Skip clean pages if appropriate. */
@@ -1637,21 +1627,12 @@
 		candidates /= 2;
 
 	/* Get the next page queued for eviction. */
-<<<<<<< HEAD
 	for (evict = evict_queue->evict_current;
-	    evict != NULL && evict < evict_queue->evict_queue + candidates;
-	    ++evict) {
-		if (evict->ref == NULL)
-			continue;
-
-=======
-	for (evict = cache->evict_current;
 	    evict >= evict_queue->evict_queue &&
 	    evict < evict_queue->evict_queue + candidates;
 	    ++evict) {
 		if (evict->ref == NULL)
 			continue;
->>>>>>> 65e0e4d1
 		WT_ASSERT(session, evict->btree != NULL);
 
 		/*
@@ -1662,11 +1643,7 @@
 		 */
 		if (is_server && S2C(session)->evict_workers > 1 &&
 		    !__evict_check_entry_size(session, evict))
-<<<<<<< HEAD
-			break;
-=======
 			continue;
->>>>>>> 65e0e4d1
 
 		/*
 		 * Lock the page while holding the eviction mutex to prevent
@@ -1697,19 +1674,13 @@
 	}
 
 	/* Clear the current pointer if there are no more candidates. */
-<<<<<<< HEAD
-	if (evict >= evict_queue->evict_queue + evict_queue->evict_candidates) {
+	if (evict == NULL || evict + 1 >=
+	    evict_queue->evict_queue + evict_queue->evict_candidates) {
 		evict_queue->evict_current = NULL;
 		evict_queue->evict_candidates = 0;
 	} else /* Move to the next item. */
 		evict_queue->evict_current = evict + 1;
-=======
-	if (evict == NULL || evict + 1 >=
-	    evict_queue->evict_queue + evict_queue->evict_candidates)
-		cache->evict_current = NULL;
-	else
-		cache->evict_current = evict + 1;
->>>>>>> 65e0e4d1
+
 	__wt_spin_unlock(session, &evict_queue->evict_lock);
 	__wt_spin_unlock(session, &cache->evict_queue_lock);
 
