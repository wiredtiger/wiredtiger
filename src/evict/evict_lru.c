--- conflicted
+++ resolved
@@ -697,8 +697,7 @@
      * history store dhandle isn't always available to eviction. Keeping potentially out-of-date
      * values could lead to surprising bugs in the future.
      */
-<<<<<<< HEAD
-    if (F_ISSET(conn, WT_CONN_HS_OPEN)) {
+    if (F_ISSET_ATOMIC_32(conn, WT_CONN_HS_OPEN)) {
         total_dirty = total_inmem = 0;
         hs_id = 0;
         for (;;) {
@@ -715,11 +714,6 @@
         }
         __wt_atomic_store64(&cache->bytes_hs, total_inmem);
         cache->bytes_hs_dirty = total_dirty;
-=======
-    if (F_ISSET_ATOMIC_32(conn, WT_CONN_HS_OPEN) && __wt_hs_get_btree(session, &hs_tree) == 0) {
-        __wt_atomic_store64(&cache->bytes_hs, __wt_atomic_load64(&hs_tree->bytes_inmem));
-        cache->bytes_hs_dirty = hs_tree->bytes_dirty_intl + hs_tree->bytes_dirty_leaf;
->>>>>>> b4f869b2
     }
 
     /*
