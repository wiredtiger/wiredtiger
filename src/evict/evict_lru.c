--- conflicted
+++ resolved
@@ -614,20 +614,11 @@
 			    (WT_EVICT_STATE_CLEAN_HARD |
 			    WT_EVICT_STATE_DIRTY_HARD)))
 				F_SET(cache, WT_CACHE_STUCK);
-<<<<<<< HEAD
-				WT_STAT_CONN_INCR(
-				    session, cache_eviction_slow);
-				__wt_verbose(session, WT_VERB_EVICTSERVER,
-				    "unable to reach eviction goal");
-				break;
-			}
-=======
-
-			WT_STAT_FAST_CONN_INCR(session, cache_eviction_slow);
+
+			WT_STAT_CONN_INCR(session, cache_eviction_slow);
 			__wt_verbose(session, WT_VERB_EVICTSERVER,
 			    "unable to reach eviction goal");
 			break;
->>>>>>> a2ac6fc1
 		} else {
 			loop = 0;
 			pages_evicted = cache->pages_evict;
@@ -974,21 +965,6 @@
 		}
 	}
 
-<<<<<<< HEAD
-	if (__evict_queue_empty(queue)) {
-		/*
-		 * This score varies between 0 (if the queue hasn't been empty
-		 * for a long time) and 100 (if the queue has been empty the
-		 * last 10 times we filled up.
-		 */
-		cache->evict_empty_score = WT_MIN(100,
-		    cache->evict_empty_score + WT_EVICT_EMPTY_SCORE_BUMP);
-		WT_STAT_CONN_INCR(session, cache_eviction_queue_empty);
-	} else
-		WT_STAT_CONN_INCR(session, cache_eviction_queue_not_empty);
-
-=======
->>>>>>> a2ac6fc1
 	queue->evict_current = queue->evict_queue;
 	__wt_spin_unlock(session, &queue->evict_lock);
 
