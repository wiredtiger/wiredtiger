--- conflicted
+++ resolved
@@ -515,27 +515,6 @@
 }
 
 /*
-<<<<<<< HEAD
-=======
- * __evict_helper --
- *	Thread to help evict pages from the cache.
- */
-static int
-__evict_helper(WT_SESSION_IMPL *session)
-{
-	WT_CACHE *cache;
-	WT_DECL_RET;
-
-	cache = S2C(session)->cache;
-	if ((ret = __evict_lru_pages(session, false)) == WT_NOTFOUND)
-		__wt_cond_wait(session, cache->evict_waiter_cond, 10000);
-	else
-		WT_RET(ret);
-	return (0);
-}
-
-/*
->>>>>>> 2b8aedd1
  * __evict_update_work --
  *	Configure eviction work state.
  */
@@ -726,15 +705,10 @@
 			 */
 			WT_STAT_FAST_CONN_INCR(session,
 			    cache_eviction_server_slept);
-<<<<<<< HEAD
-			WT_RET(__wt_cond_wait_signal(session,
-			    cache->evict_cond, WT_THOUSAND, &signalled));
+			__wt_cond_wait_signal(session,
+			    cache->evict_cond, WT_THOUSAND, &signalled);
 			if (signalled)
 				loop = 0;
-=======
-			__wt_cond_wait(session,
-			    cache->evict_cond, WT_THOUSAND * WT_MAX(loop, 1));
->>>>>>> 2b8aedd1
 
 			if (loop == 100) {
 				/*
@@ -944,8 +918,8 @@
 	if (ret == WT_NOTFOUND && !is_server &&
 	    F_ISSET(S2C(session), WT_CONN_EVICTION_RUN)) {
 		ret = 0;
-		WT_RET(__wt_cond_wait(
-		    session, cache->evict_waiter_cond, 10000));
+		__wt_cond_wait(
+		    session, cache->evict_waiter_cond, 10000);
 	}
 
 	return (ret);
@@ -1473,7 +1447,7 @@
 		    page->memory_footprint >= btree->splitmempage) {
 			WT_STAT_FAST_CONN_INCR(
 			    session, cache_eviction_pages_queued_oldest);
-			if (__wt_page_evict_urgent(session, ref) == 0)
+			if (__wt_page_evict_urgent(session, ref))
 				*progressp = true;
 			continue;
 		}
@@ -1930,13 +1904,8 @@
  * __wt_page_evict_urgent --
  *      Set a page to be evicted as soon as possible.
  */
-<<<<<<< HEAD
-int
+bool
 __wt_page_evict_urgent(WT_SESSION_IMPL *session, WT_REF *ref)
-=======
-void
-__wt_page_evict_soon(WT_SESSION_IMPL *session, WT_REF *ref)
->>>>>>> 2b8aedd1
 {
 	WT_CACHE *cache;
 	WT_EVICT_ENTRY *evict;
@@ -1950,7 +1919,7 @@
 	page = ref->page;
 	if (F_ISSET_ATOMIC(page, WT_PAGE_EVICT_LRU) ||
 	    F_ISSET(S2BT(session), WT_BTREE_NO_EVICTION))
-		return;
+		return (false);
 
 	/* Append to the urgent queue if we can. */
 	cache = S2C(session)->cache;
@@ -1984,6 +1953,8 @@
 		else
 			__wt_evict_server_wake(session);
 	}
+
+	return (queued);
 }
 
 /*
