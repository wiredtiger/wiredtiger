/*-
 * Copyright (c) 2014-2016 MongoDB, Inc.
 * Copyright (c) 2008-2014 WiredTiger, Inc.
 *	All rights reserved.
 *
 * See the file LICENSE for redistribution information.
 */

#include "wt_internal.h"

static int  __evict_clear_all_walks(WT_SESSION_IMPL *);
static int  WT_CDECL __evict_lru_cmp(const void *, const void *);
static int  __evict_lru_pages(WT_SESSION_IMPL *, bool);
static int  __evict_lru_walk(WT_SESSION_IMPL *);
static int  __evict_page(WT_SESSION_IMPL *, bool);
static int  __evict_pass(WT_SESSION_IMPL *);
static int  __evict_server(WT_SESSION_IMPL *, bool *);
static int  __evict_tune_workers(WT_SESSION_IMPL *session);
static int  __evict_walk(WT_SESSION_IMPL *, WT_EVICT_QUEUE *);
static int  __evict_walk_file(
    WT_SESSION_IMPL *, WT_EVICT_QUEUE *, u_int, u_int *);

#define	WT_EVICT_HAS_WORKERS(s)				\
	(S2C(s)->evict_threads.current_threads > 1)

/*
 * __evict_lock_dhandle --
 *	Try to get the dhandle lock, with yield and sleep back off.
 *	Keep timing statistics overall.
 */
static int
__evict_lock_dhandle(WT_SESSION_IMPL *session)
{
	struct timespec enter, leave;
	WT_CACHE *cache;
	WT_CONNECTION_IMPL *conn;
	WT_DECL_RET;
	WT_SPINLOCK *dh_lock;
	int64_t **stats;
	u_int spins;
	bool dh_stats;

	conn = S2C(session);
	cache = conn->cache;
	dh_lock = &conn->dhandle_lock;
	stats = (int64_t **)conn->stats;
	dh_stats = WT_STAT_ENABLED(session) && dh_lock->stat_count_off != -1;

	/*
	 * Maintain lock acquisition timing statistics as if this were a
	 * regular lock acquisition.
	 */
	if (dh_stats)
		__wt_epoch(session, &enter);
	/*
	 * Use a custom lock acquisition back off loop so the eviction server
	 * notices any interrupt quickly.
	 */
	for (spins = 0;
	    (ret = __wt_spin_trylock_track(session, dh_lock)) == EBUSY &&
	    cache->pass_intr == 0; spins++) {
		if (spins < WT_THOUSAND)
			__wt_yield();
		else
			__wt_sleep(0, WT_THOUSAND);
	}
	/*
	 * Only record statistics on success.
	 */
	WT_RET(ret);
	if (dh_stats) {
		__wt_epoch(session, &leave);
		stats[session->stat_bucket][dh_lock->stat_int_usecs_off] +=
		    (int64_t)WT_TIMEDIFF_US(leave, enter);
	}
	return (0);
}

/*
 * __evict_entry_priority --
 *	Get the adjusted read generation for an eviction entry.
 */
static inline uint64_t
__evict_entry_priority(WT_SESSION_IMPL *session, WT_REF *ref)
{
	WT_BTREE *btree;
	WT_PAGE *page;
	uint64_t read_gen;

	btree = S2BT(session);
	page = ref->page;

	/* Any page set to the oldest generation should be discarded. */
	if (page->read_gen == WT_READGEN_OLDEST)
		return (WT_READGEN_OLDEST);

	/*
	 * Any leaf page from a dead tree is a great choice (not internal pages,
	 * they may have children and are not yet evictable).
	 */
	if (!WT_PAGE_IS_INTERNAL(page) &&
	    F_ISSET(btree->dhandle, WT_DHANDLE_DEAD))
		return (WT_READGEN_OLDEST);

	/* Any empty page (leaf or internal), is a good choice. */
	if (__wt_page_is_empty(page))
		return (WT_READGEN_OLDEST);

	/* Any large page in memory is likewise a good choice. */
	if (page->memory_footprint > btree->splitmempage)
		return (WT_READGEN_OLDEST);

	/*
	 * The base read-generation is skewed by the eviction priority.
	 * Internal pages are also adjusted, we prefer to evict leaf pages.
	 */
	if (page->modify != NULL &&
	    F_ISSET(S2C(session)->cache, WT_CACHE_EVICT_DIRTY) &&
	    !F_ISSET(S2C(session)->cache, WT_CACHE_EVICT_CLEAN))
		read_gen = page->modify->update_txn;
	else
		read_gen = page->read_gen;

	read_gen += btree->evict_priority;
	if (WT_PAGE_IS_INTERNAL(page))
		read_gen += WT_EVICT_INT_SKEW;

	return (read_gen);
}

/*
 * __evict_lru_cmp --
 *	Qsort function: sort the eviction array.
 */
static int WT_CDECL
__evict_lru_cmp(const void *a_arg, const void *b_arg)
{
	const WT_EVICT_ENTRY *a = a_arg, *b = b_arg;
	uint64_t a_score, b_score;

	a_score = (a->ref == NULL ? UINT64_MAX : a->score);
	b_score = (b->ref == NULL ? UINT64_MAX : b->score);

	return ((a_score < b_score) ? -1 : (a_score == b_score) ? 0 : 1);
}

/*
 * __evict_list_clear --
 *	Clear an entry in the LRU eviction list.
 */
static inline void
__evict_list_clear(WT_SESSION_IMPL *session, WT_EVICT_ENTRY *e)
{
	if (e->ref != NULL) {
		WT_ASSERT(session,
		    F_ISSET_ATOMIC(e->ref->page, WT_PAGE_EVICT_LRU));
		F_CLR_ATOMIC(e->ref->page, WT_PAGE_EVICT_LRU);
	}
	e->ref = NULL;
	e->btree = WT_DEBUG_POINT;
}

/*
 * __wt_evict_list_clear_page --
 *	Make sure a page is not in the LRU eviction list.  This called from the
 *	page eviction code to make sure there is no attempt to evict a child
 *	page multiple times.
 */
void
__wt_evict_list_clear_page(WT_SESSION_IMPL *session, WT_REF *ref)
{
	WT_CACHE *cache;
	WT_EVICT_ENTRY *evict;
	uint32_t i, elem, q;
	bool found;

	WT_ASSERT(session,
	    __wt_ref_is_root(ref) || ref->state == WT_REF_LOCKED);

	/* Fast path: if the page isn't on the queue, don't bother searching. */
	if (!F_ISSET_ATOMIC(ref->page, WT_PAGE_EVICT_LRU))
		return;

	cache = S2C(session)->cache;
	__wt_spin_lock(session, &cache->evict_queue_lock);

	found = false;
	for (q = 0; q < WT_EVICT_QUEUE_MAX && !found; q++) {
		__wt_spin_lock(session, &cache->evict_queues[q].evict_lock);
		elem = cache->evict_queues[q].evict_max;
		for (i = 0, evict = cache->evict_queues[q].evict_queue;
		    i < elem; i++, evict++)
			if (evict->ref == ref) {
				found = true;
				__evict_list_clear(session, evict);
				break;
			}
		__wt_spin_unlock(session, &cache->evict_queues[q].evict_lock);
	}
	WT_ASSERT(session,
	    !F_ISSET_ATOMIC(ref->page, WT_PAGE_EVICT_LRU));

	__wt_spin_unlock(session, &cache->evict_queue_lock);
}

/*
 * __evict_queue_empty --
 *	Is the queue empty?
 *
 *	Note that the eviction server is pessimistic and treats a half full
 *	queue as empty.
 */
static inline bool
__evict_queue_empty(WT_EVICT_QUEUE *queue, bool server_check)
{
	uint32_t candidates, used;

	if (queue->evict_current == NULL)
		return (true);

	/* The eviction server only considers half of the candidates. */
	candidates = queue->evict_candidates;
	if (server_check && candidates > 1)
		candidates /= 2;
	used = (uint32_t)(queue->evict_current - queue->evict_queue);
	return (used >= candidates);
}

/*
 * __evict_queue_full --
 *	Is the queue full (i.e., it has been populated with candidates and none
 *	of them have been evicted yet)?
 */
static inline bool
__evict_queue_full(WT_EVICT_QUEUE *queue)
{
	return (queue->evict_current == queue->evict_queue &&
	    queue->evict_candidates != 0);
}

/*
 * __wt_evict_server_wake --
 *	Wake the eviction server thread.
 */
void
__wt_evict_server_wake(WT_SESSION_IMPL *session)
{
	WT_CACHE *cache;
	WT_CONNECTION_IMPL *conn;

	conn = S2C(session);
	cache = conn->cache;

#ifdef HAVE_VERBOSE
	if (WT_VERBOSE_ISSET(session, WT_VERB_EVICTSERVER)) {
		uint64_t bytes_inuse, bytes_max;

		bytes_inuse = __wt_cache_bytes_inuse(cache);
		bytes_max = conn->cache_size;
		__wt_verbose(session, WT_VERB_EVICTSERVER,
		    "waking, bytes inuse %s max (%" PRIu64
		    "MB %s %" PRIu64 "MB)",
		    bytes_inuse <= bytes_max ? "<=" : ">",
		    bytes_inuse / WT_MEGABYTE,
		    bytes_inuse <= bytes_max ? "<=" : ">",
		    bytes_max / WT_MEGABYTE);
	}
#endif

	__wt_cond_signal(session, cache->evict_cond);
}

/*
 * __wt_evict_thread_run --
 *	Starting point for an eviction thread.
 */
int
__wt_evict_thread_run(WT_SESSION_IMPL *session, WT_THREAD *thread)
{
	WT_CACHE *cache;
	WT_CONNECTION_IMPL *conn;
	WT_DECL_RET;
	bool did_work;

	conn = S2C(session);
	cache = conn->cache;

#if defined(HAVE_DIAGNOSTIC) || defined(HAVE_VERBOSE)
	/*
	 * Ensure the cache stuck timer is initialized when starting eviction.
	 */
	if (thread->id == 0)
		__wt_epoch(session, &cache->stuck_ts);
#endif

	while (F_ISSET(conn, WT_CONN_EVICTION_RUN) &&
	    F_ISSET(thread, WT_THREAD_RUN)) {
<<<<<<< HEAD
		if (F_ISSET(thread, WT_THREAD_ACTIVE)) {
			if (conn->evict_server_running &&
			    __wt_spin_trylock(
			    session, &cache->evict_pass_lock) == 0) {
				/*
				 * Cannot use WT_WITH_PASS_LOCK because this is
				 * a try lock.  Fix when that is supported.  We
				 * set the flag on both sessions because we may
				 * call clear_walk when we are walking with the
				 * walk session, locked.
				 */
				F_SET(session, WT_SESSION_LOCKED_PASS);
				F_SET(cache->walk_session,
				    WT_SESSION_LOCKED_PASS);
				ret = __evict_server(session, &did_work);
				F_CLR(cache->walk_session,
				    WT_SESSION_LOCKED_PASS);
				F_CLR(session, WT_SESSION_LOCKED_PASS);
				__wt_spin_unlock(session,
				    &cache->evict_pass_lock);
				WT_ERR(ret);
				__wt_verbose(session, WT_VERB_EVICTSERVER,
				    "sleeping");
				/* Don't rely on signals: check periodically. */
				__wt_cond_auto_wait(
				    session, cache->evict_cond, did_work);
				__wt_verbose(session, WT_VERB_EVICTSERVER,
				    "waking");
			} else
				WT_ERR(__evict_lru_pages(session, false));
		} else {
			__wt_verbose(session, WT_VERB_THREAD_GROUP,
			    "evict thread pause");
			/* Needs check function once WT-3097 merges. */
			__wt_cond_wait(session, thread->pause_cond,
			    WT_EVICT_THREAD_PAUSE * WT_MILLION);
			__wt_verbose(session, WT_VERB_THREAD_GROUP,
			    "evict thread paused woke up");
		}
=======
		if (conn->evict_server_running &&
		    __wt_spin_trylock(session, &cache->evict_pass_lock) == 0) {
			/*
			 * Cannot use WT_WITH_PASS_LOCK because this is a try
			 * lock.  Fix when that is supported.  We set the flag
			 * on both sessions because we may call clear_walk when
			 * we are walking with the walk session, locked.
			 */
			F_SET(session, WT_SESSION_LOCKED_PASS);
			F_SET(cache->walk_session, WT_SESSION_LOCKED_PASS);
			ret = __evict_server(session, &did_work);
			F_CLR(cache->walk_session, WT_SESSION_LOCKED_PASS);
			F_CLR(session, WT_SESSION_LOCKED_PASS);
			__wt_spin_unlock(session, &cache->evict_pass_lock);
			WT_ERR(ret);
			__wt_verbose(session, WT_VERB_EVICTSERVER, "sleeping");

			/* Don't rely on signals: check periodically. */
			__wt_cond_auto_wait(
			    session, cache->evict_cond, did_work, NULL);
			__wt_verbose(session, WT_VERB_EVICTSERVER, "waking");
		} else
			WT_ERR(__evict_lru_pages(session, false));
>>>>>>> 8aa39228
	}

	/*
	 * The only time the first eviction thread is stopped is on shutdown:
	 * in case any trees are still open, clear all walks now so that they
	 * can be closed.
	 */
	if (thread->id == 0) {
		WT_WITH_PASS_LOCK(session,
		    ret = __evict_clear_all_walks(session));
		WT_ERR(ret);
		/*
		 * The only two cases when the eviction server is expected to
		 * stop are when recovery is finished or when the connection is
		 * closing.
		 */
		WT_ASSERT(session,
		    F_ISSET(conn, WT_CONN_CLOSING | WT_CONN_RECOVERING));
	}

	__wt_verbose(
	    session, WT_VERB_EVICTSERVER, "cache eviction thread exiting");

	if (0) {
err:		WT_PANIC_MSG(session, ret, "cache eviction thread error");
	}
	return (ret);
}

/*
 * __evict_server --
 *	Thread to evict pages from the cache.
 */
static int
__evict_server(WT_SESSION_IMPL *session, bool *did_work)
{
#if defined(HAVE_DIAGNOSTIC) || defined(HAVE_VERBOSE)
	struct timespec now;
#endif
	WT_CACHE *cache;
	WT_CONNECTION_IMPL *conn;
	WT_DECL_RET;
	uint64_t orig_pages_evicted;

	conn = S2C(session);
	cache = conn->cache;
	WT_ASSERT(session, did_work != NULL);
	*did_work = false;
	orig_pages_evicted = cache->pages_evicted;

	/* Evict pages from the cache as needed. */
	WT_RET(__evict_pass(session));

	if (!F_ISSET(conn, WT_CONN_EVICTION_RUN))
		return (0);

	/*
	 * Clear the walks so we don't pin pages while asleep,
	 * otherwise we can block applications evicting large pages.
	 */
	if (!__wt_cache_stuck(session)) {

		/*
		 * If we gave up acquiring the lock, that indicates a
		 * session is waiting for us to clear walks.  Do that
		 * as part of a normal pass (without the handle list
		 * lock) to avoid deadlock.
		 */
		if ((ret = __evict_lock_dhandle(session)) == EBUSY)
			return (0);
		WT_RET(ret);
		ret = __evict_clear_all_walks(session);
		__wt_spin_unlock(session, &conn->dhandle_lock);
		WT_RET(ret);

		cache->pages_evicted = 0;
	} else if (cache->pages_evicted != cache->pages_evict) {
		cache->pages_evicted = cache->pages_evict;
#if defined(HAVE_DIAGNOSTIC) || defined(HAVE_VERBOSE)
		__wt_epoch(session, &cache->stuck_ts);
	} else if (!F_ISSET(conn, WT_CONN_IN_MEMORY)) {
		/*
		 * If we're stuck for 5 minutes in diagnostic mode, or the
		 * verbose evict_stuck flag is configured, log the cache
		 * and transaction state.
		 *
		 * If we're stuck for 5 minutes in diagnostic mode, give up.
		 *
		 * We don't do this check for in-memory workloads because
		 * application threads are not blocked by the cache being full.
		 * If the cache becomes full of clean pages, we can be
		 * servicing reads while the cache appears stuck to eviction.
		 */
		__wt_epoch(session, &now);
		if (WT_TIMEDIFF_SEC(now, cache->stuck_ts) > 300) {
#if defined(HAVE_DIAGNOSTIC)
			__wt_err(session, ETIMEDOUT,
			    "Cache stuck for too long, giving up");
			ret = ETIMEDOUT;
			WT_TRET(__wt_verbose_dump_txn(session));
			WT_TRET(__wt_verbose_dump_cache(session));
			return (ret);
#elif defined(HAVE_VERBOSE)
			if (WT_VERBOSE_ISSET(session, WT_VERB_EVICT_STUCK)) {
				WT_RET(__wt_verbose_dump_txn(session));
				WT_RET(__wt_verbose_dump_cache(session));

				/* Reset the timer. */
				__wt_epoch(session, &cache->stuck_ts);
			}
#endif
		}
#endif
	}
	*did_work = cache->pages_evicted != orig_pages_evicted;
	return (0);
}

/*
 * __wt_evict_create --
 *	Start the eviction server.
 */
int
__wt_evict_create(WT_SESSION_IMPL *session)
{
	WT_CONNECTION_IMPL *conn;

	conn = S2C(session);

	WT_ASSERT(session, conn->evict_threads_min > 0);
	/* Set first, the thread might run before we finish up. */
	F_SET(conn, WT_CONN_EVICTION_RUN);

	/*
	 * Create the eviction thread group.
	 * Set the group size to the maximum allowed sessions.
	 */
	WT_RET(__wt_thread_group_create(session, &conn->evict_threads,
	    "eviction-server", conn->evict_threads_min, conn->evict_threads_max,
	     WT_THREAD_CAN_WAIT | WT_THREAD_PANIC_FAIL, __wt_evict_thread_run));

	/*
	 * Allow queues to be populated now that the eviction threads
	 * are running.
	 */
	conn->evict_server_running = true;

	return (0);
}

/*
 * __wt_evict_destroy --
 *	Destroy the eviction threads.
 */
int
__wt_evict_destroy(WT_SESSION_IMPL *session)
{
	WT_CONNECTION_IMPL *conn;

	conn = S2C(session);

	/* We are done if the eviction server didn't start successfully. */
	if (!conn->evict_server_running)
		return (0);

	/* Wait for any eviction thread group changes to stabilize. */
	__wt_writelock(session, &conn->evict_threads.lock);

	/*
	 * Signal the threads to finish and stop populating the queue.
	 */
	F_CLR(conn, WT_CONN_EVICTION_RUN);
	conn->evict_server_running = false;
	__wt_evict_server_wake(session);

	__wt_verbose(
	    session, WT_VERB_EVICTSERVER, "waiting for helper threads");

	/*
	 * We call the destroy function still holding the write lock.
	 * It assumes it is called locked.
	 */
	WT_RET(__wt_thread_group_destroy(session, &conn->evict_threads));

	return (0);
}

/*
 * __evict_update_work --
 *	Configure eviction work state.
 */
static bool
__evict_update_work(WT_SESSION_IMPL *session)
{
	WT_CACHE *cache;
	WT_CONNECTION_IMPL *conn;
	uint64_t bytes_inuse, bytes_max, dirty_inuse;

	conn = S2C(session);
	cache = conn->cache;

	/* Clear previous state. */
	F_CLR(cache, WT_CACHE_EVICT_MASK);

	if (!F_ISSET(conn, WT_CONN_EVICTION_RUN))
		return (false);

	if (!__evict_queue_empty(cache->evict_urgent_queue, false))
		F_SET(cache, WT_CACHE_EVICT_URGENT);

	/*
	 * If we need space in the cache, try to find clean pages to evict.
	 *
	 * Avoid division by zero if the cache size has not yet been set in a
	 * shared cache.
	 */
	bytes_max = conn->cache_size + 1;
	bytes_inuse = __wt_cache_bytes_inuse(cache);
	if (__wt_eviction_clean_needed(session, NULL))
		F_SET(cache, WT_CACHE_EVICT_CLEAN | WT_CACHE_EVICT_CLEAN_HARD);
	else if (bytes_inuse > (cache->eviction_target * bytes_max) / 100)
		F_SET(cache, WT_CACHE_EVICT_CLEAN);

	dirty_inuse = __wt_cache_dirty_leaf_inuse(cache);
	if (__wt_eviction_dirty_needed(session, NULL))
		F_SET(cache, WT_CACHE_EVICT_DIRTY | WT_CACHE_EVICT_DIRTY_HARD);
	else if (dirty_inuse > (cache->eviction_dirty_target * bytes_max) / 100)
		F_SET(cache, WT_CACHE_EVICT_DIRTY);

	/*
	 * If application threads are blocked by the total volume of data in
	 * cache, try dirty pages as well.
	 */
	if (__wt_cache_aggressive(session) &&
	    F_ISSET(cache, WT_CACHE_EVICT_CLEAN_HARD))
		F_SET(cache, WT_CACHE_EVICT_DIRTY);

	/*
	 * Scrub dirty pages and keep them in cache if we are less than half
	 * way to the clean or dirty trigger.
	 */
	if (bytes_inuse < ((cache->eviction_target + cache->eviction_trigger) *
	    bytes_max) / 200 && dirty_inuse < (uint64_t)
	    ((cache->eviction_dirty_target + cache->eviction_dirty_trigger) *
	    bytes_max) / 200)
		F_SET(cache, WT_CACHE_EVICT_SCRUB);

	/*
	 * With an in-memory cache, we only do dirty eviction in order to scrub
	 * pages.
	 */
	if (F_ISSET(conn, WT_CONN_IN_MEMORY)) {
		if (F_ISSET(cache, WT_CACHE_EVICT_CLEAN))
			F_SET(cache, WT_CACHE_EVICT_DIRTY);
		if (F_ISSET(cache, WT_CACHE_EVICT_CLEAN_HARD))
			F_SET(cache, WT_CACHE_EVICT_DIRTY_HARD);
		F_CLR(cache, WT_CACHE_EVICT_CLEAN | WT_CACHE_EVICT_CLEAN_HARD);
	}

	WT_STAT_CONN_SET(session, cache_eviction_state,
	    F_MASK(cache, WT_CACHE_EVICT_MASK));

	return (F_ISSET(cache, WT_CACHE_EVICT_ALL | WT_CACHE_EVICT_URGENT));
}

/*
 * __evict_pass --
 *	Evict pages from memory.
 */
static int
__evict_pass(WT_SESSION_IMPL *session)
{
	WT_CACHE *cache;
	WT_CONNECTION_IMPL *conn;
	WT_TXN_GLOBAL *txn_global;
	struct timespec now, prev;
	uint64_t oldest_id, pages_evicted, prev_oldest_id;
	u_int loop;

	conn = S2C(session);
	cache = conn->cache;
	txn_global = &conn->txn_global;

	/* Track whether pages are being evicted and progress is made. */
	pages_evicted = cache->pages_evict;
	prev_oldest_id = txn_global->oldest_id;
	WT_CLEAR(prev);

	/* Evict pages from the cache. */
	for (loop = 0; cache->pass_intr == 0; loop++) {
		__wt_epoch(session, &now);
		if (loop == 0)
			prev = now;

		if (conn->evict_threads.threads[0]->session == session)
			WT_RET(__evict_tune_workers(session));
		/*
		 * Increment the shared read generation. Do this occasionally
		 * even if eviction is not currently required, so that pages
		 * have some relative read generation when the eviction server
		 * does need to do some work.
		 */
		__wt_cache_read_gen_incr(session);
		++cache->evict_pass_gen;

		/*
		 * Update the oldest ID: we use it to decide whether pages are
		 * candidates for eviction.  Without this, if all threads are
		 * blocked after a long-running transaction (such as a
		 * checkpoint) completes, we may never start evicting again.
		 *
		 * Do this every time the eviction server wakes up, regardless
		 * of whether the cache is full, to prevent the oldest ID
		 * falling too far behind.  Don't wait to lock the table: with
		 * highly threaded workloads, that creates a bottleneck.
		 */
		WT_RET(__wt_txn_update_oldest(session, WT_TXN_OLDEST_STRICT));

		if (!__evict_update_work(session))
			break;

		__wt_verbose(session, WT_VERB_EVICTSERVER,
		    "Eviction pass with: Max: %" PRIu64
		    " In use: %" PRIu64 " Dirty: %" PRIu64,
		    conn->cache_size, cache->bytes_inmem,
		    cache->bytes_dirty_intl + cache->bytes_dirty_leaf);

		if (F_ISSET(cache, WT_CACHE_EVICT_ALL))
			WT_RET(__evict_lru_walk(session));

		/*
		 * If the queue has been empty recently, keep queuing more
		 * pages to evict.  If the rate of queuing pages is high
		 * enough, this score will go to zero, in which case the
		 * eviction server might as well help out with eviction.
		 *
		 * Also, if there is a single eviction server thread with no
		 * workers, it must service the urgent queue in case all
		 * application threads are busy.
		 */
		if (cache->evict_empty_score < WT_EVICT_SCORE_CUTOFF ||
		    (!WT_EVICT_HAS_WORKERS(session) &&
		    !__evict_queue_empty(cache->evict_urgent_queue, false)))
			WT_RET(__evict_lru_pages(session, true));

		if (cache->pass_intr != 0)
			break;

		/*
		 * If we're making progress, keep going; if we're not making
		 * any progress at all, mark the cache "stuck" and go back to
		 * sleep, it's not something we can fix.
		 *
		 * We check for progress every 20ms, the idea being that the
		 * aggressive score will reach 10 after 200ms if we aren't
		 * making progress and eviction will start considering more
		 * pages.  If there is still no progress after 2s, we will
		 * treat the cache as stuck and start rolling back
		 * transactions and writing updates to the lookaside table.
		 */
		if (pages_evicted == cache->pages_evict) {
			if (WT_TIMEDIFF_MS(now, prev) >= 20 &&
			    F_ISSET(cache, WT_CACHE_EVICT_CLEAN_HARD |
			    WT_CACHE_EVICT_DIRTY_HARD)) {
				if (cache->evict_aggressive_score < 100)
					++cache->evict_aggressive_score;
				oldest_id = txn_global->oldest_id;
				if (prev_oldest_id == oldest_id &&
				    txn_global->current != oldest_id &&
				    cache->evict_aggressive_score < 100)
					++cache->evict_aggressive_score;
				WT_STAT_CONN_SET(session,
				    cache_eviction_aggressive_set,
				    cache->evict_aggressive_score);
				prev = now;
				prev_oldest_id = oldest_id;
			}

			/*
			 * Keep trying for long enough that we should be able
			 * to evict a page if the server isn't interfering.
			 */
			if (loop < 100 || cache->evict_aggressive_score < 100) {
				/*
				 * Back off if we aren't making progress: walks
				 * hold the handle list lock, blocking other
				 * operations that can free space in cache,
				 * such as LSM discarding handles.
				 *
				 * Allow this wait to be interrupted (e.g. if a
				 * checkpoint completes): make sure we wait for
				 * a non-zero number of microseconds).
				 */
				WT_STAT_CONN_INCR(session,
				    cache_eviction_server_slept);
				__wt_cond_wait(session,
				    cache->evict_cond, WT_THOUSAND, NULL);
				continue;
			}

			WT_STAT_CONN_INCR(session, cache_eviction_slow);
			__wt_verbose(session, WT_VERB_EVICTSERVER,
			    "unable to reach eviction goal");
			break;
		} else {
			if (cache->evict_aggressive_score > 0) {
				--cache->evict_aggressive_score;
				WT_STAT_CONN_SET(session,
				    cache_eviction_aggressive_set,
				    cache->evict_aggressive_score);
			}
			loop = 0;
			pages_evicted = cache->pages_evict;
		}
	}
	return (0);
}

/*
 * __evict_clear_walk --
 *	Clear a single walk point.
 */
static int
__evict_clear_walk(WT_SESSION_IMPL *session, bool count_stat)
{
	WT_BTREE *btree;
	WT_CACHE *cache;
	WT_DECL_RET;
	WT_REF *ref;

	btree = S2BT(session);
	cache = S2C(session)->cache;

	WT_ASSERT(session, F_ISSET(session, WT_SESSION_LOCKED_PASS));
	if (session->dhandle == cache->evict_file_next)
		cache->evict_file_next = NULL;

	if ((ref = btree->evict_ref) == NULL)
		return (0);

	if (count_stat)
		WT_STAT_CONN_INCR(session, cache_eviction_walks_abandoned);

	/*
	 * Clear evict_ref first, in case releasing it forces eviction (we
	 * assert we never try to evict the current eviction walk point).
	 */
	btree->evict_ref = NULL;
	WT_WITH_DHANDLE(cache->walk_session, session->dhandle,
	    (ret = __wt_page_release(cache->walk_session,
	    ref, WT_READ_NO_EVICT)));
	return (ret);
}

/*
 * __evict_clear_all_walks --
 *	Clear the eviction walk points for all files a session is waiting on.
 */
static int
__evict_clear_all_walks(WT_SESSION_IMPL *session)
{
	WT_CONNECTION_IMPL *conn;
	WT_DATA_HANDLE *dhandle;
	WT_DECL_RET;

	conn = S2C(session);

	TAILQ_FOREACH(dhandle, &conn->dhqh, q)
		if (WT_PREFIX_MATCH(dhandle->name, "file:"))
			WT_WITH_DHANDLE(session, dhandle,
			    WT_TRET(__evict_clear_walk(session, true)));
	return (ret);
}

/*
 * __wt_evict_file_exclusive_on --
 *	Get exclusive eviction access to a file and discard any of the file's
 *	blocks queued for eviction.
 */
int
__wt_evict_file_exclusive_on(WT_SESSION_IMPL *session)
{
	WT_BTREE *btree;
	WT_CACHE *cache;
	WT_DECL_RET;
	WT_EVICT_ENTRY *evict;
	u_int i, elem, q;

	btree = S2BT(session);
	cache = S2C(session)->cache;

	/*
	 * Hold the walk lock to set the no-eviction flag.
	 *
	 * The no-eviction flag can be set permanently, in which case we never
	 * increment the no-eviction count.
	 */
	__wt_spin_lock(session, &cache->evict_walk_lock);
	if (F_ISSET(btree, WT_BTREE_NO_EVICTION)) {
		if (btree->evict_disabled != 0)
			++btree->evict_disabled;
		__wt_spin_unlock(session, &cache->evict_walk_lock);
		return (0);
	}
	++btree->evict_disabled;

	/*
	 * Ensure no new pages from the file will be queued for eviction after
	 * this point.
	 */
	F_SET(btree, WT_BTREE_NO_EVICTION);
	(void)__wt_atomic_addv32(&cache->pass_intr, 1);

	/* Clear any existing LRU eviction walk for the file. */
	WT_WITH_PASS_LOCK(session,
	    ret = __evict_clear_walk(session, true));
	(void)__wt_atomic_subv32(&cache->pass_intr, 1);
	WT_ERR(ret);

	/*
	 * The eviction candidate list might reference pages from the file,
	 * clear it. Hold the evict lock to remove queued pages from a file.
	 */
	__wt_spin_lock(session, &cache->evict_queue_lock);

	for (q = 0; q < WT_EVICT_QUEUE_MAX; q++) {
		__wt_spin_lock(session, &cache->evict_queues[q].evict_lock);
		elem = cache->evict_queues[q].evict_max;
		for (i = 0, evict = cache->evict_queues[q].evict_queue;
		    i < elem; i++, evict++)
			if (evict->btree == btree)
				__evict_list_clear(session, evict);
		__wt_spin_unlock(session, &cache->evict_queues[q].evict_lock);
	}

	__wt_spin_unlock(session, &cache->evict_queue_lock);

	/*
	 * We have disabled further eviction: wait for concurrent LRU eviction
	 * activity to drain.
	 */
	while (btree->evict_busy > 0)
		__wt_yield();

	if (0) {
err:		--btree->evict_disabled;
		F_CLR(btree, WT_BTREE_NO_EVICTION);
	}
	__wt_spin_unlock(session, &cache->evict_walk_lock);
	return (ret);
}

/*
 * __wt_evict_file_exclusive_off --
 *	Release exclusive eviction access to a file.
 */
void
__wt_evict_file_exclusive_off(WT_SESSION_IMPL *session)
{
	WT_BTREE *btree;
	WT_CACHE *cache;

	btree = S2BT(session);
	cache = S2C(session)->cache;

	/*
	 * We have seen subtle bugs with multiple threads racing to turn
	 * eviction on/off.  Make races more likely in diagnostic builds.
	 */
	WT_DIAGNOSTIC_YIELD;

	WT_ASSERT(session,
	    btree->evict_ref == NULL && F_ISSET(btree, WT_BTREE_NO_EVICTION));

	/*
	 * The no-eviction flag can be set permanently, in which case we never
	 * increment the no-eviction count.
	 */
	__wt_spin_lock(session, &cache->evict_walk_lock);
	if (btree->evict_disabled > 0 && --btree->evict_disabled == 0)
		F_CLR(btree, WT_BTREE_NO_EVICTION);
	__wt_spin_unlock(session, &cache->evict_walk_lock);
}

#define	EVICT_TUNE_BATCH	1	/* Max workers to add each period */
#define	EVICT_TUNE_DATAPT_MIN	3	/* Data points needed before deciding
					   if we should keep adding workers or
					   settle on an earlier value. */
#define	EVICT_TUNE_PERIOD	2	/* Tune period in seconds */

/*
 * __evict_tune_workers --
 * Find the right number of eviction workers. Gradually ramp up the number of
 * workers increasing the number in batches indicated by the setting above.
 * Store the number of workers that gave us the best throughput so far and
 * the number of data points we have tried.
 *
 * Every once in a while when we have the minimum number of data points
 * we check whether the eviction throughput achieved with the current number
 * of workers is the best we have seen so far. If so, we will keep increasing
 * the number of workers.  If not, we are past the infliction point on the
 * eviction throughput curve.  In that case, we will set the number of workers
 * to the best observed so far and settle into a stable state.
 */
static int
__evict_tune_workers(WT_SESSION_IMPL *session)
{
	struct timespec current_time;
	WT_CACHE *cache;
	WT_CONNECTION_IMPL *conn;
	WT_DECL_RET;
	uint64_t cur_threads, delta_msec, delta_pages, i, target_threads;
	uint64_t pgs_evicted_cur, pgs_evicted_persec_cur;
	uint32_t thread_surplus;

	conn = S2C(session);
	cache = conn->cache;

	WT_ASSERT(session, conn->evict_threads.threads[0]->session == session);
	pgs_evicted_persec_cur = 0;

	if (conn->evict_tune_stable)
		return (0);

	__wt_epoch(session, &current_time);

	/*
	 * Every EVICT_TUNE_PERIOD seconds record the number of
	 * pages evicted per second observed in the previous period.
	 */
	if (WT_TIMEDIFF_SEC(
	    current_time, conn->evict_tune_last_time) < EVICT_TUNE_PERIOD)
		return (0);

	pgs_evicted_cur = cache->pages_evict;

	/*
	 * If we have recorded the number of pages evicted at the end of
	 * the previous measurement interval, we can compute the eviction
	 * rate in evicted pages per second achieved during the current
	 * measurement interval.
	 * Otherwise, we just record the number of evicted pages and return.
	 */
	if (conn->evict_tune_pgs_last == 0)
		goto err;

	delta_msec = WT_TIMEDIFF_MS(current_time, conn->evict_tune_last_time);
	delta_pages = pgs_evicted_cur - conn->evict_tune_pgs_last;
	pgs_evicted_persec_cur = (delta_pages * WT_THOUSAND) / delta_msec;
	conn->evict_tune_num_points++;

	/* Keep track of the maximum eviction throughput seen and the number
	 * of workers corresponding to that throughput.
	 */
	if (pgs_evicted_persec_cur > conn->evict_tune_pg_sec_max) {
		conn->evict_tune_pg_sec_max = pgs_evicted_persec_cur;
		conn->evict_tune_workers_best =
		    conn->evict_threads.current_threads;
	}

	/*
	 * Compare the current number of data points with the number
	 * needed variable. If they are equal, we will check whether
	 * we are still going up on the performance curve, in which
	 * case we will continue increasing the number of workers, or
	 * we are past the inflection point on the curve, in which case
	 * we will go back to the best observed number of workers and
	 * settle into a stable state.
	 */
	if (conn->evict_tune_num_points >= conn->evict_tune_datapts_needed) {
		if ((conn->evict_tune_workers_best ==
		    conn->evict_threads.current_threads) &&
		   (conn->evict_threads.current_threads <
		    conn->evict_threads_max)) {
			/*
			 * Keep adding workers. We will check again
			 * at the next check point.
			 */
			conn->evict_tune_datapts_needed +=
			    WT_MIN(EVICT_TUNE_DATAPT_MIN,
			    (conn->evict_threads_max
			    - conn->evict_threads.current_threads)/
			    EVICT_TUNE_BATCH);
		} else {
			/*
			 * We are past the inflection point. Choose the
			 * best number of eviction workers observed and
			 * settle into a stable state.
			 */
			thread_surplus =
			    conn->evict_threads.current_threads -
			    conn->evict_tune_workers_best;

			for (i = 0; i < thread_surplus; i++) {
				/*
				 * If we get an error, it should be because we
				 * were unable to acquire the thread group lock.
				 * Break out of trying.
				 */
				__wt_verbose(session, WT_VERB_THREAD_GROUP,
				    "TUNE: Stopping one");
				__wt_thread_group_stop_one(
				    session, &conn->evict_threads);
				WT_STAT_CONN_INCR(session,
				    cache_eviction_worker_removed);
			}
			WT_STAT_CONN_SET(session,
			    cache_eviction_stable_state_workers,
			    conn->evict_tune_workers_best);
			conn->evict_tune_stable = true;
			WT_STAT_CONN_SET(session, cache_eviction_active_workers,
			    conn->evict_threads.current_threads);
			return (0);
		}
	}

	/*
	 * If we have not added any worker threads in the past, we set the
	 * number needed equal to the number of data points that we must
	 * accumulate before deciding if we should keep adding workers or settle
	 * on a previously tried value of workers.
	 */
	if (conn->evict_tune_last_action_time.tv_sec == 0)
		conn->evict_tune_datapts_needed = WT_MIN(EVICT_TUNE_DATAPT_MIN,
		    (conn->evict_threads_max -
		    conn->evict_threads.current_threads) / EVICT_TUNE_BATCH);

	if (F_ISSET(cache, WT_CACHE_EVICT_ALL)) {
		cur_threads = conn->evict_threads.current_threads;
		target_threads = WT_MIN(cur_threads + EVICT_TUNE_BATCH,
		    conn->evict_threads_max);
		/*
		 * Start the new threads.
		 */
		for (i = 0; i < (target_threads - cur_threads); ++i) {
			/*
			 * If we get an error, it should be because we were
			 * unable to acquire the thread group lock.  Break out
			 * of trying.
			 */
			__wt_verbose(session, WT_VERB_THREAD_GROUP,
			    "TUNE: Starting one");
			__wt_thread_group_start_one(session,
			    &conn->evict_threads, false);
			WT_STAT_CONN_INCR(session,
			    cache_eviction_worker_created);
			__wt_verbose(session, WT_VERB_EVICTSERVER,
			    "added worker thread");
		}
		conn->evict_tune_last_action_time = current_time;
	}

	WT_STAT_CONN_SET(session, cache_eviction_active_workers,
	    conn->evict_threads.current_threads);

err:	conn->evict_tune_last_time = current_time;
	conn->evict_tune_pgs_last = pgs_evicted_cur;
	/*
	 * If we got an EBUSY trying to acquire the lock just return.
	 * We can try to tune the workers next time.
	 */
	if (ret == EBUSY)
		ret = 0;
	return (ret);
}

/*
 * __evict_lru_pages --
 *	Get pages from the LRU queue to evict.
 */
static int
__evict_lru_pages(WT_SESSION_IMPL *session, bool is_server)
{
	WT_CONNECTION_IMPL *conn;
	WT_DECL_RET;

	conn = S2C(session);

	/*
	 * Reconcile and discard some pages: EBUSY is returned if a page fails
	 * eviction because it's unavailable, continue in that case.
	 */
	while (F_ISSET(S2C(session), WT_CONN_EVICTION_RUN) && ret == 0)
		if ((ret = __evict_page(session, is_server)) == EBUSY)
			ret = 0;

	/* If a worker thread found the queue empty, pause. */
	if (ret == WT_NOTFOUND && !is_server &&
	    F_ISSET(S2C(session), WT_CONN_EVICTION_RUN))
		__wt_cond_wait(
		    session, conn->evict_threads.wait_cond, 10000, NULL);

	return (ret == WT_NOTFOUND ? 0 : ret);
}

/*
 * __evict_lru_walk --
 *	Add pages to the LRU queue to be evicted from cache.
 */
static int
__evict_lru_walk(WT_SESSION_IMPL *session)
{
	WT_CACHE *cache;
	WT_DECL_RET;
	WT_EVICT_QUEUE *queue, *other_queue;
	uint64_t read_gen_oldest;
	uint32_t candidates, entries;

	cache = S2C(session)->cache;

	/* Age out the score of how much the queue has been empty recently. */
	if (cache->evict_empty_score > 0) {
		--cache->evict_empty_score;
		WT_STAT_CONN_SET(session, cache_eviction_empty_score,
		    cache->evict_empty_score);
	}

	/* Fill the next queue (that isn't the urgent queue). */
	queue = cache->evict_fill_queue;
	other_queue = cache->evict_queues + (1 - (queue - cache->evict_queues));
	cache->evict_fill_queue = other_queue;

	/* If this queue is full, try the other one. */
	if (__evict_queue_full(queue) && !__evict_queue_full(other_queue))
		queue = other_queue;

	/*
	 * If both queues are full and haven't been empty on recent refills,
	 * we're done.
	 */
	if (__evict_queue_full(queue) &&
	    cache->evict_empty_score < WT_EVICT_SCORE_CUTOFF)
		return (0);

	/* Get some more pages to consider for eviction. */
	if ((ret = __evict_walk(cache->walk_session, queue)) == EBUSY)
		return (0);	/* An interrupt was requested, give up. */
	WT_RET_NOTFOUND_OK(ret);

	/*
	 * If the queue we are filling is empty, pages are being requested
	 * faster than they are being queued.
	 */
	if (__evict_queue_empty(queue, false)) {
		if (F_ISSET(cache,
		    WT_CACHE_EVICT_CLEAN_HARD | WT_CACHE_EVICT_DIRTY_HARD)) {
			cache->evict_empty_score = WT_MIN(
			    cache->evict_empty_score + WT_EVICT_SCORE_BUMP,
			    WT_EVICT_SCORE_MAX);
			WT_STAT_CONN_SET(session,
			    cache_eviction_empty_score,
			    cache->evict_empty_score);
		}
		WT_STAT_CONN_INCR(session, cache_eviction_queue_empty);
	} else
		WT_STAT_CONN_INCR(session, cache_eviction_queue_not_empty);

	/* Sort the list into LRU order and restart. */
	__wt_spin_lock(session, &queue->evict_lock);

	/*
	 * We have locked the queue: in the (unusual) case where we are filling
	 * the current queue, mark it empty so that subsequent requests switch
	 * to the other queue.
	 */
	if (queue == cache->evict_current_queue)
		queue->evict_current = NULL;

	entries = queue->evict_entries;
	qsort(queue->evict_queue,
	    entries, sizeof(WT_EVICT_ENTRY), __evict_lru_cmp);

	/* Trim empty entries from the end. */
	while (entries > 0 && queue->evict_queue[entries - 1].ref == NULL)
		--entries;

	/*
	 * If we have more entries than the maximum tracked between walks,
	 * clear them.  Do this before figuring out how many of the entries are
	 * candidates so we never end up with more candidates than entries.
	 */
	while (entries > WT_EVICT_WALK_BASE)
		__evict_list_clear(session, &queue->evict_queue[--entries]);

	queue->evict_entries = entries;

	if (entries == 0) {
		/*
		 * If there are no entries, there cannot be any candidates.
		 * Make sure application threads don't read past the end of the
		 * candidate list, or they may race with the next walk.
		 */
		queue->evict_candidates = 0;
		queue->evict_current = NULL;
		__wt_spin_unlock(session, &queue->evict_lock);
		return (0);
	}

	/* Decide how many of the candidates we're going to try and evict. */
	if (__wt_cache_aggressive(session))
		queue->evict_candidates = entries;
	else {
		/*
		 * Find the oldest read generation apart that we have in the
		 * queue, used to set the initial value for pages read into the
		 * system.  The queue is sorted, find the first "normal"
		 * generation.
		 */
		read_gen_oldest = WT_READGEN_OLDEST;
		for (candidates = 0; candidates < entries; ++candidates) {
			read_gen_oldest = queue->evict_queue[candidates].score;
			if (read_gen_oldest != WT_READGEN_OLDEST)
				break;
		}

		/*
		 * Take all candidates if we only gathered pages with an oldest
		 * read generation set.
		 *
		 * We normally never take more than 50% of the entries but if
		 * 50% of the entries were at the oldest read generation, take
		 * all of them.
		 */
		if (read_gen_oldest == WT_READGEN_OLDEST)
			queue->evict_candidates = entries;
		else if (candidates > entries / 2)
			queue->evict_candidates = candidates;
		else {
			/*
			 * Take all of the urgent pages plus a third of
			 * ordinary candidates (which could be expressed as
			 * WT_EVICT_WALK_INCR / WT_EVICT_WALK_BASE).  In the
			 * steady state, we want to get as many candidates as
			 * the eviction walk adds to the queue.
			 *
			 * That said, if there is only one entry, which is
			 * normal when populating an empty file, don't exclude
			 * it.
			 */
			queue->evict_candidates =
			    1 + candidates + ((entries - candidates) - 1) / 3;
			cache->read_gen_oldest = read_gen_oldest;
		}
	}

	queue->evict_current = queue->evict_queue;
	__wt_spin_unlock(session, &queue->evict_lock);

	/*
	 * Signal any application or helper threads that may be waiting
	 * to help with eviction.
	 */
	__wt_cond_signal(session, S2C(session)->evict_threads.wait_cond);

	return (0);
}

/*
 * __evict_walk --
 *	Fill in the array by walking the next set of pages.
 */
static int
__evict_walk(WT_SESSION_IMPL *session, WT_EVICT_QUEUE *queue)
{
	WT_BTREE *btree;
	WT_CACHE *cache;
	WT_CONNECTION_IMPL *conn;
	WT_DATA_HANDLE *dhandle;
	WT_DECL_RET;
	u_int max_entries, retries, slot, start_slot, total_candidates;
	bool dhandle_locked, incr;

	conn = S2C(session);
	cache = S2C(session)->cache;
	btree = NULL;
	dhandle = NULL;
	dhandle_locked = incr = false;
	retries = 0;

	/*
	 * Set the starting slot in the queue and the maximum pages added
	 * per walk.
	 */
	start_slot = slot = queue->evict_entries;
	max_entries = WT_MIN(slot + WT_EVICT_WALK_INCR, cache->evict_slots);

	/*
	 * Another pathological case: if there are only a tiny number of
	 * candidate pages in cache, don't put all of them on one queue.
	 */
	total_candidates = (u_int)(F_ISSET(cache, WT_CACHE_EVICT_CLEAN) ?
	    __wt_cache_pages_inuse(cache) : cache->pages_dirty_leaf);
	max_entries = WT_MIN(max_entries, 1 + total_candidates / 2);

retry:	while (slot < max_entries) {
		/*
		 * If another thread is waiting on the eviction server to clear
		 * the walk point in a tree, give up.
		 */
		if (cache->pass_intr != 0)
			WT_ERR(EBUSY);

		/*
		 * Lock the dhandle list to find the next handle and bump its
		 * reference count to keep it alive while we sweep.
		 */
		if (!dhandle_locked) {
			WT_ERR(__evict_lock_dhandle(session));
			dhandle_locked = true;
		}

		if (dhandle == NULL) {
			/*
			 * On entry, continue from wherever we got to in the
			 * scan last time through.  If we don't have a saved
			 * handle, start from the beginning of the list.
			 */
			if ((dhandle = cache->evict_file_next) != NULL)
				cache->evict_file_next = NULL;
			else
				dhandle = TAILQ_FIRST(&conn->dhqh);
		} else {
			if (incr) {
				WT_ASSERT(session, dhandle->session_inuse > 0);
				(void)__wt_atomic_subi32(
				    &dhandle->session_inuse, 1);
				incr = false;
				cache->evict_file_next = NULL;
			}
			dhandle = TAILQ_NEXT(dhandle, q);
		}

		/* If we reach the end of the list, we're done. */
		if (dhandle == NULL)
			break;

		/* Ignore non-file handles, or handles that aren't open. */
		if (!WT_PREFIX_MATCH(dhandle->name, "file:") ||
		    !F_ISSET(dhandle, WT_DHANDLE_OPEN))
			continue;

		/* Skip files that don't allow eviction. */
		btree = dhandle->handle;
		if (F_ISSET(btree, WT_BTREE_NO_EVICTION))
			continue;

		/*
		 * Skip files that are checkpointing if we are only looking for
		 * dirty pages.
		 */
		if (btree->checkpointing != WT_CKPT_OFF &&
		    !F_ISSET(cache, WT_CACHE_EVICT_CLEAN))
			continue;

		/*
		 * Skip files that are configured to stick in cache until we
		 * become aggressive.
		 */
		if (btree->evict_priority != 0 &&
		    !__wt_cache_aggressive(session))
			continue;

		/*
		 * Skip files if we have too many active walks.
		 *
		 * This used to be limited by the configured maximum number of
		 * hazard pointers per session.  Even though that ceiling has
		 * been removed, we need to test eviction with huge numbers of
		 * active trees before allowing larger numbers of hazard
		 * pointers in the walk session.
		 */
		if (btree->evict_ref == NULL &&
		    session->nhazard > WT_EVICT_MAX_TREES)
			continue;

		/*
		 * If we are filling the queue, skip files that haven't been
		 * useful in the past.
		 */
		if (btree->evict_walk_period != 0 &&
		    btree->evict_walk_skips++ < btree->evict_walk_period)
			continue;
		btree->evict_walk_skips = 0;

		(void)__wt_atomic_addi32(&dhandle->session_inuse, 1);
		incr = true;
		__wt_spin_unlock(session, &conn->dhandle_lock);
		dhandle_locked = false;

		/*
		 * Re-check the "no eviction" flag, used to enforce exclusive
		 * access when a handle is being closed. If not set, remember
		 * the file to visit first, next loop.
		 *
		 * Only try to acquire the lock and simply continue if we fail;
		 * the lock is held while the thread turning off eviction clears
		 * the tree's current eviction point, and part of the process is
		 * waiting on this thread to acknowledge that action.
		 */
		if (!F_ISSET(btree, WT_BTREE_NO_EVICTION) &&
		    !__wt_spin_trylock(session, &cache->evict_walk_lock)) {
			if (!F_ISSET(btree, WT_BTREE_NO_EVICTION)) {
				cache->evict_file_next = dhandle;
				WT_WITH_DHANDLE(session, dhandle, ret =
				    __evict_walk_file(session, queue,
				    max_entries, &slot));
				WT_ASSERT(session, session->split_gen == 0);
			}
			__wt_spin_unlock(session, &cache->evict_walk_lock);
			WT_ERR(ret);
		}
	}

	if (incr) {
		WT_ASSERT(session, dhandle->session_inuse > 0);
		(void)__wt_atomic_subi32(&dhandle->session_inuse, 1);
		incr = false;
	}

	/*
	 * Walk the list of files a few times if we don't find enough pages.
	 * Try two passes through all the files, give up when we have some
	 * candidates and we aren't finding more.
	 */
	if (slot < max_entries && (retries < 2 ||
	    (retries < 10 &&
	    (slot == queue->evict_entries || slot > start_slot)))) {
		start_slot = slot;
		++retries;
		goto retry;
	}

err:	if (dhandle_locked) {
		__wt_spin_unlock(session, &conn->dhandle_lock);
		dhandle_locked = false;
	}

	/*
	 * If we didn't find any entries on a walk when we weren't interrupted,
	 * let our caller know.
	 */
	if (queue->evict_entries == slot && cache->pass_intr == 0)
		return (WT_NOTFOUND);

	queue->evict_entries = slot;
	return (ret);
}

/*
 * __evict_push_candidate --
 *	Initialize a WT_EVICT_ENTRY structure with a given page.
 */
static bool
__evict_push_candidate(WT_SESSION_IMPL *session,
    WT_EVICT_QUEUE *queue, WT_EVICT_ENTRY *evict, WT_REF *ref)
{
	u_int slot;
	uint8_t orig_flags, new_flags;

	/*
	 * Threads can race to queue a page (e.g., an ordinary LRU walk can
	 * race with a page being queued for urgent eviction).
	 */
	orig_flags = new_flags = ref->page->flags_atomic;
	FLD_SET(new_flags, WT_PAGE_EVICT_LRU);
	if (orig_flags == new_flags ||
	    !__wt_atomic_cas8(&ref->page->flags_atomic, orig_flags, new_flags))
		return (false);

	/* Keep track of the maximum slot we are using. */
	slot = (u_int)(evict - queue->evict_queue);
	if (slot >= queue->evict_max)
		queue->evict_max = slot + 1;

	if (evict->ref != NULL)
		__evict_list_clear(session, evict);

	evict->btree = S2BT(session);
	evict->ref = ref;
	evict->score = __evict_entry_priority(session, ref);

	/* Adjust for size when doing dirty eviction. */
	if (F_ISSET(S2C(session)->cache, WT_CACHE_EVICT_DIRTY) &&
	    evict->score != WT_READGEN_OLDEST && evict->score != UINT64_MAX &&
	    !__wt_page_is_modified(ref->page))
		evict->score += WT_MEGABYTE -
		    WT_MIN(WT_MEGABYTE, ref->page->memory_footprint);

	return (true);
}

/*
 * __evict_walk_file --
 *	Get a few page eviction candidates from a single underlying file.
 */
static int
__evict_walk_file(WT_SESSION_IMPL *session,
    WT_EVICT_QUEUE *queue, u_int max_entries, u_int *slotp)
{
	WT_BTREE *btree;
	WT_CACHE *cache;
	WT_CONNECTION_IMPL *conn;
	WT_DECL_RET;
	WT_EVICT_ENTRY *end, *evict, *start;
	WT_PAGE *page;
	WT_PAGE_MODIFY *mod;
	WT_REF *ref;
	WT_TXN_GLOBAL *txn_global;
	uint64_t btree_inuse, bytes_per_slot, cache_inuse, min_pages;
	uint64_t pages_seen, pages_queued, refs_walked;
	uint32_t remaining_slots, total_slots, walk_flags;
	uint32_t target_pages_clean, target_pages_dirty, target_pages;
	int internal_pages, restarts;
	bool give_up, modified, urgent_queued;

	conn = S2C(session);
	btree = S2BT(session);
	cache = conn->cache;
	txn_global = &conn->txn_global;
	internal_pages = restarts = 0;
	give_up = urgent_queued = false;

	/*
	 * Figure out how many slots to fill from this tree.
	 * Note that some care is taken in the calculation to avoid overflow.
	 */
	start = queue->evict_queue + *slotp;
	remaining_slots = max_entries - *slotp;
	total_slots = max_entries - queue->evict_entries;

	/*
	 * The target number of pages for this tree is proportional to the
	 * space it is taking up in cache.  Round to the nearest number of
	 * slots so we assign all of the slots to a tree filling 99+% of the
	 * cache (and only have to walk it once).
	 */
	if (F_ISSET(cache, WT_CACHE_EVICT_CLEAN)) {
		btree_inuse = __wt_btree_bytes_inuse(session);
		cache_inuse = __wt_cache_bytes_inuse(cache);
		bytes_per_slot = 1 + cache_inuse / total_slots;
		target_pages_clean = (uint32_t)(
		    (btree_inuse + bytes_per_slot / 2) / bytes_per_slot);
	} else
		target_pages_clean = 0;

	if (F_ISSET(cache, WT_CACHE_EVICT_DIRTY)) {
		btree_inuse = __wt_btree_dirty_leaf_inuse(session);
		cache_inuse = __wt_cache_dirty_leaf_inuse(cache);
		bytes_per_slot = 1 + cache_inuse / total_slots;
		target_pages_dirty = (uint32_t)(
		    (btree_inuse + bytes_per_slot / 2) / bytes_per_slot);
	} else
		target_pages_dirty = 0;

	target_pages = WT_MAX(target_pages_clean, target_pages_dirty);

	if (target_pages == 0) {
		/*
		 * Randomly walk trees with a tiny fraction of the cache in
		 * case there are so many trees that none of them use enough of
		 * the cache to be allocated slots.  Walk small trees 1% of the
		 * time.
		 */
		if (__wt_random(&session->rnd) > UINT32_MAX / 100)
			return (0);
		target_pages = 10;
	}

	if (F_ISSET(session->dhandle, WT_DHANDLE_DEAD) ||
	    target_pages > remaining_slots)
		target_pages = remaining_slots;
	end = start + target_pages;

	walk_flags =
	    WT_READ_CACHE | WT_READ_NO_EVICT | WT_READ_NO_GEN | WT_READ_NO_WAIT;

	/* Randomize the walk direction. */
	if (btree->evict_walk_reverse)
		FLD_SET(walk_flags, WT_READ_PREV);

	/*
	 * Examine at least a reasonable number of pages before deciding
	 * whether to give up.  When we are only looking for dirty pages,
	 * search the tree for longer.
	 */
	min_pages = 10 * target_pages;
	if (F_ISSET(cache, WT_CACHE_EVICT_DIRTY) &&
	    !F_ISSET(cache, WT_CACHE_EVICT_CLEAN))
		min_pages *= 10;

	/*
	 * Get some more eviction candidate pages.
	 *
	 * !!! Take care terminating this loop.
	 *
	 * Don't make an extra call to __wt_tree_walk after we hit the end of a
	 * tree: that will leave a page pinned, which may prevent any work from
	 * being done.
	 *
	 * Once we hit the page limit, do one more step through the walk in
	 * case we are appending and only the last page in the file is live.
	 */
	for (evict = start, pages_queued = pages_seen = refs_walked = 0;
	    evict < end && (ret == 0 || ret == WT_NOTFOUND);
	    ret = __wt_tree_walk_count(
	    session, &btree->evict_ref, &refs_walked, walk_flags)) {
		/*
		 * Check whether we're finding a good ratio of candidates vs
		 * pages seen.  Some workloads create "deserts" in trees where
		 * no good eviction candidates can be found.  Abandon the walk
		 * if we get into that situation.
		 */
		give_up = !__wt_cache_aggressive(session) &&
		    pages_seen > min_pages &&
		    (pages_queued == 0 || (pages_seen / pages_queued) >
		    (min_pages / target_pages));
		if (give_up)
			break;

		if ((ref = btree->evict_ref) == NULL) {
			if (++restarts == 2)
				break;
			WT_STAT_CONN_INCR(
			    session, cache_eviction_walks_started);
			continue;
		}

		++pages_seen;

		/* Ignore root pages entirely. */
		if (__wt_ref_is_root(ref))
			continue;

		page = ref->page;
		modified = __wt_page_is_modified(page);
		page->evict_pass_gen = cache->evict_pass_gen;

		/*
		 * Use the EVICT_LRU flag to avoid putting pages onto the list
		 * multiple times.
		 */
		if (F_ISSET_ATOMIC(page, WT_PAGE_EVICT_LRU))
			continue;

		/*
		 * It's possible (but unlikely) to visit a page without a read
		 * generation, if we race with the read instantiating the page.
		 * Set the page's read generation here to ensure a bug doesn't
		 * somehow leave a page without a read generation.
		 */
		if (page->read_gen == WT_READGEN_NOTSET)
			__wt_cache_read_gen_new(session, page);

		/* Pages being forcibly evicted go on the urgent queue. */
		if (page->read_gen == WT_READGEN_OLDEST ||
		    page->memory_footprint >= btree->splitmempage) {
			WT_STAT_CONN_INCR(
			    session, cache_eviction_pages_queued_oldest);
			if (__wt_page_evict_urgent(session, ref))
				urgent_queued = true;
			continue;
		}

		/* Pages that are empty or from dead trees are fast-tracked. */
		if (__wt_page_is_empty(page) ||
		    F_ISSET(session->dhandle, WT_DHANDLE_DEAD))
			goto fast;

		/* Skip clean pages if appropriate. */
		if (!modified && !F_ISSET(cache, WT_CACHE_EVICT_CLEAN))
			continue;

		/* Skip dirty pages if appropriate. */
		if (modified && !F_ISSET(cache, WT_CACHE_EVICT_DIRTY))
			continue;

		/* Limit internal pages to 50% of the total. */
		if (WT_PAGE_IS_INTERNAL(page) &&
		    internal_pages > (int)(evict - start) / 2)
			continue;

		/* If eviction gets aggressive, anything else is fair game. */
		if (__wt_cache_aggressive(session))
			goto fast;

		/*
		 * If the oldest transaction hasn't changed since the last time
		 * this page was written, it's unlikely we can make progress.
		 * Similarly, if the most recent update on the page is not yet
		 * globally visible, eviction will fail.  These heuristics
		 * attempt to avoid repeated attempts to evict the same page.
		 */
		mod = page->modify;
		if (modified && txn_global->current != txn_global->oldest_id &&
		    (mod->last_eviction_id == __wt_txn_oldest_id(session) ||
		    !__wt_txn_visible_all(session, mod->update_txn)))
			continue;

fast:		/* If the page can't be evicted, give up. */
		if (!__wt_page_can_evict(session, ref, NULL))
			continue;

		WT_ASSERT(session, evict->ref == NULL);
		if (!__evict_push_candidate(session, queue, evict, ref))
			continue;
		++evict;
		++pages_queued;

		if (WT_PAGE_IS_INTERNAL(page))
		    ++internal_pages;

		__wt_verbose(session, WT_VERB_EVICTSERVER,
		    "select: %p, size %" WT_SIZET_FMT,
		    (void *)page, page->memory_footprint);
	}
	WT_RET_NOTFOUND_OK(ret);

	*slotp += (u_int)(evict - start);
	WT_STAT_CONN_INCRV(
	    session, cache_eviction_pages_queued, (u_int)(evict - start));

	/*
	 * If we didn't find any candidates in the file, reverse the direction
	 * of the walk and skip it next time.
	 */
	if (give_up)
		btree->evict_walk_reverse = !btree->evict_walk_reverse;
	if (pages_queued == 0 && !urgent_queued)
		btree->evict_walk_period = WT_MIN(
		    WT_MAX(1, 2 * btree->evict_walk_period), 100);
	else if (pages_queued == target_pages)
		btree->evict_walk_period = 0;
	else if (btree->evict_walk_period > 0)
		btree->evict_walk_period /= 2;

	/*
	 * If we happen to end up on the root page or a page requiring urgent
	 * eviction, clear it.  We have to track hazard pointers, and the root
	 * page complicates that calculation.
	 *
	 * Likewise if we found no new candidates during the walk: there is no
	 * point keeping a page pinned, since it may be the only candidate in
	 * an idle tree.
	 *
	 * If we land on a page requiring forced eviction, move on to the next
	 * page: we want this page evicted as quickly as possible.
	 */
	if ((ref = btree->evict_ref) != NULL) {
		/* Give up the walk occasionally. */
		if (__wt_ref_is_root(ref) || evict == start || give_up ||
		    ref->page->read_gen == WT_READGEN_OLDEST ||
		    ref->page->memory_footprint >= btree->splitmempage)
			WT_RET(__evict_clear_walk(session, restarts == 0));
		else if (ref->page->read_gen == WT_READGEN_OLDEST)
			WT_RET_NOTFOUND_OK(__wt_tree_walk_count(
			    session, &btree->evict_ref,
			    &refs_walked, walk_flags));
	}

	WT_STAT_CONN_INCRV(session, cache_eviction_walk, refs_walked);
	WT_STAT_CONN_INCRV(session, cache_eviction_pages_seen, pages_seen);

	return (0);
}

/*
 * __evict_get_ref --
 *	Get a page for eviction.
 */
static int
__evict_get_ref(
    WT_SESSION_IMPL *session, bool is_server, WT_BTREE **btreep, WT_REF **refp)
{
	WT_CACHE *cache;
	WT_EVICT_ENTRY *evict;
	WT_EVICT_QUEUE *queue, *other_queue, *urgent_queue;
	uint32_t candidates;
	bool is_app, server_only, urgent_ok;

	cache = S2C(session)->cache;
	is_app = !F_ISSET(session, WT_SESSION_INTERNAL);
	server_only = is_server && !WT_EVICT_HAS_WORKERS(session);
	urgent_ok = (!is_app && !is_server) ||
	    !WT_EVICT_HAS_WORKERS(session) ||
	    (is_app && __wt_cache_aggressive(session));
	urgent_queue = cache->evict_urgent_queue;
	*btreep = NULL;
	*refp = NULL;

	WT_STAT_CONN_INCR(session, cache_eviction_get_ref);

	/* Avoid the LRU lock if no pages are available. */
	if (__evict_queue_empty(cache->evict_current_queue, is_server) &&
	    __evict_queue_empty(cache->evict_other_queue, is_server) &&
	    (!urgent_ok || __evict_queue_empty(urgent_queue, false))) {
		WT_STAT_CONN_INCR(session, cache_eviction_get_ref_empty);
		return (WT_NOTFOUND);
	}

	/*
	 * The server repopulates whenever the other queue is not full, as long
	 * as at least one page has been evicted out of the current queue.
	 *
	 * Note that there are pathological cases where there are only enough
	 * eviction candidates in the cache to fill one queue.  In that case,
	 * we will continually evict one page and attempt to refill the queues.
	 * Such cases are extremely rare in real applications.
	 */
	if (is_server &&
	    (!urgent_ok || __evict_queue_empty(urgent_queue, false)) &&
	    !__evict_queue_full(cache->evict_current_queue) &&
	    !__evict_queue_full(cache->evict_fill_queue) &&
	    (cache->evict_empty_score > WT_EVICT_SCORE_CUTOFF ||
	    __evict_queue_empty(cache->evict_fill_queue, false)))
		return (WT_NOTFOUND);

	__wt_spin_lock(session, &cache->evict_queue_lock);

	/* Check the urgent queue first. */
	if (urgent_ok && !__evict_queue_empty(urgent_queue, false))
		queue = urgent_queue;
	else {
		/*
		 * Check if the current queue needs to change.
		 *
		 * The server will only evict half of the pages before looking
		 * for more, but should only switch queues if there are no
		 * other eviction workers.
		 */
		queue = cache->evict_current_queue;
		other_queue = cache->evict_other_queue;
		if (__evict_queue_empty(queue, server_only) &&
		    !__evict_queue_empty(other_queue, server_only)) {
			cache->evict_current_queue = other_queue;
			cache->evict_other_queue = queue;
		}
	}

	__wt_spin_unlock(session, &cache->evict_queue_lock);

	/*
	 * We got the queue lock, which should be fast, and chose a queue.
	 * Now we want to get the lock on the individual queue.
	 */
	for (;;) {
		/* Verify there are still pages available. */
		if (__evict_queue_empty(
		    queue, is_server && queue != urgent_queue)) {
			WT_STAT_CONN_INCR(
			    session, cache_eviction_get_ref_empty2);
			return (WT_NOTFOUND);
		}
		if (!is_server)
			__wt_spin_lock(session, &queue->evict_lock);
		else if (__wt_spin_trylock(session, &queue->evict_lock) != 0)
			continue;
		break;
	}

	/*
	 * Only evict half of the pages before looking for more. The remainder
	 * are left to eviction workers (if configured), or application thread
	 * if necessary.
	 */
	candidates = queue->evict_candidates;
	if (is_server && queue != urgent_queue && candidates > 1)
		candidates /= 2;

	/* Get the next page queued for eviction. */
	for (evict = queue->evict_current;
	    evict >= queue->evict_queue &&
	    evict < queue->evict_queue + candidates;
	    ++evict) {
		if (evict->ref == NULL)
			continue;
		WT_ASSERT(session, evict->btree != NULL);

		/*
		 * Evicting a dirty page in the server thread could stall
		 * during a write and prevent eviction from finding new work.
		 *
		 * However, we can't skip entries in the urgent queue or they
		 * may never be found again.
		 *
		 * Don't force application threads to evict dirty pages if they
		 * aren't stalled by the amount of dirty data in cache.
		 */
		if (!urgent_ok && (is_server ||
		    !F_ISSET(cache, WT_CACHE_EVICT_DIRTY_HARD)) &&
		    __wt_page_is_modified(evict->ref->page)) {
			--evict;
			break;
		}

		/*
		 * Lock the page while holding the eviction mutex to prevent
		 * multiple attempts to evict it.  For pages that are already
		 * being evicted, this operation will fail and we will move on.
		 */
		if (!__wt_atomic_casv32(
		    &evict->ref->state, WT_REF_MEM, WT_REF_LOCKED)) {
			__evict_list_clear(session, evict);
			continue;
		}

		/*
		 * Increment the busy count in the btree handle to prevent it
		 * from being closed under us.
		 */
		(void)__wt_atomic_addv32(&evict->btree->evict_busy, 1);

		*btreep = evict->btree;
		*refp = evict->ref;

		/*
		 * Remove the entry so we never try to reconcile the same page
		 * on reconciliation error.
		 */
		__evict_list_clear(session, evict);
		break;
	}

	/* Move to the next item. */
	if (evict != NULL &&
	    evict + 1 < queue->evict_queue + queue->evict_candidates)
		queue->evict_current = evict + 1;
	else /* Clear the current pointer if there are no more candidates. */
		queue->evict_current = NULL;

	__wt_spin_unlock(session, &queue->evict_lock);

	return (*refp == NULL ? WT_NOTFOUND : 0);
}

/*
 * __evict_page --
 *	Called by both eviction and application threads to evict a page.
 */
static int
__evict_page(WT_SESSION_IMPL *session, bool is_server)
{
	struct timespec enter, leave;
	WT_BTREE *btree;
	WT_CACHE *cache;
	WT_DECL_RET;
	WT_REF *ref;
	bool app_timer;

	WT_RET(__evict_get_ref(session, is_server, &btree, &ref));
	WT_ASSERT(session, ref->state == WT_REF_LOCKED);

	app_timer = false;
	cache = S2C(session)->cache;

	/*
	 * An internal session flags either the server itself or an eviction
	 * worker thread.
	 */
	if (is_server) {
		WT_STAT_CONN_INCR(session, cache_eviction_server_evicting);
		cache->server_evicts++;
	} else if (F_ISSET(session, WT_SESSION_INTERNAL)) {
		WT_STAT_CONN_INCR(session, cache_eviction_worker_evicting);
		cache->worker_evicts++;
	} else {
		if (__wt_page_is_modified(ref->page))
			WT_STAT_CONN_INCR(session, cache_eviction_app_dirty);
		WT_STAT_CONN_INCR(session, cache_eviction_app);
		cache->app_evicts++;
		if (WT_STAT_ENABLED(session)) {
			app_timer = true;
			__wt_epoch(session, &enter);
		}
	}

	/*
	 * In case something goes wrong, don't pick the same set of pages every
	 * time.
	 *
	 * We used to bump the page's read generation only if eviction failed,
	 * but that isn't safe: at that point, eviction has already unlocked
	 * the page and some other thread may have evicted it by the time we
	 * look at it.
	 */
	__wt_cache_read_gen_bump(session, ref->page);

	WT_WITH_BTREE(session, btree, ret = __wt_evict(session, ref, false));

	(void)__wt_atomic_subv32(&btree->evict_busy, 1);

	if (app_timer) {
		__wt_epoch(session, &leave);
		WT_STAT_CONN_INCRV(session,
		    application_evict_time, WT_TIMEDIFF_US(leave, enter));
	}
	return (ret);
}

/*
 * __wt_cache_eviction_worker --
 *	Worker function for __wt_cache_eviction_check: evict pages if the cache
 * crosses its boundaries.
 */
int
__wt_cache_eviction_worker(WT_SESSION_IMPL *session, bool busy, u_int pct_full)
{
	struct timespec enter, leave;
	WT_CACHE *cache;
	WT_CONNECTION_IMPL *conn;
	WT_DECL_RET;
	WT_TXN_GLOBAL *txn_global;
	WT_TXN_STATE *txn_state;
	uint64_t init_evict_count, max_pages_evicted;

	conn = S2C(session);
	cache = conn->cache;
	txn_global = &conn->txn_global;
	txn_state = WT_SESSION_TXN_STATE(session);

	/*
	 * It is not safe to proceed if the eviction server threads aren't
	 * setup yet.
	 */
	if (!conn->evict_server_running)
		return (0);

	if (busy && pct_full < 100)
		return (0);

	/* Wake the eviction server if we need to do work. */
	__wt_evict_server_wake(session);

	/* Track how long application threads spend doing eviction. */
	if (WT_STAT_ENABLED(session) && !F_ISSET(session, WT_SESSION_INTERNAL))
		__wt_epoch(session, &enter);

	for (init_evict_count = cache->pages_evict;; ret = 0) {
		/*
		 * A pathological case: if we're the oldest transaction in the
		 * system and the eviction server is stuck trying to find space,
		 * abort the transaction to give up all hazard pointers before
		 * trying again.
		 */
		if (__wt_cache_stuck(session) && __wt_txn_am_oldest(session)) {
			--cache->evict_aggressive_score;
			WT_STAT_CONN_INCR(session, txn_fail_cache);
			WT_ERR(WT_ROLLBACK);
		}

		/*
		 * Check if we have become busy.
		 *
		 * If we're busy (because of the transaction check we just did
		 * or because our caller is waiting on a longer-than-usual event
		 * such as a page read), and the cache level drops below 100%,
		 * limit the work to 5 evictions and return. If that's not the
		 * case, we can do more.
		 */
		if (!busy && txn_state->pinned_id != WT_TXN_NONE &&
		    txn_global->current != txn_global->oldest_id)
			busy = true;
		max_pages_evicted = busy ? 5 : 20;

		/* See if eviction is still needed. */
		if (!__wt_eviction_needed(session, busy, &pct_full) ||
		    (pct_full < 100 &&
		    cache->pages_evict > init_evict_count + max_pages_evicted))
			break;

		/*
		 * Don't make application threads participate in scrubbing for
		 * checkpoints.  Just throttle updates instead.
		 */
		if (busy && WT_EVICT_HAS_WORKERS(session) &&
		    cache->eviction_scrub_limit > 0.0 &&
		    !F_ISSET(cache, WT_CACHE_EVICT_CLEAN_HARD)) {
			__wt_yield();
			continue;
		}

		/* Evict a page. */
		switch (ret = __evict_page(session, false)) {
		case 0:
			if (busy)
				goto err;
			/* FALLTHROUGH */
		case EBUSY:
			break;
		case WT_NOTFOUND:
			/* Allow the queue to re-populate before retrying. */
			__wt_cond_wait(session,
			    conn->evict_threads.wait_cond, 10000, NULL);
			cache->app_waits++;
			break;
		default:
			goto err;
		}
	}

err:	if (WT_STAT_ENABLED(session) &&
	    !F_ISSET(session, WT_SESSION_INTERNAL)) {
		__wt_epoch(session, &leave);
		WT_STAT_CONN_INCRV(session,
		    application_cache_time, WT_TIMEDIFF_US(leave, enter));
	}

	return (ret);
	/* NOTREACHED */
}

/*
 * __wt_page_evict_urgent --
 *      Set a page to be evicted as soon as possible.
 */
bool
__wt_page_evict_urgent(WT_SESSION_IMPL *session, WT_REF *ref)
{
	WT_CACHE *cache;
	WT_EVICT_ENTRY *evict;
	WT_EVICT_QUEUE *urgent_queue;
	WT_PAGE *page;
	bool queued;

	/* Root pages should never be evicted via LRU. */
	WT_ASSERT(session, !__wt_ref_is_root(ref));

	page = ref->page;
	if (F_ISSET_ATOMIC(page, WT_PAGE_EVICT_LRU) ||
	    F_ISSET(S2BT(session), WT_BTREE_NO_EVICTION))
		return (false);

	/* Append to the urgent queue if we can. */
	cache = S2C(session)->cache;
	urgent_queue = &cache->evict_queues[WT_EVICT_URGENT_QUEUE];
	queued = false;

	__wt_spin_lock(session, &cache->evict_queue_lock);
	if (F_ISSET_ATOMIC(page, WT_PAGE_EVICT_LRU) ||
	    F_ISSET(S2BT(session), WT_BTREE_NO_EVICTION))
		goto done;

	__wt_spin_lock(session, &urgent_queue->evict_lock);
	if (__evict_queue_empty(urgent_queue, false)) {
		urgent_queue->evict_current = urgent_queue->evict_queue;
		urgent_queue->evict_candidates = 0;
	}
	evict = urgent_queue->evict_queue + urgent_queue->evict_candidates;
	if (evict < urgent_queue->evict_queue + cache->evict_slots &&
	    __evict_push_candidate(session, urgent_queue, evict, ref)) {
		++urgent_queue->evict_candidates;
		queued = true;
	}
	__wt_spin_unlock(session, &urgent_queue->evict_lock);

done:	__wt_spin_unlock(session, &cache->evict_queue_lock);
	if (queued) {
		WT_STAT_CONN_INCR(session, cache_eviction_pages_queued_urgent);
		if (WT_EVICT_HAS_WORKERS(session))
			__wt_cond_signal(session,
			    S2C(session)->evict_threads.wait_cond);
		else
			__wt_evict_server_wake(session);
	}

	return (queued);
}

/*
 * __wt_evict_priority_set --
 *	Set a tree's eviction priority.
 */
void
__wt_evict_priority_set(WT_SESSION_IMPL *session, uint64_t v)
{
	S2BT(session)->evict_priority = v;
}

/*
 * __wt_evict_priority_clear --
 *	Clear a tree's eviction priority.
 */
void
__wt_evict_priority_clear(WT_SESSION_IMPL *session)
{
	S2BT(session)->evict_priority = 0;
}

#if defined(HAVE_DIAGNOSTIC) || defined(HAVE_VERBOSE)
/*
 * __verbose_dump_cache_single --
 *	Output diagnostic information about a single file in the cache.
 */
static int
__verbose_dump_cache_single(WT_SESSION_IMPL *session,
    uint64_t *total_bytesp, uint64_t *total_dirty_bytesp)
{
	WT_DATA_HANDLE *dhandle;
	WT_PAGE *page;
	WT_REF *next_walk;
	size_t size;
	uint64_t intl_bytes, intl_bytes_max, intl_dirty_bytes;
	uint64_t intl_dirty_bytes_max, intl_dirty_pages, intl_pages;
	uint64_t leaf_bytes, leaf_bytes_max, leaf_dirty_bytes;
	uint64_t leaf_dirty_bytes_max, leaf_dirty_pages, leaf_pages;

	intl_bytes = intl_bytes_max = intl_dirty_bytes = 0;
	intl_dirty_bytes_max = intl_dirty_pages = intl_pages = 0;
	leaf_bytes = leaf_bytes_max = leaf_dirty_bytes = 0;
	leaf_dirty_bytes_max = leaf_dirty_pages = leaf_pages = 0;

	next_walk = NULL;
	while (__wt_tree_walk(session, &next_walk,
	    WT_READ_CACHE | WT_READ_NO_EVICT | WT_READ_NO_WAIT) == 0 &&
	    next_walk != NULL) {
		page = next_walk->page;
		size = page->memory_footprint;

		if (WT_PAGE_IS_INTERNAL(page)) {
			++intl_pages;
			intl_bytes += size;
			intl_bytes_max = WT_MAX(intl_bytes_max, size);
			if (__wt_page_is_modified(page)) {
				++intl_dirty_pages;
				intl_dirty_bytes += size;
				intl_dirty_bytes_max =
				    WT_MAX(intl_dirty_bytes_max, size);
			}
		} else {
			++leaf_pages;
			leaf_bytes += size;
			leaf_bytes_max = WT_MAX(leaf_bytes_max, size);
			if (__wt_page_is_modified(page)) {
				++leaf_dirty_pages;
				leaf_dirty_bytes += size;
				leaf_dirty_bytes_max =
				    WT_MAX(leaf_dirty_bytes_max, size);
			}
		}
	}

	dhandle = session->dhandle;
	if (dhandle->checkpoint == NULL)
		WT_RET(__wt_msg(session, "%s(<live>):", dhandle->name));
	else
		WT_RET(__wt_msg(session, "%s(checkpoint=%s):",
		    dhandle->name, dhandle->checkpoint));
	if (intl_pages != 0)
		WT_RET(__wt_msg(session,
		    "internal: "
		    "%" PRIu64 " pages, "
		    "%" PRIu64 "MB, "
		    "%" PRIu64 "/%" PRIu64 " clean/dirty pages, "
		    "%" PRIu64 "/%" PRIu64 " clean/dirty MB, "
		    "%" PRIu64 "MB max page, "
		    "%" PRIu64 "MB max dirty page",
		    intl_pages,
		    intl_bytes / WT_MEGABYTE,
		    intl_pages - intl_dirty_pages,
		    intl_dirty_pages,
		    (intl_bytes - intl_dirty_bytes) / WT_MEGABYTE,
		    intl_dirty_bytes / WT_MEGABYTE,
		    intl_bytes_max / WT_MEGABYTE,
		    intl_dirty_bytes_max / WT_MEGABYTE));
	if (leaf_pages != 0)
		WT_RET(__wt_msg(session,
		    "leaf: "
		    "%" PRIu64 " pages, "
		    "%" PRIu64 "MB, "
		    "%" PRIu64 "/%" PRIu64 " clean/dirty pages, "
		    "%" PRIu64 "/%" PRIu64 " clean/dirty MB, "
		    "%" PRIu64 "MB max page, "
		    "%" PRIu64 "MB max dirty page",
		    leaf_pages,
		    leaf_bytes / WT_MEGABYTE,
		    leaf_pages - leaf_dirty_pages,
		    leaf_dirty_pages,
		    (leaf_bytes - leaf_dirty_bytes) / WT_MEGABYTE,
		    leaf_dirty_bytes / WT_MEGABYTE,
		    leaf_bytes_max / WT_MEGABYTE,
		    leaf_dirty_bytes_max / WT_MEGABYTE));

	*total_bytesp += intl_bytes + leaf_bytes;
	*total_dirty_bytesp += intl_dirty_bytes + leaf_dirty_bytes;

	return (0);
}

/*
 * __wt_verbose_dump_cache --
 *	Output diagnostic information about the cache.
 */
int
__wt_verbose_dump_cache(WT_SESSION_IMPL *session)
{
	WT_CONNECTION_IMPL *conn;
	WT_DATA_HANDLE *dhandle;
	WT_DECL_RET;
	uint64_t total_bytes, total_dirty_bytes;

	conn = S2C(session);
	total_bytes = total_dirty_bytes = 0;

	WT_RET(__wt_msg(session, "%s", WT_DIVIDER));
	WT_RET(__wt_msg(session, "cache dump"));

	__wt_spin_lock(session, &conn->dhandle_lock);
	TAILQ_FOREACH(dhandle, &conn->dhqh, q) {
		if (!WT_PREFIX_MATCH(dhandle->name, "file:") ||
		    !F_ISSET(dhandle, WT_DHANDLE_OPEN))
			continue;

		WT_WITH_DHANDLE(session, dhandle,
		    ret = __verbose_dump_cache_single(
		    session, &total_bytes, &total_dirty_bytes));
		if (ret != 0)
			break;
	}
	__wt_spin_unlock(session, &conn->dhandle_lock);
	WT_RET(ret);

	/*
	 * Apply the overhead percentage so our total bytes are comparable with
	 * the tracked value.
	 */
	total_bytes = __wt_cache_bytes_plus_overhead(conn->cache, total_bytes);

	WT_RET(__wt_msg(session,
	    "cache dump: "
	    "total found: %" PRIu64 "MB vs tracked inuse %" PRIu64 "MB",
	    total_bytes / WT_MEGABYTE,
	    __wt_cache_bytes_inuse(conn->cache) / WT_MEGABYTE));
	WT_RET(__wt_msg(session,
	    "total dirty bytes: %" PRIu64 "MB",
	    total_dirty_bytes / WT_MEGABYTE));
	WT_RET(__wt_msg(session, "%s", WT_DIVIDER));

	return (0);
}
#endif<|MERGE_RESOLUTION|>--- conflicted
+++ resolved
@@ -271,6 +271,16 @@
 }
 
 /*
+ * __evict_thread_run_chk --
+ *	Check to decide if the eviction thread should continue running.
+ */
+static bool
+__evict_thread_run_chk(WT_SESSION_IMPL *session)
+{
+	return (F_ISSET(S2C(session), WT_CONN_EVICTION_RUN));
+}
+
+/*
  * __wt_evict_thread_run --
  *	Starting point for an eviction thread.
  */
@@ -293,9 +303,9 @@
 		__wt_epoch(session, &cache->stuck_ts);
 #endif
 
-	while (F_ISSET(conn, WT_CONN_EVICTION_RUN) &&
-	    F_ISSET(thread, WT_THREAD_RUN)) {
-<<<<<<< HEAD
+	for (;;) {
+		if (!F_ISSET(thread, WT_THREAD_RUN))
+			break;
 		if (F_ISSET(thread, WT_THREAD_ACTIVE)) {
 			if (conn->evict_server_running &&
 			    __wt_spin_trylock(
@@ -303,9 +313,9 @@
 				/*
 				 * Cannot use WT_WITH_PASS_LOCK because this is
 				 * a try lock.  Fix when that is supported.  We
-				 * set the flag on both sessions because we may
-				 * call clear_walk when we are walking with the
-				 * walk session, locked.
+				 * set the flag * on both sessions because we
+				 * may call clear_walk when we are walking with
+				 * the walk session, locked.
 				 */
 				F_SET(session, WT_SESSION_LOCKED_PASS);
 				F_SET(cache->walk_session,
@@ -317,49 +327,25 @@
 				__wt_spin_unlock(session,
 				    &cache->evict_pass_lock);
 				WT_ERR(ret);
-				__wt_verbose(session, WT_VERB_EVICTSERVER,
-				    "sleeping");
+				__wt_verbose(session,
+				    WT_VERB_EVICTSERVER, "sleeping");
+
 				/* Don't rely on signals: check periodically. */
-				__wt_cond_auto_wait(
-				    session, cache->evict_cond, did_work);
-				__wt_verbose(session, WT_VERB_EVICTSERVER,
-				    "waking");
+				__wt_cond_auto_wait(session,
+				    cache->evict_cond, did_work, NULL);
+				__wt_verbose(session,
+				    WT_VERB_EVICTSERVER, "waking");
 			} else
 				WT_ERR(__evict_lru_pages(session, false));
 		} else {
 			__wt_verbose(session, WT_VERB_THREAD_GROUP,
 			    "evict thread pause");
-			/* Needs check function once WT-3097 merges. */
 			__wt_cond_wait(session, thread->pause_cond,
-			    WT_EVICT_THREAD_PAUSE * WT_MILLION);
+			    WT_EVICT_THREAD_PAUSE * WT_MILLION,
+			    __evict_thread_run_chk);
 			__wt_verbose(session, WT_VERB_THREAD_GROUP,
 			    "evict thread paused woke up");
 		}
-=======
-		if (conn->evict_server_running &&
-		    __wt_spin_trylock(session, &cache->evict_pass_lock) == 0) {
-			/*
-			 * Cannot use WT_WITH_PASS_LOCK because this is a try
-			 * lock.  Fix when that is supported.  We set the flag
-			 * on both sessions because we may call clear_walk when
-			 * we are walking with the walk session, locked.
-			 */
-			F_SET(session, WT_SESSION_LOCKED_PASS);
-			F_SET(cache->walk_session, WT_SESSION_LOCKED_PASS);
-			ret = __evict_server(session, &did_work);
-			F_CLR(cache->walk_session, WT_SESSION_LOCKED_PASS);
-			F_CLR(session, WT_SESSION_LOCKED_PASS);
-			__wt_spin_unlock(session, &cache->evict_pass_lock);
-			WT_ERR(ret);
-			__wt_verbose(session, WT_VERB_EVICTSERVER, "sleeping");
-
-			/* Don't rely on signals: check periodically. */
-			__wt_cond_auto_wait(
-			    session, cache->evict_cond, did_work, NULL);
-			__wt_verbose(session, WT_VERB_EVICTSERVER, "waking");
-		} else
-			WT_ERR(__evict_lru_pages(session, false));
->>>>>>> 8aa39228
 	}
 
 	/*
