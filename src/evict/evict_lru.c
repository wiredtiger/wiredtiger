--- conflicted
+++ resolved
@@ -778,14 +778,8 @@
 	if ((ref = btree->evict_ref) == NULL)
 		return (0);
 
-<<<<<<< HEAD
-	if (count_stat) {
-		WT_STAT_CONN_INCR(session, cache_eviction_walks_abandoned);
-		WT_STAT_DATA_INCR(session, cache_eviction_walks_abandoned);
-	}
-=======
 	WT_STAT_CONN_INCR(session, cache_eviction_walks_abandoned);
->>>>>>> b970000e
+	WT_STAT_DATA_INCR(session, cache_eviction_walks_abandoned);
 
 	/*
 	 * Clear evict_ref before releasing it in case that forces eviction (we
@@ -1724,7 +1718,6 @@
 	    !F_ISSET(cache, WT_CACHE_EVICT_CLEAN))
 		min_pages *= 10;
 
-<<<<<<< HEAD
 	if (btree->evict_ref == NULL) {
 		WT_STAT_CONN_INCR(session, cache_eviction_walk_from_root);
 		WT_STAT_DATA_INCR(session, cache_eviction_walk_from_root);
@@ -1733,7 +1726,6 @@
 		WT_STAT_DATA_INCR(session, cache_eviction_walk_saved_pos);
 	}
 
-=======
 	walk_flags =
 	    WT_READ_CACHE | WT_READ_NO_EVICT | WT_READ_NO_GEN | WT_READ_NO_WAIT;
 
@@ -1771,7 +1763,6 @@
 	ref = btree->evict_ref;
 	btree->evict_ref = NULL;
 
->>>>>>> b970000e
 	/*
 	 * !!! Take care terminating this loop.
 	 *
@@ -1798,20 +1789,6 @@
 		    (pages_queued == 0 || (pages_seen / pages_queued) >
 		    (min_pages / target_pages));
 		if (give_up) {
-<<<<<<< HEAD
-			WT_STAT_CONN_INCR(
-			    session, cache_eviction_walks_gave_up);
-			WT_STAT_DATA_INCR(
-			    session, cache_eviction_walks_gave_up);
-			break;
-		}
-
-		if ((ref = btree->evict_ref) == NULL) {
-			WT_STAT_CONN_INCR(
-			    session, cache_eviction_walks_ended);
-			WT_STAT_DATA_INCR(
-			    session, cache_eviction_walks_ended);
-=======
 			/*
 			 * Try a different walk start point next time if a
 			 * walk gave up.
@@ -1819,11 +1796,19 @@
 			btree->evict_start_type =
 			    (btree->evict_start_type + 1) %
 			    WT_EVICT_WALK_START_NUM;
+			WT_STAT_CONN_INCR(
+			    session, cache_eviction_walks_gave_up);
+			WT_STAT_DATA_INCR(
+			    session, cache_eviction_walks_gave_up);
 			break;
 		}
 
 		if (ref == NULL) {
->>>>>>> b970000e
+			WT_STAT_CONN_INCR(
+			    session, cache_eviction_walks_ended);
+			WT_STAT_DATA_INCR(
+			    session, cache_eviction_walks_ended);
+
 			if (++restarts == 2)
 				break;
 			WT_STAT_CONN_INCR(
@@ -1965,16 +1950,12 @@
 		if (__wt_ref_is_root(ref) || evict == start || give_up ||
 		    ref->page->read_gen == WT_READGEN_OLDEST ||
 		    ref->page->memory_footprint >= btree->splitmempage) {
-<<<<<<< HEAD
-			WT_RET(__evict_clear_walk(session, true));
-=======
 			if (restarts == 0)
 				WT_STAT_CONN_INCR(
 				    session, cache_eviction_walks_abandoned);
 			WT_RET(__wt_page_release(cache->walk_session,
 			    ref, WT_READ_NO_EVICT));
 			ref = NULL;
->>>>>>> b970000e
 		} else if (ref->page->read_gen == WT_READGEN_OLDEST)
 			WT_RET_NOTFOUND_OK(__wt_tree_walk_count(
 			    session, &ref, &refs_walked, walk_flags));
