--- conflicted
+++ resolved
@@ -2053,23 +2053,12 @@
 
     btree = S2BT(session);
 
-<<<<<<< HEAD
     *walk_flagsp = WT_READ_EVICT_WALK_FLAGS;
-=======
-    if (btree->evict_ref == NULL) {
-        WT_STAT_CONN_INCR(session, cache_eviction_walk_from_root);
-        WT_STAT_DSRC_INCR(session, cache_eviction_walk_from_root);
-    } else {
-        WT_STAT_CONN_INCR(session, cache_eviction_walk_saved_pos);
-        WT_STAT_DSRC_INCR(session, cache_eviction_walk_saved_pos);
-    }
-
-    *walk_flagsp = WT_READ_CACHE | WT_READ_NO_EVICT | WT_READ_INTERNAL_OP | WT_READ_NO_WAIT;
->>>>>>> 799f0b68
     if (!F_ISSET(session->txn, WT_TXN_HAS_SNAPSHOT))
         FLD_SET(*walk_flagsp, WT_READ_VISIBLE_ALL);
 
     WT_RET(__evict_try_restore_walk_position(session, btree, *walk_flagsp));
+
     if (btree->evict_ref != NULL)
         WT_STAT_CONN_INCR(session, eviction_walk_saved_pos);
     else
@@ -2100,11 +2089,6 @@
     /* FALLTHROUGH */
     case WT_EVICT_WALK_RAND_NEXT:
 rand_next:
-<<<<<<< HEAD
-=======
-        read_flags = WT_READ_CACHE | WT_READ_NO_EVICT | WT_READ_INTERNAL_OP | WT_READ_NO_WAIT |
-          WT_READ_NOTFOUND_OK | WT_READ_RESTART_OK;
->>>>>>> 799f0b68
         if (btree->evict_ref == NULL) {
             for (;;) {
                 /* Ensure internal pages indexes remain valid */
