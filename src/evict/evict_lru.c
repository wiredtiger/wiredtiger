--- conflicted
+++ resolved
@@ -2952,15 +2952,9 @@
         if (ret == 0 && cache_max_wait_us != 0 && session->cache_wait_us > cache_max_wait_us) {
             ret = WT_ROLLBACK;
             __wt_session_set_last_error(
-<<<<<<< HEAD
-              session, ret, WT_CACHE_OVERFLOW, WT_TXN_ROLLBACK_REASON_CACHE_OVERFLOW);
-            if (__wt_atomic_load32(&evict->evict_aggressive_score) > 0)
-                (void)__wt_atomic_subv32(&evict->evict_aggressive_score, 1);
-=======
               session, ret, WT_CACHE_OVERFLOW, "Cache capacity has overflown");
             __wt_atomic_decrement_if_positive(&evict->evict_aggressive_score);
 
->>>>>>> 0c9f9521
             WT_STAT_CONN_INCR(session, eviction_timed_out_ops);
             if (F_ISSET(session, WT_SESSION_SAVE_ERRORS))
                 __wt_verbose_notice(
