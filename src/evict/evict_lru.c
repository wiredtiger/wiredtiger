--- conflicted
+++ resolved
@@ -8,11 +8,7 @@
 
 #include "wt_internal.h"
 
-<<<<<<< HEAD
-static int __evict_clear_all_walks(WT_SESSION_IMPL *, bool);
-=======
-static int __evict_clear_all_walks_and_saved_tree(WT_SESSION_IMPL *);
->>>>>>> 623f8d13
+static int __evict_clear_all_walks_and_saved_tree(WT_SESSION_IMPL *, bool);
 static void __evict_list_clear_page_locked(WT_SESSION_IMPL *, WT_REF *, bool);
 static int WT_CDECL __evict_lru_cmp(const void *, const void *);
 static int __evict_lru_pages(WT_SESSION_IMPL *, bool);
@@ -359,39 +355,6 @@
 }
 
 /*
-<<<<<<< HEAD
- * __clear_saved_walk_tree --
- *     Clear saved walk tree maintaining use count.
- */
-static void
-__clear_saved_walk_tree(WT_SESSION_IMPL *session)
-{
-    WT_DATA_HANDLE *dhandle;
-
-    dhandle = S2C(session)->cache->walk_tree;
-    if (dhandle == NULL)
-        return;
-    WT_ASSERT(session, __wt_atomic_loadi32(&dhandle->session_inuse) > 0);
-    S2C(session)->cache->walk_tree = NULL;
-    (void)__wt_atomic_subi32(&dhandle->session_inuse, 1);
-}
-
-/*
- * __set_saved_walk_tree --
- *     Set saved walk tree maintaining use count.
- */
-static void
-__set_saved_walk_tree(WT_SESSION_IMPL *session, WT_DATA_HANDLE *dhandle)
-{
-    WT_CACHE *cache;
-
-    cache = S2C(session)->cache;
-    __clear_saved_walk_tree(session);
-    if (dhandle == NULL)
-        return;
-    (void)__wt_atomic_addi32(&dhandle->session_inuse, 1);
-    cache->walk_tree = dhandle;
-=======
  * __evict_set_saved_walk_tree --
  *     Set saved walk tree maintaining use count. Call it with NULL to clear the saved walk tree.
  */
@@ -416,7 +379,6 @@
         WT_ASSERT(session, __wt_atomic_loadi32(&old_dhandle->session_inuse) > 0);
         (void)__wt_atomic_subi32(&old_dhandle->session_inuse, 1);
     }
->>>>>>> 623f8d13
 }
 
 /*
@@ -439,12 +401,7 @@
      * The only time the first eviction thread is stopped is on shutdown: in case any trees are
      * still open, clear all walks now so that they can be closed.
      */
-<<<<<<< HEAD
-    WT_WITH_PASS_LOCK(session, ret = __evict_clear_all_walks(session, true));
-    __clear_saved_walk_tree(session);
-=======
-    WT_WITH_PASS_LOCK(session, ret = __evict_clear_all_walks_and_saved_tree(session));
->>>>>>> 623f8d13
+    WT_WITH_PASS_LOCK(session, ret = __evict_clear_all_walks_and_saved_tree(session, true));
     WT_ERR(ret);
     /*
      * The only cases when the eviction server is expected to stop are when recovery is finished,
@@ -492,30 +449,9 @@
         return (0);
 
     if (!__wt_cache_stuck(session)) {
-<<<<<<< HEAD
-=======
-        /*
-         * Try to get the handle list lock: if we give up, that indicates a session is waiting for
-         * us to clear walks. Do that as part of a normal pass (without the handle list lock) to
-         * avoid deadlock.
-         */
-        if ((ret = __evict_lock_handle_list(session)) == EBUSY)
-            return (0);
-        WT_RET(ret);
-
-        /*
-         * Clear the walks so we don't pin pages while asleep, otherwise we can block applications
-         * evicting large pages.
-         */
-        ret = __evict_clear_all_walks_and_saved_tree(session);
-
-        __wt_readunlock(session, &conn->dhandle_lock);
-        WT_RET(ret);
-
->>>>>>> 623f8d13
         /* Make sure we'll notice next time we're stuck. */
         cache->last_eviction_progress = 0;
-        __clear_saved_walk_tree(session);
+        __evict_set_saved_walk_tree(session, NULL);
         return (0);
     }
 
@@ -929,11 +865,8 @@
     btree = S2BT(session);
     cache = S2C(session)->cache;
 
-<<<<<<< HEAD
     WT_ASSERT(session, FLD_ISSET(session->lock_flags, WT_SESSION_LOCKED_PASS));
 
-=======
->>>>>>> 623f8d13
     if ((ref = btree->evict_ref) == NULL)
         return (0);
 
@@ -1000,11 +933,7 @@
  *     Clear the eviction walk points for all files a session is waiting on.
  */
 static int
-<<<<<<< HEAD
-__evict_clear_all_walks(WT_SESSION_IMPL *session, bool clear_pos)
-=======
-__evict_clear_all_walks_and_saved_tree(WT_SESSION_IMPL *session)
->>>>>>> 623f8d13
+__evict_clear_all_walks_and_saved_tree(WT_SESSION_IMPL *session, bool clear_pos)
 {
     WT_CONNECTION_IMPL *conn;
     WT_DATA_HANDLE *dhandle;
@@ -1014,12 +943,8 @@
 
     TAILQ_FOREACH (dhandle, &conn->dhqh, q)
         if (WT_DHANDLE_BTREE(dhandle))
-<<<<<<< HEAD
             WT_WITH_DHANDLE(session, dhandle, WT_TRET(__evict_clear_walk(session, clear_pos)));
-=======
-            WT_WITH_DHANDLE(session, dhandle, WT_TRET(__evict_clear_walk(session)));
     __evict_set_saved_walk_tree(session, NULL);
->>>>>>> 623f8d13
     return (ret);
 }
 
@@ -1028,12 +953,12 @@
  *     Clear single walk points and clear the walk tree if it's the current session's dhandle.
  */
 static int
-__evict_clear_walk_and_saved_tree_if_current_locked(WT_SESSION_IMPL *session)
+__evict_clear_walk_and_saved_tree_if_current_locked(WT_SESSION_IMPL *session, bool clear_pos)
 {
     WT_ASSERT_SPINLOCK_OWNED(session, &S2C(session)->cache->evict_pass_lock);
     if (session->dhandle == S2C(session)->cache->walk_tree)
         __evict_set_saved_walk_tree(session, NULL);
-    return (__evict_clear_walk(session));
+    return (__evict_clear_walk(session, clear_pos));
 }
 
 /*
@@ -1075,11 +1000,8 @@
      * any existing LRU eviction walk for the file.
      */
     (void)__wt_atomic_addv32(&cache->pass_intr, 1);
-<<<<<<< HEAD
-    WT_WITH_PASS_LOCK(session, ret = __evict_clear_walk(session, false));
-=======
-    WT_WITH_PASS_LOCK(session, ret = __evict_clear_walk_and_saved_tree_if_current_locked(session));
->>>>>>> 623f8d13
+    WT_WITH_PASS_LOCK(
+      session, ret = __evict_clear_walk_and_saved_tree_if_current_locked(session, false));
     (void)__wt_atomic_subv32(&cache->pass_intr, 1);
     WT_ERR(ret);
 
@@ -1655,19 +1577,11 @@
              * have a saved handle, pick one randomly from the list.
              */
             if ((dhandle = cache->walk_tree) != NULL)
-<<<<<<< HEAD
-                __clear_saved_walk_tree(session);
-            else
-                __evict_walk_choose_dhandle(session, &dhandle);
-        } else {
-            __clear_saved_walk_tree(session);
-=======
                 __evict_set_saved_walk_tree(session, NULL);
             else
                 __evict_walk_choose_dhandle(session, &dhandle);
         } else {
             __evict_set_saved_walk_tree(session, NULL);
->>>>>>> 623f8d13
             __evict_walk_choose_dhandle(session, &dhandle);
         }
 
@@ -1717,11 +1631,7 @@
         }
         btree->evict_walk_skips = 0;
 
-<<<<<<< HEAD
-        __set_saved_walk_tree(session, dhandle);
-=======
         __evict_set_saved_walk_tree(session, dhandle);
->>>>>>> 623f8d13
         __wt_readunlock(session, &conn->dhandle_lock);
         dhandle_list_locked = false;
 
@@ -1737,12 +1647,6 @@
          */
         if (btree->evict_disabled == 0 && !__wt_spin_trylock(session, &cache->evict_walk_lock)) {
             if (btree->evict_disabled == 0 && btree->root.page != NULL) {
-<<<<<<< HEAD
-                /*
-                 * Remember the file to visit first, next loop.
-                 */
-=======
->>>>>>> 623f8d13
                 WT_WITH_DHANDLE(
                   session, dhandle, ret = __evict_walk_tree(session, queue, max_entries, &slot));
 
