/*-
 * Copyright (c) 2014-present MongoDB, Inc.
 * Copyright (c) 2008-2014 WiredTiger, Inc.
 *	All rights reserved.
 *
 * See the file LICENSE for redistribution information.
 */

#include "wt_internal.h"

static int __evict_clear_all_walks_and_saved_tree(WT_SESSION_IMPL *);
static void __evict_list_clear_page_locked(WT_SESSION_IMPL *, WT_REF *, bool);
static int WT_CDECL __evict_lru_cmp(const void *, const void *);
static int __evict_lru_pages(WT_SESSION_IMPL *, bool);
static int __evict_lru_walk(WT_SESSION_IMPL *);
static int __evict_page(WT_SESSION_IMPL *, bool);
static int __evict_pass(WT_SESSION_IMPL *);
static int __evict_server(WT_SESSION_IMPL *, bool *);
static void __evict_tune_workers(WT_SESSION_IMPL *session);
static int __evict_walk(WT_SESSION_IMPL *, WT_EVICT_QUEUE *);
static int __evict_walk_tree(WT_SESSION_IMPL *, WT_EVICT_QUEUE *, u_int, u_int *);

#define WT_EVICT_HAS_WORKERS(s) (__wt_atomic_load32(&S2C(s)->evict_threads.current_threads) > 1)

/*
 * __evict_lock_handle_list --
 *     Try to get the handle list lock, with yield and sleep back off. Keep timing statistics
 *     overall.
 */
static int
__evict_lock_handle_list(WT_SESSION_IMPL *session)
{
    WT_CONNECTION_IMPL *conn;
    WT_DECL_RET;
    WT_EVICT *evict;
    WT_RWLOCK *dh_lock;
    u_int spins;

    conn = S2C(session);
    evict = conn->evict;
    dh_lock = &conn->dhandle_lock;

    /*
     * Use a custom lock acquisition back off loop so the eviction server notices any interrupt
     * quickly.
     */
    for (spins = 0; (ret = __wt_try_readlock(session, dh_lock)) == EBUSY &&
         __wt_atomic_loadv32(&evict->pass_intr) == 0;
         spins++) {
        if (spins < WT_THOUSAND)
            __wt_yield();
        else
            __wt_sleep(0, WT_THOUSAND);
    }
    return (ret);
}

/*
 * __evict_entry_priority --
 *     Get the adjusted read generation for an eviction entry.
 */
static WT_INLINE uint64_t
__evict_entry_priority(WT_SESSION_IMPL *session, WT_REF *ref)
{
    WT_BTREE *btree;
    WT_PAGE *page;
    uint64_t read_gen;

    btree = S2BT(session);
    page = ref->page;

    /* Any page set to the oldest generation should be discarded. */
    if (__wt_readgen_evict_soon(&page->read_gen))
        return (WT_READGEN_OLDEST);

    /* Any page from a dead tree is a great choice. */
    if (F_ISSET(btree->dhandle, WT_DHANDLE_DEAD))
        return (WT_READGEN_OLDEST);

    /* Any empty page (leaf or internal), is a good choice. */
    if (__wt_page_is_empty(page))
        return (WT_READGEN_OLDEST);

    /* Any large page in memory is likewise a good choice. */
    if (__wt_atomic_loadsize(&page->memory_footprint) > btree->splitmempage)
        return (WT_READGEN_OLDEST);

    /*
     * The base read-generation is skewed by the eviction priority. Internal pages are also
     * adjusted, we prefer to evict leaf pages.
     */
    if (page->modify != NULL && F_ISSET(S2C(session)->evict, WT_EVICT_CACHE_DIRTY) &&
      !F_ISSET(S2C(session)->evict, WT_EVICT_CACHE_CLEAN))
        read_gen = __wt_atomic_load64(&page->modify->update_txn);
    else
        read_gen = __wt_atomic_load64(&page->read_gen);

    read_gen += btree->evict_priority;

#define WT_EVICT_INTL_SKEW WT_THOUSAND
    if (F_ISSET(ref, WT_REF_FLAG_INTERNAL))
        read_gen += WT_EVICT_INTL_SKEW;

    return (read_gen);
}

/*
 * __evict_lru_cmp_debug --
 *     Qsort function: sort the eviction array. Version for eviction debug mode.
 */
static int WT_CDECL
__evict_lru_cmp_debug(const void *a_arg, const void *b_arg)
{
    const WT_EVICT_ENTRY *a, *b;
    uint64_t a_score, b_score;

    a = a_arg;
    b = b_arg;
    a_score = (a->ref == NULL ? UINT64_MAX : 0);
    b_score = (b->ref == NULL ? UINT64_MAX : 0);

    return ((a_score < b_score) ? -1 : (a_score == b_score) ? 0 : 1);
}

/*
 * __evict_lru_cmp --
 *     Qsort function: sort the eviction array.
 */
static int WT_CDECL
__evict_lru_cmp(const void *a_arg, const void *b_arg)
{
    const WT_EVICT_ENTRY *a, *b;
    uint64_t a_score, b_score;

    a = a_arg;
    b = b_arg;
    a_score = (a->ref == NULL ? UINT64_MAX : a->score);
    b_score = (b->ref == NULL ? UINT64_MAX : b->score);

    return ((a_score < b_score) ? -1 : (a_score == b_score) ? 0 : 1);
}

/*
 * __evict_list_clear --
 *     Clear an entry in the LRU eviction list.
 */
static WT_INLINE void
__evict_list_clear(WT_SESSION_IMPL *session, WT_EVICT_ENTRY *e)
{
    if (e->ref != NULL) {
        WT_ASSERT(session, F_ISSET_ATOMIC_16(e->ref->page, WT_PAGE_EVICT_LRU));
        F_CLR_ATOMIC_16(e->ref->page, WT_PAGE_EVICT_LRU | WT_PAGE_EVICT_LRU_URGENT);
    }
    e->ref = NULL;
    e->btree = WT_DEBUG_POINT;
}

/*
 * __evict_list_clear_page_locked --
 *     This function searches for the page in all the eviction queues (skipping the urgent queue if
 *     requested) and clears it if found. It does not take the eviction queue lock, so the caller
 *     should hold the appropriate locks before calling this function.
 */
static void
__evict_list_clear_page_locked(WT_SESSION_IMPL *session, WT_REF *ref, bool exclude_urgent)
{
    WT_EVICT *evict;
    WT_EVICT_ENTRY *evict_entry;
    uint32_t elem, i, q, last_queue_idx;
    bool found;

    last_queue_idx = exclude_urgent ? WT_EVICT_URGENT_QUEUE : WT_EVICT_QUEUE_MAX;
    evict = S2C(session)->evict;
    found = false;

    WT_ASSERT_SPINLOCK_OWNED(session, &evict->evict_queue_lock);

    for (q = 0; q < last_queue_idx && !found; q++) {
        __wt_spin_lock(session, &evict->evict_queues[q].evict_lock);
        elem = evict->evict_queues[q].evict_max;
        for (i = 0, evict_entry = evict->evict_queues[q].evict_queue; i < elem; i++, evict_entry++)
            if (evict_entry->ref == ref) {
                found = true;
                __evict_list_clear(session, evict_entry);
                break;
            }
        __wt_spin_unlock(session, &evict->evict_queues[q].evict_lock);
    }
    WT_ASSERT(session, !F_ISSET_ATOMIC_16(ref->page, WT_PAGE_EVICT_LRU));
}

/*
 * __wti_evict_list_clear_page --
 *     Check whether a page is present in the LRU eviction list. If the page is found in the list,
 *     remove it. This is called from the page eviction code to make sure there is no attempt to
 *     evict a child page multiple times.
 */
void
__wti_evict_list_clear_page(WT_SESSION_IMPL *session, WT_REF *ref)
{
    WT_EVICT *evict;

    WT_ASSERT(session, __wt_ref_is_root(ref) || WT_REF_GET_STATE(ref) == WT_REF_LOCKED);

    /* Fast path: if the page isn't in the queue, don't bother searching. */
    if (!F_ISSET_ATOMIC_16(ref->page, WT_PAGE_EVICT_LRU))
        return;
    evict = S2C(session)->evict;

    __wt_spin_lock(session, &evict->evict_queue_lock);

    /* Remove the reference from the eviction queues. */
    __evict_list_clear_page_locked(session, ref, false);

    __wt_spin_unlock(session, &evict->evict_queue_lock);
}

/*
 * __evict_queue_empty --
 *     Is the queue empty? Note that the eviction server is pessimistic and treats a half full queue
 *     as empty.
 */
static WT_INLINE bool
__evict_queue_empty(WT_EVICT_QUEUE *queue, bool server_check)
{
    uint32_t candidates, used;

    if (queue->evict_current == NULL)
        return (true);

    /* The eviction server only considers half of the candidates. */
    candidates = queue->evict_candidates;
    if (server_check && candidates > 1)
        candidates /= 2;
    used = (uint32_t)(queue->evict_current - queue->evict_queue);
    return (used >= candidates);
}

/*
 * __evict_queue_full --
 *     Is the queue full (i.e., it has been populated with candidates and none of them have been
 *     evicted yet)?
 */
static WT_INLINE bool
__evict_queue_full(WT_EVICT_QUEUE *queue)
{
    return (queue->evict_current == queue->evict_queue && queue->evict_candidates != 0);
}

/*
 * __wt_evict_server_wake --
 *     Wake the eviction server thread.
 */
void
__wt_evict_server_wake(WT_SESSION_IMPL *session)
{
    WT_CACHE *cache;
    WT_CONNECTION_IMPL *conn;

    conn = S2C(session);
    cache = conn->cache;

    if (WT_VERBOSE_LEVEL_ISSET(session, WT_VERB_EVICTION, WT_VERBOSE_DEBUG_2)) {
        uint64_t bytes_dirty, bytes_inuse, bytes_max, bytes_updates;

        bytes_inuse = __wt_cache_bytes_inuse(cache);
        bytes_max = conn->cache_size;
        bytes_dirty = __wt_cache_dirty_inuse(cache);
        bytes_updates = __wt_cache_bytes_updates(cache);
        __wt_verbose_debug2(session, WT_VERB_EVICTION,
          "waking, bytes inuse %s max (%" PRIu64 "MB %s %" PRIu64 "MB), bytes dirty %" PRIu64
          "(bytes), bytes updates %" PRIu64 "(bytes)",
          bytes_inuse <= bytes_max ? "<=" : ">", bytes_inuse / WT_MEGABYTE,
          bytes_inuse <= bytes_max ? "<=" : ">", bytes_max / WT_MEGABYTE, bytes_dirty,
          bytes_updates);
    }

    __wt_cond_signal(session, conn->evict->evict_cond);
}

/*
 * __evict_thread_chk --
 *     Check to decide if the eviction thread should continue running.
 */
static bool
__evict_thread_chk(WT_SESSION_IMPL *session)
{
    return (F_ISSET(S2C(session), WT_CONN_EVICTION_RUN));
}

/*
 * __evict_thread_run --
 *     Entry function for an eviction thread. This is called repeatedly from the thread group code
 *     so it does not need to loop itself.
 */
static int
__evict_thread_run(WT_SESSION_IMPL *session, WT_THREAD *thread)
{
    WT_CONNECTION_IMPL *conn;
    WT_DECL_RET;
    WT_EVICT *evict;
    bool did_work, was_intr;

    conn = S2C(session);
    evict = conn->evict;

    /* Mark the session as an eviction thread session. */
    F_SET(session, WT_SESSION_EVICTION);

    /*
     * Cache a history store cursor to avoid deadlock: if an eviction thread marks a file busy and
     * then opens a different file (in this case, the HS file), it can deadlock with a thread
     * waiting for the first file to drain from the eviction queue. See WT-5946 for details.
     */
    WT_ERR(__wt_curhs_cache(session));
    if (__wt_atomic_loadbool(&conn->evict_server_running) &&
      __wt_spin_trylock(session, &evict->evict_pass_lock) == 0) {
        /*
         * Cannot use WT_WITH_PASS_LOCK because this is a try lock. Fix when that is supported. We
         * set the flag on both sessions because we may call clear_walk when we are walking with the
         * walk session, locked.
         */
        FLD_SET(session->lock_flags, WT_SESSION_LOCKED_PASS);
        FLD_SET(evict->walk_session->lock_flags, WT_SESSION_LOCKED_PASS);
        ret = __evict_server(session, &did_work);
        FLD_CLR(evict->walk_session->lock_flags, WT_SESSION_LOCKED_PASS);
        FLD_CLR(session->lock_flags, WT_SESSION_LOCKED_PASS);
        was_intr = __wt_atomic_loadv32(&evict->pass_intr) != 0;
        __wt_spin_unlock(session, &evict->evict_pass_lock);
        WT_ERR(ret);

        /*
         * If the eviction server was interrupted, wait until requests have been processed: the
         * system may otherwise be busy so don't go to sleep.
         */
        if (was_intr)
            while (__wt_atomic_loadv32(&evict->pass_intr) != 0 &&
              F_ISSET(conn, WT_CONN_EVICTION_RUN) && F_ISSET(thread, WT_THREAD_RUN))
                __wt_yield();
        else {
            __wt_verbose_debug2(session, WT_VERB_EVICTION, "%s", "sleeping");

            /* Don't rely on signals: check periodically. */
            __wt_cond_auto_wait(session, evict->evict_cond, did_work, NULL);
            __wt_verbose_debug2(session, WT_VERB_EVICTION, "%s", "waking");
        }
    } else
        WT_ERR(__evict_lru_pages(session, false));

    if (0) {
err:
        WT_RET_PANIC(session, ret, "eviction thread error");
    }
    return (ret);
}

/*
 * __evict_set_saved_walk_tree --
 *     Set saved walk tree maintaining use count. Call it with NULL to clear the saved walk tree.
 */
static void
__evict_set_saved_walk_tree(WT_SESSION_IMPL *session, WT_DATA_HANDLE *new_dhandle)
{
    WT_DATA_HANDLE *old_dhandle;
    WT_EVICT *evict;

    evict = S2C(session)->evict;
    old_dhandle = evict->walk_tree;

    if (old_dhandle == new_dhandle)
        return;

    if (new_dhandle != NULL)
        (void)__wt_atomic_addi32(&new_dhandle->session_inuse, 1);

    evict->walk_tree = new_dhandle;

    if (old_dhandle != NULL) {
        WT_ASSERT(session, __wt_atomic_loadi32(&old_dhandle->session_inuse) > 0);
        (void)__wt_atomic_subi32(&old_dhandle->session_inuse, 1);
    }
}

/*
 * __evict_thread_stop --
 *     Shutdown function for an eviction thread.
 */
static int
__evict_thread_stop(WT_SESSION_IMPL *session, WT_THREAD *thread)
{
    WT_CONNECTION_IMPL *conn;
    WT_DECL_RET;
    WT_EVICT *evict;

    if (thread->id != 0)
        return (0);

    conn = S2C(session);
    evict = conn->evict;
    /*
     * The only time the first eviction thread is stopped is on shutdown: in case any trees are
     * still open, clear all walks now so that they can be closed.
     */
    WT_WITH_PASS_LOCK(session, ret = __evict_clear_all_walks_and_saved_tree(session));
    WT_ERR(ret);
    /*
     * The only cases when the eviction server is expected to stop are when recovery is finished,
     * when the connection is closing or when an error has occurred and connection panic flag is
     * set.
     */
    WT_ASSERT(session, F_ISSET(conn, WT_CONN_CLOSING | WT_CONN_PANIC | WT_CONN_RECOVERING));

    /* Clear the eviction thread session flag. */
    F_CLR(session, WT_SESSION_EVICTION);

    __wt_verbose_info(session, WT_VERB_EVICTION, "%s", "eviction thread exiting");

    if (0) {
err:
        WT_RET_PANIC(session, ret, "eviction thread error");
    }
    return (ret);
}

/*
 * __evict_server --
 *     Thread to evict pages from the cache.
 */
static int
__evict_server(WT_SESSION_IMPL *session, bool *did_work)
{
    struct timespec now;
    WT_CONNECTION_IMPL *conn;
<<<<<<< HEAD
=======
    WT_DECL_RET;
    WT_EVICT *evict;
>>>>>>> c50a4270
    uint64_t time_diff_ms;

    /* Assume there has been no progress. */
    *did_work = false;

    conn = S2C(session);
    evict = conn->evict;

    WT_ASSERT_SPINLOCK_OWNED(session, &evict->evict_pass_lock);

    /* Evict pages from the cache as needed. */
    WT_RET(__evict_pass(session));

    if (!F_ISSET(conn, WT_CONN_EVICTION_RUN) || __wt_atomic_loadv32(&evict->pass_intr) != 0)
        return (0);

<<<<<<< HEAD
    if (!__wt_cache_stuck(session)) {
        /* Make sure we'll notice next time we're stuck. */
        cache->last_eviction_progress = 0;
        __evict_set_saved_walk_tree(session, NULL);
=======
    if (!__wt_evict_cache_stuck(session)) {
        /*
         * Try to get the handle list lock: if we give up, that indicates a session is waiting for
         * us to clear walks. Do that as part of a normal pass (without the handle list lock) to
         * avoid deadlock.
         */
        if ((ret = __evict_lock_handle_list(session)) == EBUSY)
            return (0);
        WT_RET(ret);

        /*
         * Clear the walks so we don't pin pages while asleep, otherwise we can block applications
         * evicting large pages.
         */
        ret = __evict_clear_all_walks_and_saved_tree(session);

        __wt_readunlock(session, &conn->dhandle_lock);
        WT_RET(ret);

        /* Make sure we'll notice next time we're stuck. */
        evict->last_eviction_progress = 0;
>>>>>>> c50a4270
        return (0);
    }

    /* Track if work was done. */
    *did_work = __wt_atomic_loadv64(&evict->eviction_progress) != evict->last_eviction_progress;
    evict->last_eviction_progress = __wt_atomic_loadv64(&evict->eviction_progress);

    /* Eviction is stuck, check if we have made progress. */
    if (*did_work) {
#if !defined(HAVE_DIAGNOSTIC)
        /* Need verbose check only if not in diagnostic build */
        if (WT_VERBOSE_ISSET(session, WT_VERB_EVICTION))
#endif
            __wt_epoch(session, &evict->stuck_time);
        return (0);
    }

#if !defined(HAVE_DIAGNOSTIC)
    /* Need verbose check only if not in diagnostic build */
    if (!WT_VERBOSE_ISSET(session, WT_VERB_EVICTION))
        return (0);
#endif
    /*
     * If we're stuck for 5 minutes in diagnostic mode, or the verbose eviction flag is configured,
     * log the cache and transaction state.
     *
     * If we're stuck for 5 minutes in diagnostic mode, give up.
     *
     * We don't do this check for in-memory workloads because application threads are not blocked by
     * the cache being full. If the cache becomes full of clean pages, we can be servicing reads
     * while the cache appears stuck to eviction.
     */
    if (F_ISSET(conn, WT_CONN_IN_MEMORY))
        return (0);

    __wt_epoch(session, &now);

    /* The checks below should only be executed when a cache timeout has been set. */
    if (evict->cache_stuck_timeout_ms > 0) {
        time_diff_ms = WT_TIMEDIFF_MS(now, evict->stuck_time);
#ifdef HAVE_DIAGNOSTIC
        /* Enable extra logs 20ms before timing out. */
        if (evict->cache_stuck_timeout_ms < 20 ||
          (time_diff_ms > evict->cache_stuck_timeout_ms - 20))
            WT_SET_VERBOSE_LEVEL(session, WT_VERB_EVICTION, WT_VERBOSE_DEBUG_1);
#endif

        if (time_diff_ms >= evict->cache_stuck_timeout_ms) {
#ifdef HAVE_DIAGNOSTIC
            __wt_err(session, ETIMEDOUT, "Cache stuck for too long, giving up");
            WT_RET(__wt_verbose_dump_txn(session));
            WT_RET(__wt_verbose_dump_cache(session));
            return (__wt_set_return(session, ETIMEDOUT));
#else
            if (WT_VERBOSE_ISSET(session, WT_VERB_EVICTION)) {
                WT_RET(__wt_verbose_dump_txn(session));
                WT_RET(__wt_verbose_dump_cache(session));

                /* Reset the timer. */
                __wt_epoch(session, &evict->stuck_time);
            }
#endif
        }
    }
    return (0);
}

/*
 * __wt_evict_threads_create --
 *     Start the eviction server.
 */
int
__wt_evict_threads_create(WT_SESSION_IMPL *session)
{
    WT_CONNECTION_IMPL *conn;
    uint32_t session_flags;

    conn = S2C(session);
    __wt_verbose_info(session, WT_VERB_EVICTION, "%s", "starting eviction threads");

    /*
     * In case recovery has allocated some transaction IDs, bump to the current state. This will
     * prevent eviction threads from pinning anything as they start up and read metadata in order to
     * open cursors.
     */
    WT_RET(__wt_txn_update_oldest(session, WT_TXN_OLDEST_STRICT | WT_TXN_OLDEST_WAIT));

    WT_ASSERT(session, conn->evict_threads_min > 0);
    /* Set first, the thread might run before we finish up. */
    F_SET(conn, WT_CONN_EVICTION_RUN);

    /*
     * Create the eviction thread group. Set the group size to the maximum allowed sessions.
     */
    session_flags = WT_THREAD_CAN_WAIT | WT_THREAD_PANIC_FAIL;
    WT_RET(__wt_thread_group_create(session, &conn->evict_threads, "eviction-server",
      conn->evict_threads_min, conn->evict_threads_max, session_flags, __evict_thread_chk,
      __evict_thread_run, __evict_thread_stop));

/*
 * Ensure the cache stuck timer is initialized when starting eviction.
 */
#if !defined(HAVE_DIAGNOSTIC)
    /* Need verbose check only if not in diagnostic build */
    if (WT_VERBOSE_ISSET(session, WT_VERB_EVICTION))
#endif
        __wt_epoch(session, &conn->evict->stuck_time);

    /*
     * Allow queues to be populated now that the eviction threads are running.
     */
    __wt_atomic_storebool(&conn->evict_server_running, true);

    return (0);
}

/*
 * __wt_evict_threads_destroy --
 *     Destroy the eviction threads.
 */
int
__wt_evict_threads_destroy(WT_SESSION_IMPL *session)
{
    WT_CONNECTION_IMPL *conn;

    conn = S2C(session);

    /* We are done if the eviction server didn't start successfully. */
    if (!__wt_atomic_loadbool(&conn->evict_server_running))
        return (0);

    __wt_verbose_info(session, WT_VERB_EVICTION, "%s", "stopping eviction threads");

    /* Wait for any eviction thread group changes to stabilize. */
    __wt_writelock(session, &conn->evict_threads.lock);

    /*
     * Signal the threads to finish and stop populating the queue.
     */
    F_CLR(conn, WT_CONN_EVICTION_RUN);
    __wt_atomic_storebool(&conn->evict_server_running, false);
    __wt_evict_server_wake(session);

    __wt_verbose_info(session, WT_VERB_EVICTION, "%s", "waiting for eviction threads to stop");

    /*
     * We call the destroy function still holding the write lock. It assumes it is called locked.
     */
    WT_RET(__wt_thread_group_destroy(session, &conn->evict_threads));

    return (0);
}

/*
 * __evict_update_work --
 *     Configure eviction work state.
 */
static bool
__evict_update_work(WT_SESSION_IMPL *session)
{
    WT_BTREE *hs_tree;
    WT_CACHE *cache;
    WT_CONNECTION_IMPL *conn;
    WT_EVICT *evict;
    double dirty_target, dirty_trigger, target, trigger, updates_target, updates_trigger;
    uint64_t bytes_dirty, bytes_inuse, bytes_max, bytes_updates;
    uint32_t flags;

    conn = S2C(session);
    cache = conn->cache;
    evict = conn->evict;

    dirty_target = __wti_evict_dirty_target(evict);
    dirty_trigger = evict->eviction_dirty_trigger;
    target = evict->eviction_target;
    trigger = evict->eviction_trigger;
    updates_target = evict->eviction_updates_target;
    updates_trigger = evict->eviction_updates_trigger;

    /* Build up the new state. */
    flags = 0;

    if (!F_ISSET(conn, WT_CONN_EVICTION_RUN)) {
        __wt_atomic_store32(&evict->flags, 0);
        return (false);
    }

    if (!__evict_queue_empty(evict->evict_urgent_queue, false))
        LF_SET(WT_EVICT_CACHE_URGENT);

    /*
     * TODO: We are caching the cache usage values associated with the history store because the
     * history store dhandle isn't always available to eviction. Keeping potentially out-of-date
     * values could lead to surprising bugs in the future.
     */
    if (F_ISSET(conn, WT_CONN_HS_OPEN) && __wt_hs_get_btree(session, &hs_tree) == 0) {
        __wt_atomic_store64(&cache->bytes_hs, __wt_atomic_load64(&hs_tree->bytes_inmem));
        cache->bytes_hs_dirty = hs_tree->bytes_dirty_intl + hs_tree->bytes_dirty_leaf;
    }

    /*
     * If we need space in the cache, try to find clean pages to evict.
     *
     * Avoid division by zero if the cache size has not yet been set in a shared cache.
     */
    bytes_max = conn->cache_size + 1;
    bytes_inuse = __wt_cache_bytes_inuse(cache);
    if (__wt_evict_clean_needed(session, NULL))
        LF_SET(WT_EVICT_CACHE_CLEAN | WT_EVICT_CACHE_CLEAN_HARD);
    else if (bytes_inuse > (target * bytes_max) / 100)
        LF_SET(WT_EVICT_CACHE_CLEAN);

    bytes_dirty = __wt_cache_dirty_leaf_inuse(cache);
    if (__wt_evict_dirty_needed(session, NULL))
        LF_SET(WT_EVICT_CACHE_DIRTY | WT_EVICT_CACHE_DIRTY_HARD);
    else if (bytes_dirty > (uint64_t)(dirty_target * bytes_max) / 100)
        LF_SET(WT_EVICT_CACHE_DIRTY);

    bytes_updates = __wt_cache_bytes_updates(cache);
    if (__wti_evict_updates_needed(session, NULL))
        LF_SET(WT_EVICT_CACHE_UPDATES | WT_EVICT_CACHE_UPDATES_HARD);
    else if (bytes_updates > (uint64_t)(updates_target * bytes_max) / 100)
        LF_SET(WT_EVICT_CACHE_UPDATES);

    /*
     * If application threads are blocked by the total volume of data in cache, try dirty pages as
     * well.
     */
    if (__wt_evict_aggressive(session) && LF_ISSET(WT_EVICT_CACHE_CLEAN_HARD))
        LF_SET(WT_EVICT_CACHE_DIRTY);

    /*
     * Scrub dirty pages and keep them in cache if we are less than half way to the clean, dirty or
     * updates triggers.
     */
    if (bytes_inuse < (uint64_t)((target + trigger) * bytes_max) / 200) {
        if (bytes_dirty < (uint64_t)((dirty_target + dirty_trigger) * bytes_max) / 200 &&
          bytes_updates < (uint64_t)((updates_target + updates_trigger) * bytes_max) / 200)
            LF_SET(WT_EVICT_CACHE_SCRUB);
    } else
        LF_SET(WT_EVICT_CACHE_NOKEEP);

    if (FLD_ISSET(conn->debug_flags, WT_CONN_DEBUG_UPDATE_RESTORE_EVICT)) {
        LF_SET(WT_EVICT_CACHE_SCRUB);
        LF_CLR(WT_EVICT_CACHE_NOKEEP);
    }

    /*
     * With an in-memory cache, we only do dirty eviction in order to scrub pages.
     */
    if (F_ISSET(conn, WT_CONN_IN_MEMORY)) {
        if (LF_ISSET(WT_EVICT_CACHE_CLEAN))
            LF_SET(WT_EVICT_CACHE_DIRTY);
        if (LF_ISSET(WT_EVICT_CACHE_CLEAN_HARD))
            LF_SET(WT_EVICT_CACHE_DIRTY_HARD);
        LF_CLR(WT_EVICT_CACHE_CLEAN | WT_EVICT_CACHE_CLEAN_HARD);
    }

    /* Update the global eviction state. */
    __wt_atomic_store32(&evict->flags, flags);

    return (F_ISSET(evict, WT_EVICT_CACHE_ALL | WT_EVICT_CACHE_URGENT));
}

/*
 * __evict_pass --
 *     Evict pages from memory.
 */
static int
__evict_pass(WT_SESSION_IMPL *session)
{
    WT_CACHE *cache;
    WT_CONNECTION_IMPL *conn;
    WT_EVICT *evict;
    WT_TXN_GLOBAL *txn_global;
    uint64_t eviction_progress, oldest_id, prev_oldest_id;
    uint64_t time_now, time_prev;
    u_int loop;

    conn = S2C(session);
    cache = conn->cache;
    evict = conn->evict;
    txn_global = &conn->txn_global;
    time_prev = 0; /* [-Wconditional-uninitialized] */

    /* Track whether pages are being evicted and progress is made. */
    eviction_progress = __wt_atomic_loadv64(&evict->eviction_progress);
    prev_oldest_id = __wt_atomic_loadv64(&txn_global->oldest_id);

    /* Evict pages from the cache. */
    for (loop = 0; __wt_atomic_loadv32(&evict->pass_intr) == 0; loop++) {
        time_now = __wt_clock(session);
        if (loop == 0)
            time_prev = time_now;

        __evict_tune_workers(session);
        /*
         * Increment the shared read generation. Do this occasionally even if eviction is not
         * currently required, so that pages have some relative read generation when the eviction
         * server does need to do some work.
         */
        __wti_evict_read_gen_incr(session);
        __wt_atomic_add64(&evict->evict_pass_gen, 1);

        /*
         * Update the oldest ID: we use it to decide whether pages are candidates for eviction.
         * Without this, if all threads are blocked after a long-running transaction (such as a
         * checkpoint) completes, we may never start evicting again.
         *
         * Do this every time the eviction server wakes up, regardless of whether the cache is full,
         * to prevent the oldest ID falling too far behind. Don't wait to lock the table: with
         * highly threaded workloads, that creates a bottleneck.
         */
        WT_RET(__wt_txn_update_oldest(session, WT_TXN_OLDEST_STRICT));

        if (!__evict_update_work(session))
            break;

        __wt_verbose_debug2(session, WT_VERB_EVICTION,
          "Eviction pass with: Max: %" PRIu64 " In use: %" PRIu64 " Dirty: %" PRIu64
          " Updates: %" PRIu64,
          conn->cache_size, __wt_atomic_load64(&cache->bytes_inmem),
          __wt_atomic_load64(&cache->bytes_dirty_intl) +
            __wt_atomic_load64(&cache->bytes_dirty_leaf),
          __wt_atomic_load64(&cache->bytes_updates));

        if (F_ISSET(evict, WT_EVICT_CACHE_ALL))
            WT_RET(__evict_lru_walk(session));

        /*
         * If the queue has been empty recently, keep queuing more pages to evict. If the rate of
         * queuing pages is high enough, this score will go to zero, in which case the eviction
         * server might as well help out with eviction.
         *
         * Also, if there is a single eviction server thread with no workers, it must service the
         * urgent queue in case all application threads are busy.
         */
        if (!WT_EVICT_HAS_WORKERS(session) &&
          (evict->evict_empty_score < WT_EVICT_SCORE_CUTOFF ||
            !__evict_queue_empty(evict->evict_urgent_queue, false)))
            WT_RET(__evict_lru_pages(session, true));

        if (__wt_atomic_loadv32(&evict->pass_intr) != 0)
            break;

        /*
         * If we're making progress, keep going; if we're not making any progress at all, mark the
         * cache "stuck" and go back to sleep, it's not something we can fix.
         *
         * We check for progress every 20ms, the idea being that the aggressive score will reach 10
         * after 200ms if we aren't making progress and eviction will start considering more pages.
         * If there is still no progress after 2s, we will treat the cache as stuck and start
         * rolling back transactions and writing updates to the history store table.
         */
        if (eviction_progress == __wt_atomic_loadv64(&evict->eviction_progress)) {
            if (WT_CLOCKDIFF_MS(time_now, time_prev) >= 20 && F_ISSET(evict, WT_EVICT_CACHE_HARD)) {
                if (__wt_atomic_load32(&evict->evict_aggressive_score) < WT_EVICT_SCORE_MAX)
                    (void)__wt_atomic_addv32(&evict->evict_aggressive_score, 1);
                oldest_id = __wt_atomic_loadv64(&txn_global->oldest_id);
                if (prev_oldest_id == oldest_id &&
                  __wt_atomic_loadv64(&txn_global->current) != oldest_id &&
                  __wt_atomic_load32(&evict->evict_aggressive_score) < WT_EVICT_SCORE_MAX)
                    (void)__wt_atomic_addv32(&evict->evict_aggressive_score, 1);
                time_prev = time_now;
                prev_oldest_id = oldest_id;
            }

            /*
             * Keep trying for long enough that we should be able to evict a page if the server
             * isn't interfering.
             */
            if (loop < 100 ||
              __wt_atomic_load32(&evict->evict_aggressive_score) < WT_EVICT_SCORE_MAX) {
                /*
                 * Back off if we aren't making progress: walks hold the handle list lock, blocking
                 * other operations that can free space in cache, such as LSM discarding handles.
                 *
                 * Allow this wait to be interrupted (e.g. if a checkpoint completes): make sure we
                 * wait for a non-zero number of microseconds).
                 */
                WT_STAT_CONN_INCR(session, eviction_server_slept);
                __wt_cond_wait(session, evict->evict_cond, WT_THOUSAND, NULL);
                continue;
            }

            WT_STAT_CONN_INCR(session, eviction_slow);
            __wt_verbose_debug1(session, WT_VERB_EVICTION, "%s", "unable to reach eviction goal");
            break;
        }
        if (__wt_atomic_load32(&evict->evict_aggressive_score) > 0)
            (void)__wt_atomic_subv32(&evict->evict_aggressive_score, 1);
        loop = 0;
        eviction_progress = __wt_atomic_loadv64(&evict->eviction_progress);
    }
    return (0);
}

/*
 * __evict_clear_walk --
 *     Clear a single walk point and remember its position as a soft pointer.
 */
static int
__evict_clear_walk(WT_SESSION_IMPL *session, bool clear_pos)
{
    WT_BTREE *btree;
    WT_DECL_RET;
    WT_EVICT *evict;
    WT_REF *ref;
#define PATH_STR_MAX 1024
    char path_str[PATH_STR_MAX];
    const char *where;
    size_t path_str_offset;
    double pos;

    btree = S2BT(session);
    evict = S2C(session)->evict;

    WT_ASSERT(session, FLD_ISSET(session->lock_flags, WT_SESSION_LOCKED_PASS));

    if ((ref = btree->evict_ref) == NULL)
        return (0);

    WT_STAT_CONN_INCR(session, cache_eviction_walks_abandoned);
    WT_STAT_DSRC_INCR(session, cache_eviction_walks_abandoned);

    /*
     * Clear evict_ref before releasing it in case that forces eviction (we assert that we never try
     * to evict the current eviction walk point).
     */
    btree->evict_ref = NULL;

<<<<<<< HEAD
    if (clear_pos)
        __wt_eviction_clear_npos(btree);
    else {
        /*
         * Remember the last position before clearing it so that we can restart from about the same
         * point later. evict_saved_ref_check is used as an opaque page id to compare with it upon
         * restoration for the purpose of stats.
         */
        btree->evict_saved_ref_check = (uint64_t)ref;

        if (F_ISSET(ref, WT_REF_FLAG_LEAF)) {
            /* If we're at a leaf page, use the middle of the page. */
            pos = WT_NPOS_MID;
            where = "MIDDLE";
        } else {
            /*
             * If we're at an internal page, then we've just finished all its leafs, so get the
             * position of the very beginning or the very end of it depending on the direction of
             * walk.
             */
            if (btree->evict_start_type == WT_EVICT_WALK_NEXT ||
              btree->evict_start_type == WT_EVICT_WALK_RAND_NEXT) {
                pos = WT_NPOS_RIGHT;
                where = "RIGHT";
            } else {
                pos = WT_NPOS_LEFT;
                where = "LEFT";
            }
        }
        if (!WT_VERBOSE_LEVEL_ISSET(session, WT_VERB_EVICTION, WT_VERBOSE_DEBUG_1))
            btree->evict_pos = __wt_page_npos(session, ref, pos, NULL, NULL, 0);
        else {
            btree->evict_pos =
              __wt_page_npos(session, ref, pos, path_str, &path_str_offset, PATH_STR_MAX);
            __wt_verbose_debug1(session, WT_VERB_EVICTION,
              "Evict walk point memorized at position %lf %s of %s page %s ref %p",
              btree->evict_pos, where, F_ISSET(ref, WT_REF_FLAG_INTERNAL) ? "INTERNAL" : "LEAF",
              path_str, (void *)ref);
        }
    }

    WT_WITH_DHANDLE(cache->walk_session, session->dhandle,
      (ret = __wt_page_release(cache->walk_session, ref, WT_READ_NO_EVICT)));
=======
    WT_WITH_DHANDLE(evict->walk_session, session->dhandle,
      (ret = __wt_page_release(evict->walk_session, ref, WT_READ_NO_EVICT)));
>>>>>>> c50a4270
    return (ret);
#undef PATH_STR_MAX
}

/*
 * __evict_clear_all_walks_and_saved_tree --
 *     Clear the eviction walk points for all files a session is waiting on.
 */
static int
__evict_clear_all_walks_and_saved_tree(WT_SESSION_IMPL *session)
{
    WT_CONNECTION_IMPL *conn;
    WT_DATA_HANDLE *dhandle;
    WT_DECL_RET;

    conn = S2C(session);

    TAILQ_FOREACH (dhandle, &conn->dhqh, q)
        if (WT_DHANDLE_BTREE(dhandle))
            WT_WITH_DHANDLE(session, dhandle, WT_TRET(__evict_clear_walk(session, true)));
    __evict_set_saved_walk_tree(session, NULL);
    return (ret);
}

/*
 * __evict_clear_walk_and_saved_tree_if_current_locked --
 *     Clear single walk points and clear the walk tree if it's the current session's dhandle.
 */
static int
__evict_clear_walk_and_saved_tree_if_current_locked(WT_SESSION_IMPL *session)
{
    WT_ASSERT_SPINLOCK_OWNED(session, &S2C(session)->evict->evict_pass_lock);
    if (session->dhandle == S2C(session)->evict->walk_tree)
        __evict_set_saved_walk_tree(session, NULL);
    return (__evict_clear_walk(session, false));
}

/*
 * __wt_evict_file_exclusive_on --
 *     Get exclusive eviction access to a file and discard any of the file's blocks queued for
 *     eviction.
 */
int
__wt_evict_file_exclusive_on(WT_SESSION_IMPL *session)
{
    WT_BTREE *btree;
    WT_DECL_RET;
    WT_EVICT *evict;
    WT_EVICT_ENTRY *evict_entry;
    u_int elem, i, q;

    btree = S2BT(session);
    evict = S2C(session)->evict;

    /* Hold the walk lock to turn off eviction. */
    __wt_spin_lock(session, &evict->evict_walk_lock);
    if (++btree->evict_disabled > 1) {
        __wt_spin_unlock(session, &evict->evict_walk_lock);
        return (0);
    }

    __wt_verbose_debug1(session, WT_VERB_EVICTION, "obtained exclusive eviction lock on btree %s",
      btree->dhandle->name);

    /*
     * Special operations don't enable eviction, however the underlying command (e.g. verify) may
     * choose to turn on eviction. This falls outside of the typical eviction flow, and here
     * eviction may forcibly remove pages from the cache. Consequently, we may end up evicting
     * internal pages which still have child pages present on the pre-fetch queue. Remove any refs
     * still present on the pre-fetch queue so that they are not accidentally accessed in an invalid
     * way later on.
     */
    WT_ERR(__wt_conn_prefetch_clear_tree(session, false));

    /*
     * Ensure no new pages from the file will be queued for eviction after this point, then clear
     * any existing LRU eviction walk for the file.
     */
    (void)__wt_atomic_addv32(&evict->pass_intr, 1);
    WT_WITH_PASS_LOCK(session, ret = __evict_clear_walk_and_saved_tree_if_current_locked(session));
    (void)__wt_atomic_subv32(&evict->pass_intr, 1);
    WT_ERR(ret);

    /*
     * The eviction candidate list might reference pages from the file, clear it. Hold the evict
     * lock to remove queued pages from a file.
     */
    __wt_spin_lock(session, &evict->evict_queue_lock);

    for (q = 0; q < WT_EVICT_QUEUE_MAX; q++) {
        __wt_spin_lock(session, &evict->evict_queues[q].evict_lock);
        elem = evict->evict_queues[q].evict_max;
        for (i = 0, evict_entry = evict->evict_queues[q].evict_queue; i < elem; i++, evict_entry++)
            if (evict_entry->btree == btree)
                __evict_list_clear(session, evict_entry);
        __wt_spin_unlock(session, &evict->evict_queues[q].evict_lock);
    }

    __wt_spin_unlock(session, &evict->evict_queue_lock);

    /*
     * We have disabled further eviction: wait for concurrent LRU eviction activity to drain.
     */
    while (btree->evict_busy > 0)
        __wt_yield();

    if (0) {
err:
        --btree->evict_disabled;
    }
    __wt_spin_unlock(session, &evict->evict_walk_lock);
    return (ret);
}

/*
 * __wt_evict_file_exclusive_off --
 *     Release exclusive eviction access to a file.
 */
void
__wt_evict_file_exclusive_off(WT_SESSION_IMPL *session)
{
    WT_BTREE *btree;

    btree = S2BT(session);

    /*
     * We have seen subtle bugs with multiple threads racing to turn eviction on/off. Make races
     * more likely in diagnostic builds.
     */
    WT_DIAGNOSTIC_YIELD;

/*
 * Atomically decrement the evict-disabled count, without acquiring the eviction walk-lock. We can't
 * acquire that lock here because there's a potential deadlock. When acquiring exclusive eviction
 * access, we acquire the eviction walk-lock and then the eviction's pass-intr lock. The current
 * eviction implementation can hold the pass-intr lock and call into this function (see WT-3303 for
 * the details), which might deadlock with another thread trying to get exclusive eviction access.
 */
#if defined(HAVE_DIAGNOSTIC)
    {
        int32_t v;

        WT_ASSERT(session, btree->evict_ref == NULL);
        v = __wt_atomic_subi32(&btree->evict_disabled, 1);
        WT_ASSERT(session, v >= 0);
    }
#else
    (void)__wt_atomic_subi32(&btree->evict_disabled, 1);
#endif
    __wt_verbose_debug1(session, WT_VERB_EVICTION, "released exclusive eviction lock on btree %s",
      btree->dhandle->name);
}

#define EVICT_TUNE_BATCH 1 /* Max workers to add each period */
                           /*
                            * Data points needed before deciding if we should keep adding workers or
                            * settle on an earlier value.
                            */
#define EVICT_TUNE_DATAPT_MIN 8
#define EVICT_TUNE_PERIOD 60 /* Tune period in milliseconds */

/*
 * We will do a fresh re-tune every that many milliseconds to adjust to significant phase changes.
 */
#define EVICT_FORCE_RETUNE (25 * WT_THOUSAND)

/*
 * __evict_tune_workers --
 *     Find the right number of eviction workers. Gradually ramp up the number of workers increasing
 *     the number in batches indicated by the setting above. Store the number of workers that gave
 *     us the best throughput so far and the number of data points we have tried. Every once in a
 *     while when we have the minimum number of data points we check whether the eviction throughput
 *     achieved with the current number of workers is the best we have seen so far. If so, we will
 *     keep increasing the number of workers. If not, we are past the infliction point on the
 *     eviction throughput curve. In that case, we will set the number of workers to the best
 *     observed so far and settle into a stable state.
 */
static void
__evict_tune_workers(WT_SESSION_IMPL *session)
{
    struct timespec current_time;
    WT_CONNECTION_IMPL *conn;
    WT_EVICT *evict;
    uint64_t delta_msec, delta_pages;
    uint64_t eviction_progress, eviction_progress_rate, time_diff;
    uint32_t current_threads;
    int32_t cur_threads, i, target_threads, thread_surplus;

    conn = S2C(session);
    evict = conn->evict;

    /*
     * If we have a fixed number of eviction threads, there is no value in calculating if we should
     * do any tuning.
     */
    if (conn->evict_threads_max == conn->evict_threads_min)
        return;

    __wt_epoch(session, &current_time);
    time_diff = WT_TIMEDIFF_MS(current_time, evict->evict_tune_last_time);

    /*
     * If we have reached the stable state and have not run long enough to surpass the forced
     * re-tuning threshold, return.
     */
    if (evict->evict_tune_stable) {
        if (time_diff < EVICT_FORCE_RETUNE)
            return;

        /*
         * Stable state was reached a long time ago. Let's re-tune. Reset all the state.
         */
        evict->evict_tune_stable = false;
        evict->evict_tune_last_action_time.tv_sec = 0;
        evict->evict_tune_progress_last = 0;
        evict->evict_tune_num_points = 0;
        evict->evict_tune_progress_rate_max = 0;

        /* Reduce the number of eviction workers by one */
        thread_surplus = (int32_t)__wt_atomic_load32(&conn->evict_threads.current_threads) -
          (int32_t)conn->evict_threads_min;

        if (thread_surplus > 0)
            __wt_thread_group_stop_one(session, &conn->evict_threads);

    } else if (time_diff < EVICT_TUNE_PERIOD)
        /*
         * If we have not reached stable state, don't do anything unless enough time has passed
         * since the last time we have taken any action in this function.
         */
        return;

    /*
     * Measure the evicted progress so far. Eviction rate correlates to performance, so this is our
     * metric of success.
     */
    eviction_progress = __wt_atomic_loadv64(&evict->eviction_progress);

    /*
     * If we have recorded the number of pages evicted at the end of the previous measurement
     * interval, we can compute the eviction rate in evicted pages per second achieved during the
     * current measurement interval. Otherwise, we just record the number of evicted pages and
     * return.
     */
    if (evict->evict_tune_progress_last == 0)
        goto done;

    delta_msec = WT_TIMEDIFF_MS(current_time, evict->evict_tune_last_time);
    delta_pages = eviction_progress - evict->evict_tune_progress_last;
    eviction_progress_rate = (delta_pages * WT_THOUSAND) / delta_msec;
    evict->evict_tune_num_points++;

    /*
     * Keep track of the maximum eviction throughput seen and the number of workers corresponding to
     * that throughput.
     */
    if (eviction_progress_rate > evict->evict_tune_progress_rate_max) {
        evict->evict_tune_progress_rate_max = eviction_progress_rate;
        evict->evict_tune_workers_best = __wt_atomic_load32(&conn->evict_threads.current_threads);
    }

    /*
     * Compare the current number of data points with the number needed variable. If they are equal,
     * we will check whether we are still going up on the performance curve, in which case we will
     * increase the number of needed data points, to provide opportunity for further increasing the
     * number of workers. Or we are past the inflection point on the curve, in which case we will go
     * back to the best observed number of workers and settle into a stable state.
     */
    if (evict->evict_tune_num_points >= evict->evict_tune_datapts_needed) {
        current_threads = __wt_atomic_load32(&conn->evict_threads.current_threads);
        if (evict->evict_tune_workers_best == current_threads &&
          current_threads < conn->evict_threads_max) {
            /*
             * Keep adding workers. We will check again at the next check point.
             */
            evict->evict_tune_datapts_needed += WT_MIN(EVICT_TUNE_DATAPT_MIN,
              (conn->evict_threads_max - current_threads) / EVICT_TUNE_BATCH);
        } else {
            /*
             * We are past the inflection point. Choose the best number of eviction workers observed
             * and settle into a stable state.
             */
            thread_surplus = (int32_t)__wt_atomic_load32(&conn->evict_threads.current_threads) -
              (int32_t)evict->evict_tune_workers_best;

            for (i = 0; i < thread_surplus; i++)
                __wt_thread_group_stop_one(session, &conn->evict_threads);

            evict->evict_tune_stable = true;
            goto done;
        }
    }

    /*
     * If we have not added any worker threads in the past, we set the number of data points needed
     * equal to the number of data points that we must accumulate before deciding if we should keep
     * adding workers or settle on a previously tried stable number of workers.
     */
    if (evict->evict_tune_last_action_time.tv_sec == 0)
        evict->evict_tune_datapts_needed = EVICT_TUNE_DATAPT_MIN;

    if (F_ISSET(evict, WT_EVICT_CACHE_ALL)) {
        cur_threads = (int32_t)__wt_atomic_load32(&conn->evict_threads.current_threads);
        target_threads = WT_MIN(cur_threads + EVICT_TUNE_BATCH, (int32_t)conn->evict_threads_max);
        /*
         * Start the new threads.
         */
        for (i = cur_threads; i < target_threads; ++i) {
            __wt_thread_group_start_one(session, &conn->evict_threads, false);
            __wt_verbose_debug1(session, WT_VERB_EVICTION, "%s", "added worker thread");
        }
        evict->evict_tune_last_action_time = current_time;
    }

done:
    evict->evict_tune_last_time = current_time;
    evict->evict_tune_progress_last = eviction_progress;
}

/*
 * __evict_lru_pages --
 *     Get pages from the LRU queue to evict.
 */
static int
__evict_lru_pages(WT_SESSION_IMPL *session, bool is_server)
{
    WT_CONNECTION_IMPL *conn;
    WT_DECL_RET;
    WT_TRACK_OP_DECL;

    WT_TRACK_OP_INIT(session);
    conn = S2C(session);

    /*
     * Reconcile and discard some pages: EBUSY is returned if a page fails eviction because it's
     * unavailable, continue in that case.
     */
    while (F_ISSET(conn, WT_CONN_EVICTION_RUN) && ret == 0)
        if ((ret = __evict_page(session, is_server)) == EBUSY)
            ret = 0;

    /* If any resources are pinned, release them now. */
    WT_TRET(__wt_session_release_resources(session));

    /* If a worker thread found the queue empty, pause. */
    if (ret == WT_NOTFOUND && !is_server && F_ISSET(conn, WT_CONN_EVICTION_RUN))
        __wt_cond_wait(session, conn->evict_threads.wait_cond, 10 * WT_THOUSAND, NULL);

    WT_TRACK_OP_END(session);
    return (ret == WT_NOTFOUND ? 0 : ret);
}

/*
 * __evict_lru_walk --
 *     Add pages to the LRU queue to be evicted from cache.
 */
static int
__evict_lru_walk(WT_SESSION_IMPL *session)
{
    WT_CONNECTION_IMPL *conn;
    WT_DECL_RET;
    WT_EVICT *evict;
    WT_EVICT_QUEUE *other_queue, *queue;
    WT_TRACK_OP_DECL;
    uint64_t read_gen_oldest;
    uint32_t candidates, entries;

    WT_TRACK_OP_INIT(session);
    conn = S2C(session);
    evict = conn->evict;

    /* Age out the score of how much the queue has been empty recently. */
    if (evict->evict_empty_score > 0)
        --evict->evict_empty_score;

    /* Fill the next queue (that isn't the urgent queue). */
    queue = evict->evict_fill_queue;
    other_queue = evict->evict_queues + (1 - (queue - evict->evict_queues));
    evict->evict_fill_queue = other_queue;

    /* If this queue is full, try the other one. */
    if (__evict_queue_full(queue) && !__evict_queue_full(other_queue))
        queue = other_queue;

    /*
     * If both queues are full and haven't been empty on recent refills, we're done.
     */
    if (__evict_queue_full(queue) && evict->evict_empty_score < WT_EVICT_SCORE_CUTOFF) {
        WT_STAT_CONN_INCR(session, eviction_queue_not_empty);
        goto err;
    }
    /*
     * If the queue we are filling is empty, pages are being requested faster than they are being
     * queued.
     */
    if (__evict_queue_empty(queue, false)) {
        if (F_ISSET(evict, WT_EVICT_CACHE_HARD))
            evict->evict_empty_score =
              WT_MIN(evict->evict_empty_score + WT_EVICT_SCORE_BUMP, WT_EVICT_SCORE_MAX);
        WT_STAT_CONN_INCR(session, eviction_queue_empty);
    } else
        WT_STAT_CONN_INCR(session, eviction_queue_not_empty);

    /*
     * Get some more pages to consider for eviction.
     *
     * If the walk is interrupted, we still need to sort the queue: the next walk assumes there are
     * no entries beyond WT_EVICT_WALK_BASE.
     */
    if ((ret = __evict_walk(evict->walk_session, queue)) == EBUSY)
        ret = 0;
    WT_ERR_NOTFOUND_OK(ret, false);

    /* Sort the list into LRU order and restart. */
    __wt_spin_lock(session, &queue->evict_lock);

    /*
     * We have locked the queue: in the (unusual) case where we are filling the current queue, mark
     * it empty so that subsequent requests switch to the other queue.
     */
    if (queue == evict->evict_current_queue)
        queue->evict_current = NULL;

    entries = queue->evict_entries;
    /*
     * Style note: __wt_qsort is a macro that can leave a dangling else. Full curly braces are
     * needed here for the compiler.
     */
    if (FLD_ISSET(conn->debug_flags, WT_CONN_DEBUG_EVICT_AGGRESSIVE_MODE)) {
        __wt_qsort(queue->evict_queue, entries, sizeof(WT_EVICT_ENTRY), __evict_lru_cmp_debug);
    } else {
        __wt_qsort(queue->evict_queue, entries, sizeof(WT_EVICT_ENTRY), __evict_lru_cmp);
    }

    /* Trim empty entries from the end. */
    while (entries > 0 && queue->evict_queue[entries - 1].ref == NULL)
        --entries;

    /*
     * If we have more entries than the maximum tracked between walks, clear them. Do this before
     * figuring out how many of the entries are candidates so we never end up with more candidates
     * than entries.
     */
    while (entries > WT_EVICT_WALK_BASE)
        __evict_list_clear(session, &queue->evict_queue[--entries]);

    queue->evict_entries = entries;

    if (entries == 0) {
        /*
         * If there are no entries, there cannot be any candidates. Make sure application threads
         * don't read past the end of the candidate list, or they may race with the next walk.
         */
        queue->evict_candidates = 0;
        queue->evict_current = NULL;
        __wt_spin_unlock(session, &queue->evict_lock);
        goto err;
    }

    /* Decide how many of the candidates we're going to try and evict. */
    if (__wt_evict_aggressive(session))
        queue->evict_candidates = entries;
    else {
        /*
         * Find the oldest read generation apart that we have in the queue, used to set the initial
         * value for pages read into the system. The queue is sorted, find the first "normal"
         * generation.
         */
        read_gen_oldest = WT_READGEN_START_VALUE;
        for (candidates = 0; candidates < entries; ++candidates) {
            WT_READ_ONCE(read_gen_oldest, queue->evict_queue[candidates].score);
            if (!__wt_readgen_evict_soon(&read_gen_oldest))
                break;
        }

        /*
         * Take all candidates if we only gathered pages with an oldest
         * read generation set.
         *
         * We normally never take more than 50% of the entries but if
         * 50% of the entries were at the oldest read generation, take
         * all of them.
         */
        if (__wt_readgen_evict_soon(&read_gen_oldest))
            queue->evict_candidates = entries;
        else if (candidates > entries / 2)
            queue->evict_candidates = candidates;
        else {
            /*
             * Take all of the urgent pages plus a third of ordinary candidates (which could be
             * expressed as WT_EVICT_WALK_INCR / WT_EVICT_WALK_BASE). In the steady state, we want
             * to get as many candidates as the eviction walk adds to the queue.
             *
             * That said, if there is only one entry, which is normal when populating an empty file,
             * don't exclude it.
             */
            queue->evict_candidates = 1 + candidates + ((entries - candidates) - 1) / 3;
            if (queue->evict_candidates > entries / 2)
                queue->evict_candidates = entries / 2;

            evict->read_gen_oldest = read_gen_oldest;
        }
    }

    WT_STAT_CONN_INCRV(session, eviction_pages_queued_post_lru, queue->evict_candidates);
    queue->evict_current = queue->evict_queue;
    __wt_spin_unlock(session, &queue->evict_lock);

    /*
     * Signal any application or helper threads that may be waiting to help with eviction.
     */
    __wt_cond_signal(session, conn->evict_threads.wait_cond);

err:
    WT_TRACK_OP_END(session);
    return (ret);
}

/*
 * __evict_walk_choose_dhandle --
 *     Randomly select a dhandle for the next eviction walk
 */
static void
__evict_walk_choose_dhandle(WT_SESSION_IMPL *session, WT_DATA_HANDLE **dhandle_p)
{
    WT_CONNECTION_IMPL *conn;
    WT_DATA_HANDLE *dhandle;
    u_int dh_bucket_count, rnd_bucket, rnd_dh;

    conn = S2C(session);

    WT_ASSERT(session, __wt_rwlock_islocked(session, &conn->dhandle_lock));

#undef RANDOM_DH_SELECTION_ENABLED

#ifdef RANDOM_DH_SELECTION_ENABLED
    *dhandle_p = NULL;

    /*
     * If we don't have many dhandles, most hash buckets will be empty. Just pick a random dhandle
     * from the list in that case.
     */
    if (conn->dhandle_count < conn->dh_hash_size / 4) {
        rnd_dh = __wt_random(&session->rnd) % conn->dhandle_count;
        dhandle = TAILQ_FIRST(&conn->dhqh);
        for (; rnd_dh > 0; rnd_dh--)
            dhandle = TAILQ_NEXT(dhandle, q);
        *dhandle_p = dhandle;
        return;
    }

    /*
     * Keep picking up a random bucket until we find one that is not empty.
     */
    do {
        rnd_bucket = __wt_random(&session->rnd) & (conn->dh_hash_size - 1);
    } while ((dh_bucket_count = conn->dh_bucket_count[rnd_bucket]) == 0);

    /* We can't pick up an empty bucket with a non zero bucket count. */
    WT_ASSERT(session, !TAILQ_EMPTY(&conn->dhhash[rnd_bucket]));

    /* Pick a random dhandle in the chosen bucket. */
    rnd_dh = __wt_random(&session->rnd) % dh_bucket_count;
    dhandle = TAILQ_FIRST(&conn->dhhash[rnd_bucket]);
    for (; rnd_dh > 0; rnd_dh--)
        dhandle = TAILQ_NEXT(dhandle, hashq);
#else
    /* Just step through dhandles. */
    dhandle = *dhandle_p;
    if (dhandle != NULL)
        dhandle = TAILQ_NEXT(dhandle, q);
    if (dhandle == NULL)
        dhandle = TAILQ_FIRST(&conn->dhqh);

    WT_UNUSED(dh_bucket_count);
    WT_UNUSED(rnd_bucket);
    WT_UNUSED(rnd_dh);
#endif

    *dhandle_p = dhandle;
}

/*
 * __evict_btree_dominating_cache --
 *     Return if a single btree is occupying at least half of any of our target's cache usage.
 */
static WT_INLINE bool
__evict_btree_dominating_cache(WT_SESSION_IMPL *session, WT_BTREE *btree)
{
    WT_CACHE *cache;
    WT_EVICT *evict;
    uint64_t bytes_dirty;
    uint64_t bytes_max;

    cache = S2C(session)->cache;
    evict = S2C(session)->evict;
    bytes_max = S2C(session)->cache_size + 1;

    if (__wt_cache_bytes_plus_overhead(cache, __wt_atomic_load64(&btree->bytes_inmem)) >
      (uint64_t)(0.5 * evict->eviction_target * bytes_max) / 100)
        return (true);

    bytes_dirty =
      __wt_atomic_load64(&btree->bytes_dirty_intl) + __wt_atomic_load64(&btree->bytes_dirty_leaf);
    if (__wt_cache_bytes_plus_overhead(cache, bytes_dirty) >
      (uint64_t)(0.5 * evict->eviction_dirty_target * bytes_max) / 100)
        return (true);
    if (__wt_cache_bytes_plus_overhead(cache, __wt_atomic_load64(&btree->bytes_updates)) >
      (uint64_t)(0.5 * evict->eviction_updates_target * bytes_max) / 100)
        return (true);

    return (false);
}

/*
 * __evict_walk --
 *     Fill in the array by walking the next set of pages.
 */
static int
__evict_walk(WT_SESSION_IMPL *session, WT_EVICT_QUEUE *queue)
{
    WT_BTREE *btree;
    WT_CACHE *cache;
    WT_CONNECTION_IMPL *conn;
    WT_DATA_HANDLE *dhandle;
    WT_DECL_RET;
    WT_EVICT *evict;
    WT_TRACK_OP_DECL;
    uint32_t evict_walk_period;
    u_int loop_count, max_entries, retries, slot, start_slot;
    u_int total_candidates;
    bool dhandle_list_locked;

    WT_TRACK_OP_INIT(session);

    conn = S2C(session);
    cache = conn->cache;
    evict = conn->evict;
    btree = NULL;
    dhandle = NULL;
    dhandle_list_locked = false;
    retries = 0;

    /*
     * Set the starting slot in the queue and the maximum pages added per walk.
     */
    start_slot = slot = queue->evict_entries;
    max_entries = WT_MIN(slot + WT_EVICT_WALK_INCR, evict->evict_slots);

    /*
     * Another pathological case: if there are only a tiny number of candidate pages in cache, don't
     * put all of them on one queue.
     */
    total_candidates = (u_int)(F_ISSET(evict, WT_EVICT_CACHE_CLEAN | WT_EVICT_CACHE_UPDATES) ?
        __wt_cache_pages_inuse(cache) :
        __wt_atomic_load64(&cache->pages_dirty_leaf));
    max_entries = WT_MIN(max_entries, 1 + total_candidates / 2);

retry:
    loop_count = 0;
    while (slot < max_entries && loop_count++ < conn->dhandle_count) {
        /* We're done if shutting down or reconfiguring. */
        if (F_ISSET(conn, WT_CONN_CLOSING) || F_ISSET(conn, WT_CONN_RECONFIGURING))
            break;

        /*
         * If another thread is waiting on the eviction server to clear the walk point in a tree,
         * give up.
         */
        if (__wt_atomic_loadv32(&evict->pass_intr) != 0)
            WT_ERR(EBUSY);

        /*
         * Lock the dhandle list to find the next handle and bump its reference count to keep it
         * alive while we sweep.
         */
        if (!dhandle_list_locked) {
            WT_ERR(__evict_lock_handle_list(session));
            dhandle_list_locked = true;
        }

        if (dhandle == NULL) {
            /*
             * On entry, continue from wherever we got to in the scan last time through. If we don't
             * have a saved handle, pick one randomly from the list.
             */
            if ((dhandle = evict->walk_tree) != NULL)
                __evict_set_saved_walk_tree(session, NULL);
            else
                __evict_walk_choose_dhandle(session, &dhandle);
        } else {
            __evict_set_saved_walk_tree(session, NULL);
            __evict_walk_choose_dhandle(session, &dhandle);
        }

        /* If we couldn't find any dhandle, we're done. */
        if (dhandle == NULL)
            break;

        /* Ignore non-btree handles, or handles that aren't open. */
        if (!WT_DHANDLE_BTREE(dhandle) || !F_ISSET(dhandle, WT_DHANDLE_OPEN))
            continue;

        /* Skip files that don't allow eviction. */
        btree = dhandle->handle;
        if (btree->evict_disabled > 0) {
            WT_STAT_CONN_INCR(session, eviction_server_skip_trees_eviction_disabled);
            continue;
        }

        /*
         * Skip files that are checkpointing if we are only looking for dirty pages.
         */
        if (WT_BTREE_SYNCING(btree) &&
          !F_ISSET(evict, WT_EVICT_CACHE_CLEAN | WT_EVICT_CACHE_UPDATES)) {
            WT_STAT_CONN_INCR(session, eviction_server_skip_checkpointing_trees);
            continue;
        }

        /*
         * Skip files that are configured to stick in cache until we become aggressive.
         *
         * If the file is contributing heavily to our cache usage then ignore the "stickiness" of
         * its pages.
         */
        if (btree->evict_priority != 0 && !__wt_evict_aggressive(session) &&
          !__evict_btree_dominating_cache(session, btree)) {
            WT_STAT_CONN_INCR(session, eviction_server_skip_trees_stick_in_cache);
            continue;
        }

        /*
<<<<<<< HEAD
=======
         * Skip files if we have too many active walks.
         *
         * This used to be limited by the configured maximum number of hazard pointers per session.
         * Even though that ceiling has been removed, we need to test eviction with huge numbers of
         * active trees before allowing larger numbers of hazard pointers in the walk session.
         */
        if (btree->evict_ref == NULL && session->hazards.num_active > WT_EVICT_MAX_TREES) {
            WT_STAT_CONN_INCR(session, eviction_server_skip_trees_too_many_active_walks);
            continue;
        }

        /*
>>>>>>> c50a4270
         * If we are filling the queue, skip files that haven't been useful in the past.
         */
        evict_walk_period = __wt_atomic_load32(&btree->evict_walk_period);
        if (evict_walk_period != 0 && btree->evict_walk_skips++ < evict_walk_period) {
            WT_STAT_CONN_INCR(session, eviction_server_skip_trees_not_useful_before);
            continue;
        }
        btree->evict_walk_skips = 0;

        __evict_set_saved_walk_tree(session, dhandle);
        __wt_readunlock(session, &conn->dhandle_lock);
        dhandle_list_locked = false;

        /*
         * Re-check the "no eviction" flag, used to enforce exclusive access when a handle is being
         * closed.
         *
         * Only try to acquire the lock and simply continue if we fail; the lock is held while the
         * thread turning off eviction clears the tree's current eviction point, and part of the
         * process is waiting on this thread to acknowledge that action.
         *
         * If a handle is being discarded, it will still be marked open, but won't have a root page.
         */
        if (btree->evict_disabled == 0 && !__wt_spin_trylock(session, &evict->evict_walk_lock)) {
            if (btree->evict_disabled == 0 && btree->root.page != NULL) {
                WT_WITH_DHANDLE(
                  session, dhandle, ret = __evict_walk_tree(session, queue, max_entries, &slot));

                WT_ASSERT(session, __wt_session_gen(session, WT_GEN_SPLIT) == 0);
            }
            __wt_spin_unlock(session, &evict->evict_walk_lock);
            WT_ERR(ret);
            /*
             * If there is a checkpoint thread gathering handles, which means it is holding the
             * schema lock, then there is often contention on the evict walk lock with that thread.
             * If eviction is not in aggressive mode, sleep a bit to give the checkpoint thread a
             * chance to gather its handles.
             */
            if (F_ISSET(conn, WT_CONN_CKPT_GATHER) && !__wt_evict_aggressive(session)) {
                __wt_sleep(0, 10);
                WT_STAT_CONN_INCR(session, eviction_walk_sleeps);
            }
        }
    }

    /*
     * Repeat the walks a few times if we don't find enough pages. Give up when we have some
     * candidates and we aren't finding more.
     */
    if (slot < max_entries &&
      (retries < 2 ||
        (retries < WT_RETRY_MAX && (slot == queue->evict_entries || slot > start_slot)))) {
        start_slot = slot;
        ++retries;
        goto retry;
    }

err:
    if (dhandle_list_locked)
        __wt_readunlock(session, &conn->dhandle_lock);

    /*
     * If we didn't find any entries on a walk when we weren't interrupted, let our caller know.
     */
    if (queue->evict_entries == slot && __wt_atomic_loadv32(&evict->pass_intr) == 0)
        ret = WT_NOTFOUND;

    queue->evict_entries = slot;
    WT_TRACK_OP_END(session);
    return (ret);
}

/*
 * __evict_push_candidate --
 *     Initialize a WT_EVICT_ENTRY structure with a given page.
 */
static bool
__evict_push_candidate(
  WT_SESSION_IMPL *session, WT_EVICT_QUEUE *queue, WT_EVICT_ENTRY *evict_entry, WT_REF *ref)
{
    uint16_t new_flags, orig_flags;
    u_int slot;

    /*
     * Threads can race to queue a page (e.g., an ordinary LRU walk can race with a page being
     * queued for urgent eviction).
     */
    orig_flags = new_flags = ref->page->flags_atomic;
    FLD_SET(new_flags, WT_PAGE_EVICT_LRU);
    if (orig_flags == new_flags ||
      !__wt_atomic_cas16(&ref->page->flags_atomic, orig_flags, new_flags))
        return (false);

    /* Keep track of the maximum slot we are using. */
    slot = (u_int)(evict_entry - queue->evict_queue);
    if (slot >= queue->evict_max)
        queue->evict_max = slot + 1;

    if (evict_entry->ref != NULL)
        __evict_list_clear(session, evict_entry);

    evict_entry->btree = S2BT(session);
    evict_entry->ref = ref;
    evict_entry->score = __evict_entry_priority(session, ref);

    /* Adjust for size when doing dirty eviction. */
    if (F_ISSET(S2C(session)->evict, WT_EVICT_CACHE_DIRTY) &&
      evict_entry->score != WT_READGEN_OLDEST && evict_entry->score != UINT64_MAX &&
      !__wt_page_is_modified(ref->page))
        evict_entry->score +=
          WT_MEGABYTE - WT_MIN(WT_MEGABYTE, __wt_atomic_loadsize(&ref->page->memory_footprint));

    return (true);
}

/*
 * __evict_walk_target --
 *     Calculate how many pages to queue for a given tree.
 */
static uint32_t
__evict_walk_target(WT_SESSION_IMPL *session)
{
    WT_CACHE *cache;
    WT_EVICT *evict;
    uint64_t btree_clean_inuse, btree_dirty_inuse, btree_updates_inuse, bytes_per_slot, cache_inuse;
    uint32_t target_pages, target_pages_clean, target_pages_dirty, target_pages_updates;
    bool want_tree;

    cache = S2C(session)->cache;
    evict = S2C(session)->evict;
    btree_clean_inuse = btree_dirty_inuse = btree_updates_inuse = 0;
    target_pages_clean = target_pages_dirty = target_pages_updates = 0;

/*
 * The minimum number of pages we should consider per tree.
 */
#define MIN_PAGES_PER_TREE 10

    /*
     * The target number of pages for this tree is proportional to the space it is taking up in
     * cache. Round to the nearest number of slots so we assign all of the slots to a tree filling
     * 99+% of the cache (and only have to walk it once).
     */
    if (F_ISSET(evict, WT_EVICT_CACHE_CLEAN)) {
        btree_clean_inuse = __wt_btree_bytes_evictable(session);
        cache_inuse = __wt_cache_bytes_inuse(cache);
        bytes_per_slot = 1 + cache_inuse / evict->evict_slots;
        target_pages_clean = (uint32_t)((btree_clean_inuse + bytes_per_slot / 2) / bytes_per_slot);
    }

    if (F_ISSET(evict, WT_EVICT_CACHE_DIRTY)) {
        btree_dirty_inuse = __wt_btree_dirty_leaf_inuse(session);
        cache_inuse = __wt_cache_dirty_leaf_inuse(cache);
        bytes_per_slot = 1 + cache_inuse / evict->evict_slots;
        target_pages_dirty = (uint32_t)((btree_dirty_inuse + bytes_per_slot / 2) / bytes_per_slot);
    }

    if (F_ISSET(evict, WT_EVICT_CACHE_UPDATES)) {
        btree_updates_inuse = __wt_btree_bytes_updates(session);
        cache_inuse = __wt_cache_bytes_updates(cache);
        bytes_per_slot = 1 + cache_inuse / evict->evict_slots;
        target_pages_updates =
          (uint32_t)((btree_updates_inuse + bytes_per_slot / 2) / bytes_per_slot);
    }

    target_pages = WT_MAX(target_pages_clean, target_pages_dirty);
    target_pages = WT_MAX(target_pages, target_pages_updates);

    /*
     * Walk trees with a small fraction of the cache in case there are so many trees that none of
     * them use enough of the cache to be allocated slots. Only skip a tree if it has no bytes of
     * interest.
     */
    if (target_pages == 0) {
        want_tree = (F_ISSET(evict, WT_EVICT_CACHE_CLEAN) && (btree_clean_inuse > 0)) ||
          (F_ISSET(evict, WT_EVICT_CACHE_DIRTY) && (btree_dirty_inuse > 0)) ||
          (F_ISSET(evict, WT_EVICT_CACHE_UPDATES) && (btree_updates_inuse > 0));

        if (!want_tree) {
            WT_STAT_CONN_INCR(session, eviction_server_skip_unwanted_tree);
            return (0);
        }
    }

    /*
     * There is some cost associated with walking a tree. If we're going to visit this tree, always
     * look for a minimum number of pages.
     */
    if (target_pages < MIN_PAGES_PER_TREE)
        target_pages = MIN_PAGES_PER_TREE;

    /* If the tree is dead, take a lot of pages. */
    if (F_ISSET(session->dhandle, WT_DHANDLE_DEAD))
        target_pages *= 10;

    return (target_pages);
}

/*
 * __evict_skip_dirty_candidate --
 *     Check if eviction should skip the dirty page.
 */
static WT_INLINE bool
__evict_skip_dirty_candidate(WT_SESSION_IMPL *session, WT_PAGE *page)
{
    WT_CONNECTION_IMPL *conn;
    WT_TXN *txn;

    conn = S2C(session);
    txn = session->txn;

    /*
     * If the global transaction state hasn't changed since the last time we tried eviction, it's
     * unlikely we can make progress. This heuristic avoids repeated attempts to evict the same
     * page.
     */
    if (!__wt_page_evict_retry(session, page)) {
        WT_STAT_CONN_INCR(session, eviction_server_skip_pages_retry);
        return (true);
    }

    /*
     * If we are under cache pressure, allow evicting pages with newly committed updates to free
     * space. Otherwise, avoid doing that as it may thrash the cache.
     */
    if (F_ISSET(conn->evict, WT_EVICT_CACHE_DIRTY_HARD | WT_EVICT_CACHE_UPDATES_HARD) &&
      F_ISSET(txn, WT_TXN_HAS_SNAPSHOT)) {
        if (!__txn_visible_id(session, __wt_atomic_load64(&page->modify->update_txn)))
            return (true);
    } else if (__wt_atomic_load64(&page->modify->update_txn) >=
      __wt_atomic_loadv64(&conn->txn_global.last_running)) {
        WT_STAT_CONN_INCR(session, eviction_server_skip_pages_last_running);
        return (true);
    }

    return (false);
}

/*
 * __evict_get_target_pages --
 *     Calculate the target pages to add to the queue.
 */
static WT_INLINE uint32_t
__evict_get_target_pages(WT_SESSION_IMPL *session, u_int max_entries, uint32_t slot)
{
    WT_BTREE *btree;
    uint32_t remaining_slots, target_pages;

    btree = S2BT(session);

    /*
     * Figure out how many slots to fill from this tree. Note that some care is taken in the
     * calculation to avoid overflow.
     */
    remaining_slots = max_entries - slot;

    /*
     * For this handle, calculate the number of target pages to evict. If the number of target pages
     * is zero, then simply return early from this function.
     *
     * If the progress has not met the previous target, continue using the previous target.
     */
    target_pages = __evict_walk_target(session);

    if ((target_pages == 0) || btree->evict_walk_progress >= btree->evict_walk_target) {
        btree->evict_walk_target = target_pages;
        btree->evict_walk_progress = 0;
    }
    target_pages = btree->evict_walk_target - btree->evict_walk_progress;

    if (target_pages > remaining_slots)
        target_pages = remaining_slots;

    /*
     * Reduce the number of pages to be selected from btrees other than the history store (HS) if
     * the cache pressure is high and HS content dominates the cache. Evicting unclean non-HS pages
     * can generate even more HS content and will not help with the cache pressure, and will
     * probably just amplify it further.
     */
    if (!WT_IS_HS(btree->dhandle) && __wti_evict_hs_dirty(session)) {
        /* If target pages are less than 10, keep it like that. */
        if (target_pages >= 10) {
            target_pages = target_pages / 10;
            WT_STAT_CONN_DSRC_INCR(session, cache_eviction_target_page_reduced);
        }
    }

    if (target_pages != 0) {
        /*
         * These statistics generate a histogram of the number of pages targeted for eviction each
         * round. The range of values here start at MIN_PAGES_PER_TREE as this is the smallest
         * number of pages we can target, unless there are fewer slots available. The aim is to
         * cover the likely ranges of target pages in as few statistics as possible to reduce the
         * overall overhead.
         */
        if (target_pages < MIN_PAGES_PER_TREE) {
            WT_STAT_CONN_INCR(session, cache_eviction_target_page_lt10);
            WT_STAT_DSRC_INCR(session, cache_eviction_target_page_lt10);
        } else if (target_pages < 32) {
            WT_STAT_CONN_INCR(session, cache_eviction_target_page_lt32);
            WT_STAT_DSRC_INCR(session, cache_eviction_target_page_lt32);
        } else if (target_pages < 64) {
            WT_STAT_CONN_INCR(session, cache_eviction_target_page_lt64);
            WT_STAT_DSRC_INCR(session, cache_eviction_target_page_lt64);
        } else if (target_pages < 128) {
            WT_STAT_CONN_INCR(session, cache_eviction_target_page_lt128);
            WT_STAT_DSRC_INCR(session, cache_eviction_target_page_lt128);
        } else {
            WT_STAT_CONN_INCR(session, cache_eviction_target_page_ge128);
            WT_STAT_DSRC_INCR(session, cache_eviction_target_page_ge128);
        }
    }

    return (target_pages);
}

/*
 * __evict_get_min_pages --
 *     Calculate the minimum pages to visit.
 */
static WT_INLINE uint64_t
__evict_get_min_pages(WT_SESSION_IMPL *session, uint32_t target_pages)
{
    WT_EVICT *evict;
    uint64_t min_pages;

    evict = S2C(session)->evict;

    /*
     * Examine at least a reasonable number of pages before deciding whether to give up. When we are
     * only looking for dirty pages, search the tree for longer.
     */
    min_pages = 10 * (uint64_t)target_pages;
    if (!F_ISSET(evict, WT_EVICT_CACHE_DIRTY | WT_EVICT_CACHE_UPDATES))
        WT_STAT_CONN_INCR(session, eviction_target_strategy_clean);
    else if (!F_ISSET(evict, WT_EVICT_CACHE_CLEAN)) {
        min_pages *= 10;
        WT_STAT_CONN_INCR(session, eviction_target_strategy_dirty);
    } else
        WT_STAT_CONN_INCR(session, eviction_target_strategy_both_clean_and_dirty);

    return (min_pages);
}

/*
 * __evict_try_restore_walk_position --
 *     Try to restore the walk position from saved soft pos. Returns true if the walk position is
 *     restored.
 */
static WT_INLINE int
__evict_try_restore_walk_position(WT_SESSION_IMPL *session, WT_BTREE *btree, uint32_t walk_flags)
{
#define PATH_STR_MAX 1024
    char path_str[PATH_STR_MAX];
    size_t path_str_offset;
    double unused; /* GCC fails to WT_UNUSED() :( */

    if (btree->evict_ref != NULL)
        return (0); /* We've got a pointer already */
    if (WT_NPOS_IS_INVALID(btree->evict_pos))
        return (0); /* No restore point */
    WT_RET_ONLY(
      __wt_page_from_npos_for_eviction(session, &btree->evict_ref, btree->evict_pos, 0, walk_flags),
      WT_PANIC);

    if (btree->evict_ref != NULL &&
      WT_VERBOSE_LEVEL_ISSET(session, WT_VERB_EVICTION, WT_VERBOSE_DEBUG_1)) {
        WT_UNUSED(unused = __wt_page_npos(session, btree->evict_ref, WT_NPOS_MID, path_str,
                    &path_str_offset, PATH_STR_MAX));
        __wt_verbose_debug1(session, WT_VERB_EVICTION,
          "Evict walk point recalled from position %lf %s page %s ref %p", btree->evict_pos,
          F_ISSET(btree->evict_ref, WT_REF_FLAG_INTERNAL) ? "INTERNAL" : "LEAF", path_str,
          (void *)btree->evict_ref);
    }

    WT_STAT_CONN_INCR(session, cache_eviction_restored_pos);
    if (btree->evict_saved_ref_check != 0 &&
      btree->evict_saved_ref_check != (uint64_t)btree->evict_ref)
        WT_STAT_CONN_INCR(session, cache_eviction_restored_pos_differ);

    return (0);
#undef PATH_STR_MAX
}

/*
 * __evict_walk_prepare --
 *     Choose the walk direction and descend to the initial walk point.
 */
static WT_INLINE int
__evict_walk_prepare(WT_SESSION_IMPL *session, uint32_t *walk_flagsp)
{
    WT_BTREE *btree;
    WT_DECL_RET;

    btree = S2BT(session);

    *walk_flagsp = WT_READ_EVICT_WALK_FLAGS;
    if (!F_ISSET(session->txn, WT_TXN_HAS_SNAPSHOT))
        FLD_SET(*walk_flagsp, WT_READ_VISIBLE_ALL);

    WT_RET(__evict_try_restore_walk_position(session, btree, *walk_flagsp));
    if (btree->evict_ref != NULL) {
        WT_STAT_CONN_INCR(session, cache_eviction_walk_saved_pos);
        WT_STAT_DSRC_INCR(session, cache_eviction_walk_saved_pos);
    } else {
        WT_STAT_CONN_INCR(session, cache_eviction_walk_from_root);
        WT_STAT_DSRC_INCR(session, cache_eviction_walk_from_root);
    }

    /*
     * Choose a random point in the tree if looking for candidates in a tree with no starting point
     * set. This is mostly aimed at ensuring eviction fairly visits all pages in trees with a lot of
     * in-cache content.
     */
    switch (btree->evict_start_type) {
    case WT_EVICT_WALK_NEXT:
        /* Each time when evict_ref is null, alternate between linear and random walk */
        if (btree->evict_ref == NULL && (++btree->linear_walk_restarts) & 1)
            /* Alternate with rand_prev so that the start of the tree is visited more often */
            goto rand_prev;
        break;
    case WT_EVICT_WALK_PREV:
        /* Each time when evict_ref is null, alternate between linear and random walk */
        if (btree->evict_ref == NULL && (++btree->linear_walk_restarts) & 1)
            /* Alternate with rand_next so that the end of the tree is visited more often */
            goto rand_next;
        FLD_SET(*walk_flagsp, WT_READ_PREV);
        break;
    case WT_EVICT_WALK_RAND_PREV:
rand_prev:
        FLD_SET(*walk_flagsp, WT_READ_PREV);
    /* FALLTHROUGH */
    case WT_EVICT_WALK_RAND_NEXT:
rand_next:
        if (btree->evict_ref == NULL) {
            for (;;) {
                /* Ensure internal pages indexes remain valid */
                WT_WITH_PAGE_INDEX(session,
                  ret = __wt_random_descent(
                    session, &btree->evict_ref, WT_READ_EVICT_READ_FLAGS, &session->rnd));
                if (ret != WT_RESTART)
                    break;
                WT_STAT_CONN_INCR(session, cache_eviction_walk_restart);
                WT_STAT_DSRC_INCR(session, cache_eviction_walk_restart);
            }
            WT_RET_NOTFOUND_OK(ret);

            if (btree->evict_ref == NULL) {
                WT_STAT_CONN_INCR(session, cache_eviction_walk_random_returns_null_position);
                WT_STAT_DSRC_INCR(session, cache_eviction_walk_random_returns_null_position);
            }
        }
        break;
    }

    return (ret);
}

/*
 * __evict_should_give_up_walk --
 *     Check if we should give up on the current walk.
 */
static WT_INLINE bool
__evict_should_give_up_walk(WT_SESSION_IMPL *session, uint64_t pages_seen, uint64_t pages_queued,
  uint64_t min_pages, uint32_t target_pages)
{
    WT_BTREE *btree;
    bool give_up;

    btree = S2BT(session);

    /*
     * Check whether we're finding a good ratio of candidates vs pages seen. Some workloads create
     * "deserts" in trees where no good eviction candidates can be found. Abandon the walk if we get
     * into that situation.
     */
    give_up = !__wt_evict_aggressive(session) && !WT_IS_HS(btree->dhandle) &&
      pages_seen > min_pages &&
      (pages_queued == 0 || (pages_seen / pages_queued) > (min_pages / target_pages));
    if (give_up) {
        /*
         * Try a different walk start point next time if a walk gave up.
         */
        switch (btree->evict_start_type) {
        case WT_EVICT_WALK_NEXT:
            btree->evict_start_type = WT_EVICT_WALK_PREV;
            break;
        case WT_EVICT_WALK_PREV:
            btree->evict_start_type = WT_EVICT_WALK_RAND_PREV;
            break;
        case WT_EVICT_WALK_RAND_PREV:
            btree->evict_start_type = WT_EVICT_WALK_RAND_NEXT;
            break;
        case WT_EVICT_WALK_RAND_NEXT:
            btree->evict_start_type = WT_EVICT_WALK_NEXT;
            break;
        }

        /*
         * We differentiate the reasons we gave up on this walk and increment the stats accordingly.
         */
        if (pages_queued == 0) {
            WT_STAT_CONN_INCR(session, cache_eviction_walks_gave_up_no_targets);
            WT_STAT_DSRC_INCR(session, cache_eviction_walks_gave_up_no_targets);
        } else {
            WT_STAT_CONN_INCR(session, cache_eviction_walks_gave_up_ratio);
            WT_STAT_DSRC_INCR(session, cache_eviction_walks_gave_up_ratio);
        }
    }

    return (give_up);
}

/*
 * __evict_try_queue_page --
 *     Check if we should queue the page for eviction. Queue it to the urgent queue or the regular
 *     queue.
 */
static WT_INLINE void
__evict_try_queue_page(WT_SESSION_IMPL *session, WT_EVICT_QUEUE *queue, WT_REF *ref,
  WT_PAGE *last_parent, WT_EVICT_ENTRY *evict_entry, bool *urgent_queuedp, bool *queuedp)
{
    WT_BTREE *btree;
    WT_CONNECTION_IMPL *conn;
    WT_EVICT *evict;
    WT_PAGE *page;
    bool modified, want_page;

    btree = S2BT(session);
    conn = S2C(session);
    evict = conn->evict;
    page = ref->page;
    modified = __wt_page_is_modified(page);
    *queuedp = false;

    /* Don't queue dirty pages in trees during checkpoints. */
    if (modified && WT_BTREE_SYNCING(btree)) {
        WT_STAT_CONN_INCR(session, eviction_server_skip_dirty_pages_during_checkpoint);
        return;
    }

    /*
     * It's possible (but unlikely) to visit a page without a read generation, if we race with the
     * read instantiating the page. Set the page's read generation here to ensure a bug doesn't
     * somehow leave a page without a read generation.
     */
    if (__wt_atomic_load64(&page->read_gen) == WT_READGEN_NOTSET)
        __wt_evict_read_gen_new(session, page);

    /* Pages being forcibly evicted go on the urgent queue. */
    if (modified &&
      (__wt_atomic_load64(&page->read_gen) == WT_READGEN_OLDEST ||
        __wt_atomic_loadsize(&page->memory_footprint) >= btree->splitmempage)) {
        WT_STAT_CONN_INCR(session, eviction_pages_queued_oldest);
        if (__wt_evict_page_urgent(session, ref))
            *urgent_queuedp = true;
        return;
    }

    /*
     * If history store dirty content is dominating the cache, we want to prioritize evicting
     * history store pages over other btree pages. This helps in keeping cache contents below the
     * configured cache size during checkpoints where reconciling non-HS pages can generate a
     * significant amount of HS dirty content very quickly.
     */
    if (WT_IS_HS(btree->dhandle) && __wti_evict_hs_dirty(session)) {
        WT_STAT_CONN_INCR(session, eviction_pages_queued_urgent_hs_dirty);
        if (__wt_evict_page_urgent(session, ref))
            *urgent_queuedp = true;
        return;
    }

    /* Pages that are empty or from dead trees are fast-tracked. */
    if (__wt_page_is_empty(page) || F_ISSET(session->dhandle, WT_DHANDLE_DEAD))
        goto fast;

    /* Skip pages we don't want. */
    want_page = (F_ISSET(evict, WT_EVICT_CACHE_CLEAN) && !modified) ||
      (F_ISSET(evict, WT_EVICT_CACHE_DIRTY) && modified) ||
      (F_ISSET(evict, WT_EVICT_CACHE_UPDATES) && page->modify != NULL);
    if (!want_page) {
        WT_STAT_CONN_INCR(session, eviction_server_skip_unwanted_pages);
        return;
    }

    /*
     * Do not evict a clean metadata page that contains historical data needed to satisfy a reader.
     * Since there is no history store for metadata, we won't be able to serve an older reader if we
     * evict this page.
     */
    if (WT_IS_METADATA(session->dhandle) && F_ISSET(evict, WT_EVICT_CACHE_CLEAN_HARD) &&
      F_ISSET(ref, WT_REF_FLAG_LEAF) && !modified && page->modify != NULL &&
      !__wt_txn_visible_all(session, page->modify->rec_max_txn, page->modify->rec_max_timestamp)) {
        WT_STAT_CONN_INCR(session, eviction_server_skip_metatdata_with_history);
        return;
    }

    /*
     * Don't attempt eviction of internal pages with children in cache (indicated by seeing an
     * internal page that is the parent of the last page we saw).
     *
     * Also skip internal page unless we get aggressive, the tree is idle (indicated by the tree
     * being skipped for walks), or we are in eviction debug mode. The goal here is that if trees
     * become completely idle, we eventually push them out of cache completely.
     */
    if (!FLD_ISSET(conn->debug_flags, WT_CONN_DEBUG_EVICT_AGGRESSIVE_MODE) &&
      F_ISSET(ref, WT_REF_FLAG_INTERNAL)) {
        if (page == last_parent) {
            WT_STAT_CONN_INCR(session, eviction_server_skip_intl_page_with_active_child);
            return;
        }
        if (__wt_atomic_load32(&btree->evict_walk_period) == 0 && !__wt_evict_aggressive(session))
            return;
    }

    /* Evaluate dirty page candidacy, when eviction is not aggressive. */
    if (!__wt_evict_aggressive(session) && modified && __evict_skip_dirty_candidate(session, page))
        return;

fast:
    /* If the page can't be evicted, give up. */
    if (!__wt_page_can_evict(session, ref, NULL))
        return;

    WT_ASSERT(session, evict_entry->ref == NULL);
    if (!__evict_push_candidate(session, queue, evict_entry, ref))
        return;

    *queuedp = true;
    __wt_verbose_debug2(session, WT_VERB_EVICTION, "walk select: %p, size %" WT_SIZET_FMT,
      (void *)page, __wt_atomic_loadsize(&page->memory_footprint));

    return;
}

/*
 * __evict_walk_tree --
 *     Get a few page eviction candidates from a single underlying file.
 */
static int
__evict_walk_tree(WT_SESSION_IMPL *session, WT_EVICT_QUEUE *queue, u_int max_entries, u_int *slotp)
{
    WT_BTREE *btree;
    WT_CONNECTION_IMPL *conn;
    WT_DECL_RET;
    WT_EVICT *evict;
    WT_EVICT_ENTRY *end, *evict_entry, *start;
    WT_PAGE *last_parent, *page;
    WT_REF *ref;
    WT_TXN *txn;
    uint64_t internal_pages_already_queued, internal_pages_queued, internal_pages_seen;
    uint64_t min_pages, pages_already_queued, pages_queued, pages_seen, refs_walked;
    uint32_t evict_walk_period, target_pages, walk_flags;
    int restarts;
    bool give_up, queued, urgent_queued;

    conn = S2C(session);
    btree = S2BT(session);
    evict = conn->evict;
    last_parent = NULL;
    restarts = 0;
    give_up = urgent_queued = false;
    txn = session->txn;

    WT_ASSERT_SPINLOCK_OWNED(session, &evict->evict_walk_lock);

    start = queue->evict_queue + *slotp;
    target_pages = __evict_get_target_pages(session, max_entries, *slotp);

    /* If we don't want any pages from this tree, move on. */
    if (target_pages == 0)
        return (0);

    end = start + target_pages;

    min_pages = __evict_get_min_pages(session, target_pages);

    WT_RET_NOTFOUND_OK(__evict_walk_prepare(session, &walk_flags));

    /*
     * Get some more eviction candidate pages, starting at the last saved point. Clear the saved
     * point immediately, we assert when discarding pages we're not discarding an eviction point, so
     * this clear must be complete before the page is released.
     */
    ref = btree->evict_ref;
    btree->evict_ref = NULL;
    /* Clear the saved position just in case we never put it back. */
    __wt_eviction_clear_npos(btree);

    /*
     * Get the snapshot for the eviction server when we want to evict dirty content under cache
     * pressure. This snapshot is used to check for the visibility of the last modified transaction
     * id on the page.
     */
    if (F_ISSET(evict, WT_EVICT_CACHE_DIRTY_HARD | WT_EVICT_CACHE_UPDATES_HARD))
        __wt_txn_bump_snapshot(session);

    /*
     * !!! Take care terminating this loop.
     *
     * Don't make an extra call to __wt_tree_walk after we hit the end of a
     * tree: that will leave a page pinned, which may prevent any work from
     * being done.
     *
     * Once we hit the page limit, do one more step through the walk in
     * case we are appending and only the last page in the file is live.
     */
    internal_pages_already_queued = internal_pages_queued = internal_pages_seen = 0;
    for (evict_entry = start, pages_already_queued = pages_queued = pages_seen = refs_walked = 0;
         evict_entry < end && (ret == 0 || ret == WT_NOTFOUND);
         last_parent = ref == NULL ? NULL : ref->home,
        ret = __wt_tree_walk_count(session, &ref, &refs_walked, walk_flags)) {

        if ((give_up = __evict_should_give_up_walk(
               session, pages_seen, pages_queued, min_pages, target_pages)))
            break;

        if (ref == NULL) {
            WT_STAT_CONN_INCR(session, cache_eviction_walks_ended);
            WT_STAT_DSRC_INCR(session, cache_eviction_walks_ended);

            if (++restarts == 2) {
                WT_STAT_CONN_INCR(session, cache_eviction_walks_stopped);
                WT_STAT_DSRC_INCR(session, cache_eviction_walks_stopped);
                break;
            }
            WT_STAT_CONN_INCR(session, eviction_walks_started);
            continue;
        }

        ++pages_seen;

        /* Ignore root pages entirely. */
        if (__wt_ref_is_root(ref))
            continue;

        page = ref->page;
        page->evict_pass_gen = __wt_atomic_load64(&evict->evict_pass_gen);

        /* Count internal pages seen. */
        if (F_ISSET(ref, WT_REF_FLAG_INTERNAL))
            internal_pages_seen++;

        /* Use the EVICT_LRU flag to avoid putting pages onto the list multiple times. */
        if (F_ISSET_ATOMIC_16(page, WT_PAGE_EVICT_LRU)) {
            pages_already_queued++;
            if (F_ISSET(ref, WT_REF_FLAG_INTERNAL))
                internal_pages_already_queued++;
            continue;
        }

        __evict_try_queue_page(
          session, queue, ref, last_parent, evict_entry, &urgent_queued, &queued);

        if (queued) {
            ++evict_entry;
            ++pages_queued;
            ++btree->evict_walk_progress;

            /* Count internal pages queued. */
            if (F_ISSET(ref, WT_REF_FLAG_INTERNAL))
                internal_pages_queued++;
        }
    }
    if (F_ISSET(txn, WT_TXN_HAS_SNAPSHOT))
        __wt_txn_release_snapshot(session);
    WT_RET_NOTFOUND_OK(ret);

    *slotp += (u_int)(evict_entry - start);
    WT_STAT_CONN_INCRV(session, eviction_pages_ordinary_queued, (u_int)(evict_entry - start));

    __wt_verbose_debug2(session, WT_VERB_EVICTION,
      "%s walk: target %" PRIu32 ", seen %" PRIu64 ", queued %" PRIu64, session->dhandle->name,
      target_pages, pages_seen, pages_queued);

    /* If we couldn't find the number of pages we were looking for, skip the tree next time. */
    evict_walk_period = __wt_atomic_load32(&btree->evict_walk_period);
    if (pages_queued < target_pages / 2 && !urgent_queued)
        __wt_atomic_store32(
          &btree->evict_walk_period, WT_MIN(WT_MAX(1, 2 * evict_walk_period), 100));
    else if (pages_queued == target_pages) {
        __wt_atomic_store32(&btree->evict_walk_period, 0);
        /*
         * If there's a chance the Btree was fully evicted, update the evicted flag in the handle.
         */
        if (__wt_btree_bytes_evictable(session) == 0)
            FLD_SET(session->dhandle->advisory_flags, WT_DHANDLE_ADVISORY_EVICTED);
    } else if (evict_walk_period > 0)
        __wt_atomic_store32(&btree->evict_walk_period, evict_walk_period / 2);

    /*
     * Give up the walk occasionally.
     *
     * If we happen to end up on the root page or a page requiring urgent eviction, clear it. We
     * have to track hazard pointers, and the root page complicates that calculation.
     *
     * Likewise if we found no new candidates during the walk: there is no point keeping a page
     * pinned, since it may be the only candidate in an idle tree.
     *
     * If we land on a page requiring forced eviction, or that isn't an ordinary in-memory page,
     * move until we find an ordinary page: we should not prevent exclusive access to the page until
     * the next walk.
     */
    if (ref != NULL) {
        if (__wt_ref_is_root(ref) || evict_entry == start || give_up ||
          __wt_atomic_loadsize(&ref->page->memory_footprint) >= btree->splitmempage) {
            if (restarts == 0)
                WT_STAT_CONN_INCR(session, cache_eviction_walks_abandoned);
            WT_RET(__wt_page_release(evict->walk_session, ref, walk_flags));
            ref = NULL;
        } else {
            while (ref != NULL &&
              (WT_REF_GET_STATE(ref) != WT_REF_MEM ||
                __wt_readgen_evict_soon(&ref->page->read_gen)))
                WT_RET_NOTFOUND_OK(__wt_tree_walk_count(session, &ref, &refs_walked, walk_flags));
        }
        btree->evict_ref = ref;
        __evict_clear_walk(session, false);
    }

    WT_STAT_CONN_INCRV(session, eviction_walk, refs_walked);
    WT_STAT_CONN_DSRC_INCRV(session, cache_eviction_pages_seen, pages_seen);
    WT_STAT_CONN_INCRV(session, eviction_pages_already_queued, pages_already_queued);
    WT_STAT_CONN_INCRV(session, eviction_internal_pages_seen, internal_pages_seen);
    WT_STAT_CONN_INCRV(
      session, eviction_internal_pages_already_queued, internal_pages_already_queued);
    WT_STAT_CONN_INCRV(session, eviction_internal_pages_queued, internal_pages_queued);
    WT_STAT_CONN_DSRC_INCR(session, eviction_walk_passes);
    return (0);
}

/*
 * __evict_get_ref --
 *     Get a page for eviction.
 */
static int
__evict_get_ref(WT_SESSION_IMPL *session, bool is_server, WT_BTREE **btreep, WT_REF **refp,
  WT_REF_STATE *previous_statep)
{
    WT_EVICT *evict;
    WT_EVICT_ENTRY *evict_entry;
    WT_EVICT_QUEUE *queue, *other_queue, *urgent_queue;
    WT_REF_STATE previous_state;
    uint32_t candidates;
    bool is_app, server_only, urgent_ok;

    *btreep = NULL;
    /*
     * It is polite to initialize output variables, but it isn't safe for callers to use the
     * previous state if we don't return a locked ref.
     */
    *previous_statep = WT_REF_MEM;
    *refp = NULL;

    evict = S2C(session)->evict;
    is_app = !F_ISSET(session, WT_SESSION_INTERNAL);
    server_only = is_server && !WT_EVICT_HAS_WORKERS(session);
    /* Application threads do eviction when cache is full of dirty data */
    urgent_ok = (!is_app && !is_server) || !WT_EVICT_HAS_WORKERS(session) ||
      (is_app && F_ISSET(evict, WT_EVICT_CACHE_DIRTY_HARD));
    urgent_queue = evict->evict_urgent_queue;

    /* Avoid the LRU lock if no pages are available. */
    if (__evict_queue_empty(evict->evict_current_queue, is_server) &&
      __evict_queue_empty(evict->evict_other_queue, is_server) &&
      (!urgent_ok || __evict_queue_empty(urgent_queue, false))) {
        WT_STAT_CONN_INCR(session, eviction_get_ref_empty);
        return (WT_NOTFOUND);
    }

    /*
     * The server repopulates whenever the other queue is not full, as long as at least one page has
     * been evicted out of the current queue.
     *
     * Note that there are pathological cases where there are only enough eviction candidates in the
     * cache to fill one queue. In that case, we will continually evict one page and attempt to
     * refill the queues. Such cases are extremely rare in real applications.
     */
    if (is_server && (!urgent_ok || __evict_queue_empty(urgent_queue, false)) &&
      !__evict_queue_full(evict->evict_current_queue) &&
      !__evict_queue_full(evict->evict_fill_queue) &&
      (evict->evict_empty_score > WT_EVICT_SCORE_CUTOFF ||
        __evict_queue_empty(evict->evict_fill_queue, false)))
        return (WT_NOTFOUND);

    __wt_spin_lock(session, &evict->evict_queue_lock);

    /* Check the urgent queue first. */
    if (urgent_ok && !__evict_queue_empty(urgent_queue, false))
        queue = urgent_queue;
    else {
        /*
         * Check if the current queue needs to change.
         *
         * The server will only evict half of the pages before looking for more, but should only
         * switch queues if there are no other eviction workers.
         */
        queue = evict->evict_current_queue;
        other_queue = evict->evict_other_queue;
        if (__evict_queue_empty(queue, server_only) &&
          !__evict_queue_empty(other_queue, server_only)) {
            evict->evict_current_queue = other_queue;
            evict->evict_other_queue = queue;
        }
    }

    __wt_spin_unlock(session, &evict->evict_queue_lock);

    /*
     * We got the queue lock, which should be fast, and chose a queue. Now we want to get the lock
     * on the individual queue.
     */
    for (;;) {
        /* Verify there are still pages available. */
        if (__evict_queue_empty(queue, is_server && queue != urgent_queue)) {
            WT_STAT_CONN_INCR(session, eviction_get_ref_empty2);
            return (WT_NOTFOUND);
        }
        if (!is_server)
            __wt_spin_lock(session, &queue->evict_lock);
        else if (__wt_spin_trylock(session, &queue->evict_lock) != 0)
            continue;
        break;
    }

    /*
     * Only evict half of the pages before looking for more. The remainder are left to eviction
     * workers (if configured), or application thread if necessary.
     */
    candidates = queue->evict_candidates;
    if (is_server && queue != urgent_queue && candidates > 1)
        candidates /= 2;

    /* Get the next page queued for eviction. */
    for (evict_entry = queue->evict_current;
         evict_entry >= queue->evict_queue && evict_entry < queue->evict_queue + candidates;
         ++evict_entry) {
        if (evict_entry->ref == NULL)
            continue;
        WT_ASSERT(session, evict_entry->btree != NULL);

        /*
         * Evicting a dirty page in the server thread could stall during a write and prevent
         * eviction from finding new work.
         *
         * However, we can't skip entries in the urgent queue or they may never be found again.
         *
         * Don't force application threads to evict dirty pages if they aren't stalled by the amount
         * of dirty data in cache.
         */
        if (!urgent_ok &&
          (is_server || !F_ISSET(evict, WT_EVICT_CACHE_DIRTY_HARD | WT_EVICT_CACHE_UPDATES_HARD)) &&
          __wt_page_is_modified(evict_entry->ref->page)) {
            --evict_entry;
            break;
        }

        /*
         * Lock the page while holding the eviction mutex to prevent multiple attempts to evict it.
         * For pages that are already being evicted, this operation will fail and we will move on.
         */
        if ((previous_state = WT_REF_GET_STATE(evict_entry->ref)) != WT_REF_MEM ||
          !WT_REF_CAS_STATE(session, evict_entry->ref, previous_state, WT_REF_LOCKED)) {
            __evict_list_clear(session, evict_entry);
            continue;
        }

        /*
         * Increment the busy count in the btree handle to prevent it from being closed under us.
         */
        (void)__wt_atomic_addv32(&evict_entry->btree->evict_busy, 1);

        *btreep = evict_entry->btree;
        *refp = evict_entry->ref;
        *previous_statep = previous_state;

        /*
         * Remove the entry so we never try to reconcile the same page on reconciliation error.
         */
        __evict_list_clear(session, evict_entry);
        break;
    }

    /* Move to the next item. */
    if (evict_entry != NULL && evict_entry + 1 < queue->evict_queue + queue->evict_candidates)
        queue->evict_current = evict_entry + 1;
    else /* Clear the current pointer if there are no more candidates. */
        queue->evict_current = NULL;

    __wt_spin_unlock(session, &queue->evict_lock);

    return (*refp == NULL ? WT_NOTFOUND : 0);
}

/*
 * __evict_page --
 *     Called by both eviction and application threads to evict a page.
 */
static int
__evict_page(WT_SESSION_IMPL *session, bool is_server)
{
    WT_BTREE *btree;
    WT_DECL_RET;
    WT_REF *ref;
    WT_REF_STATE previous_state;
    WT_TRACK_OP_DECL;
    uint64_t time_start, time_stop;
    uint32_t flags;
    bool page_is_modified;

    WT_TRACK_OP_INIT(session);

    WT_RET_TRACK(__evict_get_ref(session, is_server, &btree, &ref, &previous_state));
    WT_ASSERT(session, WT_REF_GET_STATE(ref) == WT_REF_LOCKED);

    time_start = 0;

    flags = 0;
    page_is_modified = false;

    /*
     * An internal session flags either the server itself or an eviction worker thread.
     */
    if (is_server)
        WT_STAT_CONN_INCR(session, eviction_server_evict_attempt);
    else if (F_ISSET(session, WT_SESSION_INTERNAL))
        WT_STAT_CONN_INCR(session, eviction_worker_evict_attempt);
    else {
        if (__wt_page_is_modified(ref->page)) {
            page_is_modified = true;
            WT_STAT_CONN_INCR(session, eviction_app_dirty_attempt);
        }
        WT_STAT_CONN_INCR(session, eviction_app_attempt);
        S2C(session)->evict->app_evicts++;
        time_start = WT_STAT_ENABLED(session) ? __wt_clock(session) : 0;
    }

    /*
     * In case something goes wrong, don't pick the same set of pages every time.
     *
     * We used to bump the page's read generation only if eviction failed, but that isn't safe: at
     * that point, eviction has already unlocked the page and some other thread may have evicted it
     * by the time we look at it.
     */
    __wt_evict_read_gen_bump(session, ref->page);

    WT_WITH_BTREE(session, btree, ret = __wt_evict(session, ref, previous_state, flags));

    (void)__wt_atomic_subv32(&btree->evict_busy, 1);

    if (time_start != 0) {
        time_stop = __wt_clock(session);
        WT_STAT_CONN_INCRV(session, eviction_app_time, WT_CLOCKDIFF_US(time_stop, time_start));
    }

    if (WT_UNLIKELY(ret != 0)) {
        if (is_server)
            WT_STAT_CONN_INCR(session, eviction_server_evict_fail);
        else if (F_ISSET(session, WT_SESSION_INTERNAL))
            WT_STAT_CONN_INCR(session, eviction_worker_evict_fail);
        else {
            if (page_is_modified)
                WT_STAT_CONN_INCR(session, eviction_app_dirty_fail);
            WT_STAT_CONN_INCR(session, eviction_app_fail);
        }
    }

    WT_TRACK_OP_END(session);
    return (ret);
}

/*
 * __wti_evict_app_assist_worker --
 *     Worker function for __wt_evict_app_assist_worker_check: evict pages if the cache crosses
 *     eviction trigger thresholds.
 */
int
__wti_evict_app_assist_worker(WT_SESSION_IMPL *session, bool busy, bool readonly, double pct_full)
{
    WT_CONNECTION_IMPL *conn;
    WT_DECL_RET;
    WT_EVICT *evict;
    WT_TRACK_OP_DECL;
    WT_TXN_GLOBAL *txn_global;
    WT_TXN_SHARED *txn_shared;
    uint64_t cache_max_wait_us, initial_progress, max_progress;
    uint64_t elapsed, time_start, time_stop;
    bool app_thread;

    WT_TRACK_OP_INIT(session);

    conn = S2C(session);
    evict = conn->evict;
    time_start = 0;
    txn_global = &conn->txn_global;
    txn_shared = WT_SESSION_TXN_SHARED(session);

    if (session->cache_max_wait_us != 0)
        cache_max_wait_us = session->cache_max_wait_us;
    else
        cache_max_wait_us = evict->cache_max_wait_us;

    /* FIXME-WT-12905: Pre-fetch threads are not allowed to be pulled into eviction. */
    if (F_ISSET(session, WT_SESSION_PREFETCH_THREAD))
        goto done;

    /*
     * Before we enter the eviction generation, make sure this session has a cached history store
     * cursor, otherwise we can deadlock with a session wanting exclusive access to a handle: that
     * session will have a handle list write lock and will be waiting on eviction to drain, we'll be
     * inside eviction waiting on a handle list read lock to open a history store cursor.
     */
    WT_ERR(__wt_curhs_cache(session));

    /*
     * It is not safe to proceed if the eviction server threads aren't setup yet.
     */
    if (!__wt_atomic_loadbool(&conn->evict_server_running) || (busy && pct_full < 100.0))
        goto done;

    /* Wake the eviction server if we need to do work. */
    __wt_evict_server_wake(session);

    /* Track how long application threads spend doing eviction. */
    app_thread = !F_ISSET(session, WT_SESSION_INTERNAL);
    if (app_thread)
        time_start = __wt_clock(session);

    /*
     * Note that this for loop is designed to reset expected eviction error codes before exiting,
     * namely, the busy return and empty eviction queue. We do not need the calling functions to
     * have to deal with internal eviction return codes.
     */
    for (initial_progress = __wt_atomic_loadv64(&evict->eviction_progress);; ret = 0) {
        /*
         * If eviction is stuck, check if this thread is likely causing problems and should be
         * rolled back. Ignore if in recovery, those transactions can't be rolled back.
         */
        if (!F_ISSET(conn, WT_CONN_RECOVERING) && __wt_evict_cache_stuck(session)) {
            ret = __wt_txn_is_blocking(session);
            if (ret == WT_ROLLBACK) {
                if (__wt_atomic_load32(&evict->evict_aggressive_score) > 0)
                    (void)__wt_atomic_subv32(&evict->evict_aggressive_score, 1);
                WT_STAT_CONN_INCR(session, txn_rollback_oldest_pinned);
                __wt_verbose_debug1(session, WT_VERB_TRANSACTION, "rollback reason: %s",
                  session->txn->rollback_reason);
            }
            WT_ERR(ret);
        }

        /*
         * Check if we've exceeded our operation timeout, this would also get called from the
         * previous txn is blocking call, however it won't pickup transactions that have been
         * committed or rolled back as their mod count is 0, and that txn needs to be the oldest.
         *
         * Additionally we don't return rollback which could confuse the caller.
         */
        if (__wt_op_timer_fired(session))
            break;

        /* Check if we have exceeded the global or the session timeout for waiting on the cache. */
        if (time_start != 0 && cache_max_wait_us != 0) {
            time_stop = __wt_clock(session);
            if (session->cache_wait_us + WT_CLOCKDIFF_US(time_stop, time_start) > cache_max_wait_us)
                break;
        }

        /*
         * Check if we have become busy.
         *
         * If we're busy (because of the transaction check we just did or because our caller is
         * waiting on a longer-than-usual event such as a page read), and the cache level drops
         * below 100%, limit the work to 5 evictions and return. If that's not the case, we can do
         * more.
         */
        if (!busy && __wt_atomic_loadv64(&txn_shared->pinned_id) != WT_TXN_NONE &&
          __wt_atomic_loadv64(&txn_global->current) != __wt_atomic_loadv64(&txn_global->oldest_id))
            busy = true;
        max_progress = busy ? 5 : 20;

        /* See if eviction is still needed. */
        if (!__wt_evict_needed(session, busy, readonly, &pct_full) ||
          (pct_full < 100.0 &&
            (__wt_atomic_loadv64(&evict->eviction_progress) > initial_progress + max_progress)))
            break;

        /* Evict a page. */
        switch (ret = __evict_page(session, false)) {
        case 0:
            if (busy)
                goto err;
        /* FALLTHROUGH */
        case EBUSY:
            break;
        case WT_NOTFOUND:
            /* Allow the queue to re-populate before retrying. */
            __wt_cond_wait(session, conn->evict_threads.wait_cond, 10 * WT_THOUSAND, NULL);
            evict->app_waits++;
            break;
        default:
            goto err;
        }
    }

err:
    if (time_start != 0) {
        time_stop = __wt_clock(session);
        elapsed = WT_CLOCKDIFF_US(time_stop, time_start);
        WT_STAT_CONN_INCR(session, application_cache_ops);
        WT_STAT_CONN_INCRV(session, application_cache_time, elapsed);
        WT_STAT_SESSION_INCRV(session, cache_time, elapsed);
        session->cache_wait_us += elapsed;
        /*
         * Check if a rollback is required only if there has not been an error. Returning an error
         * takes precedence over asking for a rollback. We can not do both.
         */
        if (ret == 0 && cache_max_wait_us != 0 && session->cache_wait_us > cache_max_wait_us) {
            ret = __wt_txn_rollback_required(session, WT_TXN_ROLLBACK_REASON_CACHE_OVERFLOW);
            if (__wt_atomic_load32(&evict->evict_aggressive_score) > 0)
                (void)__wt_atomic_subv32(&evict->evict_aggressive_score, 1);
            WT_STAT_CONN_INCR(session, eviction_timed_out_ops);
            __wt_verbose_notice(
              session, WT_VERB_TRANSACTION, "rollback reason: %s", session->txn->rollback_reason);
        }
    }

done:
    WT_TRACK_OP_END(session);

    return (ret);
}

/*
 * __wt_evict_page_urgent --
 *     Set a page to be evicted as soon as possible.
 */
bool
__wt_evict_page_urgent(WT_SESSION_IMPL *session, WT_REF *ref)
{
    WT_EVICT *evict;
    WT_EVICT_ENTRY *evict_entry;
    WT_EVICT_QUEUE *urgent_queue;
    WT_PAGE *page;
    bool queued;

    /* Root pages should never be evicted via LRU. */
    WT_ASSERT(session, !__wt_ref_is_root(ref));

    page = ref->page;
    if (S2BT(session)->evict_disabled > 0 || F_ISSET_ATOMIC_16(page, WT_PAGE_EVICT_LRU_URGENT))
        return (false);

    evict = S2C(session)->evict;
    if (F_ISSET_ATOMIC_16(page, WT_PAGE_EVICT_LRU) && F_ISSET(evict, WT_EVICT_CACHE_ALL))
        return (false);

    /* Append to the urgent queue if we can. */
    urgent_queue = &evict->evict_queues[WT_EVICT_URGENT_QUEUE];
    queued = false;

    __wt_spin_lock(session, &evict->evict_queue_lock);

    /* Check again, in case we raced with another thread. */
    if (S2BT(session)->evict_disabled > 0 || F_ISSET_ATOMIC_16(page, WT_PAGE_EVICT_LRU_URGENT))
        goto done;

    /*
     * If the page is already in the LRU eviction list, clear it from the list if eviction server is
     * not running.
     */
    if (F_ISSET_ATOMIC_16(page, WT_PAGE_EVICT_LRU)) {
        if (!F_ISSET(evict, WT_EVICT_CACHE_ALL)) {
            __evict_list_clear_page_locked(session, ref, true);
            WT_STAT_CONN_INCR(session, eviction_clear_ordinary);
        } else
            goto done;
    }

    __wt_spin_lock(session, &urgent_queue->evict_lock);
    if (__evict_queue_empty(urgent_queue, false)) {
        urgent_queue->evict_current = urgent_queue->evict_queue;
        urgent_queue->evict_candidates = 0;
    }
    evict_entry = urgent_queue->evict_queue + urgent_queue->evict_candidates;
    if (evict_entry < urgent_queue->evict_queue + evict->evict_slots &&
      __evict_push_candidate(session, urgent_queue, evict_entry, ref)) {
        ++urgent_queue->evict_candidates;
        queued = true;
        FLD_SET(page->flags_atomic, WT_PAGE_EVICT_LRU_URGENT);
    }
    __wt_spin_unlock(session, &urgent_queue->evict_lock);

done:
    __wt_spin_unlock(session, &evict->evict_queue_lock);
    if (queued) {
        WT_STAT_CONN_INCR(session, eviction_pages_queued_urgent);
        if (WT_EVICT_HAS_WORKERS(session))
            __wt_cond_signal(session, S2C(session)->evict_threads.wait_cond);
        else
            __wt_evict_server_wake(session);
    }

    return (queued);
}

/*
 * __wt_evict_priority_set --
 *     Set a tree's eviction priority.
 */
void
__wt_evict_priority_set(WT_SESSION_IMPL *session, uint64_t v)
{
    S2BT(session)->evict_priority = v;
}

/*
 * __wt_evict_priority_clear --
 *     Clear a tree's eviction priority.
 */
void
__wt_evict_priority_clear(WT_SESSION_IMPL *session)
{
    S2BT(session)->evict_priority = 0;
}

/*
 * __verbose_dump_cache_single --
 *     Output diagnostic information about a single file in the cache.
 */
static int
__verbose_dump_cache_single(WT_SESSION_IMPL *session, uint64_t *total_bytesp,
  uint64_t *total_dirty_bytesp, uint64_t *total_updates_bytesp)
{
    WT_BTREE *btree;
    WT_DATA_HANDLE *dhandle;
    WT_PAGE *page;
    WT_REF *next_walk;
    size_t size;
    uint64_t intl_bytes, intl_bytes_max, intl_dirty_bytes;
    uint64_t intl_dirty_bytes_max, intl_dirty_pages, intl_pages;
    uint64_t leaf_bytes, leaf_bytes_max, leaf_dirty_bytes;
    uint64_t leaf_dirty_bytes_max, leaf_dirty_pages, leaf_pages, updates_bytes;

    intl_bytes = intl_bytes_max = intl_dirty_bytes = 0;
    intl_dirty_bytes_max = intl_dirty_pages = intl_pages = 0;
    leaf_bytes = leaf_bytes_max = leaf_dirty_bytes = 0;
    leaf_dirty_bytes_max = leaf_dirty_pages = leaf_pages = 0;
    updates_bytes = 0;

    dhandle = session->dhandle;
    btree = dhandle->handle;
    WT_RET(__wt_msg(session, "%s(%s%s)%s%s:", dhandle->name,
      WT_DHANDLE_IS_CHECKPOINT(dhandle) ? "checkpoint=" : "",
      WT_DHANDLE_IS_CHECKPOINT(dhandle) ? dhandle->checkpoint : "<live>",
      btree->evict_disabled != 0 ? " eviction disabled" : "",
      btree->evict_disabled_open ? " at open" : ""));

    /*
     * We cannot walk the tree of a dhandle held exclusively because the owning thread could be
     * manipulating it in a way that causes us to dump core. So print out that we visited and
     * skipped it.
     */
    if (F_ISSET(dhandle, WT_DHANDLE_EXCLUSIVE))
        return (__wt_msg(session, " handle opened exclusively, cannot walk tree, skipping"));

    next_walk = NULL;
    while (__wt_tree_walk(session, &next_walk,
             WT_READ_CACHE | WT_READ_NO_EVICT | WT_READ_NO_WAIT | WT_READ_VISIBLE_ALL) == 0 &&
      next_walk != NULL) {
        page = next_walk->page;
        size = __wt_atomic_loadsize(&page->memory_footprint);

        if (F_ISSET(next_walk, WT_REF_FLAG_INTERNAL)) {
            ++intl_pages;
            intl_bytes += size;
            intl_bytes_max = WT_MAX(intl_bytes_max, size);
            if (__wt_page_is_modified(page)) {
                ++intl_dirty_pages;
                intl_dirty_bytes += size;
                intl_dirty_bytes_max = WT_MAX(intl_dirty_bytes_max, size);
            }
        } else {
            ++leaf_pages;
            leaf_bytes += size;
            leaf_bytes_max = WT_MAX(leaf_bytes_max, size);
            if (__wt_page_is_modified(page)) {
                ++leaf_dirty_pages;
                leaf_dirty_bytes += size;
                leaf_dirty_bytes_max = WT_MAX(leaf_dirty_bytes_max, size);
            }
            if (page->modify != NULL)
                updates_bytes += page->modify->bytes_updates;
        }
    }

    if (intl_pages == 0)
        WT_RET(__wt_msg(session, "internal: 0 pages"));
    else
        WT_RET(
          __wt_msg(session,
            "internal: "
            "%" PRIu64 " pages, %.2f KB, "
            "%" PRIu64 "/%" PRIu64 " clean/dirty pages, "
            "%.2f/%.2f clean / dirty KB, "
            "%.2f KB max page, "
            "%.2f KB max dirty page ",
            intl_pages, (double)intl_bytes / WT_KILOBYTE, intl_pages - intl_dirty_pages,
            intl_dirty_pages, (double)(intl_bytes - intl_dirty_bytes) / WT_KILOBYTE,
            (double)intl_dirty_bytes / WT_KILOBYTE, (double)intl_bytes_max / WT_KILOBYTE,
            (double)intl_dirty_bytes_max / WT_KILOBYTE));
    if (leaf_pages == 0)
        WT_RET(__wt_msg(session, "leaf: 0 pages"));
    else
        WT_RET(
          __wt_msg(session,
            "leaf: "
            "%" PRIu64 " pages, %.2f KB, "
            "%" PRIu64 "/%" PRIu64 " clean/dirty pages, "
            "%.2f /%.2f /%.2f clean/dirty/updates KB, "
            "%.2f KB max page, "
            "%.2f KB max dirty page",
            leaf_pages, (double)leaf_bytes / WT_KILOBYTE, leaf_pages - leaf_dirty_pages,
            leaf_dirty_pages, (double)(leaf_bytes - leaf_dirty_bytes) / WT_KILOBYTE,
            (double)leaf_dirty_bytes / WT_KILOBYTE, (double)updates_bytes / WT_KILOBYTE,
            (double)leaf_bytes_max / WT_KILOBYTE, (double)leaf_dirty_bytes_max / WT_KILOBYTE));

    *total_bytesp += intl_bytes + leaf_bytes;
    *total_dirty_bytesp += intl_dirty_bytes + leaf_dirty_bytes;
    *total_updates_bytesp += updates_bytes;

    return (0);
}

/*
 * __verbose_dump_cache_apply --
 *     Apply dumping cache for all the dhandles.
 */
static int
__verbose_dump_cache_apply(WT_SESSION_IMPL *session, uint64_t *total_bytesp,
  uint64_t *total_dirty_bytesp, uint64_t *total_updates_bytesp)
{
    WT_CONNECTION_IMPL *conn;
    WT_DATA_HANDLE *dhandle;
    WT_DECL_RET;

    conn = S2C(session);
    for (dhandle = NULL;;) {
        WT_DHANDLE_NEXT(session, dhandle, &conn->dhqh, q);
        if (dhandle == NULL)
            break;

        /* Skip if the tree is marked discarded by another thread. */
        if (!WT_DHANDLE_BTREE(dhandle) || !F_ISSET(dhandle, WT_DHANDLE_OPEN) ||
          F_ISSET(dhandle, WT_DHANDLE_DISCARD))
            continue;

        WT_WITH_DHANDLE(session, dhandle,
          ret = __verbose_dump_cache_single(
            session, total_bytesp, total_dirty_bytesp, total_updates_bytesp));
        if (ret != 0)
            WT_RET(ret);
    }
    return (0);
}

/*
 * __wt_verbose_dump_cache --
 *     Output diagnostic information about the cache.
 */
int
__wt_verbose_dump_cache(WT_SESSION_IMPL *session)
{
    WT_CACHE *cache;
    WT_CONNECTION_IMPL *conn;
    WT_DECL_RET;
    double pct;
    uint64_t bytes_dirty_intl, bytes_dirty_leaf, bytes_inmem;
    uint64_t cache_bytes_updates, total_bytes, total_dirty_bytes, total_updates_bytes;
    bool needed;

    conn = S2C(session);
    cache = conn->cache;
    total_bytes = total_dirty_bytes = total_updates_bytes = 0;
    pct = 0.0; /* [-Werror=uninitialized] */
    WT_NOT_READ(cache_bytes_updates, 0);

    WT_RET(__wt_msg(session, "%s", WT_DIVIDER));
    WT_RET(__wt_msg(session, "cache dump"));

    WT_RET(__wt_msg(session, "cache full: %s", __wt_cache_full(session) ? "yes" : "no"));
    needed = __wt_evict_clean_needed(session, &pct);
    WT_RET(__wt_msg(session, "cache clean check: %s (%2.3f%%)", needed ? "yes" : "no", pct));
    needed = __wt_evict_dirty_needed(session, &pct);
    WT_RET(__wt_msg(session, "cache dirty check: %s (%2.3f%%)", needed ? "yes" : "no", pct));
    needed = __wti_evict_updates_needed(session, &pct);
    WT_RET(__wt_msg(session, "cache updates check: %s (%2.3f%%)", needed ? "yes" : "no", pct));

    WT_WITH_HANDLE_LIST_READ_LOCK(session,
      ret = __verbose_dump_cache_apply(
        session, &total_bytes, &total_dirty_bytes, &total_updates_bytes));
    WT_RET(ret);

    /*
     * Apply the overhead percentage so our total bytes are comparable with the tracked value.
     */
    total_bytes = __wt_cache_bytes_plus_overhead(conn->cache, total_bytes);
    cache_bytes_updates = __wt_cache_bytes_updates(cache);

    bytes_inmem = __wt_atomic_load64(&cache->bytes_inmem);
    bytes_dirty_intl = __wt_atomic_load64(&cache->bytes_dirty_intl);
    bytes_dirty_leaf = __wt_atomic_load64(&cache->bytes_dirty_leaf);

    WT_RET(__wt_msg(session, "cache dump: total found: %.2f MB vs tracked inuse %.2f MB",
      (double)total_bytes / WT_MEGABYTE, (double)bytes_inmem / WT_MEGABYTE));
    WT_RET(__wt_msg(session, "total dirty bytes: %.2f MB vs tracked dirty %.2f MB",
      (double)total_dirty_bytes / WT_MEGABYTE,
      (double)(bytes_dirty_intl + bytes_dirty_leaf) / WT_MEGABYTE));
    WT_RET(__wt_msg(session, "total updates bytes: %.2f MB vs tracked updates %.2f MB",
      (double)total_updates_bytes / WT_MEGABYTE, (double)cache_bytes_updates / WT_MEGABYTE));

    return (0);
}<|MERGE_RESOLUTION|>--- conflicted
+++ resolved
@@ -431,11 +431,7 @@
 {
     struct timespec now;
     WT_CONNECTION_IMPL *conn;
-<<<<<<< HEAD
-=======
-    WT_DECL_RET;
     WT_EVICT *evict;
->>>>>>> c50a4270
     uint64_t time_diff_ms;
 
     /* Assume there has been no progress. */
@@ -452,34 +448,10 @@
     if (!F_ISSET(conn, WT_CONN_EVICTION_RUN) || __wt_atomic_loadv32(&evict->pass_intr) != 0)
         return (0);
 
-<<<<<<< HEAD
-    if (!__wt_cache_stuck(session)) {
-        /* Make sure we'll notice next time we're stuck. */
-        cache->last_eviction_progress = 0;
-        __evict_set_saved_walk_tree(session, NULL);
-=======
     if (!__wt_evict_cache_stuck(session)) {
-        /*
-         * Try to get the handle list lock: if we give up, that indicates a session is waiting for
-         * us to clear walks. Do that as part of a normal pass (without the handle list lock) to
-         * avoid deadlock.
-         */
-        if ((ret = __evict_lock_handle_list(session)) == EBUSY)
-            return (0);
-        WT_RET(ret);
-
-        /*
-         * Clear the walks so we don't pin pages while asleep, otherwise we can block applications
-         * evicting large pages.
-         */
-        ret = __evict_clear_all_walks_and_saved_tree(session);
-
-        __wt_readunlock(session, &conn->dhandle_lock);
-        WT_RET(ret);
-
         /* Make sure we'll notice next time we're stuck. */
         evict->last_eviction_progress = 0;
->>>>>>> c50a4270
+        __evict_set_saved_walk_tree(session, NULL);
         return (0);
     }
 
@@ -902,8 +874,7 @@
     if ((ref = btree->evict_ref) == NULL)
         return (0);
 
-    WT_STAT_CONN_INCR(session, cache_eviction_walks_abandoned);
-    WT_STAT_DSRC_INCR(session, cache_eviction_walks_abandoned);
+    WT_STAT_CONN_INCR(session, eviction_walks_abandoned);
 
     /*
      * Clear evict_ref before releasing it in case that forces eviction (we assert that we never try
@@ -911,9 +882,8 @@
      */
     btree->evict_ref = NULL;
 
-<<<<<<< HEAD
     if (clear_pos)
-        __wt_eviction_clear_npos(btree);
+        __wt_evict_clear_npos(btree);
     else {
         /*
          * Remember the last position before clearing it so that we can restart from about the same
@@ -953,12 +923,8 @@
         }
     }
 
-    WT_WITH_DHANDLE(cache->walk_session, session->dhandle,
-      (ret = __wt_page_release(cache->walk_session, ref, WT_READ_NO_EVICT)));
-=======
     WT_WITH_DHANDLE(evict->walk_session, session->dhandle,
       (ret = __wt_page_release(evict->walk_session, ref, WT_READ_NO_EVICT)));
->>>>>>> c50a4270
     return (ret);
 #undef PATH_STR_MAX
 }
@@ -1691,21 +1657,6 @@
         }
 
         /*
-<<<<<<< HEAD
-=======
-         * Skip files if we have too many active walks.
-         *
-         * This used to be limited by the configured maximum number of hazard pointers per session.
-         * Even though that ceiling has been removed, we need to test eviction with huge numbers of
-         * active trees before allowing larger numbers of hazard pointers in the walk session.
-         */
-        if (btree->evict_ref == NULL && session->hazards.num_active > WT_EVICT_MAX_TREES) {
-            WT_STAT_CONN_INCR(session, eviction_server_skip_trees_too_many_active_walks);
-            continue;
-        }
-
-        /*
->>>>>>> c50a4270
          * If we are filling the queue, skip files that haven't been useful in the past.
          */
         evict_walk_period = __wt_atomic_load32(&btree->evict_walk_period);
@@ -2081,10 +2032,10 @@
           (void *)btree->evict_ref);
     }
 
-    WT_STAT_CONN_INCR(session, cache_eviction_restored_pos);
+    WT_STAT_CONN_INCR(session, eviction_restored_pos);
     if (btree->evict_saved_ref_check != 0 &&
       btree->evict_saved_ref_check != (uint64_t)btree->evict_ref)
-        WT_STAT_CONN_INCR(session, cache_eviction_restored_pos_differ);
+        WT_STAT_CONN_INCR(session, eviction_restored_pos_differ);
 
     return (0);
 #undef PATH_STR_MAX
@@ -2107,13 +2058,10 @@
         FLD_SET(*walk_flagsp, WT_READ_VISIBLE_ALL);
 
     WT_RET(__evict_try_restore_walk_position(session, btree, *walk_flagsp));
-    if (btree->evict_ref != NULL) {
-        WT_STAT_CONN_INCR(session, cache_eviction_walk_saved_pos);
-        WT_STAT_DSRC_INCR(session, cache_eviction_walk_saved_pos);
-    } else {
-        WT_STAT_CONN_INCR(session, cache_eviction_walk_from_root);
-        WT_STAT_DSRC_INCR(session, cache_eviction_walk_from_root);
-    }
+    if (btree->evict_ref != NULL)
+        WT_STAT_CONN_INCR(session, eviction_walk_saved_pos);
+    else
+        WT_STAT_CONN_INCR(session, eviction_walk_from_root);
 
     /*
      * Choose a random point in the tree if looking for candidates in a tree with no starting point
@@ -2148,15 +2096,12 @@
                     session, &btree->evict_ref, WT_READ_EVICT_READ_FLAGS, &session->rnd));
                 if (ret != WT_RESTART)
                     break;
-                WT_STAT_CONN_INCR(session, cache_eviction_walk_restart);
-                WT_STAT_DSRC_INCR(session, cache_eviction_walk_restart);
+                WT_STAT_CONN_INCR(session, eviction_walk_restart);
             }
             WT_RET_NOTFOUND_OK(ret);
 
-            if (btree->evict_ref == NULL) {
-                WT_STAT_CONN_INCR(session, cache_eviction_walk_random_returns_null_position);
-                WT_STAT_DSRC_INCR(session, cache_eviction_walk_random_returns_null_position);
-            }
+            if (btree->evict_ref == NULL)
+                WT_STAT_CONN_INCR(session, eviction_walk_random_returns_null_position);
         }
         break;
     }
@@ -2207,13 +2152,10 @@
         /*
          * We differentiate the reasons we gave up on this walk and increment the stats accordingly.
          */
-        if (pages_queued == 0) {
-            WT_STAT_CONN_INCR(session, cache_eviction_walks_gave_up_no_targets);
-            WT_STAT_DSRC_INCR(session, cache_eviction_walks_gave_up_no_targets);
-        } else {
-            WT_STAT_CONN_INCR(session, cache_eviction_walks_gave_up_ratio);
-            WT_STAT_DSRC_INCR(session, cache_eviction_walks_gave_up_ratio);
-        }
+        if (pages_queued == 0)
+            WT_STAT_CONN_INCR(session, eviction_walks_gave_up_no_targets);
+        else
+            WT_STAT_CONN_INCR(session, eviction_walks_gave_up_ratio);
     }
 
     return (give_up);
@@ -2393,7 +2335,7 @@
     ref = btree->evict_ref;
     btree->evict_ref = NULL;
     /* Clear the saved position just in case we never put it back. */
-    __wt_eviction_clear_npos(btree);
+    __wt_evict_clear_npos(btree);
 
     /*
      * Get the snapshot for the eviction server when we want to evict dirty content under cache
@@ -2424,12 +2366,10 @@
             break;
 
         if (ref == NULL) {
-            WT_STAT_CONN_INCR(session, cache_eviction_walks_ended);
-            WT_STAT_DSRC_INCR(session, cache_eviction_walks_ended);
+            WT_STAT_CONN_INCR(session, eviction_walks_ended);
 
             if (++restarts == 2) {
-                WT_STAT_CONN_INCR(session, cache_eviction_walks_stopped);
-                WT_STAT_DSRC_INCR(session, cache_eviction_walks_stopped);
+                WT_STAT_CONN_INCR(session, eviction_walks_stopped);
                 break;
             }
             WT_STAT_CONN_INCR(session, eviction_walks_started);
@@ -2513,7 +2453,7 @@
         if (__wt_ref_is_root(ref) || evict_entry == start || give_up ||
           __wt_atomic_loadsize(&ref->page->memory_footprint) >= btree->splitmempage) {
             if (restarts == 0)
-                WT_STAT_CONN_INCR(session, cache_eviction_walks_abandoned);
+                WT_STAT_CONN_INCR(session, eviction_walks_abandoned);
             WT_RET(__wt_page_release(evict->walk_session, ref, walk_flags));
             ref = NULL;
         } else {
