/*-
 * Copyright (c) 2014-2017 MongoDB, Inc.
 * Copyright (c) 2008-2014 WiredTiger, Inc.
 *	All rights reserved.
 *
 * See the file LICENSE for redistribution information.
 */

#include "wt_internal.h"

static int  __evict_clear_all_walks(WT_SESSION_IMPL *);
static int  WT_CDECL __evict_lru_cmp(const void *, const void *);
static int  __evict_lru_pages(WT_SESSION_IMPL *, bool);
static int  __evict_lru_walk(WT_SESSION_IMPL *);
static int  __evict_page(WT_SESSION_IMPL *, bool);
static int  __evict_pass(WT_SESSION_IMPL *);
static int  __evict_server(WT_SESSION_IMPL *, bool *);
static void __evict_tune_workers(WT_SESSION_IMPL *session);
static int  __evict_walk(WT_SESSION_IMPL *, WT_EVICT_QUEUE *);
static int  __evict_walk_file(
    WT_SESSION_IMPL *, WT_EVICT_QUEUE *, u_int, u_int *);

#define	WT_EVICT_HAS_WORKERS(s)				\
	(S2C(s)->evict_threads.current_threads > 1)

/*
 * __evict_lock_handle_list --
 *	Try to get the handle list lock, with yield and sleep back off.
 *	Keep timing statistics overall.
 */
static int
__evict_lock_handle_list(WT_SESSION_IMPL *session)
{
	WT_CACHE *cache;
	WT_CONNECTION_IMPL *conn;
	WT_DECL_RET;
	WT_RWLOCK *dh_lock;
	u_int spins;

	conn = S2C(session);
	cache = conn->cache;
	dh_lock = &conn->dhandle_lock;

	/*
	 * Use a custom lock acquisition back off loop so the eviction server
	 * notices any interrupt quickly.
	 */
	for (spins = 0;
	    (ret = __wt_try_readlock(session, dh_lock)) == EBUSY &&
	    cache->pass_intr == 0; spins++) {
		if (spins < WT_THOUSAND)
			__wt_yield();
		else
			__wt_sleep(0, WT_THOUSAND);
	}
	return (ret);
}

/*
 * __evict_entry_priority --
 *	Get the adjusted read generation for an eviction entry.
 */
static inline uint64_t
__evict_entry_priority(WT_SESSION_IMPL *session, WT_REF *ref)
{
	WT_BTREE *btree;
	WT_PAGE *page;
	uint64_t read_gen;

	btree = S2BT(session);
	page = ref->page;

	/* Any page set to the oldest generation should be discarded. */
	if (WT_READGEN_EVICT_SOON(page->read_gen))
		return (WT_READGEN_OLDEST);

	/* Any page from a dead tree is a great choice. */
	if (F_ISSET(btree->dhandle, WT_DHANDLE_DEAD))
		return (WT_READGEN_OLDEST);

	/* Any empty page (leaf or internal), is a good choice. */
	if (__wt_page_is_empty(page))
		return (WT_READGEN_OLDEST);

	/* Any large page in memory is likewise a good choice. */
	if (page->memory_footprint > btree->splitmempage)
		return (WT_READGEN_OLDEST);

	/*
	 * The base read-generation is skewed by the eviction priority.
	 * Internal pages are also adjusted, we prefer to evict leaf pages.
	 */
	if (page->modify != NULL &&
	    F_ISSET(S2C(session)->cache, WT_CACHE_EVICT_DIRTY) &&
	    !F_ISSET(S2C(session)->cache, WT_CACHE_EVICT_CLEAN))
		read_gen = page->modify->update_txn;
	else
		read_gen = page->read_gen;

	read_gen += btree->evict_priority;

#define	WT_EVICT_INTL_SKEW 1000
	if (WT_PAGE_IS_INTERNAL(page))
		read_gen += WT_EVICT_INTL_SKEW;

	return (read_gen);
}

/*
 * __evict_lru_cmp --
 *	Qsort function: sort the eviction array.
 */
static int WT_CDECL
__evict_lru_cmp(const void *a_arg, const void *b_arg)
{
	const WT_EVICT_ENTRY *a, *b;
	uint64_t a_score, b_score;

	a = a_arg;
	b = b_arg;
	a_score = (a->ref == NULL ? UINT64_MAX : a->score);
	b_score = (b->ref == NULL ? UINT64_MAX : b->score);

	return ((a_score < b_score) ? -1 : (a_score == b_score) ? 0 : 1);
}

/*
 * __evict_list_clear --
 *	Clear an entry in the LRU eviction list.
 */
static inline void
__evict_list_clear(WT_SESSION_IMPL *session, WT_EVICT_ENTRY *e)
{
	if (e->ref != NULL) {
		WT_ASSERT(session,
		    F_ISSET_ATOMIC(e->ref->page, WT_PAGE_EVICT_LRU));
		F_CLR_ATOMIC(e->ref->page, WT_PAGE_EVICT_LRU);
	}
	e->ref = NULL;
	e->btree = WT_DEBUG_POINT;
}

/*
 * __wt_evict_list_clear_page --
 *	Make sure a page is not in the LRU eviction list.  This called from the
 *	page eviction code to make sure there is no attempt to evict a child
 *	page multiple times.
 */
void
__wt_evict_list_clear_page(WT_SESSION_IMPL *session, WT_REF *ref)
{
	WT_CACHE *cache;
	WT_EVICT_ENTRY *evict;
	uint32_t i, elem, q;
	bool found;

	WT_ASSERT(session,
	    __wt_ref_is_root(ref) || ref->state == WT_REF_LOCKED);

	/* Fast path: if the page isn't on the queue, don't bother searching. */
	if (!F_ISSET_ATOMIC(ref->page, WT_PAGE_EVICT_LRU))
		return;

	cache = S2C(session)->cache;
	__wt_spin_lock(session, &cache->evict_queue_lock);

	found = false;
	for (q = 0; q < WT_EVICT_QUEUE_MAX && !found; q++) {
		__wt_spin_lock(session, &cache->evict_queues[q].evict_lock);
		elem = cache->evict_queues[q].evict_max;
		for (i = 0, evict = cache->evict_queues[q].evict_queue;
		    i < elem; i++, evict++)
			if (evict->ref == ref) {
				found = true;
				__evict_list_clear(session, evict);
				break;
			}
		__wt_spin_unlock(session, &cache->evict_queues[q].evict_lock);
	}
	WT_ASSERT(session, !F_ISSET_ATOMIC(ref->page, WT_PAGE_EVICT_LRU));

	__wt_spin_unlock(session, &cache->evict_queue_lock);
}

/*
 * __evict_queue_empty --
 *	Is the queue empty?
 *
 *	Note that the eviction server is pessimistic and treats a half full
 *	queue as empty.
 */
static inline bool
__evict_queue_empty(WT_EVICT_QUEUE *queue, bool server_check)
{
	uint32_t candidates, used;

	if (queue->evict_current == NULL)
		return (true);

	/* The eviction server only considers half of the candidates. */
	candidates = queue->evict_candidates;
	if (server_check && candidates > 1)
		candidates /= 2;
	used = (uint32_t)(queue->evict_current - queue->evict_queue);
	return (used >= candidates);
}

/*
 * __evict_queue_full --
 *	Is the queue full (i.e., it has been populated with candidates and none
 *	of them have been evicted yet)?
 */
static inline bool
__evict_queue_full(WT_EVICT_QUEUE *queue)
{
	return (queue->evict_current == queue->evict_queue &&
	    queue->evict_candidates != 0);
}

/*
 * __wt_evict_server_wake --
 *	Wake the eviction server thread.
 */
void
__wt_evict_server_wake(WT_SESSION_IMPL *session)
{
	WT_CACHE *cache;
	WT_CONNECTION_IMPL *conn;

	conn = S2C(session);
	cache = conn->cache;

#ifdef HAVE_VERBOSE
	if (WT_VERBOSE_ISSET(session, WT_VERB_EVICTSERVER)) {
		uint64_t bytes_inuse, bytes_max;

		bytes_inuse = __wt_cache_bytes_inuse(cache);
		bytes_max = conn->cache_size;
		__wt_verbose(session, WT_VERB_EVICTSERVER,
		    "waking, bytes inuse %s max (%" PRIu64
		    "MB %s %" PRIu64 "MB)",
		    bytes_inuse <= bytes_max ? "<=" : ">",
		    bytes_inuse / WT_MEGABYTE,
		    bytes_inuse <= bytes_max ? "<=" : ">",
		    bytes_max / WT_MEGABYTE);
	}
#endif

	__wt_cond_signal(session, cache->evict_cond);
}

/*
 * __wt_evict_thread_chk --
 *	Check to decide if the eviction thread should continue running.
 */
bool
__wt_evict_thread_chk(WT_SESSION_IMPL *session)
{
	return (F_ISSET(S2C(session), WT_CONN_EVICTION_RUN));
}

/*
 * __wt_evict_thread_run --
 *	Entry function for an eviction thread.  This is called repeatedly
 *	from the thread group code so it does not need to loop itself.
 */
int
__wt_evict_thread_run(WT_SESSION_IMPL *session, WT_THREAD *thread)
{
	WT_CACHE *cache;
	WT_CONNECTION_IMPL *conn;
	WT_DECL_RET;
	bool did_work, was_intr;

	conn = S2C(session);
	cache = conn->cache;

	/*
	 * The thread group code calls us repeatedly.  So each call is one pass
	 * through eviction.
	 */
	if (conn->evict_server_running &&
	    __wt_spin_trylock(session, &cache->evict_pass_lock) == 0) {
		/*
		 * Cannot use WT_WITH_PASS_LOCK because this is a try lock.
		 * Fix when that is supported.  We set the flag on both sessions
		 * because we may call clear_walk when we are walking with
		 * the walk session, locked.
		 */
		F_SET(session, WT_SESSION_LOCKED_PASS);
		F_SET(cache->walk_session, WT_SESSION_LOCKED_PASS);
		ret = __evict_server(session, &did_work);
		F_CLR(cache->walk_session, WT_SESSION_LOCKED_PASS);
		F_CLR(session, WT_SESSION_LOCKED_PASS);
		was_intr = cache->pass_intr != 0;
		__wt_spin_unlock(session, &cache->evict_pass_lock);
		WT_ERR(ret);

		/*
		 * If the eviction server was interrupted, wait until requests
		 * have been processed: the system may otherwise be busy so
		 * don't go to sleep.
		 */
		if (was_intr)
			while (cache->pass_intr != 0 &&
			    F_ISSET(conn, WT_CONN_EVICTION_RUN) &&
			    F_ISSET(thread, WT_THREAD_RUN))
				__wt_yield();
		else {
			__wt_verbose(session,
			    WT_VERB_EVICTSERVER, "%s", "sleeping");

			/* Don't rely on signals: check periodically. */
			__wt_cond_auto_wait(session,
			    cache->evict_cond, did_work, NULL);
			__wt_verbose(session,
			    WT_VERB_EVICTSERVER, "%s", "waking");
		}
	} else
		WT_ERR(__evict_lru_pages(session, false));

	if (0) {
err:		WT_PANIC_MSG(session, ret, "cache eviction thread error");
	}
	return (ret);
}

/*
 * __wt_evict_thread_stop --
 *	Shutdown function for an eviction thread.
 */
int
__wt_evict_thread_stop(WT_SESSION_IMPL *session, WT_THREAD *thread)
{
	WT_CACHE *cache;
	WT_CONNECTION_IMPL *conn;
	WT_DECL_RET;

	if (thread->id != 0)
		return (0);

	conn = S2C(session);
	cache = conn->cache;
	/*
	 * The only time the first eviction thread is stopped is on shutdown:
	 * in case any trees are still open, clear all walks now so that they
	 * can be closed.
	 */
	WT_WITH_PASS_LOCK(session, ret = __evict_clear_all_walks(session));
	WT_ERR(ret);
	/*
	 * The only two cases when the eviction server is expected to
	 * stop are when recovery is finished or when the connection is
	 * closing.
	 */
	WT_ASSERT(session, F_ISSET(conn, WT_CONN_CLOSING | WT_CONN_RECOVERING));

	__wt_verbose(session,
	    WT_VERB_EVICTSERVER, "%s", "cache eviction thread exiting");

	if (0) {
err:		WT_PANIC_MSG(session, ret, "cache eviction thread error");
	}
	return (ret);
}

/*
 * __evict_server --
 *	Thread to evict pages from the cache.
 */
static int
__evict_server(WT_SESSION_IMPL *session, bool *did_work)
{
#if defined(HAVE_DIAGNOSTIC) || defined(HAVE_VERBOSE)
	struct timespec now;
#endif
	WT_CACHE *cache;
	WT_CONNECTION_IMPL *conn;
	WT_DECL_RET;

	/* Assume there has been no progress. */
	*did_work = false;

	conn = S2C(session);
	cache = conn->cache;

	/* Evict pages from the cache as needed. */
	WT_RET(__evict_pass(session));

	if (!F_ISSET(conn, WT_CONN_EVICTION_RUN) || cache->pass_intr != 0)
		return (0);

	if (!__wt_cache_stuck(session)) {
		/*
		 * Try to get the handle list lock: if we give up, that
		 * indicates a session is waiting for us to clear walks.  Do
		 * that as part of a normal pass (without the handle list
		 * lock) to avoid deadlock.
		 */
		if ((ret = __evict_lock_handle_list(session)) == EBUSY)
			return (0);
		WT_RET(ret);

		/*
		 * Clear the walks so we don't pin pages while asleep,
		 * otherwise we can block applications evicting large pages.
		 */
		ret = __evict_clear_all_walks(session);

		__wt_readunlock(session, &conn->dhandle_lock);
		WT_RET(ret);

		/* Make sure we'll notice next time we're stuck. */
		cache->last_eviction_progress = 0;
		return (0);
	}

	/* Track if work was done. */
	*did_work = cache->eviction_progress != cache->last_eviction_progress;
	cache->last_eviction_progress = cache->eviction_progress;

	/* Eviction is stuck, check if we have made progress. */
	if (*did_work) {
#if defined(HAVE_DIAGNOSTIC) || defined(HAVE_VERBOSE)
		__wt_epoch(session, &cache->stuck_time);
#endif
		return (0);
	}

#if defined(HAVE_DIAGNOSTIC) || defined(HAVE_VERBOSE)
	/*
	 * If we're stuck for 5 minutes in diagnostic mode, or the verbose
	 * evict_stuck flag is configured, log the cache and transaction state.
	 *
	 * If we're stuck for 5 minutes in diagnostic mode, give up.
	 *
	 * We don't do this check for in-memory workloads because application
	 * threads are not blocked by the cache being full. If the cache becomes
	 * full of clean pages, we can be servicing reads while the cache
	 * appears stuck to eviction.
	 */
	if (F_ISSET(conn, WT_CONN_IN_MEMORY))
		return (0);

	__wt_epoch(session, &now);
	if (WT_TIMEDIFF_SEC(now, cache->stuck_time) > 300) {
#if defined(HAVE_DIAGNOSTIC)
		__wt_err(session, ETIMEDOUT,
		    "Cache stuck for too long, giving up");
		ret = ETIMEDOUT;
		WT_TRET(__wt_verbose_dump_txn(session));
		WT_TRET(__wt_verbose_dump_cache(session));
		return (ret);
#elif defined(HAVE_VERBOSE)
		if (WT_VERBOSE_ISSET(session, WT_VERB_EVICT_STUCK)) {
			WT_RET(__wt_verbose_dump_txn(session));
			WT_RET(__wt_verbose_dump_cache(session));

			/* Reset the timer. */
			__wt_epoch(session, &cache->stuck_time);
		}
#endif
	}
#endif
	return (0);
}

/*
 * __wt_evict_create --
 *	Start the eviction server.
 */
int
__wt_evict_create(WT_SESSION_IMPL *session)
{
	WT_CONNECTION_IMPL *conn;
	uint32_t session_flags;

	conn = S2C(session);

	WT_ASSERT(session, conn->evict_threads_min > 0);
	/* Set first, the thread might run before we finish up. */
	F_SET(conn, WT_CONN_EVICTION_RUN);

	/*
	 * Create the eviction thread group.
	 * Set the group size to the maximum allowed sessions.
	 */
	session_flags = WT_THREAD_CAN_WAIT |
	    WT_THREAD_LOOKASIDE | WT_THREAD_PANIC_FAIL;
	WT_RET(__wt_thread_group_create(session, &conn->evict_threads,
	    "eviction-server", conn->evict_threads_min, conn->evict_threads_max,
	    session_flags, __wt_evict_thread_chk, __wt_evict_thread_run,
	    __wt_evict_thread_stop));

#if defined(HAVE_DIAGNOSTIC) || defined(HAVE_VERBOSE)
	/*
	 * Ensure the cache stuck timer is initialized when starting eviction.
	 */
	__wt_epoch(session, &conn->cache->stuck_time);
#endif

	/*
	 * Allow queues to be populated now that the eviction threads
	 * are running.
	 */
	conn->evict_server_running = true;

	return (0);
}

/*
 * __wt_evict_destroy --
 *	Destroy the eviction threads.
 */
int
__wt_evict_destroy(WT_SESSION_IMPL *session)
{
	WT_CONNECTION_IMPL *conn;

	conn = S2C(session);

	/* We are done if the eviction server didn't start successfully. */
	if (!conn->evict_server_running)
		return (0);

	/* Wait for any eviction thread group changes to stabilize. */
	__wt_writelock(session, &conn->evict_threads.lock);

	/*
	 * Signal the threads to finish and stop populating the queue.
	 */
	F_CLR(conn, WT_CONN_EVICTION_RUN);
	conn->evict_server_running = false;
	__wt_evict_server_wake(session);

	__wt_verbose(
	    session, WT_VERB_EVICTSERVER, "%s", "waiting for helper threads");

	/*
	 * We call the destroy function still holding the write lock.
	 * It assumes it is called locked.
	 */
	WT_RET(__wt_thread_group_destroy(session, &conn->evict_threads));

	return (0);
}

/*
 * __evict_update_work --
 *	Configure eviction work state.
 */
static bool
__evict_update_work(WT_SESSION_IMPL *session)
{
	WT_CACHE *cache;
	WT_CONNECTION_IMPL *conn;
	uint64_t bytes_inuse, bytes_max, dirty_inuse;

	conn = S2C(session);
	cache = conn->cache;

	/* Clear previous state. */
	cache->flags = 0;

	if (!F_ISSET(conn, WT_CONN_EVICTION_RUN))
		return (false);

	if (!__evict_queue_empty(cache->evict_urgent_queue, false))
		F_SET(cache, WT_CACHE_EVICT_URGENT);

	/*
	 * If we need space in the cache, try to find clean pages to evict.
	 *
	 * Avoid division by zero if the cache size has not yet been set in a
	 * shared cache.
	 */
	bytes_max = conn->cache_size + 1;
	bytes_inuse = __wt_cache_bytes_inuse(cache);
	if (__wt_eviction_clean_needed(session, NULL))
		F_SET(cache, WT_CACHE_EVICT_CLEAN | WT_CACHE_EVICT_CLEAN_HARD);
	else if (bytes_inuse > (cache->eviction_target * bytes_max) / 100)
		F_SET(cache, WT_CACHE_EVICT_CLEAN);

	dirty_inuse = __wt_cache_dirty_leaf_inuse(cache);
	if (__wt_eviction_dirty_needed(session, NULL))
		F_SET(cache, WT_CACHE_EVICT_DIRTY | WT_CACHE_EVICT_DIRTY_HARD);
	else if (dirty_inuse > (cache->eviction_dirty_target * bytes_max) / 100)
		F_SET(cache, WT_CACHE_EVICT_DIRTY);

	/*
	 * If application threads are blocked by the total volume of data in
	 * cache, try dirty pages as well.
	 */
	if (__wt_cache_aggressive(session) &&
	    F_ISSET(cache, WT_CACHE_EVICT_CLEAN_HARD))
		F_SET(cache, WT_CACHE_EVICT_DIRTY);

	/*
	 * Scrub dirty pages and keep them in cache if we are less than half
	 * way to the clean or dirty trigger.
	 */
	if (bytes_inuse < ((cache->eviction_target + cache->eviction_trigger) *
	    bytes_max) / 200 && dirty_inuse < (uint64_t)
	    ((cache->eviction_dirty_target + cache->eviction_dirty_trigger) *
	    bytes_max) / 200)
		F_SET(cache, WT_CACHE_EVICT_SCRUB);

	/*
	 * With an in-memory cache, we only do dirty eviction in order to scrub
	 * pages.
	 */
	if (F_ISSET(conn, WT_CONN_IN_MEMORY)) {
		if (F_ISSET(cache, WT_CACHE_EVICT_CLEAN))
			F_SET(cache, WT_CACHE_EVICT_DIRTY);
		if (F_ISSET(cache, WT_CACHE_EVICT_CLEAN_HARD))
			F_SET(cache, WT_CACHE_EVICT_DIRTY_HARD);
		F_CLR(cache, WT_CACHE_EVICT_CLEAN | WT_CACHE_EVICT_CLEAN_HARD);
	}

	return (F_ISSET(cache, WT_CACHE_EVICT_ALL | WT_CACHE_EVICT_URGENT));
}

/*
 * __evict_pass --
 *	Evict pages from memory.
 */
static int
__evict_pass(WT_SESSION_IMPL *session)
{
	struct timespec now, prev;
	WT_CACHE *cache;
	WT_CONNECTION_IMPL *conn;
	WT_TXN_GLOBAL *txn_global;
	uint64_t eviction_progress, oldest_id, prev_oldest_id;
	u_int loop;

	conn = S2C(session);
	cache = conn->cache;
	txn_global = &conn->txn_global;

	/* Track whether pages are being evicted and progress is made. */
	eviction_progress = cache->eviction_progress;
	prev_oldest_id = txn_global->oldest_id;
	WT_CLEAR(prev);

	/* Evict pages from the cache. */
	for (loop = 0; cache->pass_intr == 0; loop++) {
		__wt_epoch(session, &now);
		if (loop == 0)
			prev = now;

		__evict_tune_workers(session);
		/*
		 * Increment the shared read generation. Do this occasionally
		 * even if eviction is not currently required, so that pages
		 * have some relative read generation when the eviction server
		 * does need to do some work.
		 */
		__wt_cache_read_gen_incr(session);
		++cache->evict_pass_gen;

		/*
		 * Update the oldest ID: we use it to decide whether pages are
		 * candidates for eviction.  Without this, if all threads are
		 * blocked after a long-running transaction (such as a
		 * checkpoint) completes, we may never start evicting again.
		 *
		 * Do this every time the eviction server wakes up, regardless
		 * of whether the cache is full, to prevent the oldest ID
		 * falling too far behind.  Don't wait to lock the table: with
		 * highly threaded workloads, that creates a bottleneck.
		 */
		WT_RET(__wt_txn_update_oldest(session, WT_TXN_OLDEST_STRICT));

		if (!__evict_update_work(session))
			break;

		__wt_verbose(session, WT_VERB_EVICTSERVER,
		    "Eviction pass with: Max: %" PRIu64
		    " In use: %" PRIu64 " Dirty: %" PRIu64,
		    conn->cache_size, cache->bytes_inmem,
		    cache->bytes_dirty_intl + cache->bytes_dirty_leaf);

		if (F_ISSET(cache, WT_CACHE_EVICT_ALL))
			WT_RET(__evict_lru_walk(session));

		/*
		 * If the queue has been empty recently, keep queuing more
		 * pages to evict.  If the rate of queuing pages is high
		 * enough, this score will go to zero, in which case the
		 * eviction server might as well help out with eviction.
		 *
		 * Also, if there is a single eviction server thread with no
		 * workers, it must service the urgent queue in case all
		 * application threads are busy.
		 */
		if (cache->evict_empty_score < WT_EVICT_SCORE_CUTOFF ||
		    (!WT_EVICT_HAS_WORKERS(session) &&
		    !__evict_queue_empty(cache->evict_urgent_queue, false)))
			WT_RET(__evict_lru_pages(session, true));

		if (cache->pass_intr != 0)
			break;

		/*
		 * If we're making progress, keep going; if we're not making
		 * any progress at all, mark the cache "stuck" and go back to
		 * sleep, it's not something we can fix.
		 *
		 * We check for progress every 20ms, the idea being that the
		 * aggressive score will reach 10 after 200ms if we aren't
		 * making progress and eviction will start considering more
		 * pages.  If there is still no progress after 2s, we will
		 * treat the cache as stuck and start rolling back
		 * transactions and writing updates to the lookaside table.
		 */
		if (eviction_progress == cache->eviction_progress) {
			if (WT_TIMEDIFF_MS(now, prev) >= 20 &&
			    F_ISSET(cache, WT_CACHE_EVICT_CLEAN_HARD |
			    WT_CACHE_EVICT_DIRTY_HARD)) {
				if (cache->evict_aggressive_score < 100)
					++cache->evict_aggressive_score;
				oldest_id = txn_global->oldest_id;
				if (prev_oldest_id == oldest_id &&
				    txn_global->current != oldest_id &&
				    cache->evict_aggressive_score < 100)
					++cache->evict_aggressive_score;
				prev = now;
				prev_oldest_id = oldest_id;
			}

			/*
			 * Keep trying for long enough that we should be able
			 * to evict a page if the server isn't interfering.
			 */
			if (loop < 100 || cache->evict_aggressive_score < 100) {
				/*
				 * Back off if we aren't making progress: walks
				 * hold the handle list lock, blocking other
				 * operations that can free space in cache,
				 * such as LSM discarding handles.
				 *
				 * Allow this wait to be interrupted (e.g. if a
				 * checkpoint completes): make sure we wait for
				 * a non-zero number of microseconds).
				 */
				WT_STAT_CONN_INCR(session,
				    cache_eviction_server_slept);
				__wt_cond_wait(session,
				    cache->evict_cond, WT_THOUSAND, NULL);
				continue;
			}

			WT_STAT_CONN_INCR(session, cache_eviction_slow);
			__wt_verbose(session, WT_VERB_EVICTSERVER,
			    "%s", "unable to reach eviction goal");
			break;
		} else {
			if (cache->evict_aggressive_score > 0)
				--cache->evict_aggressive_score;
			loop = 0;
			eviction_progress = cache->eviction_progress;
		}
	}
	return (0);
}

/*
 * __evict_clear_walk --
 *	Clear a single walk point.
 */
static int
__evict_clear_walk(WT_SESSION_IMPL *session)
{
	WT_BTREE *btree;
	WT_CACHE *cache;
	WT_DECL_RET;
	WT_REF *ref;

	btree = S2BT(session);
	cache = S2C(session)->cache;

	WT_ASSERT(session, F_ISSET(session, WT_SESSION_LOCKED_PASS));
	if (session->dhandle == cache->evict_file_next)
		cache->evict_file_next = NULL;

	if ((ref = btree->evict_ref) == NULL)
		return (0);

	WT_STAT_CONN_INCR(session, cache_eviction_walks_abandoned);
	WT_STAT_DATA_INCR(session, cache_eviction_walks_abandoned);

	/*
	 * Clear evict_ref before releasing it in case that forces eviction (we
	 * assert that we never try to evict the current eviction walk point).
	 */
	btree->evict_ref = NULL;

	WT_WITH_DHANDLE(cache->walk_session, session->dhandle,
	    (ret = __wt_page_release(cache->walk_session,
	    ref, WT_READ_NO_EVICT)));
	return (ret);
}

/*
 * __evict_clear_all_walks --
 *	Clear the eviction walk points for all files a session is waiting on.
 */
static int
__evict_clear_all_walks(WT_SESSION_IMPL *session)
{
	WT_CONNECTION_IMPL *conn;
	WT_DATA_HANDLE *dhandle;
	WT_DECL_RET;

	conn = S2C(session);

	TAILQ_FOREACH(dhandle, &conn->dhqh, q)
		if (dhandle->type == WT_DHANDLE_TYPE_BTREE)
			WT_WITH_DHANDLE(session, dhandle,
			    WT_TRET(__evict_clear_walk(session)));
	return (ret);
}

/*
 * __wt_evict_file_exclusive_on --
 *	Get exclusive eviction access to a file and discard any of the file's
 *	blocks queued for eviction.
 */
int
__wt_evict_file_exclusive_on(WT_SESSION_IMPL *session)
{
	WT_BTREE *btree;
	WT_CACHE *cache;
	WT_DECL_RET;
	WT_EVICT_ENTRY *evict;
	u_int i, elem, q;

	btree = S2BT(session);
	cache = S2C(session)->cache;

	/* Hold the walk lock to turn off eviction. */
	__wt_spin_lock(session, &cache->evict_walk_lock);
	if (++btree->evict_disabled > 1) {
		__wt_spin_unlock(session, &cache->evict_walk_lock);
		return (0);
	}

	/*
	 * Ensure no new pages from the file will be queued for eviction after
	 * this point, then clear any existing LRU eviction walk for the file.
	 */
	(void)__wt_atomic_addv32(&cache->pass_intr, 1);
	WT_WITH_PASS_LOCK(session, ret = __evict_clear_walk(session));
	(void)__wt_atomic_subv32(&cache->pass_intr, 1);
	WT_ERR(ret);

	/*
	 * The eviction candidate list might reference pages from the file,
	 * clear it. Hold the evict lock to remove queued pages from a file.
	 */
	__wt_spin_lock(session, &cache->evict_queue_lock);

	for (q = 0; q < WT_EVICT_QUEUE_MAX; q++) {
		__wt_spin_lock(session, &cache->evict_queues[q].evict_lock);
		elem = cache->evict_queues[q].evict_max;
		for (i = 0, evict = cache->evict_queues[q].evict_queue;
		    i < elem; i++, evict++)
			if (evict->btree == btree)
				__evict_list_clear(session, evict);
		__wt_spin_unlock(session, &cache->evict_queues[q].evict_lock);
	}

	__wt_spin_unlock(session, &cache->evict_queue_lock);

	/*
	 * We have disabled further eviction: wait for concurrent LRU eviction
	 * activity to drain.
	 */
	while (btree->evict_busy > 0)
		__wt_yield();

	if (0) {
err:		--btree->evict_disabled;
	}
	__wt_spin_unlock(session, &cache->evict_walk_lock);
	return (ret);
}

/*
 * __wt_evict_file_exclusive_off --
 *	Release exclusive eviction access to a file.
 */
void
__wt_evict_file_exclusive_off(WT_SESSION_IMPL *session)
{
	WT_BTREE *btree;

	btree = S2BT(session);

	/*
	 * We have seen subtle bugs with multiple threads racing to turn
	 * eviction on/off.  Make races more likely in diagnostic builds.
	 */
	WT_DIAGNOSTIC_YIELD;

	/*
	 * Atomically decrement the evict-disabled count, without acquiring the
	 * eviction walk-lock. We can't acquire that lock here because there's
	 * a potential deadlock. When acquiring exclusive eviction access, we
	 * acquire the eviction walk-lock and then the cache's pass-intr lock.
	 * The current eviction implementation can hold the pass-intr lock and
	 * call into this function (see WT-3303 for the details), which might
	 * deadlock with another thread trying to get exclusive eviction access.
	 */
#if defined(HAVE_DIAGNOSTIC)
	{
	int32_t v;

	WT_ASSERT(session, btree->evict_ref == NULL);
	v = __wt_atomic_subi32(&btree->evict_disabled, 1);
	WT_ASSERT(session, v >= 0);
	}
#else
	(void)__wt_atomic_subi32(&btree->evict_disabled, 1);
#endif
}

#define	EVICT_TUNE_BATCH	1	/* Max workers to add each period */
/*
 * Data points needed before deciding if we should keep adding workers or settle
 * on an earlier value.
 */
#define	EVICT_TUNE_DATAPT_MIN   8
#define	EVICT_TUNE_PERIOD	60	/* Tune period in milliseconds */

/*
 * We will do a fresh re-tune every that many milliseconds to adjust to
 * significant phase changes.
 */
#define	EVICT_FORCE_RETUNE	25000

/*
 * __evict_tune_workers --
 * Find the right number of eviction workers. Gradually ramp up the number of
 * workers increasing the number in batches indicated by the setting above.
 * Store the number of workers that gave us the best throughput so far and the
 * number of data points we have tried.
 *
 * Every once in a while when we have the minimum number of data points we check
 * whether the eviction throughput achieved with the current number of workers
 * is the best we have seen so far. If so, we will keep increasing the number of
 * workers.  If not, we are past the infliction point on the eviction throughput
 * curve.  In that case, we will set the number of workers to the best observed
 * so far and settle into a stable state.
 */
static void
__evict_tune_workers(WT_SESSION_IMPL *session)
{
	struct timespec current_time;
	WT_CACHE *cache;
	WT_CONNECTION_IMPL *conn;
	uint64_t delta_msec, delta_pages;
	uint64_t eviction_progress, eviction_progress_rate, time_diff;
	int32_t cur_threads, i, target_threads, thread_surplus;

	conn = S2C(session);
	cache = conn->cache;

	/*
	 * If we have a fixed number of eviction threads, there is no value in
	 * calculating if we should do any tuning.
	 */
	if (conn->evict_threads_max == conn->evict_threads_min)
		return;

	eviction_progress_rate = 0;

	__wt_epoch(session, &current_time);
	time_diff = WT_TIMEDIFF_MS(current_time, cache->evict_tune_last_time);

	/*
	 * If we have reached the stable state and have not run long enough to
	 * surpass the forced re-tuning threshold, return.
	 */
	if (cache->evict_tune_stable) {
		if (time_diff < EVICT_FORCE_RETUNE)
			return;

		/*
		 * Stable state was reached a long time ago. Let's re-tune.
		 * Reset all the state.
		 */
		cache->evict_tune_stable = false;
		cache->evict_tune_last_action_time.tv_sec = 0;
		cache->evict_tune_progress_last = 0;
		cache->evict_tune_num_points = 0;
		cache->evict_tune_progress_rate_max = 0;

		/* Reduce the number of eviction workers by one */
		thread_surplus =
		    (int32_t)conn->evict_threads.current_threads -
		    (int32_t)conn->evict_threads_min;

		if (thread_surplus > 0) {
			__wt_thread_group_stop_one(
			    session, &conn->evict_threads);
			WT_STAT_CONN_INCR(session,
			    cache_eviction_worker_removed);
		}
		WT_STAT_CONN_INCR(session, cache_eviction_force_retune);
	} else
		if (time_diff < EVICT_TUNE_PERIOD)
			/*
			 * If we have not reached stable state, don't do
			 * anything unless enough time has passed since the last
			 * time we have taken any action in this function.
			 */
			return;

	/*
	 * Measure the evicted progress so far. Eviction rate correlates to
	 * performance, so this is our metric of success.
	 */
	eviction_progress = cache->eviction_progress;

	/*
	 * If we have recorded the number of pages evicted at the end of
	 * the previous measurement interval, we can compute the eviction
	 * rate in evicted pages per second achieved during the current
	 * measurement interval.
	 * Otherwise, we just record the number of evicted pages and return.
	 */
	if (cache->evict_tune_progress_last == 0)
		goto done;

	delta_msec = WT_TIMEDIFF_MS(current_time, cache->evict_tune_last_time);
	delta_pages = eviction_progress - cache->evict_tune_progress_last;
	eviction_progress_rate = (delta_pages * WT_THOUSAND) / delta_msec;
	cache->evict_tune_num_points++;

	/*
	 * Keep track of the maximum eviction throughput seen and the number
	 * of workers corresponding to that throughput.
	 */
	if (eviction_progress_rate > cache->evict_tune_progress_rate_max) {
		cache->evict_tune_progress_rate_max = eviction_progress_rate;
		cache->evict_tune_workers_best =
		    conn->evict_threads.current_threads;
	}

	/*
	 * Compare the current number of data points with the number
	 * needed variable. If they are equal, we will check whether
	 * we are still going up on the performance curve, in which
	 * case we will increase the number of needed data points, to provide
	 * opportunity for further increasing the number of workers. Or
	 * we are past the inflection point on the curve, in which case
	 * we will go back to the best observed number of workers and
	 * settle into a stable state.
	 */
	if (cache->evict_tune_num_points >= cache->evict_tune_datapts_needed) {
		if (cache->evict_tune_workers_best ==
		    conn->evict_threads.current_threads &&
		    conn->evict_threads.current_threads <
		    conn->evict_threads_max) {
			/*
			 * Keep adding workers. We will check again
			 * at the next check point.
			 */
			cache->evict_tune_datapts_needed += WT_MIN(
			    EVICT_TUNE_DATAPT_MIN,
			    (conn->evict_threads_max -
			    conn->evict_threads.current_threads) /
			    EVICT_TUNE_BATCH);
		} else {
			/*
			 * We are past the inflection point. Choose the
			 * best number of eviction workers observed and
			 * settle into a stable state.
			 */
			thread_surplus =
			    (int32_t)conn->evict_threads.current_threads -
			    (int32_t)cache->evict_tune_workers_best;

			for (i = 0; i < thread_surplus; i++) {
				__wt_thread_group_stop_one(
				    session, &conn->evict_threads);
				WT_STAT_CONN_INCR(session,
				    cache_eviction_worker_removed);
			}
<<<<<<< HEAD
			conn->evict_tune_stable = true;
=======
			WT_STAT_CONN_SET(session,
			    cache_eviction_stable_state_workers,
			    cache->evict_tune_workers_best);
			cache->evict_tune_stable = true;
			WT_STAT_CONN_SET(session, cache_eviction_active_workers,
			    conn->evict_threads.current_threads);
>>>>>>> 75fa3d90
			goto done;
		}
	}

	/*
	 * If we have not added any worker threads in the past, we set the
	 * number of data points needed equal to the number of data points that
	 * we must accumulate before deciding if we should keep adding workers
	 * or settle on a previously tried stable number of workers.
	 */
	if (cache->evict_tune_last_action_time.tv_sec == 0)
		cache->evict_tune_datapts_needed = EVICT_TUNE_DATAPT_MIN;

	if (F_ISSET(cache, WT_CACHE_EVICT_ALL)) {
		cur_threads = (int32_t)conn->evict_threads.current_threads;
		target_threads = WT_MIN(cur_threads + EVICT_TUNE_BATCH,
		    (int32_t)conn->evict_threads_max);
		/*
		 * Start the new threads.
		 */
		for (i = cur_threads; i < target_threads; ++i) {
			__wt_thread_group_start_one(session,
			    &conn->evict_threads, false);
			WT_STAT_CONN_INCR(session,
			    cache_eviction_worker_created);
			__wt_verbose(session,
			    WT_VERB_EVICTSERVER, "%s", "added worker thread");
		}
		cache->evict_tune_last_action_time = current_time;
	}

<<<<<<< HEAD
done:	conn->evict_tune_last_time = current_time;
	conn->evict_tune_pgs_last = pgs_evicted_cur;
=======
	WT_STAT_CONN_SET(session, cache_eviction_active_workers,
	    conn->evict_threads.current_threads);

done:	cache->evict_tune_last_time = current_time;
	cache->evict_tune_progress_last = eviction_progress;
>>>>>>> 75fa3d90
}

/*
 * __evict_lru_pages --
 *	Get pages from the LRU queue to evict.
 */
static int
__evict_lru_pages(WT_SESSION_IMPL *session, bool is_server)
{
	WT_CONNECTION_IMPL *conn;
	WT_DECL_RET;

	conn = S2C(session);

	/*
	 * Reconcile and discard some pages: EBUSY is returned if a page fails
	 * eviction because it's unavailable, continue in that case.
	 */
	while (F_ISSET(conn, WT_CONN_EVICTION_RUN) && ret == 0)
		if ((ret = __evict_page(session, is_server)) == EBUSY)
			ret = 0;

	/* If a worker thread found the queue empty, pause. */
	if (ret == WT_NOTFOUND && !is_server &&
	    F_ISSET(conn, WT_CONN_EVICTION_RUN))
		__wt_cond_wait(
		    session, conn->evict_threads.wait_cond, 10000, NULL);

	return (ret == WT_NOTFOUND ? 0 : ret);
}

/*
 * __evict_lru_walk --
 *	Add pages to the LRU queue to be evicted from cache.
 */
static int
__evict_lru_walk(WT_SESSION_IMPL *session)
{
	WT_CACHE *cache;
	WT_DECL_RET;
	WT_EVICT_QUEUE *queue, *other_queue;
	uint64_t read_gen_oldest;
	uint32_t candidates, entries;

	cache = S2C(session)->cache;

	/* Age out the score of how much the queue has been empty recently. */
	if (cache->evict_empty_score > 0)
		--cache->evict_empty_score;

	/* Fill the next queue (that isn't the urgent queue). */
	queue = cache->evict_fill_queue;
	other_queue = cache->evict_queues + (1 - (queue - cache->evict_queues));
	cache->evict_fill_queue = other_queue;

	/* If this queue is full, try the other one. */
	if (__evict_queue_full(queue) && !__evict_queue_full(other_queue))
		queue = other_queue;

	/*
	 * If both queues are full and haven't been empty on recent refills,
	 * we're done.
	 */
	if (__evict_queue_full(queue) &&
	    cache->evict_empty_score < WT_EVICT_SCORE_CUTOFF)
		return (0);

	/* Get some more pages to consider for eviction. */
	if ((ret = __evict_walk(cache->walk_session, queue)) == EBUSY)
		return (0);	/* An interrupt was requested, give up. */
	WT_RET_NOTFOUND_OK(ret);

	/*
	 * If the queue we are filling is empty, pages are being requested
	 * faster than they are being queued.
	 */
	if (__evict_queue_empty(queue, false)) {
		if (F_ISSET(cache,
		    WT_CACHE_EVICT_CLEAN_HARD | WT_CACHE_EVICT_DIRTY_HARD))
			cache->evict_empty_score = WT_MIN(
			    cache->evict_empty_score + WT_EVICT_SCORE_BUMP,
			    WT_EVICT_SCORE_MAX);
		WT_STAT_CONN_INCR(session, cache_eviction_queue_empty);
	} else
		WT_STAT_CONN_INCR(session, cache_eviction_queue_not_empty);

	/* Sort the list into LRU order and restart. */
	__wt_spin_lock(session, &queue->evict_lock);

	/*
	 * We have locked the queue: in the (unusual) case where we are filling
	 * the current queue, mark it empty so that subsequent requests switch
	 * to the other queue.
	 */
	if (queue == cache->evict_current_queue)
		queue->evict_current = NULL;

	entries = queue->evict_entries;
	qsort(queue->evict_queue,
	    entries, sizeof(WT_EVICT_ENTRY), __evict_lru_cmp);

	/* Trim empty entries from the end. */
	while (entries > 0 && queue->evict_queue[entries - 1].ref == NULL)
		--entries;

	/*
	 * If we have more entries than the maximum tracked between walks,
	 * clear them.  Do this before figuring out how many of the entries are
	 * candidates so we never end up with more candidates than entries.
	 */
	while (entries > WT_EVICT_WALK_BASE)
		__evict_list_clear(session, &queue->evict_queue[--entries]);

	queue->evict_entries = entries;

	if (entries == 0) {
		/*
		 * If there are no entries, there cannot be any candidates.
		 * Make sure application threads don't read past the end of the
		 * candidate list, or they may race with the next walk.
		 */
		queue->evict_candidates = 0;
		queue->evict_current = NULL;
		__wt_spin_unlock(session, &queue->evict_lock);
		return (0);
	}

	/* Decide how many of the candidates we're going to try and evict. */
	if (__wt_cache_aggressive(session))
		queue->evict_candidates = entries;
	else {
		/*
		 * Find the oldest read generation apart that we have in the
		 * queue, used to set the initial value for pages read into the
		 * system.  The queue is sorted, find the first "normal"
		 * generation.
		 */
		read_gen_oldest = WT_READGEN_START_VALUE;
		for (candidates = 0; candidates < entries; ++candidates) {
			read_gen_oldest = queue->evict_queue[candidates].score;
			if (!WT_READGEN_EVICT_SOON(read_gen_oldest))
				break;
		}

		/*
		 * Take all candidates if we only gathered pages with an oldest
		 * read generation set.
		 *
		 * We normally never take more than 50% of the entries but if
		 * 50% of the entries were at the oldest read generation, take
		 * all of them.
		 */
		if (WT_READGEN_EVICT_SOON(read_gen_oldest))
			queue->evict_candidates = entries;
		else if (candidates > entries / 2)
			queue->evict_candidates = candidates;
		else {
			/*
			 * Take all of the urgent pages plus a third of
			 * ordinary candidates (which could be expressed as
			 * WT_EVICT_WALK_INCR / WT_EVICT_WALK_BASE).  In the
			 * steady state, we want to get as many candidates as
			 * the eviction walk adds to the queue.
			 *
			 * That said, if there is only one entry, which is
			 * normal when populating an empty file, don't exclude
			 * it.
			 */
			queue->evict_candidates =
			    1 + candidates + ((entries - candidates) - 1) / 3;
			cache->read_gen_oldest = read_gen_oldest;
		}
	}

	queue->evict_current = queue->evict_queue;
	__wt_spin_unlock(session, &queue->evict_lock);

	/*
	 * Signal any application or helper threads that may be waiting
	 * to help with eviction.
	 */
	__wt_cond_signal(session, S2C(session)->evict_threads.wait_cond);

	return (0);
}

/*
 * __evict_walk --
 *	Fill in the array by walking the next set of pages.
 */
static int
__evict_walk(WT_SESSION_IMPL *session, WT_EVICT_QUEUE *queue)
{
	WT_BTREE *btree;
	WT_CACHE *cache;
	WT_CONNECTION_IMPL *conn;
	WT_DATA_HANDLE *dhandle;
	WT_DECL_RET;
	u_int max_entries, retries, slot, start_slot, total_candidates;
	bool dhandle_locked, incr;

	conn = S2C(session);
	cache = conn->cache;
	btree = NULL;
	dhandle = NULL;
	dhandle_locked = incr = false;
	retries = 0;

	/*
	 * Set the starting slot in the queue and the maximum pages added
	 * per walk.
	 */
	start_slot = slot = queue->evict_entries;
	max_entries = WT_MIN(slot + WT_EVICT_WALK_INCR, cache->evict_slots);

	/*
	 * Another pathological case: if there are only a tiny number of
	 * candidate pages in cache, don't put all of them on one queue.
	 */
	total_candidates = (u_int)(F_ISSET(cache, WT_CACHE_EVICT_CLEAN) ?
	    __wt_cache_pages_inuse(cache) : cache->pages_dirty_leaf);
	max_entries = WT_MIN(max_entries, 1 + total_candidates / 2);

retry:	while (slot < max_entries) {
		/*
		 * If another thread is waiting on the eviction server to clear
		 * the walk point in a tree, give up.
		 */
		if (cache->pass_intr != 0)
			WT_ERR(EBUSY);

		/*
		 * Lock the dhandle list to find the next handle and bump its
		 * reference count to keep it alive while we sweep.
		 */
		if (!dhandle_locked) {
			WT_ERR(__evict_lock_handle_list(session));
			dhandle_locked = true;
		}

		if (dhandle == NULL) {
			/*
			 * On entry, continue from wherever we got to in the
			 * scan last time through.  If we don't have a saved
			 * handle, start from the beginning of the list.
			 */
			if ((dhandle = cache->evict_file_next) != NULL)
				cache->evict_file_next = NULL;
			else
				dhandle = TAILQ_FIRST(&conn->dhqh);
		} else {
			if (incr) {
				WT_ASSERT(session, dhandle->session_inuse > 0);
				(void)__wt_atomic_subi32(
				    &dhandle->session_inuse, 1);
				incr = false;
				cache->evict_file_next = NULL;
			}
			dhandle = TAILQ_NEXT(dhandle, q);
		}

		/* If we reach the end of the list, we're done. */
		if (dhandle == NULL)
			break;

		/* Ignore non-btree handles, or handles that aren't open. */
		if (dhandle->type != WT_DHANDLE_TYPE_BTREE ||
		    !F_ISSET(dhandle, WT_DHANDLE_OPEN))
			continue;

		/* Skip files that don't allow eviction. */
		btree = dhandle->handle;
		if (btree->evict_disabled > 0)
			continue;

		/*
		 * Skip files that are checkpointing if we are only looking for
		 * dirty pages.
		 */
		if (btree->checkpointing != WT_CKPT_OFF &&
		    !F_ISSET(cache, WT_CACHE_EVICT_CLEAN))
			continue;

		/*
		 * Skip files that are configured to stick in cache until we
		 * become aggressive.
		 */
		if (btree->evict_priority != 0 &&
		    !__wt_cache_aggressive(session))
			continue;

		/*
		 * Skip files if we have too many active walks.
		 *
		 * This used to be limited by the configured maximum number of
		 * hazard pointers per session.  Even though that ceiling has
		 * been removed, we need to test eviction with huge numbers of
		 * active trees before allowing larger numbers of hazard
		 * pointers in the walk session.
		 */
		if (btree->evict_ref == NULL &&
		    session->nhazard > WT_EVICT_MAX_TREES)
			continue;

		/*
		 * If we are filling the queue, skip files that haven't been
		 * useful in the past.
		 */
		if (btree->evict_walk_period != 0 &&
		    btree->evict_walk_skips++ < btree->evict_walk_period)
			continue;
		btree->evict_walk_skips = 0;

		(void)__wt_atomic_addi32(&dhandle->session_inuse, 1);
		incr = true;
		__wt_readunlock(session, &conn->dhandle_lock);
		dhandle_locked = false;

		/*
		 * Re-check the "no eviction" flag, used to enforce exclusive
		 * access when a handle is being closed.
		 *
		 * Only try to acquire the lock and simply continue if we fail;
		 * the lock is held while the thread turning off eviction clears
		 * the tree's current eviction point, and part of the process is
		 * waiting on this thread to acknowledge that action.
		 *
		 * If a handle is being discarded, it will still be marked open,
		 * but won't have a root page.
		 */
		if (btree->evict_disabled == 0 &&
		    !__wt_spin_trylock(session, &cache->evict_walk_lock)) {
			if (btree->evict_disabled == 0 &&
			    btree->root.page != NULL) {
				/*
				 * Remember the file to visit first, next loop.
				 */
				cache->evict_file_next = dhandle;
				WT_WITH_DHANDLE(session, dhandle,
				    ret = __evict_walk_file(
				    session, queue, max_entries, &slot));

				WT_ASSERT(session, __wt_session_gen(
				    session, WT_GEN_SPLIT) == 0);
			}
			__wt_spin_unlock(session, &cache->evict_walk_lock);
			WT_ERR(ret);
		}
	}

	if (incr) {
		WT_ASSERT(session, dhandle->session_inuse > 0);
		(void)__wt_atomic_subi32(&dhandle->session_inuse, 1);
		incr = false;
	}

	/*
	 * Walk the list of files a few times if we don't find enough pages.
	 * Try two passes through all the files, give up when we have some
	 * candidates and we aren't finding more.
	 */
	if (slot < max_entries && (retries < 2 ||
	    (retries < 10 &&
	    (slot == queue->evict_entries || slot > start_slot)))) {
		start_slot = slot;
		++retries;
		goto retry;
	}

err:	if (dhandle_locked)
		__wt_readunlock(session, &conn->dhandle_lock);

	/*
	 * If we didn't find any entries on a walk when we weren't interrupted,
	 * let our caller know.
	 */
	if (queue->evict_entries == slot && cache->pass_intr == 0)
		return (WT_NOTFOUND);

	queue->evict_entries = slot;
	return (ret);
}

/*
 * __evict_push_candidate --
 *	Initialize a WT_EVICT_ENTRY structure with a given page.
 */
static bool
__evict_push_candidate(WT_SESSION_IMPL *session,
    WT_EVICT_QUEUE *queue, WT_EVICT_ENTRY *evict, WT_REF *ref)
{
	uint8_t orig_flags, new_flags;
	u_int slot;

	/*
	 * Threads can race to queue a page (e.g., an ordinary LRU walk can
	 * race with a page being queued for urgent eviction).
	 */
	orig_flags = new_flags = ref->page->flags_atomic;
	FLD_SET(new_flags, WT_PAGE_EVICT_LRU);
	if (orig_flags == new_flags ||
	    !__wt_atomic_cas8(&ref->page->flags_atomic, orig_flags, new_flags))
		return (false);

	/* Keep track of the maximum slot we are using. */
	slot = (u_int)(evict - queue->evict_queue);
	if (slot >= queue->evict_max)
		queue->evict_max = slot + 1;

	if (evict->ref != NULL)
		__evict_list_clear(session, evict);

	evict->btree = S2BT(session);
	evict->ref = ref;
	evict->score = __evict_entry_priority(session, ref);

	/* Adjust for size when doing dirty eviction. */
	if (F_ISSET(S2C(session)->cache, WT_CACHE_EVICT_DIRTY) &&
	    evict->score != WT_READGEN_OLDEST && evict->score != UINT64_MAX &&
	    !__wt_page_is_modified(ref->page))
		evict->score += WT_MEGABYTE -
		    WT_MIN(WT_MEGABYTE, ref->page->memory_footprint);

	return (true);
}

/*
 * __evict_walk_file --
 *	Get a few page eviction candidates from a single underlying file.
 */
static int
__evict_walk_file(WT_SESSION_IMPL *session,
    WT_EVICT_QUEUE *queue, u_int max_entries, u_int *slotp)
{
	WT_BTREE *btree;
	WT_CACHE *cache;
	WT_CONNECTION_IMPL *conn;
	WT_DECL_RET;
	WT_EVICT_ENTRY *end, *evict, *start;
	WT_PAGE *last_parent, *page;
	WT_PAGE_MODIFY *mod;
	WT_REF *ref;
	WT_TXN_GLOBAL *txn_global;
	uint64_t btree_inuse, bytes_per_slot, cache_inuse, min_pages;
	uint64_t pages_seen, pages_queued, refs_walked;
	uint32_t remaining_slots, total_slots, walk_flags;
	uint32_t target_pages_clean, target_pages_dirty, target_pages;
	int restarts;
	bool give_up, modified, urgent_queued;

	conn = S2C(session);
	btree = S2BT(session);
	cache = conn->cache;
	txn_global = &conn->txn_global;
	last_parent = NULL;
	restarts = 0;
	give_up = urgent_queued = false;

	/*
	 * Figure out how many slots to fill from this tree.
	 * Note that some care is taken in the calculation to avoid overflow.
	 */
	start = queue->evict_queue + *slotp;
	remaining_slots = max_entries - *slotp;
	total_slots = max_entries - queue->evict_entries;
	target_pages_clean = target_pages_dirty = 0;

	/*
	 * The number of times we should fill the queue by the end of
	 * considering all trees.
	 */
#define	QUEUE_FILLS_PER_PASS	10

	/*
	 * The minimum number of pages we should consider per tree.
	 */
#define	MIN_PAGES_PER_TREE	10

	/*
	 * The target number of pages for this tree is proportional to the
	 * space it is taking up in cache.  Round to the nearest number of
	 * slots so we assign all of the slots to a tree filling 99+% of the
	 * cache (and only have to walk it once).
	 */
	if (F_ISSET(cache, WT_CACHE_EVICT_CLEAN)) {
		btree_inuse = __wt_btree_bytes_evictable(session);
		cache_inuse = __wt_cache_bytes_inuse(cache);
		bytes_per_slot = 1 + cache_inuse / total_slots;
		target_pages_clean = (uint32_t)(
		    (btree_inuse + bytes_per_slot / 2) / bytes_per_slot);
	}

	if (F_ISSET(cache, WT_CACHE_EVICT_DIRTY)) {
		btree_inuse = __wt_btree_dirty_leaf_inuse(session);
		cache_inuse = __wt_cache_dirty_leaf_inuse(cache);
		bytes_per_slot = 1 + cache_inuse / total_slots;
		target_pages_dirty = (uint32_t)(
		    (btree_inuse + bytes_per_slot / 2) / bytes_per_slot);
	}

	/*
	 * Weight the number of target pages by the number of times we want to
	 * fill the cache per pass through all the trees.  Note that we don't
	 * build this into the calculation above because we don't want to favor
	 * small trees, so round to a whole number of slots (zero for small
	 * trees) before multiplying.
	 */
	target_pages = WT_MAX(target_pages_clean, target_pages_dirty) *
	    QUEUE_FILLS_PER_PASS;

	/*
	 * Walk trees with a small fraction of the cache in case there are so
	 * many trees that none of them use enough of the cache to be allocated
	 * slots.  Only skip a tree if it has no bytes of interest.
	 */
	if (target_pages == 0) {
		btree_inuse = F_ISSET(cache, WT_CACHE_EVICT_CLEAN) ?
		    __wt_btree_bytes_evictable(session) :
		    __wt_btree_dirty_leaf_inuse(session);

		if (btree_inuse == 0)
			return (0);
	}

	/*
	 * There is some cost associated with walking a tree.  If we're going
	 * to visit this tree, always look for a minimum number of pages.
	 */
	if (target_pages < MIN_PAGES_PER_TREE)
		target_pages = MIN_PAGES_PER_TREE;

	/*
	 * If the tree is dead or we're near the end of the queue, fill the
	 * remaining slots.
	 */
	if (F_ISSET(session->dhandle, WT_DHANDLE_DEAD) ||
	    target_pages > remaining_slots)
		target_pages = remaining_slots;

	/*
	 * These statistics generate a histogram of the number of pages targeted
	 * for eviction each round. The range of values here start at
	 * MIN_PAGES_PER_TREE as this is the smallest number of pages we can
	 * target, unless there are fewer slots available. The aim is to cover
	 * the likely ranges of target pages in as few statistics as possible to
	 * reduce the overall overhead.
	 */
	if (target_pages < MIN_PAGES_PER_TREE) {
		WT_STAT_CONN_INCR(session, cache_eviction_target_page_lt10);
		WT_STAT_DATA_INCR(session, cache_eviction_target_page_lt10);
	} else if (target_pages < 32) {
		WT_STAT_CONN_INCR(session, cache_eviction_target_page_lt32);
		WT_STAT_DATA_INCR(session, cache_eviction_target_page_lt32);
	} else if (target_pages < 64) {
		WT_STAT_CONN_INCR(session, cache_eviction_target_page_lt64);
		WT_STAT_DATA_INCR(session, cache_eviction_target_page_lt64);
	} else if (target_pages < 128) {
		WT_STAT_CONN_INCR(session, cache_eviction_target_page_lt128);
		WT_STAT_DATA_INCR(session, cache_eviction_target_page_lt128);
	} else {
		WT_STAT_CONN_INCR(session, cache_eviction_target_page_ge128);
		WT_STAT_DATA_INCR(session, cache_eviction_target_page_ge128);
	}

	end = start + target_pages;

	/*
	 * Examine at least a reasonable number of pages before deciding
	 * whether to give up.  When we are only looking for dirty pages,
	 * search the tree for longer.
	 */
	min_pages = 10 * (uint64_t)target_pages;
	if (F_ISSET(cache, WT_CACHE_EVICT_DIRTY) &&
	    !F_ISSET(cache, WT_CACHE_EVICT_CLEAN))
		min_pages *= 10;

	if (btree->evict_ref == NULL) {
		WT_STAT_CONN_INCR(session, cache_eviction_walk_from_root);
		WT_STAT_DATA_INCR(session, cache_eviction_walk_from_root);
	} else {
		WT_STAT_CONN_INCR(session, cache_eviction_walk_saved_pos);
		WT_STAT_DATA_INCR(session, cache_eviction_walk_saved_pos);
	}

	walk_flags =
	    WT_READ_CACHE | WT_READ_NO_EVICT | WT_READ_NO_GEN | WT_READ_NO_WAIT;

	/*
	 * Choose a random point in the tree if looking for candidates in a
	 * tree with no starting point set. This is mostly aimed at ensuring
	 * eviction fairly visits all pages in trees with a lot of in-cache
	 * content.
	 */
	switch (btree->evict_start_type) {
	case WT_EVICT_WALK_NEXT:
		break;
	case WT_EVICT_WALK_PREV:
		FLD_SET(walk_flags, WT_READ_PREV);
		break;
	case WT_EVICT_WALK_RAND_PREV:
		FLD_SET(walk_flags, WT_READ_PREV);
		/* FALLTHROUGH */
	case WT_EVICT_WALK_RAND_NEXT:
		if (btree->evict_ref == NULL) {
			/* Ensure internal pages indexes remain valid */
			WT_WITH_PAGE_INDEX(session, ret = __wt_random_descent(
			    session, &btree->evict_ref, true));
			WT_RET_NOTFOUND_OK(ret);
		}
		break;
	}

	/*
	 * Get some more eviction candidate pages, starting at the last saved
	 * point. Clear the saved point immediately, we assert when discarding
	 * pages we're not discarding an eviction point, so this clear must be
	 * complete before the page is released.
	 */
	ref = btree->evict_ref;
	btree->evict_ref = NULL;

	/*
	 * !!! Take care terminating this loop.
	 *
	 * Don't make an extra call to __wt_tree_walk after we hit the end of a
	 * tree: that will leave a page pinned, which may prevent any work from
	 * being done.
	 *
	 * Once we hit the page limit, do one more step through the walk in
	 * case we are appending and only the last page in the file is live.
	 */
	for (evict = start, pages_queued = pages_seen = refs_walked = 0;
	    evict < end && (ret == 0 || ret == WT_NOTFOUND);
	    last_parent = ref == NULL ? NULL : ref->home,
	    ret = __wt_tree_walk_count(
	    session, &ref, &refs_walked, walk_flags)) {
		/*
		 * Check whether we're finding a good ratio of candidates vs
		 * pages seen.  Some workloads create "deserts" in trees where
		 * no good eviction candidates can be found.  Abandon the walk
		 * if we get into that situation.
		 */
		give_up = !__wt_cache_aggressive(session) &&
		    pages_seen > min_pages &&
		    (pages_queued == 0 || (pages_seen / pages_queued) >
		    (min_pages / target_pages));
		if (give_up) {
			/*
			 * Try a different walk start point next time if a
			 * walk gave up.
			 */
			switch (btree->evict_start_type) {
			case WT_EVICT_WALK_NEXT:
				btree->evict_start_type = WT_EVICT_WALK_PREV;
				break;
			case WT_EVICT_WALK_PREV:
				btree->evict_start_type =
				    WT_EVICT_WALK_RAND_PREV;
				break;
			case WT_EVICT_WALK_RAND_PREV:
				btree->evict_start_type =
				    WT_EVICT_WALK_RAND_NEXT;
				break;
			case WT_EVICT_WALK_RAND_NEXT:
				btree->evict_start_type = WT_EVICT_WALK_NEXT;
				break;
			}

			/*
			 * We differentiate the reasons we gave up on this walk
			 * and increment the stats accordingly.
			 */
			if (pages_queued == 0) {
				WT_STAT_CONN_INCR(session,
				    cache_eviction_walks_gave_up_no_targets);
				WT_STAT_DATA_INCR(session,
				    cache_eviction_walks_gave_up_no_targets);
			} else {
				WT_STAT_CONN_INCR(session,
				    cache_eviction_walks_gave_up_ratio);
				WT_STAT_DATA_INCR(session,
				    cache_eviction_walks_gave_up_ratio);
			}
			break;
		}

		if (ref == NULL) {
			WT_STAT_CONN_INCR(session, cache_eviction_walks_ended);
			WT_STAT_DATA_INCR(session, cache_eviction_walks_ended);

			if (++restarts == 2) {
				WT_STAT_CONN_INCR(
				    session, cache_eviction_walks_stopped);
				WT_STAT_DATA_INCR(
				    session, cache_eviction_walks_stopped);
				break;
			}
			WT_STAT_CONN_INCR(
			    session, cache_eviction_walks_started);
			continue;
		}

		++pages_seen;

		/* Ignore root pages entirely. */
		if (__wt_ref_is_root(ref))
			continue;

		page = ref->page;
		modified = __wt_page_is_modified(page);
		page->evict_pass_gen = cache->evict_pass_gen;

		/*
		 * Use the EVICT_LRU flag to avoid putting pages onto the list
		 * multiple times.
		 */
		if (F_ISSET_ATOMIC(page, WT_PAGE_EVICT_LRU))
			continue;

		/*
		 * It's possible (but unlikely) to visit a page without a read
		 * generation, if we race with the read instantiating the page.
		 * Set the page's read generation here to ensure a bug doesn't
		 * somehow leave a page without a read generation.
		 */
		if (page->read_gen == WT_READGEN_NOTSET)
			__wt_cache_read_gen_new(session, page);

		/* Pages being forcibly evicted go on the urgent queue. */
		if (page->read_gen == WT_READGEN_OLDEST ||
		    page->memory_footprint >= btree->splitmempage) {
			WT_STAT_CONN_INCR(
			    session, cache_eviction_pages_queued_oldest);
			if (__wt_page_evict_urgent(session, ref))
				urgent_queued = true;
			continue;
		}

		/*
		 * Pages that are empty or from dead trees are fast-tracked.
		 *
		 * Also evict lookaside table pages without further filtering:
		 * the cache is under pressure by definition and we want to
		 * free space.
		 */
		if (__wt_page_is_empty(page) ||
		    F_ISSET(session->dhandle, WT_DHANDLE_DEAD) ||
		    F_ISSET(btree, WT_BTREE_LOOKASIDE))
			goto fast;

		/* Skip clean pages if appropriate. */
		if (!modified && !F_ISSET(cache, WT_CACHE_EVICT_CLEAN))
			continue;

		/* Skip dirty pages if appropriate. */
		if (modified && !F_ISSET(cache, WT_CACHE_EVICT_DIRTY))
			continue;

		/*
		 * Don't attempt eviction of internal pages with children in
		 * cache (indicated by seeing an internal page that is the
		 * parent of the last page we saw).
		 *
		 * Also skip internal page unless we get aggressive or the tree
		 * is idle (indicated by the tree being skipped for walks).
		 * The goal here is that if trees become completely idle, we
		 * eventually push them out of cache completely.
		 */
		if (WT_PAGE_IS_INTERNAL(page)) {
			if (page == last_parent)
				continue;
			if (btree->evict_walk_period == 0 &&
			    !__wt_cache_aggressive(session))
				continue;
		}

		/* If eviction gets aggressive, anything else is fair game. */
		if (__wt_cache_aggressive(session))
			goto fast;

		/*
		 * If there are active transaction and oldest transaction
		 * hasn't changed since the last time this page was written,
		 * it's unlikely we can make progress.  Similarly, if the most
		 * recent update on the page is not yet globally visible,
		 * eviction will fail.  This heuristic avoids repeated attempts
		 * to evict the same page.
		 *
		 * We skip this for the lookaside table because updates there
		 * can be evicted as soon as they are committed.
		 */
		mod = page->modify;
		if (modified && txn_global->current != txn_global->oldest_id &&
		    (mod->last_eviction_id == __wt_txn_oldest_id(session) ||
		    !__wt_txn_visible_all(session, mod->update_txn, NULL)))
			continue;

fast:		/* If the page can't be evicted, give up. */
		if (!__wt_page_can_evict(session, ref, NULL))
			continue;

		WT_ASSERT(session, evict->ref == NULL);
		if (!__evict_push_candidate(session, queue, evict, ref))
			continue;
		++evict;
		++pages_queued;

		__wt_verbose(session, WT_VERB_EVICTSERVER,
		    "select: %p, size %" WT_SIZET_FMT,
		    (void *)page, page->memory_footprint);
	}
	WT_RET_NOTFOUND_OK(ret);

	*slotp += (u_int)(evict - start);
	WT_STAT_CONN_INCRV(
	    session, cache_eviction_pages_queued, (u_int)(evict - start));

	__wt_verbose(session, WT_VERB_EVICTSERVER,
	    "%s walk: seen %" PRIu64 ", queued %" PRIu64,
	    session->dhandle->name, pages_seen, pages_queued);

	/*
	 * If we couldn't find the number of pages we were looking for, skip
	 * the tree next time.
	 */
	if (pages_queued < target_pages / 2 && !urgent_queued)
		btree->evict_walk_period = WT_MIN(
		    WT_MAX(1, 2 * btree->evict_walk_period), 100);
	else if (pages_queued == target_pages)
		btree->evict_walk_period = 0;
	else if (btree->evict_walk_period > 0)
		btree->evict_walk_period /= 2;

	/*
	 * Give up the walk occasionally.
	 *
	 * If we happen to end up on the root page or a page requiring urgent
	 * eviction, clear it.  We have to track hazard pointers, and the root
	 * page complicates that calculation.
	 *
	 * Likewise if we found no new candidates during the walk: there is no
	 * point keeping a page pinned, since it may be the only candidate in
	 * an idle tree.
	 *
	 * If we land on a page requiring forced eviction, move on to the next
	 * page: we want this page evicted as quickly as possible.
	 */
	if (ref != NULL) {
		if (__wt_ref_is_root(ref) || evict == start || give_up ||
		    WT_READGEN_EVICT_SOON(ref->page->read_gen) ||
		    ref->page->memory_footprint >= btree->splitmempage) {
			if (restarts == 0)
				WT_STAT_CONN_INCR(
				    session, cache_eviction_walks_abandoned);
			WT_RET(__wt_page_release(cache->walk_session,
			    ref, WT_READ_NO_EVICT));
			ref = NULL;
		} else if (WT_READGEN_EVICT_SOON(ref->page->read_gen))
			WT_RET_NOTFOUND_OK(__wt_tree_walk_count(
			    session, &ref, &refs_walked, walk_flags));
		btree->evict_ref = ref;
	}

	WT_STAT_CONN_INCRV(session, cache_eviction_walk, refs_walked);
	WT_STAT_CONN_INCRV(session, cache_eviction_pages_seen, pages_seen);
	WT_STAT_DATA_INCRV(session, cache_eviction_pages_seen, pages_seen);
	WT_STAT_CONN_INCRV(session, cache_eviction_walk_passes, 1);
	WT_STAT_DATA_INCRV(session, cache_eviction_walk_passes, 1);

	return (0);
}

/*
 * __evict_get_ref --
 *	Get a page for eviction.
 */
static int
__evict_get_ref(
    WT_SESSION_IMPL *session, bool is_server, WT_BTREE **btreep, WT_REF **refp)
{
	WT_CACHE *cache;
	WT_EVICT_ENTRY *evict;
	WT_EVICT_QUEUE *queue, *other_queue, *urgent_queue;
	uint32_t candidates;
	bool is_app, server_only, urgent_ok;

	*btreep = NULL;
	*refp = NULL;

	cache = S2C(session)->cache;
	is_app = !F_ISSET(session, WT_SESSION_INTERNAL);
	server_only = is_server && !WT_EVICT_HAS_WORKERS(session);
	urgent_ok = (!is_app && !is_server) ||
	    !WT_EVICT_HAS_WORKERS(session) ||
	    (is_app && __wt_cache_aggressive(session));
	urgent_queue = cache->evict_urgent_queue;

	WT_STAT_CONN_INCR(session, cache_eviction_get_ref);

	/* Avoid the LRU lock if no pages are available. */
	if (__evict_queue_empty(cache->evict_current_queue, is_server) &&
	    __evict_queue_empty(cache->evict_other_queue, is_server) &&
	    (!urgent_ok || __evict_queue_empty(urgent_queue, false))) {
		WT_STAT_CONN_INCR(session, cache_eviction_get_ref_empty);
		return (WT_NOTFOUND);
	}

	/*
	 * The server repopulates whenever the other queue is not full, as long
	 * as at least one page has been evicted out of the current queue.
	 *
	 * Note that there are pathological cases where there are only enough
	 * eviction candidates in the cache to fill one queue.  In that case,
	 * we will continually evict one page and attempt to refill the queues.
	 * Such cases are extremely rare in real applications.
	 */
	if (is_server &&
	    (!urgent_ok || __evict_queue_empty(urgent_queue, false)) &&
	    !__evict_queue_full(cache->evict_current_queue) &&
	    !__evict_queue_full(cache->evict_fill_queue) &&
	    (cache->evict_empty_score > WT_EVICT_SCORE_CUTOFF ||
	    __evict_queue_empty(cache->evict_fill_queue, false)))
		return (WT_NOTFOUND);

	__wt_spin_lock(session, &cache->evict_queue_lock);

	/* Check the urgent queue first. */
	if (urgent_ok && !__evict_queue_empty(urgent_queue, false))
		queue = urgent_queue;
	else {
		/*
		 * Check if the current queue needs to change.
		 *
		 * The server will only evict half of the pages before looking
		 * for more, but should only switch queues if there are no
		 * other eviction workers.
		 */
		queue = cache->evict_current_queue;
		other_queue = cache->evict_other_queue;
		if (__evict_queue_empty(queue, server_only) &&
		    !__evict_queue_empty(other_queue, server_only)) {
			cache->evict_current_queue = other_queue;
			cache->evict_other_queue = queue;
		}
	}

	__wt_spin_unlock(session, &cache->evict_queue_lock);

	/*
	 * We got the queue lock, which should be fast, and chose a queue.
	 * Now we want to get the lock on the individual queue.
	 */
	for (;;) {
		/* Verify there are still pages available. */
		if (__evict_queue_empty(
		    queue, is_server && queue != urgent_queue)) {
			WT_STAT_CONN_INCR(
			    session, cache_eviction_get_ref_empty2);
			return (WT_NOTFOUND);
		}
		if (!is_server)
			__wt_spin_lock(session, &queue->evict_lock);
		else if (__wt_spin_trylock(session, &queue->evict_lock) != 0)
			continue;
		break;
	}

	/*
	 * Only evict half of the pages before looking for more. The remainder
	 * are left to eviction workers (if configured), or application thread
	 * if necessary.
	 */
	candidates = queue->evict_candidates;
	if (is_server && queue != urgent_queue && candidates > 1)
		candidates /= 2;

	/* Get the next page queued for eviction. */
	for (evict = queue->evict_current;
	    evict >= queue->evict_queue &&
	    evict < queue->evict_queue + candidates;
	    ++evict) {
		if (evict->ref == NULL)
			continue;
		WT_ASSERT(session, evict->btree != NULL);

		/*
		 * Evicting a dirty page in the server thread could stall
		 * during a write and prevent eviction from finding new work.
		 *
		 * However, we can't skip entries in the urgent queue or they
		 * may never be found again.
		 *
		 * Don't force application threads to evict dirty pages if they
		 * aren't stalled by the amount of dirty data in cache.
		 */
		if (!urgent_ok && (is_server ||
		    !F_ISSET(cache, WT_CACHE_EVICT_DIRTY_HARD)) &&
		    __wt_page_is_modified(evict->ref->page)) {
			--evict;
			break;
		}

		/*
		 * Lock the page while holding the eviction mutex to prevent
		 * multiple attempts to evict it.  For pages that are already
		 * being evicted, this operation will fail and we will move on.
		 */
		if (!__wt_atomic_casv32(
		    &evict->ref->state, WT_REF_MEM, WT_REF_LOCKED)) {
			__evict_list_clear(session, evict);
			continue;
		}

		/*
		 * Increment the busy count in the btree handle to prevent it
		 * from being closed under us.
		 */
		(void)__wt_atomic_addv32(&evict->btree->evict_busy, 1);

		*btreep = evict->btree;
		*refp = evict->ref;

		/*
		 * Remove the entry so we never try to reconcile the same page
		 * on reconciliation error.
		 */
		__evict_list_clear(session, evict);
		break;
	}

	/* Move to the next item. */
	if (evict != NULL &&
	    evict + 1 < queue->evict_queue + queue->evict_candidates)
		queue->evict_current = evict + 1;
	else /* Clear the current pointer if there are no more candidates. */
		queue->evict_current = NULL;

	__wt_spin_unlock(session, &queue->evict_lock);

	return (*refp == NULL ? WT_NOTFOUND : 0);
}

/*
 * __evict_page --
 *	Called by both eviction and application threads to evict a page.
 */
static int
__evict_page(WT_SESSION_IMPL *session, bool is_server)
{
	struct timespec enter, leave;
	WT_BTREE *btree;
	WT_CACHE *cache;
	WT_DECL_RET;
	WT_REF *ref;
	bool app_timer;

	WT_RET(__evict_get_ref(session, is_server, &btree, &ref));
	WT_ASSERT(session, ref->state == WT_REF_LOCKED);

	app_timer = false;
	cache = S2C(session)->cache;

	/*
	 * An internal session flags either the server itself or an eviction
	 * worker thread.
	 */
	if (is_server) {
		WT_STAT_CONN_INCR(session, cache_eviction_server_evicting);
		cache->server_evicts++;
	} else if (F_ISSET(session, WT_SESSION_INTERNAL)) {
		WT_STAT_CONN_INCR(session, cache_eviction_worker_evicting);
		cache->worker_evicts++;
	} else {
		if (__wt_page_is_modified(ref->page))
			WT_STAT_CONN_INCR(session, cache_eviction_app_dirty);
		WT_STAT_CONN_INCR(session, cache_eviction_app);
		cache->app_evicts++;
		if (WT_STAT_ENABLED(session)) {
			app_timer = true;
			__wt_epoch(session, &enter);
		}
	}

	/*
	 * In case something goes wrong, don't pick the same set of pages every
	 * time.
	 *
	 * We used to bump the page's read generation only if eviction failed,
	 * but that isn't safe: at that point, eviction has already unlocked
	 * the page and some other thread may have evicted it by the time we
	 * look at it.
	 */
	__wt_cache_read_gen_bump(session, ref->page);

	WT_WITH_BTREE(session, btree, ret = __wt_evict(session, ref, false));

	(void)__wt_atomic_subv32(&btree->evict_busy, 1);

	if (app_timer) {
		__wt_epoch(session, &leave);
		WT_STAT_CONN_INCRV(session,
		    application_evict_time, WT_TIMEDIFF_US(leave, enter));
	}
	return (ret);
}

/*
 * __wt_cache_eviction_worker --
 *	Worker function for __wt_cache_eviction_check: evict pages if the cache
 * crosses its boundaries.
 */
int
__wt_cache_eviction_worker(WT_SESSION_IMPL *session, bool busy, u_int pct_full)
{
	struct timespec enter, leave;
	WT_CACHE *cache;
	WT_CONNECTION_IMPL *conn;
	WT_DECL_RET;
	WT_TXN_GLOBAL *txn_global;
	WT_TXN_STATE *txn_state;
	uint64_t initial_progress, max_progress;
	bool timer;

	conn = S2C(session);
	cache = conn->cache;
	txn_global = &conn->txn_global;
	txn_state = WT_SESSION_TXN_STATE(session);

	/*
	 * It is not safe to proceed if the eviction server threads aren't
	 * setup yet.
	 */
	if (!conn->evict_server_running)
		return (0);

	if (busy && pct_full < 100)
		return (0);

	/* Wake the eviction server if we need to do work. */
	__wt_evict_server_wake(session);

	/* Track how long application threads spend doing eviction. */
	timer =
	    WT_STAT_ENABLED(session) && !F_ISSET(session, WT_SESSION_INTERNAL);
	if (timer)
		__wt_epoch(session, &enter);

	for (initial_progress = cache->eviction_progress;; ret = 0) {
		/*
		 * A pathological case: if we're the oldest transaction in the
		 * system and the eviction server is stuck trying to find space,
		 * abort the transaction to give up all hazard pointers before
		 * trying again.
		 */
		if (__wt_cache_stuck(session) && __wt_txn_am_oldest(session)) {
			--cache->evict_aggressive_score;
			WT_STAT_CONN_INCR(session, txn_fail_cache);
			WT_ERR(WT_ROLLBACK);
		}

		/*
		 * Check if we have become busy.
		 *
		 * If we're busy (because of the transaction check we just did
		 * or because our caller is waiting on a longer-than-usual event
		 * such as a page read), and the cache level drops below 100%,
		 * limit the work to 5 evictions and return. If that's not the
		 * case, we can do more.
		 */
		if (!busy && txn_state->pinned_id != WT_TXN_NONE &&
		    txn_global->current != txn_global->oldest_id)
			busy = true;
		max_progress = busy ? 5 : 20;

		/* See if eviction is still needed. */
		if (!__wt_eviction_needed(session, busy, &pct_full) ||
		    (pct_full < 100 && cache->eviction_progress >
		    initial_progress + max_progress))
			break;

		/*
		 * Don't make application threads participate in scrubbing for
		 * checkpoints.  Just throttle updates instead.
		 */
		if (busy && WT_EVICT_HAS_WORKERS(session) &&
		    cache->eviction_scrub_limit > 0.0 &&
		    !F_ISSET(cache, WT_CACHE_EVICT_CLEAN_HARD)) {
			__wt_yield();
			continue;
		}

		/* Evict a page. */
		switch (ret = __evict_page(session, false)) {
		case 0:
			if (busy)
				goto err;
			/* FALLTHROUGH */
		case EBUSY:
			break;
		case WT_NOTFOUND:
			/* Allow the queue to re-populate before retrying. */
			__wt_cond_wait(session,
			    conn->evict_threads.wait_cond, 10000, NULL);
			cache->app_waits++;
			break;
		default:
			goto err;
		}
	}

err:	if (timer) {
		__wt_epoch(session, &leave);
		WT_STAT_CONN_INCRV(session,
		    application_cache_time, WT_TIMEDIFF_US(leave, enter));
	}

	return (ret);
	/* NOTREACHED */
}

/*
 * __wt_page_evict_urgent --
 *      Set a page to be evicted as soon as possible.
 */
bool
__wt_page_evict_urgent(WT_SESSION_IMPL *session, WT_REF *ref)
{
	WT_CACHE *cache;
	WT_EVICT_ENTRY *evict;
	WT_EVICT_QUEUE *urgent_queue;
	WT_PAGE *page;
	bool queued;

	/* Root pages should never be evicted via LRU. */
	WT_ASSERT(session, !__wt_ref_is_root(ref));

	page = ref->page;
	if (F_ISSET_ATOMIC(page, WT_PAGE_EVICT_LRU) ||
	    S2BT(session)->evict_disabled > 0)
		return (false);

	/* Append to the urgent queue if we can. */
	cache = S2C(session)->cache;
	urgent_queue = &cache->evict_queues[WT_EVICT_URGENT_QUEUE];
	queued = false;

	__wt_spin_lock(session, &cache->evict_queue_lock);
	if (F_ISSET_ATOMIC(page, WT_PAGE_EVICT_LRU) ||
	    S2BT(session)->evict_disabled > 0)
		goto done;

	__wt_spin_lock(session, &urgent_queue->evict_lock);
	if (__evict_queue_empty(urgent_queue, false)) {
		urgent_queue->evict_current = urgent_queue->evict_queue;
		urgent_queue->evict_candidates = 0;
	}
	evict = urgent_queue->evict_queue + urgent_queue->evict_candidates;
	if (evict < urgent_queue->evict_queue + cache->evict_slots &&
	    __evict_push_candidate(session, urgent_queue, evict, ref)) {
		++urgent_queue->evict_candidates;
		queued = true;
	}
	__wt_spin_unlock(session, &urgent_queue->evict_lock);

done:	__wt_spin_unlock(session, &cache->evict_queue_lock);
	if (queued) {
		WT_STAT_CONN_INCR(session, cache_eviction_pages_queued_urgent);
		if (WT_EVICT_HAS_WORKERS(session))
			__wt_cond_signal(session,
			    S2C(session)->evict_threads.wait_cond);
		else
			__wt_evict_server_wake(session);
	}

	return (queued);
}

/*
 * __wt_evict_priority_set --
 *	Set a tree's eviction priority.
 */
void
__wt_evict_priority_set(WT_SESSION_IMPL *session, uint64_t v)
{
	S2BT(session)->evict_priority = v;
}

/*
 * __wt_evict_priority_clear --
 *	Clear a tree's eviction priority.
 */
void
__wt_evict_priority_clear(WT_SESSION_IMPL *session)
{
	S2BT(session)->evict_priority = 0;
}

/*
 * __verbose_dump_cache_single --
 *	Output diagnostic information about a single file in the cache.
 */
static int
__verbose_dump_cache_single(WT_SESSION_IMPL *session,
    uint64_t *total_bytesp, uint64_t *total_dirty_bytesp)
{
	WT_BTREE *btree;
	WT_DATA_HANDLE *dhandle;
	WT_PAGE *page;
	WT_REF *next_walk;
	size_t size;
	uint64_t intl_bytes, intl_bytes_max, intl_dirty_bytes;
	uint64_t intl_dirty_bytes_max, intl_dirty_pages, intl_pages;
	uint64_t leaf_bytes, leaf_bytes_max, leaf_dirty_bytes;
	uint64_t leaf_dirty_bytes_max, leaf_dirty_pages, leaf_pages;

	intl_bytes = intl_bytes_max = intl_dirty_bytes = 0;
	intl_dirty_bytes_max = intl_dirty_pages = intl_pages = 0;
	leaf_bytes = leaf_bytes_max = leaf_dirty_bytes = 0;
	leaf_dirty_bytes_max = leaf_dirty_pages = leaf_pages = 0;

	next_walk = NULL;
	while (__wt_tree_walk(session, &next_walk,
	    WT_READ_CACHE | WT_READ_NO_EVICT | WT_READ_NO_WAIT) == 0 &&
	    next_walk != NULL) {
		page = next_walk->page;
		size = page->memory_footprint;

		if (WT_PAGE_IS_INTERNAL(page)) {
			++intl_pages;
			intl_bytes += size;
			intl_bytes_max = WT_MAX(intl_bytes_max, size);
			if (__wt_page_is_modified(page)) {
				++intl_dirty_pages;
				intl_dirty_bytes += size;
				intl_dirty_bytes_max =
				    WT_MAX(intl_dirty_bytes_max, size);
			}
		} else {
			++leaf_pages;
			leaf_bytes += size;
			leaf_bytes_max = WT_MAX(leaf_bytes_max, size);
			if (__wt_page_is_modified(page)) {
				++leaf_dirty_pages;
				leaf_dirty_bytes += size;
				leaf_dirty_bytes_max =
				    WT_MAX(leaf_dirty_bytes_max, size);
			}
		}
	}

	dhandle = session->dhandle;
	btree = dhandle->handle;
	WT_RET(__wt_msg(session, "%s(%s%s)%s%s:",
	    dhandle->name, dhandle->checkpoint != NULL ? "checkpoint=" : "",
	    dhandle->checkpoint != NULL ? dhandle->checkpoint : "<live>",
	    btree->evict_disabled != 0 ?  "eviction disabled" : "",
	    btree->evict_disabled_open ? " at open" : ""));
	if (intl_pages != 0)
		WT_RET(__wt_msg(session,
		    "internal: "
		    "%" PRIu64 " pages, "
		    "%" PRIu64 "MB, "
		    "%" PRIu64 "/%" PRIu64 " clean/dirty pages, "
		    "%" PRIu64 "/%" PRIu64 " clean/dirty MB, "
		    "%" PRIu64 "MB max page, "
		    "%" PRIu64 "MB max dirty page",
		    intl_pages,
		    intl_bytes / WT_MEGABYTE,
		    intl_pages - intl_dirty_pages,
		    intl_dirty_pages,
		    (intl_bytes - intl_dirty_bytes) / WT_MEGABYTE,
		    intl_dirty_bytes / WT_MEGABYTE,
		    intl_bytes_max / WT_MEGABYTE,
		    intl_dirty_bytes_max / WT_MEGABYTE));
	if (leaf_pages != 0)
		WT_RET(__wt_msg(session,
		    "leaf: "
		    "%" PRIu64 " pages, "
		    "%" PRIu64 "MB, "
		    "%" PRIu64 "/%" PRIu64 " clean/dirty pages, "
		    "%" PRIu64 "/%" PRIu64 " clean/dirty MB, "
		    "%" PRIu64 "MB max page, "
		    "%" PRIu64 "MB max dirty page",
		    leaf_pages,
		    leaf_bytes / WT_MEGABYTE,
		    leaf_pages - leaf_dirty_pages,
		    leaf_dirty_pages,
		    (leaf_bytes - leaf_dirty_bytes) / WT_MEGABYTE,
		    leaf_dirty_bytes / WT_MEGABYTE,
		    leaf_bytes_max / WT_MEGABYTE,
		    leaf_dirty_bytes_max / WT_MEGABYTE));

	*total_bytesp += intl_bytes + leaf_bytes;
	*total_dirty_bytesp += intl_dirty_bytes + leaf_dirty_bytes;

	return (0);
}

/*
 * __wt_verbose_dump_cache --
 *	Output diagnostic information about the cache.
 */
int
__wt_verbose_dump_cache(WT_SESSION_IMPL *session)
{
	WT_CONNECTION_IMPL *conn;
	WT_DATA_HANDLE *dhandle;
	WT_DECL_RET;
	uint64_t total_bytes, total_dirty_bytes;
	u_int pct;

	conn = S2C(session);
	total_bytes = total_dirty_bytes = 0;
	pct = 0;				/* [-Werror=uninitialized] */

	WT_RET(__wt_msg(session, "%s", WT_DIVIDER));
	WT_RET(__wt_msg(session, "cache dump"));

	WT_RET(__wt_msg(session,
	    "cache full: %s", __wt_cache_full(session) ? "yes" : "no"));
	WT_RET(__wt_msg(session, "cache clean check: %s (%u%%)",
	    __wt_eviction_clean_needed(session, &pct) ? "yes" : "no", pct));
	WT_RET(__wt_msg(session, "cache dirty check: %s (%u%%)",
	    __wt_eviction_dirty_needed(session, &pct) ? "yes" : "no", pct));

	for (dhandle = NULL;;) {
		WT_WITH_HANDLE_LIST_READ_LOCK(session,
		    WT_DHANDLE_NEXT(session, dhandle, &conn->dhqh, q));
		if (dhandle == NULL)
			break;
		if (dhandle->type != WT_DHANDLE_TYPE_BTREE ||
		    !F_ISSET(dhandle, WT_DHANDLE_OPEN))
			continue;

		WT_WITH_DHANDLE(session, dhandle,
		    ret = __verbose_dump_cache_single(
		    session, &total_bytes, &total_dirty_bytes));
		if (ret != 0)
			break;
	}
	WT_RET(ret);

	/*
	 * Apply the overhead percentage so our total bytes are comparable with
	 * the tracked value.
	 */
	total_bytes = __wt_cache_bytes_plus_overhead(conn->cache, total_bytes);

	WT_RET(__wt_msg(session,
	    "cache dump: "
	    "total found: %" PRIu64 "MB vs tracked inuse %" PRIu64 "MB",
	    total_bytes / WT_MEGABYTE,
	    __wt_cache_bytes_inuse(conn->cache) / WT_MEGABYTE));
	WT_RET(__wt_msg(session,
	    "total dirty bytes: %" PRIu64 "MB",
	    total_dirty_bytes / WT_MEGABYTE));

	return (0);
}<|MERGE_RESOLUTION|>--- conflicted
+++ resolved
@@ -1089,16 +1089,7 @@
 				WT_STAT_CONN_INCR(session,
 				    cache_eviction_worker_removed);
 			}
-<<<<<<< HEAD
-			conn->evict_tune_stable = true;
-=======
-			WT_STAT_CONN_SET(session,
-			    cache_eviction_stable_state_workers,
-			    cache->evict_tune_workers_best);
 			cache->evict_tune_stable = true;
-			WT_STAT_CONN_SET(session, cache_eviction_active_workers,
-			    conn->evict_threads.current_threads);
->>>>>>> 75fa3d90
 			goto done;
 		}
 	}
@@ -1130,16 +1121,8 @@
 		cache->evict_tune_last_action_time = current_time;
 	}
 
-<<<<<<< HEAD
-done:	conn->evict_tune_last_time = current_time;
-	conn->evict_tune_pgs_last = pgs_evicted_cur;
-=======
-	WT_STAT_CONN_SET(session, cache_eviction_active_workers,
-	    conn->evict_threads.current_threads);
-
 done:	cache->evict_tune_last_time = current_time;
 	cache->evict_tune_progress_last = eviction_progress;
->>>>>>> 75fa3d90
 }
 
 /*
