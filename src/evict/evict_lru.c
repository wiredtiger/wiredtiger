--- conflicted
+++ resolved
@@ -432,10 +432,6 @@
 	conn = S2C(session);
 	cache = conn->cache;
 
-<<<<<<< HEAD
-	WT_STAT_CONN_SET(session, cache_eviction_aggressive_set, 0);
-=======
->>>>>>> 5f07ab68
 	/* Clear previous state. */
 	F_CLR(cache, WT_CACHE_EVICT_MASK);
 
@@ -476,32 +472,10 @@
 	    bytes_max) / 200)
 		F_SET(cache, WT_CACHE_EVICT_SCRUB);
 
-<<<<<<< HEAD
-	/*
-	 * If the cache has been stuck and is now under control, clear the
-	 * stuck flag.
-	 */
-	if (bytes_inuse < bytes_max &&
-	    dirty_inuse < (cache->eviction_dirty_trigger * bytes_max) / 100)
-		F_CLR(cache, WT_CACHE_STUCK);
-
-	if (F_ISSET(cache, WT_CACHE_STUCK)) {
-		WT_ASSERT(session, cache->state != 0);
-		WT_STAT_CONN_SET(session,
-		    cache_eviction_aggressive_set, 1);
-		FLD_SET(cache->state, WT_EVICT_STATE_AGGRESSIVE);
-	}
-
-	WT_STAT_CONN_SET(session, cache_eviction_state, cache->state);
-
-	return (FLD_ISSET(cache->state,
-	    WT_EVICT_STATE_ALL | WT_EVICT_STATE_URGENT));
-=======
-	WT_STAT_FAST_CONN_SET(session, cache_eviction_state,
+	WT_STAT_CONN_SET(session, cache_eviction_state,
 	    F_MASK(cache, WT_CACHE_EVICT_MASK));
 
 	return (F_ISSET(cache, WT_CACHE_EVICT_ALL | WT_CACHE_EVICT_URGENT));
->>>>>>> 5f07ab68
 }
 
 /*
@@ -557,15 +531,6 @@
 		if (!__evict_update_work(session))
 			break;
 
-<<<<<<< HEAD
-		if (loop > 10) {
-			WT_STAT_CONN_SET(session,
-			    cache_eviction_aggressive_set, 1);
-			FLD_SET(cache->state, WT_EVICT_STATE_AGGRESSIVE);
-		}
-
-=======
->>>>>>> 5f07ab68
 		/*
 		 * Try to start a new thread if we have capacity and haven't
 		 * reached the eviction targets.
@@ -614,21 +579,6 @@
 		 * transactions and writing updates to the lookaside table.
 		 */
 		if (pages_evicted == cache->pages_evict) {
-<<<<<<< HEAD
-			/*
-			 * Back off if we aren't making progress: walks hold
-			 * the handle list lock, blocking other operations that
-			 * can free space in cache, such as LSM discarding
-			 * handles.
-			 *
-			 * Allow this wait to be interrupted (e.g. if a
-			 * checkpoint completes): make sure we wait for a
-			 * non-zero number of microseconds).
-			 */
-			WT_STAT_CONN_INCR(session,
-			    cache_eviction_server_slept);
-			__wt_cond_wait(session, cache->evict_cond, WT_THOUSAND);
-=======
 			if (WT_TIMEDIFF_MS(now, prev) >= 20 &&
 			    F_ISSET(cache, WT_CACHE_EVICT_CLEAN_HARD |
 			    WT_CACHE_EVICT_DIRTY_HARD)) {
@@ -639,13 +589,12 @@
 				    txn_global->current != oldest_id &&
 				    cache->evict_aggressive_score < 100)
 					++cache->evict_aggressive_score;
-				WT_STAT_FAST_CONN_SET(session,
+				WT_STAT_CONN_SET(session,
 				    cache_eviction_aggressive_set,
 				    cache->evict_aggressive_score);
 				prev = now;
 				prev_oldest_id = oldest_id;
 			}
->>>>>>> 5f07ab68
 
 			/*
 			 * Keep trying for long enough that we should be able
@@ -662,7 +611,7 @@
 				 * checkpoint completes): make sure we wait for
 				 * a non-zero number of microseconds).
 				 */
-				WT_STAT_FAST_CONN_INCR(session,
+				WT_STAT_CONN_INCR(session,
 				    cache_eviction_server_slept);
 				__wt_cond_wait(
 				    session, cache->evict_cond, WT_THOUSAND);
@@ -676,7 +625,7 @@
 		} else {
 			if (cache->evict_aggressive_score > 0) {
 				--cache->evict_aggressive_score;
-				WT_STAT_FAST_CONN_SET(session,
+				WT_STAT_CONN_SET(session,
 				    cache_eviction_aggressive_set,
 				    cache->evict_aggressive_score);
 			}
@@ -931,7 +880,7 @@
 			cache->evict_aggressive_score = WT_MIN(
 			    cache->evict_aggressive_score + WT_EVICT_SCORE_BUMP,
 			    WT_EVICT_SCORE_MAX);
-		WT_STAT_FAST_CONN_SET(session,
+		WT_STAT_CONN_SET(session,
 		    cache_eviction_aggressive_set,
 		    cache->evict_aggressive_score);
 		return (0);
@@ -944,21 +893,12 @@
 	 * faster than they are being queued.
 	 */
 	if (__evict_queue_empty(queue)) {
-<<<<<<< HEAD
-		if (__wt_eviction_needed(session, NULL))
-			cache->evict_empty_score =
-			    WT_MIN(WT_EVICT_EMPTY_SCORE_MAX,
-			    cache->evict_empty_score +
-			    WT_EVICT_EMPTY_SCORE_BUMP);
-		WT_STAT_CONN_INCR(session, cache_eviction_queue_empty);
-=======
 		if (F_ISSET(cache,
 		    WT_CACHE_EVICT_CLEAN_HARD | WT_CACHE_EVICT_DIRTY_HARD))
 			cache->evict_empty_score = WT_MIN(
 			    cache->evict_empty_score + WT_EVICT_SCORE_BUMP,
 			    WT_EVICT_SCORE_MAX);
-		WT_STAT_FAST_CONN_INCR(session, cache_eviction_queue_empty);
->>>>>>> 5f07ab68
+		WT_STAT_CONN_INCR(session, cache_eviction_queue_empty);
 	} else
 		WT_STAT_CONN_INCR(session, cache_eviction_queue_not_empty);
 
@@ -1848,16 +1788,9 @@
 		 * abort the transaction to give up all hazard pointers before
 		 * trying again.
 		 */
-<<<<<<< HEAD
-		if (F_ISSET(cache, WT_CACHE_STUCK) &&
-		    __wt_txn_am_oldest(session)) {
-			F_CLR(cache, WT_CACHE_STUCK);
-			WT_STAT_CONN_INCR(session, txn_fail_cache);
-=======
 		if (__wt_cache_stuck(session) && __wt_txn_am_oldest(session)) {
 			--cache->evict_aggressive_score;
-			WT_STAT_FAST_CONN_INCR(session, txn_fail_cache);
->>>>>>> 5f07ab68
+			WT_STAT_CONN_INCR(session, txn_fail_cache);
 			return (WT_ROLLBACK);
 		}
 
