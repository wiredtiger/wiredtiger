--- conflicted
+++ resolved
@@ -2406,14 +2406,11 @@
             if (ret == WT_ROLLBACK) {
                 --cache->evict_aggressive_score;
                 WT_STAT_CONN_INCR(session, txn_fail_cache);
-<<<<<<< HEAD
                 __wt_verbose_debug(
                   session, WT_VERB_TRANSACTION, "%s", session->txn->rollback_reason);
                 if (app_thread)
                     __wt_verbose_notice(
                       session, WT_VERB_TRANSACTION, "%s", session->txn->rollback_reason);
-=======
->>>>>>> ea81029e
             }
             WT_ERR(ret);
         }
