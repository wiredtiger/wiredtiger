--- conflicted
+++ resolved
@@ -795,18 +795,12 @@
          */
         if (eviction_progress == cache->eviction_progress) {
             if (WT_CLOCKDIFF_MS(time_now, time_prev) >= 20 && F_ISSET(cache, WT_CACHE_EVICT_HARD)) {
-                if (cache->evict_aggressive_score < WT_EVICT_SCORE_MAX)
-<<<<<<< HEAD
+                if (__wt_atomic_load32(&cache->evict_aggressive_score) < WT_EVICT_SCORE_MAX)
                     (void)__wt_atomic_addv32(&cache->evict_aggressive_score, 1);
-                oldest_id = txn_global->oldest_id;
-                if (prev_oldest_id == oldest_id && txn_global->current != oldest_id &&
-=======
-                    ++cache->evict_aggressive_score;
                 oldest_id = __wt_atomic_loadv64(&txn_global->oldest_id);
                 if (prev_oldest_id == oldest_id &&
                   __wt_atomic_loadv64(&txn_global->current) != oldest_id &&
->>>>>>> b8070b1c
-                  cache->evict_aggressive_score < WT_EVICT_SCORE_MAX)
+                  __wt_atomic_load32(&cache->evict_aggressive_score) < WT_EVICT_SCORE_MAX)
                     (void)__wt_atomic_addv32(&cache->evict_aggressive_score, 1);
                 time_prev = time_now;
                 prev_oldest_id = oldest_id;
@@ -816,7 +810,8 @@
              * Keep trying for long enough that we should be able to evict a page if the server
              * isn't interfering.
              */
-            if (loop < 100 || cache->evict_aggressive_score < WT_EVICT_SCORE_MAX) {
+            if (loop < 100 ||
+              __wt_atomic_load32(&cache->evict_aggressive_score) < WT_EVICT_SCORE_MAX) {
                 /*
                  * Back off if we aren't making progress: walks hold the handle list lock, blocking
                  * other operations that can free space in cache, such as LSM discarding handles.
@@ -833,7 +828,7 @@
             __wt_verbose(session, WT_VERB_EVICTSERVER, "%s", "unable to reach eviction goal");
             break;
         }
-        if (cache->evict_aggressive_score > 0)
+        if (__wt_atomic_load32(&cache->evict_aggressive_score) > 0)
             (void)__wt_atomic_subv32(&cache->evict_aggressive_score, 1);
         loop = 0;
         eviction_progress = cache->eviction_progress;
@@ -2501,7 +2496,7 @@
         if (!F_ISSET(conn, WT_CONN_RECOVERING) && __wt_cache_stuck(session)) {
             ret = __wt_txn_is_blocking(session);
             if (ret == WT_ROLLBACK) {
-                if (cache->evict_aggressive_score > 0)
+                if (__wt_atomic_load32(&cache->evict_aggressive_score) > 0)
                     (void)__wt_atomic_subv32(&cache->evict_aggressive_score, 1);
                 WT_STAT_CONN_INCR(session, txn_rollback_oldest_pinned);
                 __wt_verbose_debug1(session, WT_VERB_TRANSACTION, "rollback reason: %s",
@@ -2576,7 +2571,7 @@
          */
         if (ret == 0 && cache_max_wait_us != 0 && session->cache_wait_us > cache_max_wait_us) {
             ret = __wt_txn_rollback_required(session, WT_TXN_ROLLBACK_REASON_CACHE_OVERFLOW);
-            if (cache->evict_aggressive_score > 0)
+            if (__wt_atomic_load32(&cache->evict_aggressive_score) > 0)
                 (void)__wt_atomic_subv32(&cache->evict_aggressive_score, 1);
             WT_STAT_CONN_INCR(session, cache_timed_out_ops);
             __wt_verbose_notice(
