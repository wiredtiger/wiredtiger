/*-
 * Copyright (c) 2014-present MongoDB, Inc.
 * Copyright (c) 2008-2014 WiredTiger, Inc.
 *  All rights reserved.
 *
 * See the file LICENSE for redistribution information.
 */

#include "wt_internal.h"

static int __evict_clear_all_walks(WT_SESSION_IMPL *);
static void __evict_list_clear_page_locked(WT_SESSION_IMPL *, WT_REF *, bool);
static int WT_CDECL __evict_lru_cmp(const void *, const void *);
static int __evict_lru_pages(WT_SESSION_IMPL *, bool);
static int __evict_lru_walk(WT_SESSION_IMPL *);
static int __evict_page(WT_SESSION_IMPL *, bool);
static int __evict_pass(WT_SESSION_IMPL *);
static int __evict_server(WT_SESSION_IMPL *, bool *);
static void __evict_tune_workers(WT_SESSION_IMPL *session);
static int __evict_walk(WT_SESSION_IMPL *, WT_EVICT_QUEUE *);
static int __evict_walk_tree(WT_SESSION_IMPL *, WT_EVICT_QUEUE *, u_int, u_int *);

#define WT_EVICT_HAS_WORKERS(s) (__wt_atomic_load32(&S2C(s)->evict_threads.current_threads) > 1)

static WT_DATA_HANDLE *saved_dhandle = NULL;

/*
 * __evict_lock_handle_list --
 *     Try to get the handle list lock, with yield and sleep back off. Keep timing statistics
 *     overall.
 */
static int
__evict_lock_handle_list(WT_SESSION_IMPL *session)
{
    WT_CACHE *cache;
    WT_CONNECTION_IMPL *conn;
    WT_DECL_RET;
    WT_RWLOCK *dh_lock;
    u_int spins;

    conn = S2C(session);
    cache = conn->cache;
    dh_lock = &conn->dhandle_lock;

    /*
     * Use a custom lock acquisition back off loop so the eviction server notices any interrupt
     * quickly.
     */
    for (spins = 0; (ret = __wt_try_readlock(session, dh_lock)) == EBUSY &&
         __wt_atomic_loadv32(&cache->pass_intr) == 0;
         spins++) {
        if (spins < WT_THOUSAND)
            __wt_yield();
        else
            __wt_sleep(0, WT_THOUSAND);
    }
    return (ret);
}

/*
 * __evict_entry_priority --
 *     Get the adjusted read generation for an eviction entry.
 */
static WT_INLINE uint64_t
__evict_entry_priority(WT_SESSION_IMPL *session, WT_REF *ref)
{
    WT_BTREE *btree;
    WT_PAGE *page;
    uint64_t read_gen;

    btree = S2BT(session);
    page = ref->page;

    saved_dhandle = btree->dhandle;

    /* Any page set to the oldest generation should be discarded. */
<<<<<<< HEAD
    if (WT_READGEN_EVICT_SOON(page->read_gen)) {
      //        printf("evict score WT_READGEN_EVICT_SOON --> WT_READGEN_OLDEST\n");
=======
    if (__wt_readgen_evict_soon(&page->read_gen))
>>>>>>> 9483a6ad
        return (WT_READGEN_OLDEST);
    }

    /* Any page from a dead tree is a great choice. */
    if (F_ISSET(btree->dhandle, WT_DHANDLE_DEAD)) {
      // printf("evict score DHANDLE_DEAD --> WT_READGEN_OLDEST\n");
        return (WT_READGEN_OLDEST);
    }

    /* Any empty page (leaf or internal), is a good choice. */
    if (__wt_page_is_empty(page)) {
      //printf("evict score page_is_empty --> WT_READGEN_OLDEST\n");
        return (WT_READGEN_OLDEST);
    }

    /* Any large page in memory is likewise a good choice. */
<<<<<<< HEAD
    if (page->memory_footprint > btree->splitmempage) {
      //printf("evict score memory_footprint --> WT_READGEN_OLDEST\n");
=======
    if (__wt_atomic_loadsize(&page->memory_footprint) > btree->splitmempage)
>>>>>>> 9483a6ad
        return (WT_READGEN_OLDEST);
    }

    /*
     * The base read-generation is skewed by the eviction priority. Internal pages are also
     * adjusted, we prefer to evict leaf pages.
     */
    if (page->modify != NULL && F_ISSET(S2C(session)->cache, WT_CACHE_EVICT_DIRTY) &&
<<<<<<< HEAD
        !F_ISSET(S2C(session)->cache, WT_CACHE_EVICT_CLEAN)) {
        read_gen = page->modify->update_txn;
        //printf("evict score page->modify->update_txn %lu\n", read_gen);
    }
    else {
        read_gen = page->read_gen;
        //printf("evict score page->read_gen %lu\n", read_gen);
        //printf("btree->splitmempage =  %lu\n", btree->splitmempage);
    }
=======
      !F_ISSET(S2C(session)->cache, WT_CACHE_EVICT_CLEAN))
        read_gen = __wt_atomic_load64(&page->modify->update_txn);
    else
        read_gen = __wt_atomic_load64(&page->read_gen);
>>>>>>> 9483a6ad

    read_gen += btree->evict_priority;
    //printf("btree->evict_priority = %lu, read_gen = %lu\n", btree->evict_priority, read_gen);

#define WT_EVICT_INTL_SKEW WT_THOUSAND
    if (F_ISSET(ref, WT_REF_FLAG_INTERNAL))
        read_gen += WT_EVICT_INTL_SKEW;

    return (read_gen);
}

/*
 * __evict_lru_cmp_debug --
 *     Qsort function: sort the eviction array. Version for eviction debug mode.
 */
static int WT_CDECL
__evict_lru_cmp_debug(const void *a_arg, const void *b_arg)
{
    const WT_EVICT_ENTRY *a, *b;
    uint64_t a_score, b_score;

    a = a_arg;
    b = b_arg;
    a_score = (a->ref == NULL ? UINT64_MAX : 0);
    b_score = (b->ref == NULL ? UINT64_MAX : 0);

    return ((a_score < b_score) ? -1 : (a_score == b_score) ? 0 : 1);
}

/*
 * __evict_lru_cmp --
 *     Qsort function: sort the eviction array.
 */
static int WT_CDECL
__evict_lru_cmp(const void *a_arg, const void *b_arg)
{
    const WT_EVICT_ENTRY *a, *b;
    uint64_t a_score, b_score;

    a = a_arg;
    b = b_arg;
    a_score = (a->ref == NULL ? UINT64_MAX : a->score);
    b_score = (b->ref == NULL ? UINT64_MAX : b->score);

    return ((a_score < b_score) ? -1 : (a_score == b_score) ? 0 : 1);
}

/*
 * __evict_list_clear --
 *     Clear an entry in the LRU eviction list.
 */
static WT_INLINE void
__evict_list_clear(WT_SESSION_IMPL *session, WT_EVICT_ENTRY *e)
{
    if (e->ref != NULL) {
        WT_ASSERT(session, F_ISSET_ATOMIC_16(e->ref->page, WT_PAGE_EVICT_LRU));
        F_CLR_ATOMIC_16(e->ref->page, WT_PAGE_EVICT_LRU | WT_PAGE_EVICT_LRU_URGENT);
    }
    e->ref = NULL;
    e->btree = WT_DEBUG_POINT;
}

/*
 * __evict_list_clear_page_locked --
 *     This function searches for the page in all the eviction queues (skipping the urgent queue if
 *     requested) and clears it if found. It does not take the eviction queue lock, so the caller
 *     should hold the appropriate locks before calling this function.
 */
static void
__evict_list_clear_page_locked(WT_SESSION_IMPL *session, WT_REF *ref, bool exclude_urgent)
{
    WT_CACHE *cache;
    WT_EVICT_ENTRY *evict;
    uint32_t elem, i, q, last_queue_idx;
    bool found;

    last_queue_idx = exclude_urgent ? WT_EVICT_URGENT_QUEUE : WT_EVICT_QUEUE_MAX;
    cache = S2C(session)->cache;
    found = false;

    WT_ASSERT_SPINLOCK_OWNED(session, &cache->evict_queue_lock);

    for (q = 0; q < last_queue_idx && !found; q++) {
        __wt_spin_lock(session, &cache->evict_queues[q].evict_lock);
        elem = cache->evict_queues[q].evict_max;
        for (i = 0, evict = cache->evict_queues[q].evict_queue; i < elem; i++, evict++)
            if (evict->ref == ref) {
                found = true;
                __evict_list_clear(session, evict);
                break;
            }
        __wt_spin_unlock(session, &cache->evict_queues[q].evict_lock);
    }
    WT_ASSERT(session, !F_ISSET_ATOMIC_16(ref->page, WT_PAGE_EVICT_LRU));
}

/*
 * __wti_evict_list_clear_page --
 *     Check whether a page is present in the LRU eviction list. If the page is found in the list,
 *     remove it. This is called from the page eviction code to make sure there is no attempt to
 *     evict a child page multiple times.
 */
void
__wti_evict_list_clear_page(WT_SESSION_IMPL *session, WT_REF *ref)
{
    WT_CACHE *cache;

    WT_ASSERT(session, __wt_ref_is_root(ref) || WT_REF_GET_STATE(ref) == WT_REF_LOCKED);

    /* Fast path: if the page isn't in the queue, don't bother searching. */
    if (!F_ISSET_ATOMIC_16(ref->page, WT_PAGE_EVICT_LRU))
        return;
    cache = S2C(session)->cache;

    __wt_spin_lock(session, &cache->evict_queue_lock);

    /* Remove the reference from the eviction queues. */
    __evict_list_clear_page_locked(session, ref, false);

    __wt_spin_unlock(session, &cache->evict_queue_lock);
}

/*
 * __evict_queue_empty --
 *     Is the queue empty? Note that the eviction server is pessimistic and treats a half full queue
 *     as empty.
 */
static WT_INLINE bool
__evict_queue_empty(WT_EVICT_QUEUE *queue, bool server_check)
{
    uint32_t candidates, used;

    if (queue->evict_current == NULL)
        return (true);

    /* The eviction server only considers half of the candidates. */
    candidates = queue->evict_candidates;
    if (server_check && candidates > 1)
        candidates /= 2;
    used = (uint32_t)(queue->evict_current - queue->evict_queue);
    return (used >= candidates);
}

/*
 * __evict_queue_full --
 *     Is the queue full (i.e., it has been populated with candidates and none of them have been
 *     evicted yet)?
 */
static WT_INLINE bool
__evict_queue_full(WT_EVICT_QUEUE *queue)
{
    return (queue->evict_current == queue->evict_queue && queue->evict_candidates != 0);
}

/*
 * __wt_evict_server_wake --
 *     Wake the eviction server thread.
 */
void
__wt_evict_server_wake(WT_SESSION_IMPL *session)
{
    WT_CACHE *cache;
    WT_CONNECTION_IMPL *conn;

    conn = S2C(session);
    cache = conn->cache;

    if (WT_VERBOSE_LEVEL_ISSET(session, WT_VERB_EVICTSERVER, WT_VERBOSE_DEBUG_2)) {
        uint64_t bytes_dirty, bytes_inuse, bytes_max, bytes_updates;

        bytes_inuse = __wt_cache_bytes_inuse(cache);
        bytes_max = conn->cache_size;
        bytes_dirty = __wt_cache_dirty_inuse(cache);
        bytes_updates = __wt_cache_bytes_updates(cache);
        __wt_verbose_debug2(session, WT_VERB_EVICTSERVER,
          "waking, bytes inuse %s max (%" PRIu64 "MB %s %" PRIu64 "MB), bytes dirty %" PRIu64
          "(bytes), bytes updates %" PRIu64 "(bytes)",
          bytes_inuse <= bytes_max ? "<=" : ">", bytes_inuse / WT_MEGABYTE,
          bytes_inuse <= bytes_max ? "<=" : ">", bytes_max / WT_MEGABYTE, bytes_dirty,
          bytes_updates);
    }

    __wt_cond_signal(session, cache->evict_cond);
}

/*
 * __evict_thread_chk --
 *     Check to decide if the eviction thread should continue running.
 */
static bool
__evict_thread_chk(WT_SESSION_IMPL *session)
{
    return (F_ISSET(S2C(session), WT_CONN_EVICTION_RUN));
}

/*
 * __evict_thread_run --
 *     Entry function for an eviction thread. This is called repeatedly from the thread group code
 *     so it does not need to loop itself.
 */
static int
__evict_thread_run(WT_SESSION_IMPL *session, WT_THREAD *thread)
{
    WT_CACHE *cache;
    WT_CONNECTION_IMPL *conn;
    WT_DECL_RET;
    bool did_work, was_intr;

    conn = S2C(session);
    cache = conn->cache;

    /* Mark the session as an eviction thread session. */
    F_SET(session, WT_SESSION_EVICTION);

    /*
     * Cache a history store cursor to avoid deadlock: if an eviction thread marks a file busy and
     * then opens a different file (in this case, the HS file), it can deadlock with a thread
     * waiting for the first file to drain from the eviction queue. See WT-5946 for details.
     */
    WT_ERR(__wt_curhs_cache(session));
    if (__wt_atomic_loadbool(&conn->evict_server_running) &&
      __wt_spin_trylock(session, &cache->evict_pass_lock) == 0) {
        /*
         * Cannot use WT_WITH_PASS_LOCK because this is a try lock. Fix when that is supported. We
         * set the flag on both sessions because we may call clear_walk when we are walking with the
         * walk session, locked.
         */
        FLD_SET(session->lock_flags, WT_SESSION_LOCKED_PASS);
        FLD_SET(cache->walk_session->lock_flags, WT_SESSION_LOCKED_PASS);
        ret = __evict_server(session, &did_work);
        FLD_CLR(cache->walk_session->lock_flags, WT_SESSION_LOCKED_PASS);
        FLD_CLR(session->lock_flags, WT_SESSION_LOCKED_PASS);
        was_intr = __wt_atomic_loadv32(&cache->pass_intr) != 0;
        __wt_spin_unlock(session, &cache->evict_pass_lock);
        WT_ERR(ret);

        /*
         * If the eviction server was interrupted, wait until requests have been processed: the
         * system may otherwise be busy so don't go to sleep.
         */
        if (was_intr)
            while (__wt_atomic_loadv32(&cache->pass_intr) != 0 &&
              F_ISSET(conn, WT_CONN_EVICTION_RUN) && F_ISSET(thread, WT_THREAD_RUN))
                __wt_yield();
        else {
            __wt_verbose_debug2(session, WT_VERB_EVICTSERVER, "%s", "sleeping");

            /* Don't rely on signals: check periodically. */
            __wt_cond_auto_wait(session, cache->evict_cond, did_work, NULL);
            __wt_verbose_debug2(session, WT_VERB_EVICTSERVER, "%s", "waking");
        }
    } else
        WT_ERR(__evict_lru_pages(session, false));

    if (0) {
err:
        WT_RET_PANIC(session, ret, "cache eviction thread error");
    }
    return (ret);
}

/*
 * __evict_thread_stop --
 *     Shutdown function for an eviction thread.
 */
static int
__evict_thread_stop(WT_SESSION_IMPL *session, WT_THREAD *thread)
{
    WT_CACHE *cache;
    WT_CONNECTION_IMPL *conn;
    WT_DECL_RET;

    if (thread->id != 0)
        return (0);

    conn = S2C(session);
    cache = conn->cache;
    /*
     * The only time the first eviction thread is stopped is on shutdown: in case any trees are
     * still open, clear all walks now so that they can be closed.
     */
    WT_WITH_PASS_LOCK(session, ret = __evict_clear_all_walks(session));
    WT_ERR(ret);
    /*
     * The only cases when the eviction server is expected to stop are when recovery is finished,
     * when the connection is closing or when an error has occurred and connection panic flag is
     * set.
     */
    WT_ASSERT(session, F_ISSET(conn, WT_CONN_CLOSING | WT_CONN_PANIC | WT_CONN_RECOVERING));

    /* Clear the eviction thread session flag. */
    F_CLR(session, WT_SESSION_EVICTION);

    __wt_verbose(session, WT_VERB_EVICTSERVER, "%s", "cache eviction thread exiting");

    if (0) {
err:
        WT_RET_PANIC(session, ret, "cache eviction thread error");
    }
    return (ret);
}

/*
 * __evict_server --
 *     Thread to evict pages from the cache.
 */
static int
__evict_server(WT_SESSION_IMPL *session, bool *did_work)
{
    struct timespec now;
    WT_CACHE *cache;
    WT_CONNECTION_IMPL *conn;
    WT_DECL_RET;
    uint64_t time_diff_ms;

    /* Assume there has been no progress. */
    *did_work = false;

    conn = S2C(session);
    cache = conn->cache;

    WT_ASSERT_SPINLOCK_OWNED(session, &cache->evict_pass_lock);

    /* Evict pages from the cache as needed. */
    WT_RET(__evict_pass(session));

    if (!F_ISSET(conn, WT_CONN_EVICTION_RUN) || __wt_atomic_loadv32(&cache->pass_intr) != 0)
        return (0);

    if (!__wt_cache_stuck(session)) {
        /*
         * Try to get the handle list lock: if we give up, that indicates a session is waiting for
         * us to clear walks. Do that as part of a normal pass (without the handle list lock) to
         * avoid deadlock.
         */
        if ((ret = __evict_lock_handle_list(session)) == EBUSY)
            return (0);
        WT_RET(ret);

        /*
         * Clear the walks so we don't pin pages while asleep, otherwise we can block applications
         * evicting large pages.
         */
        ret = __evict_clear_all_walks(session);

        __wt_readunlock(session, &conn->dhandle_lock);
        WT_RET(ret);

        /* Make sure we'll notice next time we're stuck. */
        cache->last_eviction_progress = 0;
        return (0);
    }

    /* Track if work was done. */
    *did_work = __wt_atomic_loadv64(&cache->eviction_progress) != cache->last_eviction_progress;
    cache->last_eviction_progress = __wt_atomic_loadv64(&cache->eviction_progress);

    /* Eviction is stuck, check if we have made progress. */
    if (*did_work) {
#if !defined(HAVE_DIAGNOSTIC)
        /* Need verbose check only if not in diagnostic build */
        if (WT_VERBOSE_ISSET(session, WT_VERB_EVICT_STUCK))
#endif
            __wt_epoch(session, &cache->stuck_time);
        return (0);
    }

#if !defined(HAVE_DIAGNOSTIC)
    /* Need verbose check only if not in diagnostic build */
    if (!WT_VERBOSE_ISSET(session, WT_VERB_EVICT_STUCK))
        return (0);
#endif
    /*
     * If we're stuck for 5 minutes in diagnostic mode, or the verbose evict_stuck flag is
     * configured, log the cache and transaction state.
     *
     * If we're stuck for 5 minutes in diagnostic mode, give up.
     *
     * We don't do this check for in-memory workloads because application threads are not blocked by
     * the cache being full. If the cache becomes full of clean pages, we can be servicing reads
     * while the cache appears stuck to eviction.
     */
    if (F_ISSET(conn, WT_CONN_IN_MEMORY))
        return (0);

    __wt_epoch(session, &now);

    /* The checks below should only be executed when a cache timeout has been set. */
    if (cache->cache_stuck_timeout_ms > 0) {
        time_diff_ms = WT_TIMEDIFF_MS(now, cache->stuck_time);
#ifdef HAVE_DIAGNOSTIC
        /* Enable extra logs 20ms before timing out. */
        if (cache->cache_stuck_timeout_ms < 20 ||
          (time_diff_ms > cache->cache_stuck_timeout_ms - 20)) {
            WT_SET_VERBOSE_LEVEL(session, WT_VERB_EVICT, WT_VERBOSE_DEBUG_1);
            WT_SET_VERBOSE_LEVEL(session, WT_VERB_EVICTSERVER, WT_VERBOSE_DEBUG_1);
            WT_SET_VERBOSE_LEVEL(session, WT_VERB_EVICT_STUCK, WT_VERBOSE_DEBUG_1);
        }
#endif

        if (time_diff_ms >= cache->cache_stuck_timeout_ms) {
#ifdef HAVE_DIAGNOSTIC
            __wt_err(session, ETIMEDOUT, "Cache stuck for too long, giving up");
            WT_RET(__wt_verbose_dump_txn(session));
            WT_RET(__wt_verbose_dump_cache(session));
            return (__wt_set_return(session, ETIMEDOUT));
#else
            if (WT_VERBOSE_ISSET(session, WT_VERB_EVICT_STUCK)) {
                WT_RET(__wt_verbose_dump_txn(session));
                WT_RET(__wt_verbose_dump_cache(session));

                /* Reset the timer. */
                __wt_epoch(session, &cache->stuck_time);
            }
#endif
        }
    }
    return (0);
}

/*
 * __wt_evict_create --
 *     Start the eviction server.
 */
int
__wt_evict_create(WT_SESSION_IMPL *session)
{
    WT_CONNECTION_IMPL *conn;
    uint32_t session_flags;

    conn = S2C(session);

    /*
     * In case recovery has allocated some transaction IDs, bump to the current state. This will
     * prevent eviction threads from pinning anything as they start up and read metadata in order to
     * open cursors.
     */
    WT_RET(__wt_txn_update_oldest(session, WT_TXN_OLDEST_STRICT | WT_TXN_OLDEST_WAIT));

    WT_ASSERT(session, conn->evict_threads_min > 0);
    /* Set first, the thread might run before we finish up. */
    F_SET(conn, WT_CONN_EVICTION_RUN);

    /*
     * Create the eviction thread group. Set the group size to the maximum allowed sessions.
     */
    session_flags = WT_THREAD_CAN_WAIT | WT_THREAD_PANIC_FAIL;
    WT_RET(__wt_thread_group_create(session, &conn->evict_threads, "eviction-server",
      conn->evict_threads_min, conn->evict_threads_max, session_flags, __evict_thread_chk,
      __evict_thread_run, __evict_thread_stop));

/*
 * Ensure the cache stuck timer is initialized when starting eviction.
 */
#if !defined(HAVE_DIAGNOSTIC)
    /* Need verbose check only if not in diagnostic build */
    if (WT_VERBOSE_ISSET(session, WT_VERB_EVICTSERVER))
#endif
        __wt_epoch(session, &conn->cache->stuck_time);

    /*
     * Allow queues to be populated now that the eviction threads are running.
     */
    __wt_atomic_storebool(&conn->evict_server_running, true);

    return (0);
}

/*
 * __wt_evict_destroy --
 *     Destroy the eviction threads.
 */
int
__wt_evict_destroy(WT_SESSION_IMPL *session)
{
    WT_CONNECTION_IMPL *conn;

    conn = S2C(session);

    /* We are done if the eviction server didn't start successfully. */
    if (!__wt_atomic_loadbool(&conn->evict_server_running))
        return (0);

    /* Wait for any eviction thread group changes to stabilize. */
    __wt_writelock(session, &conn->evict_threads.lock);

    /*
     * Signal the threads to finish and stop populating the queue.
     */
    F_CLR(conn, WT_CONN_EVICTION_RUN);
    __wt_atomic_storebool(&conn->evict_server_running, false);
    __wt_evict_server_wake(session);

    __wt_verbose(session, WT_VERB_EVICTSERVER, "%s", "waiting for helper threads");

    /*
     * We call the destroy function still holding the write lock. It assumes it is called locked.
     */
    WT_RET(__wt_thread_group_destroy(session, &conn->evict_threads));

    return (0);
}

/*
 * __evict_update_work --
 *     Configure eviction work state.
 */
static bool
__evict_update_work(WT_SESSION_IMPL *session)
{
    WT_BTREE *hs_tree;
    WT_CACHE *cache;
    WT_CONNECTION_IMPL *conn;
    double dirty_target, dirty_trigger, target, trigger, updates_target, updates_trigger;
    uint64_t bytes_dirty, bytes_inuse, bytes_max, bytes_updates;
    uint32_t flags;

    conn = S2C(session);
    cache = conn->cache;

    dirty_target = __wt_eviction_dirty_target(cache);
    dirty_trigger = cache->eviction_dirty_trigger;
    target = cache->eviction_target;
    trigger = cache->eviction_trigger;
    updates_target = cache->eviction_updates_target;
    updates_trigger = cache->eviction_updates_trigger;

    /* Build up the new state. */
    flags = 0;

    if (!F_ISSET(conn, WT_CONN_EVICTION_RUN)) {
        __wt_atomic_store32(&cache->flags, 0);
        return (false);
    }

    if (!__evict_queue_empty(cache->evict_urgent_queue, false))
        LF_SET(WT_CACHE_EVICT_URGENT);

    /*
     * TODO: We are caching the cache usage values associated with the history store because the
     * history store dhandle isn't always available to eviction. Keeping potentially out-of-date
     * values could lead to surprising bugs in the future.
     */
    if (F_ISSET(conn, WT_CONN_HS_OPEN) && __wt_hs_get_btree(session, &hs_tree) == 0) {
        __wt_atomic_store64(&cache->bytes_hs, __wt_atomic_load64(&hs_tree->bytes_inmem));
        cache->bytes_hs_dirty = hs_tree->bytes_dirty_intl + hs_tree->bytes_dirty_leaf;
    }

    /*
     * If we need space in the cache, try to find clean pages to evict.
     *
     * Avoid division by zero if the cache size has not yet been set in a shared cache.
     */
    bytes_max = conn->cache_size + 1;
    bytes_inuse = __wt_cache_bytes_inuse(cache);
    if (__wt_eviction_clean_needed(session, NULL))
        LF_SET(WT_CACHE_EVICT_CLEAN | WT_CACHE_EVICT_CLEAN_HARD);
    else if (bytes_inuse > (target * bytes_max) / 100)
        LF_SET(WT_CACHE_EVICT_CLEAN);

    bytes_dirty = __wt_cache_dirty_leaf_inuse(cache);
    if (__wt_eviction_dirty_needed(session, NULL))
        LF_SET(WT_CACHE_EVICT_DIRTY | WT_CACHE_EVICT_DIRTY_HARD);
    else if (bytes_dirty > (uint64_t)(dirty_target * bytes_max) / 100)
        LF_SET(WT_CACHE_EVICT_DIRTY);

    bytes_updates = __wt_cache_bytes_updates(cache);
    if (__wt_eviction_updates_needed(session, NULL))
        LF_SET(WT_CACHE_EVICT_UPDATES | WT_CACHE_EVICT_UPDATES_HARD);
    else if (bytes_updates > (uint64_t)(updates_target * bytes_max) / 100)
        LF_SET(WT_CACHE_EVICT_UPDATES);

    /*
     * If application threads are blocked by the total volume of data in cache, try dirty pages as
     * well.
     */
    if (__wt_cache_aggressive(session) && LF_ISSET(WT_CACHE_EVICT_CLEAN_HARD))
        LF_SET(WT_CACHE_EVICT_DIRTY);

    /*
     * Scrub dirty pages and keep them in cache if we are less than half way to the clean, dirty or
     * updates triggers.
     */
    if (bytes_inuse < (uint64_t)((target + trigger) * bytes_max) / 200) {
        if (bytes_dirty < (uint64_t)((dirty_target + dirty_trigger) * bytes_max) / 200 &&
          bytes_updates < (uint64_t)((updates_target + updates_trigger) * bytes_max) / 200)
            LF_SET(WT_CACHE_EVICT_SCRUB);
    } //else
    //LF_SET(WT_CACHE_EVICT_NOKEEP);

    if (FLD_ISSET(conn->debug_flags, WT_CONN_DEBUG_UPDATE_RESTORE_EVICT)) {
        LF_SET(WT_CACHE_EVICT_SCRUB);
        LF_CLR(WT_CACHE_EVICT_NOKEEP);
    }

    /*
     * With an in-memory cache, we only do dirty eviction in order to scrub pages.
     */
    if (F_ISSET(conn, WT_CONN_IN_MEMORY)) {
        if (LF_ISSET(WT_CACHE_EVICT_CLEAN))
            LF_SET(WT_CACHE_EVICT_DIRTY);
        if (LF_ISSET(WT_CACHE_EVICT_CLEAN_HARD))
            LF_SET(WT_CACHE_EVICT_DIRTY_HARD);
        LF_CLR(WT_CACHE_EVICT_CLEAN | WT_CACHE_EVICT_CLEAN_HARD);
    }

    /* Update the global eviction state. */
    __wt_atomic_store32(&cache->flags, flags);

    return (F_ISSET(cache, WT_CACHE_EVICT_ALL | WT_CACHE_EVICT_URGENT));
}

/*
 * __evict_pass --
 *     Evict pages from memory.
 */
static int
__evict_pass(WT_SESSION_IMPL *session)
{
    WT_CACHE *cache;
    WT_CONNECTION_IMPL *conn;
    WT_TXN_GLOBAL *txn_global;
    uint64_t eviction_progress, oldest_id, prev_oldest_id;
    uint64_t time_now, time_prev;
    u_int loop;

    conn = S2C(session);
    cache = conn->cache;
    txn_global = &conn->txn_global;
    time_prev = 0; /* [-Wconditional-uninitialized] */

    /* Track whether pages are being evicted and progress is made. */
    eviction_progress = __wt_atomic_loadv64(&cache->eviction_progress);
    prev_oldest_id = __wt_atomic_loadv64(&txn_global->oldest_id);

    /* Evict pages from the cache. */
    for (loop = 0; __wt_atomic_loadv32(&cache->pass_intr) == 0; loop++) {
        time_now = __wt_clock(session);
        if (loop == 0)
            time_prev = time_now;

        __evict_tune_workers(session);
        /*
         * Increment the shared read generation. Do this occasionally even if eviction is not
         * currently required, so that pages have some relative read generation when the eviction
         * server does need to do some work.
         */
        __wt_cache_read_gen_incr(session);
        __wt_atomic_add64(&cache->evict_pass_gen, 1);

        /*
         * Update the oldest ID: we use it to decide whether pages are candidates for eviction.
         * Without this, if all threads are blocked after a long-running transaction (such as a
         * checkpoint) completes, we may never start evicting again.
         *
         * Do this every time the eviction server wakes up, regardless of whether the cache is full,
         * to prevent the oldest ID falling too far behind. Don't wait to lock the table: with
         * highly threaded workloads, that creates a bottleneck.
         */
        WT_RET(__wt_txn_update_oldest(session, WT_TXN_OLDEST_STRICT));

        if (!__evict_update_work(session))
            break;

        __wt_verbose_debug2(session, WT_VERB_EVICTSERVER,
          "Eviction pass with: Max: %" PRIu64 " In use: %" PRIu64 " Dirty: %" PRIu64
          " Updates: %" PRIu64,
          conn->cache_size, __wt_atomic_load64(&cache->bytes_inmem),
          __wt_atomic_load64(&cache->bytes_dirty_intl) +
            __wt_atomic_load64(&cache->bytes_dirty_leaf),
          __wt_atomic_load64(&cache->bytes_updates));

        if (F_ISSET(cache, WT_CACHE_EVICT_ALL))
            WT_RET(__evict_lru_walk(session));

        /*
         * If the queue has been empty recently, keep queuing more pages to evict. If the rate of
         * queuing pages is high enough, this score will go to zero, in which case the eviction
         * server might as well help out with eviction.
         *
         * Also, if there is a single eviction server thread with no workers, it must service the
         * urgent queue in case all application threads are busy.
         */
        if (!WT_EVICT_HAS_WORKERS(session) &&
          (cache->evict_empty_score < WT_EVICT_SCORE_CUTOFF ||
            !__evict_queue_empty(cache->evict_urgent_queue, false)))
            WT_RET(__evict_lru_pages(session, true));

        if (__wt_atomic_loadv32(&cache->pass_intr) != 0)
            break;

        /*
         * If we're making progress, keep going; if we're not making any progress at all, mark the
         * cache "stuck" and go back to sleep, it's not something we can fix.
         *
         * We check for progress every 20ms, the idea being that the aggressive score will reach 10
         * after 200ms if we aren't making progress and eviction will start considering more pages.
         * If there is still no progress after 2s, we will treat the cache as stuck and start
         * rolling back transactions and writing updates to the history store table.
         */
        if (eviction_progress == __wt_atomic_loadv64(&cache->eviction_progress)) {
            if (WT_CLOCKDIFF_MS(time_now, time_prev) >= 20 && F_ISSET(cache, WT_CACHE_EVICT_HARD)) {
                if (__wt_atomic_load32(&cache->evict_aggressive_score) < WT_EVICT_SCORE_MAX)
                    (void)__wt_atomic_addv32(&cache->evict_aggressive_score, 1);
                oldest_id = __wt_atomic_loadv64(&txn_global->oldest_id);
                if (prev_oldest_id == oldest_id &&
                  __wt_atomic_loadv64(&txn_global->current) != oldest_id &&
                  __wt_atomic_load32(&cache->evict_aggressive_score) < WT_EVICT_SCORE_MAX)
                    (void)__wt_atomic_addv32(&cache->evict_aggressive_score, 1);
                time_prev = time_now;
                prev_oldest_id = oldest_id;
            }

            /*
             * Keep trying for long enough that we should be able to evict a page if the server
             * isn't interfering.
             */
            if (loop < 100 ||
              __wt_atomic_load32(&cache->evict_aggressive_score) < WT_EVICT_SCORE_MAX) {
                /*
                 * Back off if we aren't making progress: walks hold the handle list lock, blocking
                 * other operations that can free space in cache, such as LSM discarding handles.
                 *
                 * Allow this wait to be interrupted (e.g. if a checkpoint completes): make sure we
                 * wait for a non-zero number of microseconds).
                 */
                WT_STAT_CONN_INCR(session, cache_eviction_server_slept);
                __wt_cond_wait(session, cache->evict_cond, WT_THOUSAND, NULL);
                continue;
            }

            WT_STAT_CONN_INCR(session, cache_eviction_slow);
            __wt_verbose(session, WT_VERB_EVICTSERVER, "%s", "unable to reach eviction goal");
            break;
        }
        if (__wt_atomic_load32(&cache->evict_aggressive_score) > 0)
            (void)__wt_atomic_subv32(&cache->evict_aggressive_score, 1);
        loop = 0;
        eviction_progress = __wt_atomic_loadv64(&cache->eviction_progress);
    }
    return (0);
}

/*
 * __evict_clear_walk --
 *     Clear a single walk point.
 */
static int
__evict_clear_walk(WT_SESSION_IMPL *session)
{
    WT_BTREE *btree;
    WT_CACHE *cache;
    WT_DECL_RET;
    WT_REF *ref;

    btree = S2BT(session);
    cache = S2C(session)->cache;

    WT_ASSERT(session, FLD_ISSET(session->lock_flags, WT_SESSION_LOCKED_PASS));
    if (session->dhandle == cache->walk_tree)
        cache->walk_tree = NULL;

    if ((ref = btree->evict_ref) == NULL)
        return (0);

    WT_STAT_CONN_INCR(session, cache_eviction_walks_abandoned);
    WT_STAT_DSRC_INCR(session, cache_eviction_walks_abandoned);

    /*
     * Clear evict_ref before releasing it in case that forces eviction (we assert that we never try
     * to evict the current eviction walk point).
     */
    btree->evict_ref = NULL;

    WT_WITH_DHANDLE(cache->walk_session, session->dhandle,
      (ret = __wt_page_release(cache->walk_session, ref, WT_READ_NO_EVICT)));
    return (ret);
}

/*
 * __evict_clear_all_walks --
 *     Clear the eviction walk points for all files a session is waiting on.
 */
static int
__evict_clear_all_walks(WT_SESSION_IMPL *session)
{
    WT_CONNECTION_IMPL *conn;
    WT_DATA_HANDLE *dhandle;
    WT_DECL_RET;

    conn = S2C(session);

    TAILQ_FOREACH (dhandle, &conn->dhqh, q)
        if (WT_DHANDLE_BTREE(dhandle))
            WT_WITH_DHANDLE(session, dhandle, WT_TRET(__evict_clear_walk(session)));
    return (ret);
}

/*
 * __wt_evict_file_exclusive_on --
 *     Get exclusive eviction access to a file and discard any of the file's blocks queued for
 *     eviction.
 */
int
__wt_evict_file_exclusive_on(WT_SESSION_IMPL *session)
{
    WT_BTREE *btree;
    WT_CACHE *cache;
    WT_DECL_RET;
    WT_EVICT_ENTRY *evict;
    u_int elem, i, q;

    btree = S2BT(session);
    cache = S2C(session)->cache;

    /* Hold the walk lock to turn off eviction. */
    __wt_spin_lock(session, &cache->evict_walk_lock);
    if (++btree->evict_disabled > 1) {
        __wt_spin_unlock(session, &cache->evict_walk_lock);
        return (0);
    }

    /*
     * Special operations don't enable eviction, however the underlying command (e.g. verify) may
     * choose to turn on eviction. This falls outside of the typical eviction flow, and here
     * eviction may forcibly remove pages from the cache. Consequently, we may end up evicting
     * internal pages which still have child pages present on the pre-fetch queue. Remove any refs
     * still present on the pre-fetch queue so that they are not accidentally accessed in an invalid
     * way later on.
     */
    WT_ERR(__wt_conn_prefetch_clear_tree(session, false));

    /*
     * Ensure no new pages from the file will be queued for eviction after this point, then clear
     * any existing LRU eviction walk for the file.
     */
    (void)__wt_atomic_addv32(&cache->pass_intr, 1);
    WT_WITH_PASS_LOCK(session, ret = __evict_clear_walk(session));
    (void)__wt_atomic_subv32(&cache->pass_intr, 1);
    WT_ERR(ret);

    /*
     * The eviction candidate list might reference pages from the file, clear it. Hold the evict
     * lock to remove queued pages from a file.
     */
    __wt_spin_lock(session, &cache->evict_queue_lock);

    for (q = 0; q < WT_EVICT_QUEUE_MAX; q++) {
        __wt_spin_lock(session, &cache->evict_queues[q].evict_lock);
        elem = cache->evict_queues[q].evict_max;
        for (i = 0, evict = cache->evict_queues[q].evict_queue; i < elem; i++, evict++)
            if (evict->btree == btree)
                __evict_list_clear(session, evict);
        __wt_spin_unlock(session, &cache->evict_queues[q].evict_lock);
    }

    __wt_spin_unlock(session, &cache->evict_queue_lock);

    /*
     * We have disabled further eviction: wait for concurrent LRU eviction activity to drain.
     */
    while (btree->evict_busy > 0)
        __wt_yield();

    if (0) {
err:
        --btree->evict_disabled;
    }
    __wt_spin_unlock(session, &cache->evict_walk_lock);
    return (ret);
}

/*
 * __wt_evict_file_exclusive_off --
 *     Release exclusive eviction access to a file.
 */
void
__wt_evict_file_exclusive_off(WT_SESSION_IMPL *session)
{
    WT_BTREE *btree;

    btree = S2BT(session);

    /*
     * We have seen subtle bugs with multiple threads racing to turn eviction on/off. Make races
     * more likely in diagnostic builds.
     */
    WT_DIAGNOSTIC_YIELD;

/*
 * Atomically decrement the evict-disabled count, without acquiring the eviction walk-lock. We can't
 * acquire that lock here because there's a potential deadlock. When acquiring exclusive eviction
 * access, we acquire the eviction walk-lock and then the cache's pass-intr lock. The current
 * eviction implementation can hold the pass-intr lock and call into this function (see WT-3303 for
 * the details), which might deadlock with another thread trying to get exclusive eviction access.
 */
#if defined(HAVE_DIAGNOSTIC)
    {
        int32_t v;

        WT_ASSERT(session, btree->evict_ref == NULL);
        v = __wt_atomic_subi32(&btree->evict_disabled, 1);
        WT_ASSERT(session, v >= 0);
    }
#else
    (void)__wt_atomic_subi32(&btree->evict_disabled, 1);
#endif
}

#define EVICT_TUNE_BATCH 1 /* Max workers to add each period */
                           /*
                            * Data points needed before deciding if we should keep adding workers or
                            * settle on an earlier value.
                            */
#define EVICT_TUNE_DATAPT_MIN 8
#define EVICT_TUNE_PERIOD 60 /* Tune period in milliseconds */

/*
 * We will do a fresh re-tune every that many milliseconds to adjust to significant phase changes.
 */
#define EVICT_FORCE_RETUNE (25 * WT_THOUSAND)

/*
 * __evict_tune_workers --
 *     Find the right number of eviction workers. Gradually ramp up the number of workers increasing
 *     the number in batches indicated by the setting above. Store the number of workers that gave
 *     us the best throughput so far and the number of data points we have tried. Every once in a
 *     while when we have the minimum number of data points we check whether the eviction throughput
 *     achieved with the current number of workers is the best we have seen so far. If so, we will
 *     keep increasing the number of workers. If not, we are past the infliction point on the
 *     eviction throughput curve. In that case, we will set the number of workers to the best
 *     observed so far and settle into a stable state.
 */
static void
__evict_tune_workers(WT_SESSION_IMPL *session)
{
    struct timespec current_time;
    WT_CACHE *cache;
    WT_CONNECTION_IMPL *conn;
    uint64_t delta_msec, delta_pages;
    uint64_t eviction_progress, eviction_progress_rate, time_diff;
    uint32_t current_threads;
    int32_t cur_threads, i, target_threads, thread_surplus;

    conn = S2C(session);
    cache = conn->cache;

    /*
     * If we have a fixed number of eviction threads, there is no value in calculating if we should
     * do any tuning.
     */
    if (conn->evict_threads_max == conn->evict_threads_min)
        return;

    __wt_epoch(session, &current_time);
    time_diff = WT_TIMEDIFF_MS(current_time, cache->evict_tune_last_time);

    /*
     * If we have reached the stable state and have not run long enough to surpass the forced
     * re-tuning threshold, return.
     */
    if (cache->evict_tune_stable) {
        if (time_diff < EVICT_FORCE_RETUNE)
            return;

        /*
         * Stable state was reached a long time ago. Let's re-tune. Reset all the state.
         */
        cache->evict_tune_stable = false;
        cache->evict_tune_last_action_time.tv_sec = 0;
        cache->evict_tune_progress_last = 0;
        cache->evict_tune_num_points = 0;
        cache->evict_tune_progress_rate_max = 0;

        /* Reduce the number of eviction workers by one */
        thread_surplus = (int32_t)__wt_atomic_load32(&conn->evict_threads.current_threads) -
          (int32_t)conn->evict_threads_min;

        if (thread_surplus > 0) {
            __wt_thread_group_stop_one(session, &conn->evict_threads);
            WT_STAT_CONN_INCR(session, cache_eviction_worker_removed);
        }
        WT_STAT_CONN_INCR(session, cache_eviction_force_retune);
    } else if (time_diff < EVICT_TUNE_PERIOD)
        /*
         * If we have not reached stable state, don't do anything unless enough time has passed
         * since the last time we have taken any action in this function.
         */
        return;

    /*
     * Measure the evicted progress so far. Eviction rate correlates to performance, so this is our
     * metric of success.
     */
    eviction_progress = __wt_atomic_loadv64(&cache->eviction_progress);

    /*
     * If we have recorded the number of pages evicted at the end of the previous measurement
     * interval, we can compute the eviction rate in evicted pages per second achieved during the
     * current measurement interval. Otherwise, we just record the number of evicted pages and
     * return.
     */
    if (cache->evict_tune_progress_last == 0)
        goto done;

    delta_msec = WT_TIMEDIFF_MS(current_time, cache->evict_tune_last_time);
    delta_pages = eviction_progress - cache->evict_tune_progress_last;
    eviction_progress_rate = (delta_pages * WT_THOUSAND) / delta_msec;
    cache->evict_tune_num_points++;

    /*
     * Keep track of the maximum eviction throughput seen and the number of workers corresponding to
     * that throughput.
     */
    if (eviction_progress_rate > cache->evict_tune_progress_rate_max) {
        cache->evict_tune_progress_rate_max = eviction_progress_rate;
        cache->evict_tune_workers_best = __wt_atomic_load32(&conn->evict_threads.current_threads);
    }

    /*
     * Compare the current number of data points with the number needed variable. If they are equal,
     * we will check whether we are still going up on the performance curve, in which case we will
     * increase the number of needed data points, to provide opportunity for further increasing the
     * number of workers. Or we are past the inflection point on the curve, in which case we will go
     * back to the best observed number of workers and settle into a stable state.
     */
    if (cache->evict_tune_num_points >= cache->evict_tune_datapts_needed) {
        current_threads = __wt_atomic_load32(&conn->evict_threads.current_threads);
        if (cache->evict_tune_workers_best == current_threads &&
          current_threads < conn->evict_threads_max) {
            /*
             * Keep adding workers. We will check again at the next check point.
             */
            cache->evict_tune_datapts_needed += WT_MIN(EVICT_TUNE_DATAPT_MIN,
              (conn->evict_threads_max - current_threads) / EVICT_TUNE_BATCH);
        } else {
            /*
             * We are past the inflection point. Choose the best number of eviction workers observed
             * and settle into a stable state.
             */
            thread_surplus = (int32_t)__wt_atomic_load32(&conn->evict_threads.current_threads) -
              (int32_t)cache->evict_tune_workers_best;

            for (i = 0; i < thread_surplus; i++) {
                __wt_thread_group_stop_one(session, &conn->evict_threads);
                WT_STAT_CONN_INCR(session, cache_eviction_worker_removed);
            }
            cache->evict_tune_stable = true;
            goto done;
        }
    }

    /*
     * If we have not added any worker threads in the past, we set the number of data points needed
     * equal to the number of data points that we must accumulate before deciding if we should keep
     * adding workers or settle on a previously tried stable number of workers.
     */
    if (cache->evict_tune_last_action_time.tv_sec == 0)
        cache->evict_tune_datapts_needed = EVICT_TUNE_DATAPT_MIN;

    if (F_ISSET(cache, WT_CACHE_EVICT_ALL)) {
        cur_threads = (int32_t)__wt_atomic_load32(&conn->evict_threads.current_threads);
        target_threads = WT_MIN(cur_threads + EVICT_TUNE_BATCH, (int32_t)conn->evict_threads_max);
        /*
         * Start the new threads.
         */
        for (i = cur_threads; i < target_threads; ++i) {
            __wt_thread_group_start_one(session, &conn->evict_threads, false);
            WT_STAT_CONN_INCR(session, cache_eviction_worker_created);
            __wt_verbose(session, WT_VERB_EVICTSERVER, "%s", "added worker thread");
        }
        cache->evict_tune_last_action_time = current_time;
    }

done:
    cache->evict_tune_last_time = current_time;
    cache->evict_tune_progress_last = eviction_progress;
}

/*
 * __evict_lru_pages --
 *     Get pages from the LRU queue to evict.
 */
static int
__evict_lru_pages(WT_SESSION_IMPL *session, bool is_server)
{
    WT_CONNECTION_IMPL *conn;
    WT_DECL_RET;
    WT_TRACK_OP_DECL;

    WT_TRACK_OP_INIT(session);
    conn = S2C(session);

    /*
     * Reconcile and discard some pages: EBUSY is returned if a page fails eviction because it's
     * unavailable, continue in that case.
     */
    while (F_ISSET(conn, WT_CONN_EVICTION_RUN) && ret == 0)
        if ((ret = __evict_page(session, is_server)) == EBUSY)
            ret = 0;

    /* If any resources are pinned, release them now. */
    WT_TRET(__wt_session_release_resources(session));

    /* If a worker thread found the queue empty, pause. */
    if (ret == WT_NOTFOUND && !is_server && F_ISSET(conn, WT_CONN_EVICTION_RUN))
        __wt_cond_wait(session, conn->evict_threads.wait_cond, 10 * WT_THOUSAND, NULL);

    WT_TRACK_OP_END(session);
    return (ret == WT_NOTFOUND ? 0 : ret);
}

/*
 * __evict_lru_walk --
 *     Add pages to the LRU queue to be evicted from cache.
 */
static int
__evict_lru_walk(WT_SESSION_IMPL *session)
{
    WT_CACHE *cache;
    WT_CONNECTION_IMPL *conn;
    WT_DECL_RET;
    WT_EVICT_QUEUE *other_queue, *queue;
    WT_TRACK_OP_DECL;
    uint64_t read_gen_oldest;
    uint32_t candidates, entries;

    WT_TRACK_OP_INIT(session);
    conn = S2C(session);
    cache = conn->cache;

    /* Age out the score of how much the queue has been empty recently. */
    if (cache->evict_empty_score > 0)
        --cache->evict_empty_score;

    /* Fill the next queue (that isn't the urgent queue). */
    queue = cache->evict_fill_queue;
    other_queue = cache->evict_queues + (1 - (queue - cache->evict_queues));
    cache->evict_fill_queue = other_queue;

    /* If this queue is full, try the other one. */
    if (__evict_queue_full(queue) && !__evict_queue_full(other_queue))
        queue = other_queue;

    /*
     * If both queues are full and haven't been empty on recent refills, we're done.
     */
    if (__evict_queue_full(queue) && cache->evict_empty_score < WT_EVICT_SCORE_CUTOFF) {
        WT_STAT_CONN_INCR(session, cache_eviction_queue_not_empty);
        goto err;
    }
    /*
     * If the queue we are filling is empty, pages are being requested faster than they are being
     * queued.
     */
    if (__evict_queue_empty(queue, false)) {
        if (F_ISSET(cache, WT_CACHE_EVICT_HARD))
            cache->evict_empty_score =
              WT_MIN(cache->evict_empty_score + WT_EVICT_SCORE_BUMP, WT_EVICT_SCORE_MAX);
        WT_STAT_CONN_INCR(session, cache_eviction_queue_empty);
    } else
        WT_STAT_CONN_INCR(session, cache_eviction_queue_not_empty);

    /*
     * Get some more pages to consider for eviction.
     *
     * If the walk is interrupted, we still need to sort the queue: the next walk assumes there are
     * no entries beyond WT_EVICT_WALK_BASE.
     */
    if ((ret = __evict_walk(cache->walk_session, queue)) == EBUSY)
        ret = 0;
    WT_ERR_NOTFOUND_OK(ret, false);

    /* Sort the list into LRU order and restart. */
    __wt_spin_lock(session, &queue->evict_lock);

    /*
     * We have locked the queue: in the (unusual) case where we are filling the current queue, mark
     * it empty so that subsequent requests switch to the other queue.
     */
    if (queue == cache->evict_current_queue)
        queue->evict_current = NULL;

    entries = queue->evict_entries;

#if 0
    if (session->dhandle == NULL && saved_dhandle == NULL)
        printf("CAN'T PRINT QUEUE\n");
    else if (session->dhandle == NULL && saved_dhandle != NULL) {
        session->dhandle = saved_dhandle;
        printf("EVICT QUEUE BEFORE SORTING: %p\n", (void*)queue);
        printf("=========================================\n");
        for (int i = 0; i <  (int)cache->evict_slots; i++) {
            WT_EVICT_ENTRY *e = &queue->evict_queue[i];
            if (e != NULL && e->ref != NULL) {
                printf("*** %d *** ", i);
                __wt_page_trace(session, e->ref, "evict-queue", NULL);
                printf("Refptr: %p, EVICT SCORE: %lu\n", (void*)e->ref, e->score);
            }
            else
                printf("*** %d: NULL queue entry ***\n", i);
        }
        printf("=========================================\n");
        session->dhandle = NULL;
    } else
        printf("UNEXPECTED DHANDLE\n");
#endif
    /*
     * Style note: __wt_qsort is a macro that can leave a dangling else. Full curly braces are
     * needed here for the compiler.
     */
    if (FLD_ISSET(conn->debug_flags, WT_CONN_DEBUG_EVICT_AGGRESSIVE_MODE)) {
        __wt_qsort(queue->evict_queue, entries, sizeof(WT_EVICT_ENTRY), __evict_lru_cmp_debug);
    } else {
        __wt_qsort(queue->evict_queue, entries, sizeof(WT_EVICT_ENTRY), __evict_lru_cmp);
    }

#if 0
    if (session->dhandle == NULL && saved_dhandle == NULL)
        printf("CAN'T PRINT QUEUE\n");
    else if (session->dhandle == NULL && saved_dhandle != NULL) {
        session->dhandle = saved_dhandle;
        printf("EVICT QUEUE AFTER SORTING: %p\n", (void*)queue);
        printf("=========================================\n");
        for (int i = 0; i <  (int)cache->evict_slots; i++) {
            WT_EVICT_ENTRY *e = &queue->evict_queue[i];
            if (e != NULL && e->ref != NULL) {
                printf("*** %d *** ", i);
                __wt_page_trace(session, e->ref, "evict-queue", NULL);
                printf("Refptr: %p, EVICT SCORE: %lu\n", (void*)e->ref, e->score);
            }
            else
                printf("*** %d: NULL queue entry ***\n", i);
        }
        printf("=========================================\n");
        session->dhandle = NULL;
    } else
        printf("UNEXPECTED DHANDLE\n");
#endif

    /* Trim empty entries from the end. */
    while (entries > 0 && queue->evict_queue[entries - 1].ref == NULL)
        --entries;

    /*
     * If we have more entries than the maximum tracked between walks, clear them. Do this before
     * figuring out how many of the entries are candidates so we never end up with more candidates
     * than entries.
     */
    while (entries > WT_EVICT_WALK_BASE)
        __evict_list_clear(session, &queue->evict_queue[--entries]);

    queue->evict_entries = entries;

    if (entries == 0) {
        /*
         * If there are no entries, there cannot be any candidates. Make sure application threads
         * don't read past the end of the candidate list, or they may race with the next walk.
         */
        queue->evict_candidates = 0;
        queue->evict_current = NULL;
        __wt_spin_unlock(session, &queue->evict_lock);
        goto err;
    }

    /* Decide how many of the candidates we're going to try and evict. */
    if (__wt_cache_aggressive(session))
        queue->evict_candidates = entries;
    else {
        /*
         * Find the oldest read generation apart that we have in the queue, used to set the initial
         * value for pages read into the system. The queue is sorted, find the first "normal"
         * generation.
         */
        read_gen_oldest = WT_READGEN_START_VALUE;
        for (candidates = 0; candidates < entries; ++candidates) {
            WT_READ_ONCE(read_gen_oldest, queue->evict_queue[candidates].score);
            if (!__wt_readgen_evict_soon(&read_gen_oldest))
                break;
        }

        /*
         * Take all candidates if we only gathered pages with an oldest
         * read generation set.
         *
         * We normally never take more than 50% of the entries but if
         * 50% of the entries were at the oldest read generation, take
         * all of them.
         */
        if (__wt_readgen_evict_soon(&read_gen_oldest))
            queue->evict_candidates = entries;
        else if (candidates > entries / 2)
            queue->evict_candidates = candidates;
        else {
            /*
             * Take all of the urgent pages plus a third of ordinary candidates (which could be
             * expressed as WT_EVICT_WALK_INCR / WT_EVICT_WALK_BASE). In the steady state, we want
             * to get as many candidates as the eviction walk adds to the queue.
             *
             * That said, if there is only one entry, which is normal when populating an empty file,
             * don't exclude it.
             */
            queue->evict_candidates = 1 + candidates + ((entries - candidates) - 1) / 3;
            if (queue->evict_candidates > entries / 2)
                queue->evict_candidates = entries / 2;

            cache->read_gen_oldest = read_gen_oldest;
        }
    }

    WT_STAT_CONN_INCRV(session, cache_eviction_pages_queued_post_lru, queue->evict_candidates);
    queue->evict_current = queue->evict_queue;
    __wt_spin_unlock(session, &queue->evict_lock);

    /*
     * Signal any application or helper threads that may be waiting to help with eviction.
     */
    __wt_cond_signal(session, conn->evict_threads.wait_cond);

err:
    WT_TRACK_OP_END(session);
    return (ret);
}

/*
 * __evict_walk_choose_dhandle --
 *     Randomly select a dhandle for the next eviction walk
 */
static void
__evict_walk_choose_dhandle(WT_SESSION_IMPL *session, WT_DATA_HANDLE **dhandle_p)
{
    WT_CONNECTION_IMPL *conn;
    WT_DATA_HANDLE *dhandle;
    u_int dh_bucket_count, rnd_bucket, rnd_dh;

    conn = S2C(session);

    WT_ASSERT(session, __wt_rwlock_islocked(session, &conn->dhandle_lock));

#undef RANDOM_DH_SELECTION_ENABLED

#ifdef RANDOM_DH_SELECTION_ENABLED
    *dhandle_p = NULL;

    /*
     * If we don't have many dhandles, most hash buckets will be empty. Just pick a random dhandle
     * from the list in that case.
     */
    if (conn->dhandle_count < conn->dh_hash_size / 4) {
        rnd_dh = __wt_random(&session->rnd) % conn->dhandle_count;
        dhandle = TAILQ_FIRST(&conn->dhqh);
        for (; rnd_dh > 0; rnd_dh--)
            dhandle = TAILQ_NEXT(dhandle, q);
        *dhandle_p = dhandle;
        return;
    }

    /*
     * Keep picking up a random bucket until we find one that is not empty.
     */
    do {
        rnd_bucket = __wt_random(&session->rnd) & (conn->dh_hash_size - 1);
    } while ((dh_bucket_count = conn->dh_bucket_count[rnd_bucket]) == 0);

    /* We can't pick up an empty bucket with a non zero bucket count. */
    WT_ASSERT(session, !TAILQ_EMPTY(&conn->dhhash[rnd_bucket]));

    /* Pick a random dhandle in the chosen bucket. */
    rnd_dh = __wt_random(&session->rnd) % dh_bucket_count;
    dhandle = TAILQ_FIRST(&conn->dhhash[rnd_bucket]);
    for (; rnd_dh > 0; rnd_dh--)
        dhandle = TAILQ_NEXT(dhandle, hashq);
#else
    /* Just step through dhandles. */
    dhandle = *dhandle_p;
    if (dhandle != NULL)
        dhandle = TAILQ_NEXT(dhandle, q);
    if (dhandle == NULL)
        dhandle = TAILQ_FIRST(&conn->dhqh);

    WT_UNUSED(dh_bucket_count);
    WT_UNUSED(rnd_bucket);
    WT_UNUSED(rnd_dh);
#endif

    *dhandle_p = dhandle;
}

/*
 * __evict_walk --
 *     Fill in the array by walking the next set of pages.
 */
static int
__evict_walk(WT_SESSION_IMPL *session, WT_EVICT_QUEUE *queue)
{
    WT_BTREE *btree;
    WT_CACHE *cache;
    WT_CONNECTION_IMPL *conn;
    WT_DATA_HANDLE *dhandle;
    WT_DECL_RET;
    WT_TRACK_OP_DECL;
    uint32_t evict_walk_period;
    u_int loop_count, max_entries, retries, slot, start_slot;
    u_int total_candidates;
    bool dhandle_locked, incr;

    WT_TRACK_OP_INIT(session);

    conn = S2C(session);
    cache = conn->cache;
    btree = NULL;
    dhandle = NULL;
    dhandle_locked = incr = false;
    retries = 0;

    /*
     * Set the starting slot in the queue and the maximum pages added per walk.
     */
    start_slot = slot = queue->evict_entries;
    max_entries = WT_MIN(slot + WT_EVICT_WALK_INCR, cache->evict_slots);

    //printf("max_entries = %u, slot = %u, WT_EVICT_WALK_INCR = %d, cache->evict_slots = %u\n",
    //       max_entries, slot, WT_EVICT_WALK_INCR, cache->evict_slots);

    /*
     * Another pathological case: if there are only a tiny number of candidate pages in cache, don't
     * put all of them on one queue.
     */
    total_candidates = (u_int)(F_ISSET(cache, WT_CACHE_EVICT_CLEAN | WT_CACHE_EVICT_UPDATES) ?
        __wt_cache_pages_inuse(cache) :
        __wt_atomic_load64(&cache->pages_dirty_leaf));
    max_entries = WT_MIN(max_entries, 1 + total_candidates / 2);

    //printf("Reset max_entries to %u, total_candidates = %u, __wt_cache_pages_inuse(cache) = %lu\n",
    //       max_entries, total_candidates, (uint64_t)__wt_cache_pages_inuse(cache));
    //printf("pages_inmem = %lu, pages_evicted = %lu\n", cache->pages_inmem, cache->pages_evicted);

retry:
    loop_count = 0;
    while (slot < max_entries && loop_count++ < conn->dhandle_count) {
        /* We're done if shutting down or reconfiguring. */
        if (F_ISSET(conn, WT_CONN_CLOSING) || F_ISSET(conn, WT_CONN_RECONFIGURING))
            break;

        /*
         * If another thread is waiting on the eviction server to clear the walk point in a tree,
         * give up.
         */
        if (__wt_atomic_loadv32(&cache->pass_intr) != 0)
            WT_ERR(EBUSY);

        /*
         * Lock the dhandle list to find the next handle and bump its reference count to keep it
         * alive while we sweep.
         */
        if (!dhandle_locked) {
            WT_ERR(__evict_lock_handle_list(session));
            dhandle_locked = true;
        }

        if (dhandle == NULL) {
            /*
             * On entry, continue from wherever we got to in the scan last time through. If we don't
             * have a saved handle, pick one randomly from the list.
             */
            if ((dhandle = cache->walk_tree) != NULL)
                cache->walk_tree = NULL;
            else
                __evict_walk_choose_dhandle(session, &dhandle);
        } else {
            if (incr) {
                WT_ASSERT(session, __wt_atomic_loadi32(&dhandle->session_inuse) > 0);
                (void)__wt_atomic_subi32(&dhandle->session_inuse, 1);
                incr = false;
                cache->walk_tree = NULL;
            }
            __evict_walk_choose_dhandle(session, &dhandle);
        }

        /* If we couldn't find any dhandle, we're done. */
        if (dhandle == NULL)
            break;

        /* Ignore non-btree handles, or handles that aren't open. */
        if (!WT_DHANDLE_BTREE(dhandle) || !F_ISSET(dhandle, WT_DHANDLE_OPEN))
            continue;

        /* Skip files that don't allow eviction. */
        btree = dhandle->handle;
        if (btree->evict_disabled > 0) {
            WT_STAT_CONN_INCR(session, cache_eviction_server_skip_trees_eviction_disabled);
            continue;
        }

        /*
         * Skip files that are checkpointing if we are only looking for dirty pages.
         */
        if (WT_BTREE_SYNCING(btree) &&
          !F_ISSET(cache, WT_CACHE_EVICT_CLEAN | WT_CACHE_EVICT_UPDATES)) {
            WT_STAT_CONN_INCR(session, cache_eviction_server_skip_checkpointing_trees);
            continue;
        }

        /*
         * Skip files that are configured to stick in cache until we become aggressive.
         *
         * If the file is contributing heavily to our cache usage then ignore the "stickiness" of
         * its pages.
         */
        if (btree->evict_priority != 0 && !__wt_cache_aggressive(session) &&
          !__wt_btree_dominating_cache(session, btree)) {
            WT_STAT_CONN_INCR(session, cache_eviction_server_skip_trees_stick_in_cache);
            continue;
        }

        /*
         * Skip files if we have too many active walks.
         *
         * This used to be limited by the configured maximum number of hazard pointers per session.
         * Even though that ceiling has been removed, we need to test eviction with huge numbers of
         * active trees before allowing larger numbers of hazard pointers in the walk session.
         */
        if (btree->evict_ref == NULL && session->hazards.num_active > WT_EVICT_MAX_TREES) {
            WT_STAT_CONN_INCR(session, cache_eviction_server_skip_trees_too_many_active_walks);
            continue;
        }

        /*
         * If we are filling the queue, skip files that haven't been useful in the past.
         */
        evict_walk_period = __wt_atomic_load32(&btree->evict_walk_period);
        if (evict_walk_period != 0 && btree->evict_walk_skips++ < evict_walk_period) {
            WT_STAT_CONN_INCR(session, cache_eviction_server_skip_trees_not_useful_before);
            continue;
        }
        btree->evict_walk_skips = 0;

        (void)__wt_atomic_addi32(&dhandle->session_inuse, 1);
        incr = true;
        __wt_readunlock(session, &conn->dhandle_lock);
        dhandle_locked = false;

        /*
         * Re-check the "no eviction" flag, used to enforce exclusive access when a handle is being
         * closed.
         *
         * Only try to acquire the lock and simply continue if we fail; the lock is held while the
         * thread turning off eviction clears the tree's current eviction point, and part of the
         * process is waiting on this thread to acknowledge that action.
         *
         * If a handle is being discarded, it will still be marked open, but won't have a root page.
         */
        if (btree->evict_disabled == 0 && !__wt_spin_trylock(session, &cache->evict_walk_lock)) {
            if (btree->evict_disabled == 0 && btree->root.page != NULL) {
                /*
                 * Remember the file to visit first, next loop.
                 */
                cache->walk_tree = dhandle;
                WT_WITH_DHANDLE(
                  session, dhandle, ret = __evict_walk_tree(session, queue, max_entries, &slot));

                WT_ASSERT(session, __wt_session_gen(session, WT_GEN_SPLIT) == 0);
            }
            __wt_spin_unlock(session, &cache->evict_walk_lock);
            WT_ERR(ret);
            /*
             * If there is a checkpoint thread gathering handles, which means it is holding the
             * schema lock, then there is often contention on the evict walk lock with that thread.
             * If eviction is not in aggressive mode, sleep a bit to give the checkpoint thread a
             * chance to gather its handles.
             */
            if (F_ISSET(conn, WT_CONN_CKPT_GATHER) && !__wt_cache_aggressive(session)) {
                __wt_sleep(0, 10);
                WT_STAT_CONN_INCR(session, cache_eviction_walk_sleeps);
            }
        }
    }

    if (incr) {
        WT_ASSERT(session, __wt_atomic_loadi32(&dhandle->session_inuse) > 0);
        (void)__wt_atomic_subi32(&dhandle->session_inuse, 1);
        incr = false;
    }

    /*
     * Repeat the walks a few times if we don't find enough pages. Give up when we have some
     * candidates and we aren't finding more.
     */
    if (slot < max_entries &&
      (retries < 2 ||
        (retries < WT_RETRY_MAX && (slot == queue->evict_entries || slot > start_slot)))) {
        start_slot = slot;
        ++retries;
        goto retry;
    }

err:
    if (dhandle_locked)
        __wt_readunlock(session, &conn->dhandle_lock);

    if (incr) {
        WT_ASSERT(session, __wt_atomic_loadi32(&dhandle->session_inuse) > 0);
        (void)__wt_atomic_subi32(&dhandle->session_inuse, 1);
    }

    /*
     * If we didn't find any entries on a walk when we weren't interrupted, let our caller know.
     */
    if (queue->evict_entries == slot && __wt_atomic_loadv32(&cache->pass_intr) == 0)
        ret = WT_NOTFOUND;

    queue->evict_entries = slot;
    WT_TRACK_OP_END(session);
    return (ret);
}

/*
 * __evict_push_candidate --
 *     Initialize a WT_EVICT_ENTRY structure with a given page.
 */
static bool
__evict_push_candidate(
  WT_SESSION_IMPL *session, WT_EVICT_QUEUE *queue, WT_EVICT_ENTRY *evict, WT_REF *ref)
{
    uint16_t new_flags, orig_flags;
    u_int slot;

    /*
     * Threads can race to queue a page (e.g., an ordinary LRU walk can race with a page being
     * queued for urgent eviction).
     */
    orig_flags = new_flags = ref->page->flags_atomic;
    FLD_SET(new_flags, WT_PAGE_EVICT_LRU);
    if (orig_flags == new_flags ||
      !__wt_atomic_cas16(&ref->page->flags_atomic, orig_flags, new_flags))
        return (false);

    /* Keep track of the maximum slot we are using. */
    slot = (u_int)(evict - queue->evict_queue);
    if (slot >= queue->evict_max)
        queue->evict_max = slot + 1;

    if (evict->ref != NULL)
        __evict_list_clear(session, evict);

    evict->btree = S2BT(session);
    evict->ref = ref;
    evict->score = __evict_entry_priority(session, ref);

    /* Adjust for size when doing dirty eviction. */
    if (F_ISSET(S2C(session)->cache, WT_CACHE_EVICT_DIRTY) && evict->score != WT_READGEN_OLDEST &&
      evict->score != UINT64_MAX && !__wt_page_is_modified(ref->page))
        evict->score +=
          WT_MEGABYTE - WT_MIN(WT_MEGABYTE, __wt_atomic_loadsize(&ref->page->memory_footprint));

    return (true);
}

/*
 * __evict_walk_target --
 *     Calculate how many pages to queue for a given tree.
 */
static uint32_t
__evict_walk_target(WT_SESSION_IMPL *session)
{
    WT_CACHE *cache;
    uint64_t btree_clean_inuse, btree_dirty_inuse, btree_updates_inuse, bytes_per_slot, cache_inuse;
    uint32_t target_pages, target_pages_clean, target_pages_dirty, target_pages_updates;
    bool want_tree;

    cache = S2C(session)->cache;
    btree_clean_inuse = btree_dirty_inuse = btree_updates_inuse = 0;
    target_pages_clean = target_pages_dirty = target_pages_updates = 0;

/*
 * The minimum number of pages we should consider per tree.
 */
#define MIN_PAGES_PER_TREE 10

    /*
     * The target number of pages for this tree is proportional to the space it is taking up in
     * cache. Round to the nearest number of slots so we assign all of the slots to a tree filling
     * 99+% of the cache (and only have to walk it once).
     */
    if (F_ISSET(cache, WT_CACHE_EVICT_CLEAN)) {
        btree_clean_inuse = __wt_btree_bytes_evictable(session);
        cache_inuse = __wt_cache_bytes_inuse(cache);
        bytes_per_slot = 1 + cache_inuse / cache->evict_slots;
<<<<<<< HEAD
        target_pages_clean = (uint32_t)((btree_inuse + bytes_per_slot / 2) / bytes_per_slot);
        //printf("In F_ISSET(cache, WT_CACHE_EVICT_CLEAN). target_pages_clean = %u\n",
        //       target_pages_clean);
=======
        target_pages_clean = (uint32_t)((btree_clean_inuse + bytes_per_slot / 2) / bytes_per_slot);
>>>>>>> 9483a6ad
    }

    if (F_ISSET(cache, WT_CACHE_EVICT_DIRTY)) {
        btree_dirty_inuse = __wt_btree_dirty_leaf_inuse(session);
        cache_inuse = __wt_cache_dirty_leaf_inuse(cache);
        bytes_per_slot = 1 + cache_inuse / cache->evict_slots;
<<<<<<< HEAD
        target_pages_dirty = (uint32_t)((btree_inuse + bytes_per_slot / 2) / bytes_per_slot);
        //printf("In F_ISSET(cache, WT_CACHE_EVICT_DIRTY). target_pages_dirty = %u\n",
        //       target_pages_dirty);
=======
        target_pages_dirty = (uint32_t)((btree_dirty_inuse + bytes_per_slot / 2) / bytes_per_slot);
>>>>>>> 9483a6ad
    }

    if (F_ISSET(cache, WT_CACHE_EVICT_UPDATES)) {
        btree_updates_inuse = __wt_btree_bytes_updates(session);
        cache_inuse = __wt_cache_bytes_updates(cache);
        bytes_per_slot = 1 + cache_inuse / cache->evict_slots;
<<<<<<< HEAD
        target_pages_updates = (uint32_t)((btree_inuse + bytes_per_slot / 2) / bytes_per_slot);
        //printf("In F_ISSET(cache, WT_CACHE_EVICT_UPDATES). target_pages_updates = %u\n",
        //       target_pages_updates);
=======
        target_pages_updates =
          (uint32_t)((btree_updates_inuse + bytes_per_slot / 2) / bytes_per_slot);
>>>>>>> 9483a6ad
    }

    target_pages = WT_MAX(target_pages_clean, target_pages_dirty);
    target_pages = WT_MAX(target_pages, target_pages_updates);

    //printf("Target pages 1 = %u\n", target_pages);
    /*
     * Walk trees with a small fraction of the cache in case there are so many trees that none of
     * them use enough of the cache to be allocated slots. Only skip a tree if it has no bytes of
     * interest.
     */
    if (target_pages == 0) {
        want_tree = (F_ISSET(cache, WT_CACHE_EVICT_CLEAN) && (btree_clean_inuse > 0)) ||
          (F_ISSET(cache, WT_CACHE_EVICT_DIRTY) && (btree_dirty_inuse > 0)) ||
          (F_ISSET(cache, WT_CACHE_EVICT_UPDATES) && (btree_updates_inuse > 0));

        if (!want_tree) {
            WT_STAT_CONN_INCR(session, cache_eviction_server_skip_unwanted_tree);
            return (0);
        }
    }

    /*
     * There is some cost associated with walking a tree. If we're going to visit this tree, always
     * look for a minimum number of pages.
     */
    if (target_pages < MIN_PAGES_PER_TREE)
        target_pages = MIN_PAGES_PER_TREE;

    /* If the tree is dead, take a lot of pages. */
    if (F_ISSET(session->dhandle, WT_DHANDLE_DEAD))
        target_pages *= 10;

    return (target_pages);
}

/*
 * __evict_skip_dirty_candidate --
 *     Check if eviction should skip the dirty page.
 */
static WT_INLINE bool
__evict_skip_dirty_candidate(WT_SESSION_IMPL *session, WT_PAGE *page)
{
    WT_CONNECTION_IMPL *conn;
    WT_TXN *txn;

    conn = S2C(session);
    txn = session->txn;

    /*
     * If the global transaction state hasn't changed since the last time we tried eviction, it's
     * unlikely we can make progress. This heuristic avoids repeated attempts to evict the same
     * page.
     */
    if (!__wt_page_evict_retry(session, page)) {
        WT_STAT_CONN_INCR(session, cache_eviction_server_skip_pages_retry);
        return (true);
    }

    /*
     * If we are under cache pressure, allow evicting pages with newly committed updates to free
     * space. Otherwise, avoid doing that as it may thrash the cache.
     */
    if (F_ISSET(conn->cache, WT_CACHE_EVICT_DIRTY_HARD | WT_CACHE_EVICT_UPDATES_HARD) &&
      F_ISSET(txn, WT_TXN_HAS_SNAPSHOT)) {
        if (!__txn_visible_id(session, __wt_atomic_load64(&page->modify->update_txn)))
            return (true);
    } else if (__wt_atomic_load64(&page->modify->update_txn) >=
      __wt_atomic_loadv64(&conn->txn_global.last_running)) {
        WT_STAT_CONN_INCR(session, cache_eviction_server_skip_pages_last_running);
        return (true);
    }

    return (false);
}

/*
 * __evict_walk_tree --
 *     Get a few page eviction candidates from a single underlying file.
 */
static int
__evict_walk_tree(WT_SESSION_IMPL *session, WT_EVICT_QUEUE *queue, u_int max_entries, u_int *slotp)
{
    WT_BTREE *btree;
    WT_CACHE *cache;
    WT_CONNECTION_IMPL *conn;
    WT_DECL_RET;
    WT_EVICT_ENTRY *end, *evict, *start;
    WT_PAGE *last_parent, *page;
    WT_REF *ref;
    WT_TXN *txn;
    uint64_t internal_pages_already_queued, internal_pages_queued, internal_pages_seen;
    uint64_t min_pages, pages_already_queued, pages_queued, pages_seen, refs_walked;
    uint32_t evict_walk_period, read_flags, remaining_slots, target_pages, walk_flags;
    int restarts;
    bool give_up, modified, urgent_queued, want_page;

    conn = S2C(session);
    btree = S2BT(session);
    cache = conn->cache;
    last_parent = NULL;
    restarts = 0;
    give_up = urgent_queued = false;
    txn = session->txn;

    WT_ASSERT_SPINLOCK_OWNED(session, &cache->evict_walk_lock);

    /*
     * Figure out how many slots to fill from this tree. Note that some care is taken in the
     * calculation to avoid overflow.
     */
    start = queue->evict_queue + *slotp;
    remaining_slots = max_entries - *slotp;

    /*
     * For this handle, calculate the number of target pages to evict. If the number of target pages
     * is zero, then simply return early from this function.
     *
     * If the progress has not met the previous target, continue using the previous target.
     */
    target_pages = __evict_walk_target(session);

    if ((target_pages == 0) || btree->evict_walk_progress >= btree->evict_walk_target) {
        btree->evict_walk_target = target_pages;
        btree->evict_walk_progress = 0;
    }
    target_pages = btree->evict_walk_target - btree->evict_walk_progress;

    if (target_pages > remaining_slots)
        target_pages = remaining_slots;

    /*
     * Reduce the number of pages to be selected from btrees other than the history store (HS) if
     * the cache pressure is high and HS content dominates the cache. Evicting unclean non-HS pages
     * can generate even more HS content and will not help with the cache pressure, and will
     * probably just amplify it further.
     */
    if (!WT_IS_HS(btree->dhandle) && __wt_cache_hs_dirty(session)) {
        /* If target pages are less than 10, keep it like that. */
        if (target_pages >= 10) {
            target_pages = target_pages / 10;
            WT_STAT_CONN_DSRC_INCR(session, cache_eviction_target_page_reduced);
        }
    }

    /* If we don't want any pages from this tree, move on. */
    if (target_pages == 0)
        return (0);

    /*
     * These statistics generate a histogram of the number of pages targeted for eviction each
     * round. The range of values here start at MIN_PAGES_PER_TREE as this is the smallest number of
     * pages we can target, unless there are fewer slots available. The aim is to cover the likely
     * ranges of target pages in as few statistics as possible to reduce the overall overhead.
     */
    if (target_pages < MIN_PAGES_PER_TREE) {
        WT_STAT_CONN_INCR(session, cache_eviction_target_page_lt10);
        WT_STAT_DSRC_INCR(session, cache_eviction_target_page_lt10);
    } else if (target_pages < 32) {
        WT_STAT_CONN_INCR(session, cache_eviction_target_page_lt32);
        WT_STAT_DSRC_INCR(session, cache_eviction_target_page_lt32);
    } else if (target_pages < 64) {
        WT_STAT_CONN_INCR(session, cache_eviction_target_page_lt64);
        WT_STAT_DSRC_INCR(session, cache_eviction_target_page_lt64);
    } else if (target_pages < 128) {
        WT_STAT_CONN_INCR(session, cache_eviction_target_page_lt128);
        WT_STAT_DSRC_INCR(session, cache_eviction_target_page_lt128);
    } else {
        WT_STAT_CONN_INCR(session, cache_eviction_target_page_ge128);
        WT_STAT_DSRC_INCR(session, cache_eviction_target_page_ge128);
    }

    end = start + target_pages;

    /*
     * Examine at least a reasonable number of pages before deciding whether to give up. When we are
     * only looking for dirty pages, search the tree for longer.
     */
    min_pages = 10 * (uint64_t)target_pages;
    if (!F_ISSET(cache, WT_CACHE_EVICT_DIRTY | WT_CACHE_EVICT_UPDATES))
        WT_STAT_CONN_INCR(session, cache_eviction_target_strategy_clean);
    else if (!F_ISSET(cache, WT_CACHE_EVICT_CLEAN)) {
        min_pages *= 10;
        WT_STAT_CONN_INCR(session, cache_eviction_target_strategy_dirty);
    } else
        WT_STAT_CONN_INCR(session, cache_eviction_target_strategy_both_clean_and_dirty);

    if (btree->evict_ref == NULL) {
        WT_STAT_CONN_INCR(session, cache_eviction_walk_from_root);
        WT_STAT_DSRC_INCR(session, cache_eviction_walk_from_root);
    } else {
        WT_STAT_CONN_INCR(session, cache_eviction_walk_saved_pos);
        WT_STAT_DSRC_INCR(session, cache_eviction_walk_saved_pos);
    }

    walk_flags = WT_READ_CACHE | WT_READ_NO_EVICT | WT_READ_NO_GEN | WT_READ_NO_WAIT;
    if (!F_ISSET(session->txn, WT_TXN_HAS_SNAPSHOT))
        walk_flags |= WT_READ_VISIBLE_ALL;

    /*
     * Choose a random point in the tree if looking for candidates in a tree with no starting point
     * set. This is mostly aimed at ensuring eviction fairly visits all pages in trees with a lot of
     * in-cache content.
     */
    switch (btree->evict_start_type) {
    case WT_EVICT_WALK_NEXT:
<<<<<<< HEAD
      //printf("WT_EVICT_WALK_NEXT\n");
=======
        /* Each time when evict_ref is null, alternate between linear and random walk */
        if (btree->evict_ref == NULL && (++btree->linear_walk_restarts) & 1)
            goto rand_next;
>>>>>>> 9483a6ad
        break;
    case WT_EVICT_WALK_PREV:
        /* Each time when evict_ref is null, alternate between linear and random walk */
        if (btree->evict_ref == NULL && (++btree->linear_walk_restarts) & 1)
            goto rand_prev;
        FLD_SET(walk_flags, WT_READ_PREV);
	// printf("WT_EVICT_WALK_PREV\n");
        break;
    case WT_EVICT_WALK_RAND_PREV:
<<<<<<< HEAD
      // printf("WT_EVICT_WALK_RAND_PREV\n");
        FLD_SET(walk_flags, WT_READ_PREV);
    /* FALLTHROUGH */
    case WT_EVICT_WALK_RAND_NEXT:
      //printf("WT_EVICT_WALK_RAND_NEXT\n");
=======
rand_prev:
        FLD_SET(walk_flags, WT_READ_PREV);
    /* FALLTHROUGH */
    case WT_EVICT_WALK_RAND_NEXT:
rand_next:
>>>>>>> 9483a6ad
        read_flags = WT_READ_CACHE | WT_READ_NO_EVICT | WT_READ_NO_GEN | WT_READ_NO_WAIT |
          WT_READ_NOTFOUND_OK | WT_READ_RESTART_OK;
        if (btree->evict_ref == NULL) {
            for (;;) {
                /* Ensure internal pages indexes remain valid */
                WT_WITH_PAGE_INDEX(session,
                  ret = __wt_random_descent(session, &btree->evict_ref, read_flags, &session->rnd));
                if (ret != WT_RESTART)
                    break;
                WT_STAT_CONN_INCR(session, cache_eviction_walk_restart);
                WT_STAT_DSRC_INCR(session, cache_eviction_walk_restart);
            }
            WT_RET_NOTFOUND_OK(ret);

            if (btree->evict_ref == NULL) {
                WT_STAT_CONN_INCR(session, cache_eviction_walk_random_returns_null_position);
                WT_STAT_DSRC_INCR(session, cache_eviction_walk_random_returns_null_position);
            }
        }
        break;
    }

    /*
     * Get some more eviction candidate pages, starting at the last saved point. Clear the saved
     * point immediately, we assert when discarding pages we're not discarding an eviction point, so
     * this clear must be complete before the page is released.
     */
    ref = btree->evict_ref;
    btree->evict_ref = NULL;

    /*
     * Get the snapshot for the eviction server when we want to evict dirty content under cache
     * pressure. This snapshot is used to check for the visibility of the last modified transaction
     * id on the page.
     */
    if (F_ISSET(cache, WT_CACHE_EVICT_DIRTY_HARD | WT_CACHE_EVICT_UPDATES_HARD))
        __wt_txn_bump_snapshot(session);

    /*
     * !!! Take care terminating this loop.
     *
     * Don't make an extra call to __wt_tree_walk after we hit the end of a
     * tree: that will leave a page pinned, which may prevent any work from
     * being done.
     *
     * Once we hit the page limit, do one more step through the walk in
     * case we are appending and only the last page in the file is live.
     */
    internal_pages_already_queued = internal_pages_queued = internal_pages_seen = 0;
    for (evict = start, pages_already_queued = pages_queued = pages_seen = refs_walked = 0;
         evict < end && (ret == 0 || ret == WT_NOTFOUND);
         last_parent = ref == NULL ? NULL : ref->home,
        ret = __wt_tree_walk_count(session, &ref, &refs_walked, walk_flags)) {
        /*
         * Check whether we're finding a good ratio of candidates vs pages seen. Some workloads
         * create "deserts" in trees where no good eviction candidates can be found. Abandon the
         * walk if we get into that situation.
         */
        give_up = !__wt_cache_aggressive(session) && !WT_IS_HS(btree->dhandle) &&
          pages_seen > min_pages &&
          (pages_queued == 0 || (pages_seen / pages_queued) > (min_pages / target_pages));
        if (give_up) {
            /*
             * Try a different walk start point next time if a walk gave up.
             */
            switch (btree->evict_start_type) {
            case WT_EVICT_WALK_NEXT:
                btree->evict_start_type = WT_EVICT_WALK_PREV;
                break;
            case WT_EVICT_WALK_PREV:
                btree->evict_start_type = WT_EVICT_WALK_RAND_PREV;
                break;
            case WT_EVICT_WALK_RAND_PREV:
                btree->evict_start_type = WT_EVICT_WALK_RAND_NEXT;
                break;
            case WT_EVICT_WALK_RAND_NEXT:
                btree->evict_start_type = WT_EVICT_WALK_NEXT;
                break;
            }

            /*
             * We differentiate the reasons we gave up on this walk and increment the stats
             * accordingly.
             */
            if (pages_queued == 0) {
                WT_STAT_CONN_INCR(session, cache_eviction_walks_gave_up_no_targets);
                WT_STAT_DSRC_INCR(session, cache_eviction_walks_gave_up_no_targets);
            } else {
                WT_STAT_CONN_INCR(session, cache_eviction_walks_gave_up_ratio);
                WT_STAT_DSRC_INCR(session, cache_eviction_walks_gave_up_ratio);
            }
            break;
        }

        if (ref == NULL) {
            WT_STAT_CONN_INCR(session, cache_eviction_walks_ended);
            WT_STAT_DSRC_INCR(session, cache_eviction_walks_ended);

            if (++restarts == 2) {
                WT_STAT_CONN_INCR(session, cache_eviction_walks_stopped);
                WT_STAT_DSRC_INCR(session, cache_eviction_walks_stopped);
                break;
            }
            WT_STAT_CONN_INCR(session, cache_eviction_walks_started);
            continue;
        }

        ++pages_seen;

        /* Ignore root pages entirely. */
        if (__wt_ref_is_root(ref))
            continue;

        page = ref->page;
        modified = __wt_page_is_modified(page);
        page->evict_pass_gen = __wt_atomic_load64(&cache->evict_pass_gen);

        /* Count internal pages seen. */
        if (F_ISSET(ref, WT_REF_FLAG_INTERNAL))
            internal_pages_seen++;

        /* Use the EVICT_LRU flag to avoid putting pages onto the list multiple times. */
        if (F_ISSET_ATOMIC_16(page, WT_PAGE_EVICT_LRU)) {
            pages_already_queued++;
            if (F_ISSET(ref, WT_REF_FLAG_INTERNAL))
                internal_pages_already_queued++;
            continue;
        }

        /* Don't queue dirty pages in trees during checkpoints. */
        if (modified && WT_BTREE_SYNCING(btree)) {
            WT_STAT_CONN_INCR(session, cache_eviction_server_skip_dirty_pages_during_checkpoint);
            continue;
        }

        /*
         * It's possible (but unlikely) to visit a page without a read generation, if we race with
         * the read instantiating the page. Set the page's read generation here to ensure a bug
         * doesn't somehow leave a page without a read generation.
         */
        if (__wt_atomic_load64(&page->read_gen) == WT_READGEN_NOTSET)
            __wt_cache_read_gen_new(session, page);

        /* Pages being forcibly evicted go on the urgent queue. */
        if (modified &&
          (__wt_atomic_load64(&page->read_gen) == WT_READGEN_OLDEST ||
            __wt_atomic_loadsize(&page->memory_footprint) >= btree->splitmempage)) {
            WT_STAT_CONN_INCR(session, cache_eviction_pages_queued_oldest);
            if (__wt_page_evict_urgent(session, ref))
                urgent_queued = true;
            continue;
        }

        /*
         * If history store dirty content is dominating the cache, we want to prioritize evicting
         * history store pages over other btree pages. This helps in keeping cache contents below
         * the configured cache size during checkpoints where reconciling non-HS pages can generate
         * significant amount of HS dirty content very quickly.
         */
        if (WT_IS_HS(btree->dhandle) && __wt_cache_hs_dirty(session)) {
            WT_STAT_CONN_INCR(session, cache_eviction_pages_queued_urgent_hs_dirty);
            if (__wt_page_evict_urgent(session, ref))
                urgent_queued = true;
            continue;
        }

        /* Pages that are empty or from dead trees are fast-tracked. */
        if (__wt_page_is_empty(page) || F_ISSET(session->dhandle, WT_DHANDLE_DEAD))
            goto fast;

        /*
         * Do not evict a clean metadata page that contains historical data needed to satisfy a
         * reader. Since there is no history store for metadata, we won't be able to serve an older
         * reader if we evict this page.
         */
        if (WT_IS_METADATA(session->dhandle) && F_ISSET(cache, WT_CACHE_EVICT_CLEAN_HARD) &&
          F_ISSET(ref, WT_REF_FLAG_LEAF) && !modified && page->modify != NULL &&
          !__wt_txn_visible_all(
            session, page->modify->rec_max_txn, page->modify->rec_max_timestamp)) {
            WT_STAT_CONN_INCR(session, cache_eviction_server_skip_metatdata_with_history);
            continue;
        }

        /* Skip pages we don't want. */
        want_page = (F_ISSET(cache, WT_CACHE_EVICT_CLEAN) && !modified) ||
          (F_ISSET(cache, WT_CACHE_EVICT_DIRTY) && modified) ||
          (F_ISSET(cache, WT_CACHE_EVICT_UPDATES) && page->modify != NULL);
        if (!want_page) {
            WT_STAT_CONN_INCR(session, cache_eviction_server_skip_unwanted_pages);
            continue;
        }

        /*
         * Don't attempt eviction of internal pages with children in cache (indicated by seeing an
         * internal page that is the parent of the last page we saw).
         *
         * Also skip internal page unless we get aggressive, the tree is idle (indicated by the tree
         * being skipped for walks), or we are in eviction debug mode. The goal here is that if
         * trees become completely idle, we eventually push them out of cache completely.
         */
        if (!FLD_ISSET(conn->debug_flags, WT_CONN_DEBUG_EVICT_AGGRESSIVE_MODE) &&
          F_ISSET(ref, WT_REF_FLAG_INTERNAL)) {
            if (page == last_parent) {
                WT_STAT_CONN_INCR(session, cache_eviction_server_skip_intl_page_with_active_child);
                continue;
            }
            if (__wt_atomic_load32(&btree->evict_walk_period) == 0 &&
              !__wt_cache_aggressive(session))
                continue;
        }

        /* If eviction gets aggressive, anything else is fair game. */
        if (__wt_cache_aggressive(session))
            goto fast;

        if (modified && __evict_skip_dirty_candidate(session, page))
            continue;

fast:
        /* If the page can't be evicted, give up. */
        if (!__wt_page_can_evict(session, ref, NULL))
            continue;

        WT_ASSERT(session, evict->ref == NULL);
        if (!__evict_push_candidate(session, queue, evict, ref))
            continue;
        __wt_page_trace(session, ref, "evict-add", NULL);
        ++evict;
        ++pages_queued;
        ++btree->evict_walk_progress;

        /* Count internal pages queued. */
        if (F_ISSET(ref, WT_REF_FLAG_INTERNAL))
            internal_pages_queued++;

        __wt_verbose(session, WT_VERB_EVICTSERVER, "walk select: %p, size %" WT_SIZET_FMT,
          (void *)page, __wt_atomic_loadsize(&page->memory_footprint));
    }
    if (F_ISSET(txn, WT_TXN_HAS_SNAPSHOT))
        __wt_txn_release_snapshot(session);
    WT_RET_NOTFOUND_OK(ret);

    *slotp += (u_int)(evict - start);
    WT_STAT_CONN_INCRV(session, cache_eviction_pages_queued, (u_int)(evict - start));

    __wt_verbose_debug2(session, WT_VERB_EVICTSERVER, "%s walk: seen %" PRIu64 ", queued %" PRIu64,
      session->dhandle->name, pages_seen, pages_queued);

    /*
     * If we couldn't find the number of pages we were looking for, skip the tree next time.
     */
    evict_walk_period = __wt_atomic_load32(&btree->evict_walk_period);
    if (pages_queued < target_pages / 2 && !urgent_queued)
        __wt_atomic_store32(
          &btree->evict_walk_period, WT_MIN(WT_MAX(1, 2 * evict_walk_period), 100));
    else if (pages_queued == target_pages) {
        __wt_atomic_store32(&btree->evict_walk_period, 0);
        /*
         * If there's a chance the Btree was fully evicted, update the evicted flag in the handle.
         */
        if (__wt_btree_bytes_evictable(session) == 0)
            FLD_SET(session->dhandle->advisory_flags, WT_DHANDLE_ADVISORY_EVICTED);
    } else if (evict_walk_period > 0)
        __wt_atomic_store32(&btree->evict_walk_period, evict_walk_period / 2);

    /*
     * Give up the walk occasionally.
     *
     * If we happen to end up on the root page or a page requiring urgent eviction, clear it. We
     * have to track hazard pointers, and the root page complicates that calculation.
     *
     * Likewise if we found no new candidates during the walk: there is no point keeping a page
     * pinned, since it may be the only candidate in an idle tree.
     *
     * If we land on a page requiring forced eviction, or that isn't an ordinary in-memory page,
     * move until we find an ordinary page: we should not prevent exclusive access to the page until
     * the next walk.
     */
    if (ref != NULL) {
        if (__wt_ref_is_root(ref) || evict == start || give_up ||
          __wt_atomic_loadsize(&ref->page->memory_footprint) >= btree->splitmempage) {
            if (restarts == 0)
                WT_STAT_CONN_INCR(session, cache_eviction_walks_abandoned);
            WT_RET(__wt_page_release(cache->walk_session, ref, walk_flags));
            ref = NULL;
        } else {
            while (ref != NULL &&
              (WT_REF_GET_STATE(ref) != WT_REF_MEM ||
                __wt_readgen_evict_soon(&ref->page->read_gen)))
                WT_RET_NOTFOUND_OK(__wt_tree_walk_count(session, &ref, &refs_walked, walk_flags));
        }
        btree->evict_ref = ref;
    }

    WT_STAT_CONN_INCRV(session, cache_eviction_walk, refs_walked);
    WT_STAT_CONN_DSRC_INCRV(session, cache_eviction_pages_seen, pages_seen);
    WT_STAT_CONN_INCRV(session, cache_eviction_pages_already_queued, pages_already_queued);
    WT_STAT_CONN_INCRV(session, cache_eviction_internal_pages_seen, internal_pages_seen);
    WT_STAT_CONN_INCRV(
      session, cache_eviction_internal_pages_already_queued, internal_pages_already_queued);
    WT_STAT_CONN_INCRV(session, cache_eviction_internal_pages_queued, internal_pages_queued);
    WT_STAT_CONN_DSRC_INCR(session, cache_eviction_walk_passes);
    return (0);
}

/*
 * __evict_get_ref --
 *     Get a page for eviction.
 */
static int
__evict_get_ref(WT_SESSION_IMPL *session, bool is_server, WT_BTREE **btreep, WT_REF **refp,
  WT_REF_STATE *previous_statep)
{
    WT_CACHE *cache;
    WT_EVICT_ENTRY *evict;
    WT_EVICT_QUEUE *queue, *other_queue, *urgent_queue;
    WT_REF_STATE previous_state;
    uint32_t candidates;
    bool is_app, server_only, urgent_ok;

    *btreep = NULL;
    /*
     * It is polite to initialize output variables, but it isn't safe for callers to use the
     * previous state if we don't return a locked ref.
     */
    *previous_statep = WT_REF_MEM;
    *refp = NULL;

    cache = S2C(session)->cache;
    is_app = !F_ISSET(session, WT_SESSION_INTERNAL);
    server_only = is_server && !WT_EVICT_HAS_WORKERS(session);
    /* Application threads do eviction when cache is full of dirty data */
    urgent_ok = (!is_app && !is_server) || !WT_EVICT_HAS_WORKERS(session) ||
      (is_app && F_ISSET(cache, WT_CACHE_EVICT_DIRTY_HARD));
    urgent_queue = cache->evict_urgent_queue;

    WT_STAT_CONN_INCR(session, cache_eviction_get_ref);

    /* Avoid the LRU lock if no pages are available. */
    if (__evict_queue_empty(cache->evict_current_queue, is_server) &&
      __evict_queue_empty(cache->evict_other_queue, is_server) &&
      (!urgent_ok || __evict_queue_empty(urgent_queue, false))) {
        WT_STAT_CONN_INCR(session, cache_eviction_get_ref_empty);
        return (WT_NOTFOUND);
    }

    /*
     * The server repopulates whenever the other queue is not full, as long as at least one page has
     * been evicted out of the current queue.
     *
     * Note that there are pathological cases where there are only enough eviction candidates in the
     * cache to fill one queue. In that case, we will continually evict one page and attempt to
     * refill the queues. Such cases are extremely rare in real applications.
     */
    if (is_server && (!urgent_ok || __evict_queue_empty(urgent_queue, false)) &&
      !__evict_queue_full(cache->evict_current_queue) &&
      !__evict_queue_full(cache->evict_fill_queue) &&
      (cache->evict_empty_score > WT_EVICT_SCORE_CUTOFF ||
        __evict_queue_empty(cache->evict_fill_queue, false)))
        return (WT_NOTFOUND);

    __wt_spin_lock(session, &cache->evict_queue_lock);

    /* Check the urgent queue first. */
    if (urgent_ok && !__evict_queue_empty(urgent_queue, false))
        queue = urgent_queue;
    else {
        /*
         * Check if the current queue needs to change.
         *
         * The server will only evict half of the pages before looking for more, but should only
         * switch queues if there are no other eviction workers.
         */
        queue = cache->evict_current_queue;
        other_queue = cache->evict_other_queue;
        if (__evict_queue_empty(queue, server_only) &&
          !__evict_queue_empty(other_queue, server_only)) {
            cache->evict_current_queue = other_queue;
            cache->evict_other_queue = queue;
        }
    }

    __wt_spin_unlock(session, &cache->evict_queue_lock);

    /*
     * We got the queue lock, which should be fast, and chose a queue. Now we want to get the lock
     * on the individual queue.
     */
    for (;;) {
        /* Verify there are still pages available. */
        if (__evict_queue_empty(queue, is_server && queue != urgent_queue)) {
            WT_STAT_CONN_INCR(session, cache_eviction_get_ref_empty2);
            return (WT_NOTFOUND);
        }
        if (!is_server)
            __wt_spin_lock(session, &queue->evict_lock);
        else if (__wt_spin_trylock(session, &queue->evict_lock) != 0)
            continue;
        break;
    }

    /*
     * Only evict half of the pages before looking for more. The remainder are left to eviction
     * workers (if configured), or application thread if necessary.
     */
    candidates = queue->evict_candidates;
    if (is_server && queue != urgent_queue && candidates > 1)
        candidates /= 2;

    /* Get the next page queued for eviction. */
    for (evict = queue->evict_current;
         evict >= queue->evict_queue && evict < queue->evict_queue + candidates; ++evict) {
        if (evict->ref == NULL)
            continue;
        WT_ASSERT(session, evict->btree != NULL);

        /*
         * Evicting a dirty page in the server thread could stall during a write and prevent
         * eviction from finding new work.
         *
         * However, we can't skip entries in the urgent queue or they may never be found again.
         *
         * Don't force application threads to evict dirty pages if they aren't stalled by the amount
         * of dirty data in cache.
         */
        if (!urgent_ok &&
          (is_server || !F_ISSET(cache, WT_CACHE_EVICT_DIRTY_HARD | WT_CACHE_EVICT_UPDATES_HARD)) &&
          __wt_page_is_modified(evict->ref->page)) {
            --evict;
            break;
        }

        /*
         * Lock the page while holding the eviction mutex to prevent multiple attempts to evict it.
         * For pages that are already being evicted, this operation will fail and we will move on.
         */
        if ((previous_state = WT_REF_GET_STATE(evict->ref)) != WT_REF_MEM ||
          !WT_REF_CAS_STATE(session, evict->ref, previous_state, WT_REF_LOCKED)) {
            __evict_list_clear(session, evict);
            continue;
        }

        /*
         * Increment the busy count in the btree handle to prevent it from being closed under us.
         */
        (void)__wt_atomic_addv32(&evict->btree->evict_busy, 1);

        *btreep = evict->btree;
        *refp = evict->ref;
        *previous_statep = previous_state;

        //printf("Evict candidate's score is %lu. Queue %p, position %u\n", evict->score,
        //       (void*)queue, (uint32_t)(queue->evict_current - queue->evict_queue) - 1);

#if 0
        /*
         * Eviction server would have a NULL dhandle, which will make us crash while cracking
         * the cookie for printing the block address of a page, as some functions called there
         * dereference the dhandle pointer.
         * To avoid that, we temporarily set the server's dhandle to that of the btree from which
         * we evicted the page
         */
        WT_ASSERT(session, *btreep != NULL && (*btreep)->dhandle != NULL);
        if (session->dhandle == NULL) {
            session->dhandle = (*btreep)->dhandle;
            session_was_null = true;
        }
        else
            session_was_null = false;

        /* This can potentially deadlock */
        __wt_spin_lock(session, &cache->evict_queue_lock);
        printf("EVICT QUEUE: %p\n", (void*)queue);
        printf("=========================================\n");
        for (int i = 0; i <  (int)cache->evict_slots; i++) {
            WT_EVICT_ENTRY *e = &queue->evict_queue[i];
            if (e != NULL && e->ref != NULL) {
                printf("*** %d *** ", i);
                __wt_page_trace(session, e->ref, "evict-queue", NULL);
                printf("Refptr: %p, EVICT SCORE: %lu\n", (void*)e->ref, e->score);
            }
            else
                printf("*** %d: NULL queue entry ***\n", i);
        }
        printf("=========================================\n");
        __wt_spin_unlock(session, &cache->evict_queue_lock);
        if (session_was_null)
            session->dhandle = NULL;
#endif

        /*
         * Remove the entry so we never try to reconcile the same page on reconciliation error.
         */
        __evict_list_clear(session, evict);
        break;
    }

    /* Move to the next item. */
    if (evict != NULL && evict + 1 < queue->evict_queue + queue->evict_candidates)
        queue->evict_current = evict + 1;
    else /* Clear the current pointer if there are no more candidates. */
        queue->evict_current = NULL;

    __wt_spin_unlock(session, &queue->evict_lock);

#if 0
    /* Print the eviction queue if we found a candidate to evict */
    if (*refp == NULL)
        goto out;

    /*
     * Eviction server would have a NULL dhandle, which will make us crash while cracking
     * the cookie for printing the block address of a page, as some functions called there
     * dereference the dhandle pointer.
     * To avoid that, we temporarily set the server's dhandle to that of the btree from which
     * we evicted the page
     */
    WT_ASSERT(session, *btreep != NULL && (*btreep)->dhandle != NULL);
    if (session->dhandle == NULL) {
        session->dhandle = (*btreep)->dhandle;
        session_was_null = true;
    }
    else
        session_was_null = false;
    __wt_spin_lock(session, &cache->evict_queue_lock);
    printf("EVICT QUEUE: %p\n", (void*)queue);
    printf("=========================================\n");
    for (int i = 0; i <  (int)cache->evict_slots; i++) {
        WT_EVICT_ENTRY *e = &queue->evict_queue[i];
        if (e != NULL && e->ref != NULL) {
            printf("*** %u *** ", i);
            __wt_page_trace(session, e->ref, "evict-queue", NULL);
            printf("EVICT SCORE: %lu\n", e->score);
        }
        else
            printf("*** %d: NULL queue entry ***\n", i);
    }
    printf("=========================================\n");
    __wt_spin_unlock(session, &cache->evict_queue_lock);
    if (session_was_null)
        session->dhandle = NULL;
  out:
#endif

    return (*refp == NULL ? WT_NOTFOUND : 0);
}

/*
 * __evict_page --
 *     Called by both eviction and application threads to evict a page.
 */
static int
__evict_page(WT_SESSION_IMPL *session, bool is_server)
{
    WT_BTREE *btree;
    WT_CACHE *cache;
    WT_DECL_RET;
    WT_REF *ref;
    WT_REF_STATE previous_state;
    WT_TRACK_OP_DECL;
    uint64_t time_start, time_stop;
    uint32_t flags;
    bool page_is_modified;

    WT_TRACK_OP_INIT(session);

    WT_RET_TRACK(__evict_get_ref(session, is_server, &btree, &ref, &previous_state));
    WT_ASSERT(session, WT_REF_GET_STATE(ref) == WT_REF_LOCKED);

    cache = S2C(session)->cache;
    time_start = 0;

    flags = 0;
    page_is_modified = false;

    /*
     * An internal session flags either the server itself or an eviction worker thread.
     */
    if (is_server)
        WT_STAT_CONN_INCR(session, cache_eviction_server_evict_attempt);
    else if (F_ISSET(session, WT_SESSION_INTERNAL))
        WT_STAT_CONN_INCR(session, cache_eviction_worker_evict_attempt);
    else {
        if (__wt_page_is_modified(ref->page)) {
            page_is_modified = true;
            WT_STAT_CONN_INCR(session, cache_eviction_app_dirty_attempt);
        }
        WT_STAT_CONN_INCR(session, cache_eviction_app_attempt);
        cache->app_evicts++;
        time_start = WT_STAT_ENABLED(session) ? __wt_clock(session) : 0;
    }

    /*
     * In case something goes wrong, don't pick the same set of pages every time.
     *
     * We used to bump the page's read generation only if eviction failed, but that isn't safe: at
     * that point, eviction has already unlocked the page and some other thread may have evicted it
     * by the time we look at it.
     */
    __wt_cache_read_gen_bump(session, ref->page);

    WT_WITH_BTREE(session, btree, ret = __wt_evict(session, ref, previous_state, flags));

    (void)__wt_atomic_subv32(&btree->evict_busy, 1);

    if (time_start != 0) {
        time_stop = __wt_clock(session);
        WT_STAT_CONN_INCRV(
          session, cache_eviction_app_time, WT_CLOCKDIFF_US(time_stop, time_start));
    }

    if (WT_UNLIKELY(ret != 0)) {
        if (is_server)
            WT_STAT_CONN_INCR(session, cache_eviction_server_evict_fail);
        else if (F_ISSET(session, WT_SESSION_INTERNAL))
            WT_STAT_CONN_INCR(session, cache_eviction_worker_evict_fail);
        else {
            if (page_is_modified)
                WT_STAT_CONN_INCR(session, cache_eviction_app_dirty_fail);
            WT_STAT_CONN_INCR(session, cache_eviction_app_fail);
        }
    }

    WT_TRACK_OP_END(session);
    return (ret);
}

/*
 * __wt_cache_eviction_worker --
 *     Worker function for __wt_cache_eviction_check: evict pages if the cache crosses its
 *     boundaries.
 */
int
__wt_cache_eviction_worker(WT_SESSION_IMPL *session, bool busy, bool readonly, double pct_full)
{
    WT_CACHE *cache;
    WT_CONNECTION_IMPL *conn;
    WT_DECL_RET;
    WT_TRACK_OP_DECL;
    WT_TXN_GLOBAL *txn_global;
    WT_TXN_SHARED *txn_shared;
    uint64_t cache_max_wait_us, initial_progress, max_progress;
    uint64_t elapsed, time_start, time_stop;
    bool app_thread;

    WT_TRACK_OP_INIT(session);

    conn = S2C(session);
    cache = conn->cache;
    time_start = 0;
    txn_global = &conn->txn_global;
    txn_shared = WT_SESSION_TXN_SHARED(session);

    if (session->cache_max_wait_us != 0)
        cache_max_wait_us = session->cache_max_wait_us;
    else
        cache_max_wait_us = cache->cache_max_wait_us;

    /* FIXME-WT-12905: Pre-fetch threads are not allowed to be pulled into eviction. */
    if (F_ISSET(session, WT_SESSION_PREFETCH_THREAD))
        goto done;

    /*
     * Before we enter the eviction generation, make sure this session has a cached history store
     * cursor, otherwise we can deadlock with a session wanting exclusive access to a handle: that
     * session will have a handle list write lock and will be waiting on eviction to drain, we'll be
     * inside eviction waiting on a handle list read lock to open a history store cursor.
     */
    WT_ERR(__wt_curhs_cache(session));

    /*
     * It is not safe to proceed if the eviction server threads aren't setup yet.
     */
    if (!__wt_atomic_loadbool(&conn->evict_server_running) || (busy && pct_full < 100.0))
        goto done;

    /* Wake the eviction server if we need to do work. */
    __wt_evict_server_wake(session);

    /* Track how long application threads spend doing eviction. */
    app_thread = !F_ISSET(session, WT_SESSION_INTERNAL);
    if (app_thread)
        time_start = __wt_clock(session);

    /*
     * Note that this for loop is designed to reset expected eviction error codes before exiting,
     * namely, the busy return and empty eviction queue. We do not need the calling functions to
     * have to deal with internal eviction return codes.
     */
    for (initial_progress = __wt_atomic_loadv64(&cache->eviction_progress);; ret = 0) {
        /*
         * If eviction is stuck, check if this thread is likely causing problems and should be
         * rolled back. Ignore if in recovery, those transactions can't be rolled back.
         */
        if (!F_ISSET(conn, WT_CONN_RECOVERING) && __wt_cache_stuck(session)) {
            ret = __wt_txn_is_blocking(session);
            if (ret == WT_ROLLBACK) {
                if (__wt_atomic_load32(&cache->evict_aggressive_score) > 0)
                    (void)__wt_atomic_subv32(&cache->evict_aggressive_score, 1);
                WT_STAT_CONN_INCR(session, txn_rollback_oldest_pinned);
                __wt_verbose_debug1(session, WT_VERB_TRANSACTION, "rollback reason: %s",
                  session->txn->rollback_reason);
            }
            WT_ERR(ret);
        }

        /*
         * Check if we've exceeded our operation timeout, this would also get called from the
         * previous txn is blocking call, however it won't pickup transactions that have been
         * committed or rolled back as their mod count is 0, and that txn needs to be the oldest.
         *
         * Additionally we don't return rollback which could confuse the caller.
         */
        if (__wt_op_timer_fired(session))
            break;

        /* Check if we have exceeded the global or the session timeout for waiting on the cache. */
        if (time_start != 0 && cache_max_wait_us != 0) {
            time_stop = __wt_clock(session);
            if (session->cache_wait_us + WT_CLOCKDIFF_US(time_stop, time_start) > cache_max_wait_us)
                break;
        }

        /*
         * Check if we have become busy.
         *
         * If we're busy (because of the transaction check we just did or because our caller is
         * waiting on a longer-than-usual event such as a page read), and the cache level drops
         * below 100%, limit the work to 5 evictions and return. If that's not the case, we can do
         * more.
         */
        if (!busy && __wt_atomic_loadv64(&txn_shared->pinned_id) != WT_TXN_NONE &&
          __wt_atomic_loadv64(&txn_global->current) != __wt_atomic_loadv64(&txn_global->oldest_id))
            busy = true;
        max_progress = busy ? 5 : 20;

        /* See if eviction is still needed. */
        if (!__wt_eviction_needed(session, busy, readonly, &pct_full) ||
          (pct_full < 100.0 &&
            (__wt_atomic_loadv64(&cache->eviction_progress) > initial_progress + max_progress)))
            break;

        /* Evict a page. */
        switch (ret = __evict_page(session, false)) {
        case 0:
            if (busy)
                goto err;
        /* FALLTHROUGH */
        case EBUSY:
            break;
        case WT_NOTFOUND:
            /* Allow the queue to re-populate before retrying. */
            __wt_cond_wait(session, conn->evict_threads.wait_cond, 10 * WT_THOUSAND, NULL);
            cache->app_waits++;
            break;
        default:
            goto err;
        }
    }

err:
    if (time_start != 0) {
        time_stop = __wt_clock(session);
        elapsed = WT_CLOCKDIFF_US(time_stop, time_start);
        WT_STAT_CONN_INCR(session, application_cache_ops);
        WT_STAT_CONN_INCRV(session, application_cache_time, elapsed);
        WT_STAT_SESSION_INCRV(session, cache_time, elapsed);
        session->cache_wait_us += elapsed;
        /*
         * Check if a rollback is required only if there has not been an error. Returning an error
         * takes precedence over asking for a rollback. We can not do both.
         */
        if (ret == 0 && cache_max_wait_us != 0 && session->cache_wait_us > cache_max_wait_us) {
            ret = __wt_txn_rollback_required(session, WT_TXN_ROLLBACK_REASON_CACHE_OVERFLOW);
            if (__wt_atomic_load32(&cache->evict_aggressive_score) > 0)
                (void)__wt_atomic_subv32(&cache->evict_aggressive_score, 1);
            WT_STAT_CONN_INCR(session, cache_timed_out_ops);
            __wt_verbose_notice(
              session, WT_VERB_TRANSACTION, "rollback reason: %s", session->txn->rollback_reason);
        }
    }

done:
    WT_TRACK_OP_END(session);

    return (ret);
}

/*
 * __wt_page_evict_urgent --
 *     Set a page to be evicted as soon as possible.
 */
bool
__wt_page_evict_urgent(WT_SESSION_IMPL *session, WT_REF *ref)
{
    WT_CACHE *cache;
    WT_EVICT_ENTRY *evict;
    WT_EVICT_QUEUE *urgent_queue;
    WT_PAGE *page;
    bool queued;

    /* Root pages should never be evicted via LRU. */
    WT_ASSERT(session, !__wt_ref_is_root(ref));

    page = ref->page;
    if (S2BT(session)->evict_disabled > 0 || F_ISSET_ATOMIC_16(page, WT_PAGE_EVICT_LRU_URGENT))
        return (false);

    cache = S2C(session)->cache;
    if (F_ISSET_ATOMIC_16(page, WT_PAGE_EVICT_LRU) && F_ISSET(cache, WT_CACHE_EVICT_ALL))
        return (false);

    /* Append to the urgent queue if we can. */
    urgent_queue = &cache->evict_queues[WT_EVICT_URGENT_QUEUE];
    queued = false;

    __wt_spin_lock(session, &cache->evict_queue_lock);

    /* Check again, in case we raced with another thread. */
    if (S2BT(session)->evict_disabled > 0 || F_ISSET_ATOMIC_16(page, WT_PAGE_EVICT_LRU_URGENT))
        goto done;

    /*
     * If the page is already in the LRU eviction list, clear it from the list if eviction server is
     * not running.
     */
    if (F_ISSET_ATOMIC_16(page, WT_PAGE_EVICT_LRU)) {
        if (!F_ISSET(cache, WT_CACHE_EVICT_ALL)) {
            __evict_list_clear_page_locked(session, ref, true);
            WT_STAT_CONN_INCR(session, cache_eviction_clear_ordinary);
        } else
            goto done;
    }

    __wt_spin_lock(session, &urgent_queue->evict_lock);
    if (__evict_queue_empty(urgent_queue, false)) {
        urgent_queue->evict_current = urgent_queue->evict_queue;
        urgent_queue->evict_candidates = 0;
    }
    evict = urgent_queue->evict_queue + urgent_queue->evict_candidates;
    if (evict < urgent_queue->evict_queue + cache->evict_slots &&
      __evict_push_candidate(session, urgent_queue, evict, ref)) {
        ++urgent_queue->evict_candidates;
        queued = true;
        FLD_SET(page->flags_atomic, WT_PAGE_EVICT_LRU_URGENT);
    }
    __wt_spin_unlock(session, &urgent_queue->evict_lock);

done:
    __wt_spin_unlock(session, &cache->evict_queue_lock);
    if (queued) {
        WT_STAT_CONN_INCR(session, cache_eviction_pages_queued_urgent);
        if (WT_EVICT_HAS_WORKERS(session))
            __wt_cond_signal(session, S2C(session)->evict_threads.wait_cond);
        else
            __wt_evict_server_wake(session);
    }

    return (queued);
}

/*
 * __wt_evict_priority_set --
 *     Set a tree's eviction priority.
 */
void
__wt_evict_priority_set(WT_SESSION_IMPL *session, uint64_t v)
{
    S2BT(session)->evict_priority = v;
}

/*
 * __wt_evict_priority_clear --
 *     Clear a tree's eviction priority.
 */
void
__wt_evict_priority_clear(WT_SESSION_IMPL *session)
{
    S2BT(session)->evict_priority = 0;
}

/*
 * __verbose_dump_cache_single --
 *     Output diagnostic information about a single file in the cache.
 */
static int
__verbose_dump_cache_single(WT_SESSION_IMPL *session, uint64_t *total_bytesp,
  uint64_t *total_dirty_bytesp, uint64_t *total_updates_bytesp)
{
    WT_BTREE *btree;
    WT_DATA_HANDLE *dhandle;
    WT_PAGE *page;
    WT_REF *next_walk;
    size_t size;
    uint64_t intl_bytes, intl_bytes_max, intl_dirty_bytes;
    uint64_t intl_dirty_bytes_max, intl_dirty_pages, intl_pages;
    uint64_t leaf_bytes, leaf_bytes_max, leaf_dirty_bytes;
    uint64_t leaf_dirty_bytes_max, leaf_dirty_pages, leaf_pages, updates_bytes;

    intl_bytes = intl_bytes_max = intl_dirty_bytes = 0;
    intl_dirty_bytes_max = intl_dirty_pages = intl_pages = 0;
    leaf_bytes = leaf_bytes_max = leaf_dirty_bytes = 0;
    leaf_dirty_bytes_max = leaf_dirty_pages = leaf_pages = 0;
    updates_bytes = 0;

    dhandle = session->dhandle;
    btree = dhandle->handle;
    WT_RET(__wt_msg(session, "%s(%s%s)%s%s:", dhandle->name,
      WT_DHANDLE_IS_CHECKPOINT(dhandle) ? "checkpoint=" : "",
      WT_DHANDLE_IS_CHECKPOINT(dhandle) ? dhandle->checkpoint : "<live>",
      btree->evict_disabled != 0 ? " eviction disabled" : "",
      btree->evict_disabled_open ? " at open" : ""));

    /*
     * We cannot walk the tree of a dhandle held exclusively because the owning thread could be
     * manipulating it in a way that causes us to dump core. So print out that we visited and
     * skipped it.
     */
    if (F_ISSET(dhandle, WT_DHANDLE_EXCLUSIVE))
        return (__wt_msg(session, " handle opened exclusively, cannot walk tree, skipping"));

    next_walk = NULL;
    while (__wt_tree_walk(session, &next_walk,
             WT_READ_CACHE | WT_READ_NO_EVICT | WT_READ_NO_WAIT | WT_READ_VISIBLE_ALL) == 0 &&
      next_walk != NULL) {
        page = next_walk->page;
        size = __wt_atomic_loadsize(&page->memory_footprint);

        if (F_ISSET(next_walk, WT_REF_FLAG_INTERNAL)) {
            ++intl_pages;
            intl_bytes += size;
            intl_bytes_max = WT_MAX(intl_bytes_max, size);
            if (__wt_page_is_modified(page)) {
                ++intl_dirty_pages;
                intl_dirty_bytes += size;
                intl_dirty_bytes_max = WT_MAX(intl_dirty_bytes_max, size);
            }
        } else {
            ++leaf_pages;
            leaf_bytes += size;
            leaf_bytes_max = WT_MAX(leaf_bytes_max, size);
            if (__wt_page_is_modified(page)) {
                ++leaf_dirty_pages;
                leaf_dirty_bytes += size;
                leaf_dirty_bytes_max = WT_MAX(leaf_dirty_bytes_max, size);
            }
            if (page->modify != NULL)
                updates_bytes += page->modify->bytes_updates;
        }
    }

    if (intl_pages == 0)
        WT_RET(__wt_msg(session, "internal: 0 pages"));
    else
        WT_RET(
          __wt_msg(session,
            "internal: "
            "%" PRIu64 " pages, %.2f KB, "
            "%" PRIu64 "/%" PRIu64 " clean/dirty pages, "
            "%.2f/%.2f clean / dirty KB, "
            "%.2f KB max page, "
            "%.2f KB max dirty page ",
            intl_pages, (double)intl_bytes / WT_KILOBYTE, intl_pages - intl_dirty_pages,
            intl_dirty_pages, (double)(intl_bytes - intl_dirty_bytes) / WT_KILOBYTE,
            (double)intl_dirty_bytes / WT_KILOBYTE, (double)intl_bytes_max / WT_KILOBYTE,
            (double)intl_dirty_bytes_max / WT_KILOBYTE));
    if (leaf_pages == 0)
        WT_RET(__wt_msg(session, "leaf: 0 pages"));
    else
        WT_RET(
          __wt_msg(session,
            "leaf: "
            "%" PRIu64 " pages, %.2f KB, "
            "%" PRIu64 "/%" PRIu64 " clean/dirty pages, "
            "%.2f /%.2f /%.2f clean/dirty/updates KB, "
            "%.2f KB max page, "
            "%.2f KB max dirty page",
            leaf_pages, (double)leaf_bytes / WT_KILOBYTE, leaf_pages - leaf_dirty_pages,
            leaf_dirty_pages, (double)(leaf_bytes - leaf_dirty_bytes) / WT_KILOBYTE,
            (double)leaf_dirty_bytes / WT_KILOBYTE, (double)updates_bytes / WT_KILOBYTE,
            (double)leaf_bytes_max / WT_KILOBYTE, (double)leaf_dirty_bytes_max / WT_KILOBYTE));

    *total_bytesp += intl_bytes + leaf_bytes;
    *total_dirty_bytesp += intl_dirty_bytes + leaf_dirty_bytes;
    *total_updates_bytesp += updates_bytes;

    return (0);
}

/*
 * __verbose_dump_cache_apply --
 *     Apply dumping cache for all the dhandles.
 */
static int
__verbose_dump_cache_apply(WT_SESSION_IMPL *session, uint64_t *total_bytesp,
  uint64_t *total_dirty_bytesp, uint64_t *total_updates_bytesp)
{
    WT_CONNECTION_IMPL *conn;
    WT_DATA_HANDLE *dhandle;
    WT_DECL_RET;

    conn = S2C(session);
    for (dhandle = NULL;;) {
        WT_DHANDLE_NEXT(session, dhandle, &conn->dhqh, q);
        if (dhandle == NULL)
            break;

        /* Skip if the tree is marked discarded by another thread. */
        if (!WT_DHANDLE_BTREE(dhandle) || !F_ISSET(dhandle, WT_DHANDLE_OPEN) ||
          F_ISSET(dhandle, WT_DHANDLE_DISCARD))
            continue;

        WT_WITH_DHANDLE(session, dhandle,
          ret = __verbose_dump_cache_single(
            session, total_bytesp, total_dirty_bytesp, total_updates_bytesp));
        if (ret != 0)
            WT_RET(ret);
    }
    return (0);
}

/*
 * __wt_verbose_dump_cache --
 *     Output diagnostic information about the cache.
 */
int
__wt_verbose_dump_cache(WT_SESSION_IMPL *session)
{
    WT_CACHE *cache;
    WT_CONNECTION_IMPL *conn;
    WT_DECL_RET;
    double pct;
    uint64_t bytes_dirty_intl, bytes_dirty_leaf, bytes_inmem;
    uint64_t cache_bytes_updates, total_bytes, total_dirty_bytes, total_updates_bytes;
    bool needed;

    conn = S2C(session);
    cache = conn->cache;
    total_bytes = total_dirty_bytes = total_updates_bytes = 0;
    pct = 0.0; /* [-Werror=uninitialized] */
    WT_NOT_READ(cache_bytes_updates, 0);

    WT_RET(__wt_msg(session, "%s", WT_DIVIDER));
    WT_RET(__wt_msg(session, "cache dump"));

    WT_RET(__wt_msg(session, "cache full: %s", __wt_cache_full(session) ? "yes" : "no"));
    needed = __wt_eviction_clean_needed(session, &pct);
    WT_RET(__wt_msg(session, "cache clean check: %s (%2.3f%%)", needed ? "yes" : "no", pct));
    needed = __wt_eviction_dirty_needed(session, &pct);
    WT_RET(__wt_msg(session, "cache dirty check: %s (%2.3f%%)", needed ? "yes" : "no", pct));
    needed = __wt_eviction_updates_needed(session, &pct);
    WT_RET(__wt_msg(session, "cache updates check: %s (%2.3f%%)", needed ? "yes" : "no", pct));

    WT_WITH_HANDLE_LIST_READ_LOCK(session,
      ret = __verbose_dump_cache_apply(
        session, &total_bytes, &total_dirty_bytes, &total_updates_bytes));
    WT_RET(ret);

    /*
     * Apply the overhead percentage so our total bytes are comparable with the tracked value.
     */
    total_bytes = __wt_cache_bytes_plus_overhead(conn->cache, total_bytes);
    cache_bytes_updates = __wt_cache_bytes_updates(cache);

    bytes_inmem = __wt_atomic_load64(&cache->bytes_inmem);
    bytes_dirty_intl = __wt_atomic_load64(&cache->bytes_dirty_intl);
    bytes_dirty_leaf = __wt_atomic_load64(&cache->bytes_dirty_leaf);

    WT_RET(__wt_msg(session, "cache dump: total found: %.2f MB vs tracked inuse %.2f MB",
      (double)total_bytes / WT_MEGABYTE, (double)bytes_inmem / WT_MEGABYTE));
    WT_RET(__wt_msg(session, "total dirty bytes: %.2f MB vs tracked dirty %.2f MB",
      (double)total_dirty_bytes / WT_MEGABYTE,
      (double)(bytes_dirty_intl + bytes_dirty_leaf) / WT_MEGABYTE));
    WT_RET(__wt_msg(session, "total updates bytes: %.2f MB vs tracked updates %.2f MB",
      (double)total_updates_bytes / WT_MEGABYTE, (double)cache_bytes_updates / WT_MEGABYTE));

    return (0);
}<|MERGE_RESOLUTION|>--- conflicted
+++ resolved
@@ -74,61 +74,32 @@
     saved_dhandle = btree->dhandle;
 
     /* Any page set to the oldest generation should be discarded. */
-<<<<<<< HEAD
-    if (WT_READGEN_EVICT_SOON(page->read_gen)) {
-      //        printf("evict score WT_READGEN_EVICT_SOON --> WT_READGEN_OLDEST\n");
-=======
     if (__wt_readgen_evict_soon(&page->read_gen))
->>>>>>> 9483a6ad
         return (WT_READGEN_OLDEST);
-    }
 
     /* Any page from a dead tree is a great choice. */
-    if (F_ISSET(btree->dhandle, WT_DHANDLE_DEAD)) {
-      // printf("evict score DHANDLE_DEAD --> WT_READGEN_OLDEST\n");
+    if (F_ISSET(btree->dhandle, WT_DHANDLE_DEAD))
         return (WT_READGEN_OLDEST);
-    }
 
     /* Any empty page (leaf or internal), is a good choice. */
-    if (__wt_page_is_empty(page)) {
-      //printf("evict score page_is_empty --> WT_READGEN_OLDEST\n");
+    if (__wt_page_is_empty(page))
         return (WT_READGEN_OLDEST);
-    }
 
     /* Any large page in memory is likewise a good choice. */
-<<<<<<< HEAD
-    if (page->memory_footprint > btree->splitmempage) {
-      //printf("evict score memory_footprint --> WT_READGEN_OLDEST\n");
-=======
     if (__wt_atomic_loadsize(&page->memory_footprint) > btree->splitmempage)
->>>>>>> 9483a6ad
         return (WT_READGEN_OLDEST);
-    }
 
     /*
      * The base read-generation is skewed by the eviction priority. Internal pages are also
      * adjusted, we prefer to evict leaf pages.
      */
     if (page->modify != NULL && F_ISSET(S2C(session)->cache, WT_CACHE_EVICT_DIRTY) &&
-<<<<<<< HEAD
-        !F_ISSET(S2C(session)->cache, WT_CACHE_EVICT_CLEAN)) {
-        read_gen = page->modify->update_txn;
-        //printf("evict score page->modify->update_txn %lu\n", read_gen);
-    }
-    else {
-        read_gen = page->read_gen;
-        //printf("evict score page->read_gen %lu\n", read_gen);
-        //printf("btree->splitmempage =  %lu\n", btree->splitmempage);
-    }
-=======
       !F_ISSET(S2C(session)->cache, WT_CACHE_EVICT_CLEAN))
         read_gen = __wt_atomic_load64(&page->modify->update_txn);
     else
         read_gen = __wt_atomic_load64(&page->read_gen);
->>>>>>> 9483a6ad
 
     read_gen += btree->evict_priority;
-    //printf("btree->evict_priority = %lu, read_gen = %lu\n", btree->evict_priority, read_gen);
 
 #define WT_EVICT_INTL_SKEW WT_THOUSAND
     if (F_ISSET(ref, WT_REF_FLAG_INTERNAL))
@@ -713,8 +684,8 @@
         if (bytes_dirty < (uint64_t)((dirty_target + dirty_trigger) * bytes_max) / 200 &&
           bytes_updates < (uint64_t)((updates_target + updates_trigger) * bytes_max) / 200)
             LF_SET(WT_CACHE_EVICT_SCRUB);
-    } //else
-    //LF_SET(WT_CACHE_EVICT_NOKEEP);
+    } // else
+    // LF_SET(WT_CACHE_EVICT_NOKEEP);
 
     if (FLD_ISSET(conn->debug_flags, WT_CONN_DEBUG_UPDATE_RESTORE_EVICT)) {
         LF_SET(WT_CACHE_EVICT_SCRUB);
@@ -1547,7 +1518,7 @@
     start_slot = slot = queue->evict_entries;
     max_entries = WT_MIN(slot + WT_EVICT_WALK_INCR, cache->evict_slots);
 
-    //printf("max_entries = %u, slot = %u, WT_EVICT_WALK_INCR = %d, cache->evict_slots = %u\n",
+    // printf("max_entries = %u, slot = %u, WT_EVICT_WALK_INCR = %d, cache->evict_slots = %u\n",
     //       max_entries, slot, WT_EVICT_WALK_INCR, cache->evict_slots);
 
     /*
@@ -1559,9 +1530,10 @@
         __wt_atomic_load64(&cache->pages_dirty_leaf));
     max_entries = WT_MIN(max_entries, 1 + total_candidates / 2);
 
-    //printf("Reset max_entries to %u, total_candidates = %u, __wt_cache_pages_inuse(cache) = %lu\n",
+    // printf("Reset max_entries to %u, total_candidates = %u, __wt_cache_pages_inuse(cache) =
+    // %lu\n",
     //       max_entries, total_candidates, (uint64_t)__wt_cache_pages_inuse(cache));
-    //printf("pages_inmem = %lu, pages_evicted = %lu\n", cache->pages_inmem, cache->pages_evicted);
+    // printf("pages_inmem = %lu, pages_evicted = %lu\n", cache->pages_inmem, cache->pages_evicted);
 
 retry:
     loop_count = 0;
@@ -1814,46 +1786,27 @@
         btree_clean_inuse = __wt_btree_bytes_evictable(session);
         cache_inuse = __wt_cache_bytes_inuse(cache);
         bytes_per_slot = 1 + cache_inuse / cache->evict_slots;
-<<<<<<< HEAD
-        target_pages_clean = (uint32_t)((btree_inuse + bytes_per_slot / 2) / bytes_per_slot);
-        //printf("In F_ISSET(cache, WT_CACHE_EVICT_CLEAN). target_pages_clean = %u\n",
-        //       target_pages_clean);
-=======
         target_pages_clean = (uint32_t)((btree_clean_inuse + bytes_per_slot / 2) / bytes_per_slot);
->>>>>>> 9483a6ad
     }
 
     if (F_ISSET(cache, WT_CACHE_EVICT_DIRTY)) {
         btree_dirty_inuse = __wt_btree_dirty_leaf_inuse(session);
         cache_inuse = __wt_cache_dirty_leaf_inuse(cache);
         bytes_per_slot = 1 + cache_inuse / cache->evict_slots;
-<<<<<<< HEAD
-        target_pages_dirty = (uint32_t)((btree_inuse + bytes_per_slot / 2) / bytes_per_slot);
-        //printf("In F_ISSET(cache, WT_CACHE_EVICT_DIRTY). target_pages_dirty = %u\n",
-        //       target_pages_dirty);
-=======
         target_pages_dirty = (uint32_t)((btree_dirty_inuse + bytes_per_slot / 2) / bytes_per_slot);
->>>>>>> 9483a6ad
     }
 
     if (F_ISSET(cache, WT_CACHE_EVICT_UPDATES)) {
         btree_updates_inuse = __wt_btree_bytes_updates(session);
         cache_inuse = __wt_cache_bytes_updates(cache);
         bytes_per_slot = 1 + cache_inuse / cache->evict_slots;
-<<<<<<< HEAD
-        target_pages_updates = (uint32_t)((btree_inuse + bytes_per_slot / 2) / bytes_per_slot);
-        //printf("In F_ISSET(cache, WT_CACHE_EVICT_UPDATES). target_pages_updates = %u\n",
-        //       target_pages_updates);
-=======
         target_pages_updates =
           (uint32_t)((btree_updates_inuse + bytes_per_slot / 2) / bytes_per_slot);
->>>>>>> 9483a6ad
     }
 
     target_pages = WT_MAX(target_pages_clean, target_pages_dirty);
     target_pages = WT_MAX(target_pages, target_pages_updates);
 
-    //printf("Target pages 1 = %u\n", target_pages);
     /*
      * Walk trees with a small fraction of the cache in case there are so many trees that none of
      * them use enough of the cache to be allocated slots. Only skip a tree if it has no bytes of
@@ -2054,35 +2007,22 @@
      */
     switch (btree->evict_start_type) {
     case WT_EVICT_WALK_NEXT:
-<<<<<<< HEAD
-      //printf("WT_EVICT_WALK_NEXT\n");
-=======
         /* Each time when evict_ref is null, alternate between linear and random walk */
         if (btree->evict_ref == NULL && (++btree->linear_walk_restarts) & 1)
             goto rand_next;
->>>>>>> 9483a6ad
         break;
     case WT_EVICT_WALK_PREV:
         /* Each time when evict_ref is null, alternate between linear and random walk */
         if (btree->evict_ref == NULL && (++btree->linear_walk_restarts) & 1)
             goto rand_prev;
         FLD_SET(walk_flags, WT_READ_PREV);
-	// printf("WT_EVICT_WALK_PREV\n");
         break;
     case WT_EVICT_WALK_RAND_PREV:
-<<<<<<< HEAD
-      // printf("WT_EVICT_WALK_RAND_PREV\n");
-        FLD_SET(walk_flags, WT_READ_PREV);
-    /* FALLTHROUGH */
-    case WT_EVICT_WALK_RAND_NEXT:
-      //printf("WT_EVICT_WALK_RAND_NEXT\n");
-=======
 rand_prev:
         FLD_SET(walk_flags, WT_READ_PREV);
     /* FALLTHROUGH */
     case WT_EVICT_WALK_RAND_NEXT:
 rand_next:
->>>>>>> 9483a6ad
         read_flags = WT_READ_CACHE | WT_READ_NO_EVICT | WT_READ_NO_GEN | WT_READ_NO_WAIT |
           WT_READ_NOTFOUND_OK | WT_READ_RESTART_OK;
         if (btree->evict_ref == NULL) {
@@ -2534,16 +2474,15 @@
         *refp = evict->ref;
         *previous_statep = previous_state;
 
-        //printf("Evict candidate's score is %lu. Queue %p, position %u\n", evict->score,
+        // printf("Evict candidate's score is %lu. Queue %p, position %u\n", evict->score,
         //       (void*)queue, (uint32_t)(queue->evict_current - queue->evict_queue) - 1);
 
 #if 0
         /*
-         * Eviction server would have a NULL dhandle, which will make us crash while cracking
-         * the cookie for printing the block address of a page, as some functions called there
-         * dereference the dhandle pointer.
-         * To avoid that, we temporarily set the server's dhandle to that of the btree from which
-         * we evicted the page
+         * Eviction server would have a NULL dhandle, which will make us crash while cracking the
+         * cookie for printing the block address of a page, as some functions called there
+         * dereference the dhandle pointer. To avoid that, we temporarily set the server's dhandle
+         * to that of the btree from which we evicted the page
          */
         WT_ASSERT(session, *btreep != NULL && (*btreep)->dhandle != NULL);
         if (session->dhandle == NULL) {
@@ -2594,11 +2533,10 @@
         goto out;
 
     /*
-     * Eviction server would have a NULL dhandle, which will make us crash while cracking
-     * the cookie for printing the block address of a page, as some functions called there
-     * dereference the dhandle pointer.
-     * To avoid that, we temporarily set the server's dhandle to that of the btree from which
-     * we evicted the page
+     * Eviction server would have a NULL dhandle, which will make us crash while cracking the cookie
+     * for printing the block address of a page, as some functions called there dereference the
+     * dhandle pointer. To avoid that, we temporarily set the server's dhandle to that of the btree
+     * from which we evicted the page
      */
     WT_ASSERT(session, *btreep != NULL && (*btreep)->dhandle != NULL);
     if (session->dhandle == NULL) {
