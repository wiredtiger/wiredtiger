--- conflicted
+++ resolved
@@ -692,7 +692,6 @@
     WT_MULTI *multi;
     WT_PAGE_MODIFY *mod;
     WT_TIME_AGGREGATE newest_ta;
-    wt_timestamp_t max_durable_ts;
     uint32_t i;
     char time_string[WT_TIME_STRING_SIZE];
 
@@ -700,8 +699,8 @@
     conn = S2C(session);
 
     /* Too many pages have been cleaned for this btree. */
-    if (__wt_atomic_load32(&btree->obsolete_tw_pages) >=
-      conn->heuristic_controls.obsolete_tw_pages_dirty_max)
+    if (__wt_atomic_load32(&btree->eviction_obsolete_tw_pages) >=
+      conn->heuristic_controls.eviction_obsolete_tw_pages_dirty_max)
         return (0);
 
     /*
@@ -726,16 +725,6 @@
         return (0);
 
     /*
-<<<<<<< HEAD
-     * Limit the number of obsolete time window pages that are marked as dirty to reduce the load.
-     */
-    if (S2BT(session)->eviction_obsolete_tw_pages >=
-      S2C(session)->heuristic_controls.eviction_obsolete_tw_pages_dirty)
-        return (0);
-
-    /*
-=======
->>>>>>> f0a5df8f
      * Rewriting internal pages doesn't clean the obsolete time window until the leaf pages are
      * cleared from the obsolete time window.
      */
@@ -748,7 +737,7 @@
         return (0);
 
     /* Limit the number of btrees that can be cleaned up. */
-    if (__wt_atomic_load32(&btree->obsolete_tw_pages) == 0 &&
+    if (__wt_atomic_load32(&btree->eviction_obsolete_tw_pages) == 0 &&
       __wt_atomic_load32(&conn->heuristic_controls.obsolete_tw_btree_count) >=
         conn->heuristic_controls.obsolete_tw_btree_max)
         return (0);
@@ -774,7 +763,6 @@
     else if (__wt_ref_addr_copy(session, ref, &addr))
         WT_TIME_AGGREGATE_COPY(&newest_ta, &addr.ta);
 
-<<<<<<< HEAD
     /* The pages that are removed are eliminated during the checkpoint cleanup procedure. */
     if (WT_TIME_AGGREGATE_HAS_STOP(&newest_ta))
         return (0);
@@ -788,47 +776,19 @@
         __wt_verbose(session, WT_VERB_EVICT,
           "%p in-memory page obsolete time window: time aggregate %s", (void *)ref,
           __wt_time_aggregate_to_string(&newest_ta, time_string));
-=======
-    /* Pages that are totally removed are eliminated during the checkpoint cleanup procedure. */
-    if (WT_TIME_AGGREGATE_HAS_STOP(&newest_ta))
-        return (0);
->>>>>>> f0a5df8f
-
-    /* If there is no transaction or timestamp information available, there is nothing to do. */
-    max_durable_ts = WT_MAX(newest_ta.newest_start_durable_ts, newest_ta.newest_stop_durable_ts);
-    if (newest_ta.newest_txn == WT_TXN_NONE && max_durable_ts == WT_TS_NONE)
-        return (0);
-
-<<<<<<< HEAD
-        /*
-         * To prevent the race while incrementing this variable, no atomic functions are required.
-         * More clean pages may become dirty as a result of an outdated value.
-         */
-        S2BT(session)->eviction_obsolete_tw_pages++;
+
+        WT_RET(__wt_page_modify_init(session, ref->page));
+        __wt_page_modify_set(session, ref->page);
+
+        /*
+         * Save that another tree has been processed if that's the first time it gets cleaned and
+         * update the number of pages made dirty for that tree.
+         */
+        if (__wt_atomic_load32(&btree->eviction_obsolete_tw_pages) == 0)
+            __wt_atomic_addv32(&conn->heuristic_controls.obsolete_tw_btree_count, 1);
+        __wt_atomic_addv32(&btree->eviction_obsolete_tw_pages, 1);
         WT_STAT_CONN_DSRC_INCR(session, cache_eviction_dirty_obsolete_tw);
     }
-=======
-    /* Ensure the time window information has content that is globally visible. */
-    if (!__wt_txn_visible_all(session, newest_ta.newest_txn, max_durable_ts))
-        return (0);
-
-    /* Mark the page dirty to remove any obsolete information during reconciliation. */
-    __wt_verbose(session, WT_VERB_EVICT,
-      "%p in-memory page obsolete time window: time aggregate %s", (void *)ref,
-      __wt_time_aggregate_to_string(&newest_ta, time_string));
-
-    WT_RET(__wt_page_modify_init(session, ref->page));
-    __wt_page_modify_set(session, ref->page);
-
-    /*
-     * Save that another tree has been processed if that's the first time it gets cleaned and update
-     * the number of pages made dirty for that tree.
-     */
-    if (__wt_atomic_load32(&btree->obsolete_tw_pages) == 0)
-        __wt_atomic_addv32(&conn->heuristic_controls.obsolete_tw_btree_count, 1);
-    __wt_atomic_addv32(&btree->obsolete_tw_pages, 1);
-    WT_STAT_CONN_DSRC_INCR(session, cache_eviction_dirty_obsolete_tw);
->>>>>>> f0a5df8f
 
     return (0);
 }
