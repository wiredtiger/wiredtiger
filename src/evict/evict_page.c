/*-
 * Copyright (c) 2014-present MongoDB, Inc.
 * Copyright (c) 2008-2014 WiredTiger, Inc.
 *	All rights reserved.
 *
 * See the file LICENSE for redistribution information.
 */

#include "wt_internal.h"

static int __evict_page_clean_update(WT_SESSION_IMPL *, WT_REF *, uint32_t);
static int __evict_page_dirty_update(WT_SESSION_IMPL *, WT_REF *, uint32_t);
static int __evict_review(WT_SESSION_IMPL *, WT_REF *, uint32_t, bool *);

/*
 * __evict_exclusive_clear --
 *     Release exclusive access to a page.
 */
static inline void
__evict_exclusive_clear(WT_SESSION_IMPL *session, WT_REF *ref, uint8_t previous_state)
{
    WT_ASSERT(session, ref->state == WT_REF_LOCKED && ref->page != NULL);

    WT_REF_SET_STATE(ref, previous_state);
}

/*
 * __evict_exclusive --
 *     Acquire exclusive access to a page.
 */
static inline int
__evict_exclusive(WT_SESSION_IMPL *session, WT_REF *ref)
{
    WT_ASSERT(session, ref->state == WT_REF_LOCKED);

    /*
     * Check for a hazard pointer indicating another thread is using the page, meaning the page
     * cannot be evicted.
     */
    if (__wt_hazard_check(session, ref, NULL) == NULL)
        return (0);

    WT_STAT_CONN_DATA_INCR(session, cache_eviction_hazard);
    return (__wt_set_return(session, EBUSY));
}

/*
 * __wt_page_release_evict --
 *     Release a reference to a page, and attempt to immediately evict it.
 */
int
__wt_page_release_evict(WT_SESSION_IMPL *session, WT_REF *ref, uint32_t flags)
{
    WT_BTREE *btree;
    WT_DECL_RET;
    uint32_t evict_flags;
    uint8_t previous_state;
    bool locked;

    btree = S2BT(session);

    /*
     * This function always releases the hazard pointer - ensure that's done regardless of whether
     * we can get exclusive access. Take some care with order of operations: if we release the
     * hazard pointer without first locking the page, it could be evicted in between.
     */
    previous_state = ref->state;
    locked =
      previous_state == WT_REF_MEM && WT_REF_CAS_STATE(session, ref, previous_state, WT_REF_LOCKED);
    if ((ret = __wt_hazard_clear(session, ref)) != 0 || !locked) {
        if (locked)
            WT_REF_SET_STATE(ref, previous_state);
        return (ret == 0 ? EBUSY : ret);
    }

    evict_flags = LF_ISSET(WT_READ_NO_SPLIT) ? WT_EVICT_CALL_NO_SPLIT : 0;
    FLD_SET(evict_flags, WT_EVICT_CALL_URGENT);

    WT_RET(__wt_curhs_cache(session));
    (void)__wt_atomic_addv32(&btree->evict_busy, 1);
    ret = __wt_evict(session, ref, previous_state, evict_flags);
    (void)__wt_atomic_subv32(&btree->evict_busy, 1);

    return (ret);
}

/*
 * __wt_evict --
 *     Evict a page.
 */
int
__wt_evict(WT_SESSION_IMPL *session, WT_REF *ref, uint8_t previous_state, uint32_t flags)
{
    WT_CONNECTION_IMPL *conn;
    WT_DECL_RET;
    WT_PAGE *page;
    uint64_t time_start, time_stop;
    uint32_t i;
    bool clean_page, closing, force_evict_hs, inmem_split, local_gen, tree_dead;

    conn = S2C(session);
    page = ref->page;
    closing = LF_ISSET(WT_EVICT_CALL_CLOSING);
    force_evict_hs = false;
    local_gen = false;
    time_start = time_stop = 0; /* [-Werror=maybe-uninitialized] */

    __wt_verbose(
      session, WT_VERB_EVICT, "page %p (%s)", (void *)page, __wt_page_type_string(page->type));

    tree_dead = F_ISSET(session->dhandle, WT_DHANDLE_DEAD);
    if (tree_dead)
        LF_SET(WT_EVICT_CALL_NO_SPLIT);

    /*
     * Enter the eviction generation. If we re-enter eviction, leave the previous eviction
     * generation (which must be as low as the current generation), untouched.
     */
    if (__wt_session_gen(session, WT_GEN_EVICT) == 0) {
        local_gen = true;
        __wt_session_gen_enter(session, WT_GEN_EVICT);
    }

    /*
     * Track how long forcible eviction took. Immediately increment the forcible eviction counter,
     * we might do an in-memory split and not an eviction, which skips the other statistics.
     */
    if (LF_ISSET(WT_EVICT_CALL_URGENT)) {
        time_start = __wt_clock(session);
        WT_STAT_CONN_INCR(session, cache_eviction_force);

        /*
         * Track history store pages being force evicted while holding a history store cursor open.
         */
        if (session->hs_cursor_counter > 0 && WT_IS_HS(session->dhandle)) {
            force_evict_hs = true;
            WT_STAT_CONN_INCR(session, cache_eviction_force_hs);
        }
    }

    /*
     * Get exclusive access to the page if our caller doesn't have the tree locked down.
     */
    if (!closing) {
        WT_ERR(__evict_exclusive(session, ref));

        /*
         * Now the page is locked, remove it from the LRU eviction queue. We have to do this before
         * freeing the page memory or otherwise touching the reference because eviction paths assume
         * a non-NULL reference on the queue is pointing at valid memory.
         */
        __wt_evict_list_clear_page(session, ref);
    }

    /*
     * Review the page for conditions that would block its eviction. If the check fails (for
     * example, we find a page with active children), quit. Make this check for clean pages, too:
     * while unlikely eviction would choose an internal page with children, it's not disallowed.
     */
    WT_ERR(__evict_review(session, ref, flags, &inmem_split));

    /*
     * If there was an in-memory split, the tree has been left in the state we want: there is
     * nothing more to do.
     */
    if (inmem_split)
        goto done;

    /* Check we are not evicting an accessible internal page with an active split generation. */
    WT_ASSERT(session,
      closing || !F_ISSET(ref, WT_REF_FLAG_INTERNAL) ||
        F_ISSET(session->dhandle, WT_DHANDLE_DEAD | WT_DHANDLE_EXCLUSIVE) ||
        !__wt_gen_active(session, WT_GEN_SPLIT, page->pg_intl_split_gen));

    /* Count evictions of internal pages during normal operation. */
    if (!closing && F_ISSET(ref, WT_REF_FLAG_INTERNAL))
        WT_STAT_CONN_DATA_INCR(session, cache_eviction_internal);

    /*
     * Track the largest page size seen at eviction, it tells us something about our ability to
     * force pages out before they're larger than the cache. We don't care about races, it's just a
     * statistic.
     */
    if (page->memory_footprint > conn->cache->evict_max_page_size)
        conn->cache->evict_max_page_size = page->memory_footprint;

    /* Figure out whether reconciliation was done on the page */
    clean_page = __wt_page_evict_clean(page);
<<<<<<< HEAD
#if 0
    /* Notify the block cache if we are evicting a clean page */
    if (clean_page && __wt_ref_addr_copy(session, ref, &addr)) {

	if (page->modify == NULL)
	    __wt_blkcache_evicting_clean(session, addr.addr, true /* never modified */);
	else
	    __wt_blkcache_evicting_clean(session, addr.addr, false /* never modified */);
    }
#endif
    /*
     * Discard all page-deleted information. If a truncate call deleted this page, there's memory
     * associated with it we no longer need, eviction will have built a new version of the page.
     */
    if (ref->page_del != NULL) {
        __wt_free(session, ref->page_del->update_list);
        __wt_free(session, ref->page_del);
    }
=======
>>>>>>> 348b5746

    /* Update the reference and discard the page. */
    if (__wt_ref_is_root(ref))
        __wt_ref_out(session, ref);
    else if ((clean_page && !F_ISSET(conn, WT_CONN_IN_MEMORY)) || tree_dead)
        /*
         * Pages that belong to dead trees never write back to disk and can't support page splits.
         */
        WT_ERR(__evict_page_clean_update(session, ref, flags));
    else
        WT_ERR(__evict_page_dirty_update(session, ref, flags));

    if (LF_ISSET(WT_EVICT_CALL_URGENT)) {
        time_stop = __wt_clock(session);
        if (force_evict_hs)
            WT_STAT_CONN_INCR(session, cache_eviction_force_hs_success);
        if (clean_page) {
            WT_STAT_CONN_INCR(session, cache_eviction_force_clean);
            WT_STAT_CONN_INCRV(
              session, cache_eviction_force_clean_time, WT_CLOCKDIFF_US(time_stop, time_start));
        } else {
            WT_STAT_CONN_INCR(session, cache_eviction_force_dirty);
            WT_STAT_CONN_INCRV(
              session, cache_eviction_force_dirty_time, WT_CLOCKDIFF_US(time_stop, time_start));
        }
    }
    if (clean_page)
        WT_STAT_CONN_DATA_INCR(session, cache_eviction_clean);
    else
        WT_STAT_CONN_DATA_INCR(session, cache_eviction_dirty);

    /* Count page evictions in parallel with checkpoint. */
    if (conn->txn_global.checkpoint_running)
        WT_STAT_CONN_INCR(session, cache_eviction_pages_in_parallel_with_checkpoint);

    if (0) {
err:
        /*
         * Mark the page dirty again if it has any prepared updates that are yet to be resolved
         * after a successful reconciliation and the page is failed to evict. Otherwise, the
         * resolved prepared updates are lost as the eviction don't reconcile page again and uses
         * the older reconciled image blocks to proceed with the eviction.
         */
        if (ref->page != NULL && ref->page->modify != NULL &&
          ref->page->modify->page_state == WT_PAGE_CLEAN) {
            if (ref->page->modify->rec_result == WT_PM_REC_REPLACE &&
              ref->page->modify->u1.r.replace.ta.prepare)
                __wt_page_modify_set(session, ref->page);
            else if (ref->page->modify->rec_result == WT_PM_REC_MULTIBLOCK) {
                for (i = 0; i < ref->page->modify->u1.m.multi_entries; i++) {
                    if (ref->page->modify->u1.m.multi[i].addr.ta.prepare)
                        __wt_page_modify_set(session, ref->page);
                }
            }
        }

        if (!closing)
            __evict_exclusive_clear(session, ref, previous_state);

        if (LF_ISSET(WT_EVICT_CALL_URGENT)) {
            time_stop = __wt_clock(session);
            if (force_evict_hs)
                WT_STAT_CONN_INCR(session, cache_eviction_force_hs_fail);
            WT_STAT_CONN_INCR(session, cache_eviction_force_fail);
            WT_STAT_CONN_INCRV(
              session, cache_eviction_force_fail_time, WT_CLOCKDIFF_US(time_stop, time_start));
        }

        WT_STAT_CONN_DATA_INCR(session, cache_eviction_fail);
    }

done:
    /* Leave any local eviction generation. */
    if (local_gen)
        __wt_session_gen_leave(session, WT_GEN_EVICT);

    return (ret);
}

/*
 * __evict_delete_ref --
 *     Mark a page reference deleted and check if the parent can reverse split.
 */
static int
__evict_delete_ref(WT_SESSION_IMPL *session, WT_REF *ref, uint32_t flags)
{
    WT_DECL_RET;
    WT_PAGE *parent;
    WT_PAGE_INDEX *pindex;
    uint32_t ndeleted;

    if (__wt_ref_is_root(ref))
        return (0);

    /*
     * Avoid doing reverse splits when closing the file, it is wasted work and some structures may
     * have already been freed.
     */
    if (!LF_ISSET(WT_EVICT_CALL_NO_SPLIT | WT_EVICT_CALL_CLOSING)) {
        parent = ref->home;
        WT_INTL_INDEX_GET(session, parent, pindex);
        ndeleted = __wt_atomic_addv32(&pindex->deleted_entries, 1);

        /*
         * If more than 10% of the parent references are deleted, try a reverse split. Don't bother
         * if there is a single deleted reference: the internal page is empty and we have to wait
         * for eviction to notice.
         *
         * This will consume the deleted ref (and eventually free it). If the reverse split can't
         * get the access it needs because something is busy, be sure that the page still ends up
         * marked deleted.
         */
        if (ndeleted > pindex->entries / 10 && pindex->entries > 1) {
            if ((ret = __wt_split_reverse(session, ref)) == 0)
                return (0);
            WT_RET_BUSY_OK(ret);

            /*
             * The child must be locked after a failed reverse split.
             */
            WT_ASSERT(session, ref->state == WT_REF_LOCKED);
        }
    }

    WT_REF_SET_STATE(ref, WT_REF_DELETED);
    return (0);
}

/*
 * __evict_page_clean_update --
 *     Update a clean page's reference on eviction.
 */
static int
__evict_page_clean_update(WT_SESSION_IMPL *session, WT_REF *ref, uint32_t flags)
{
    WT_DECL_RET;

    /*
     * Discard the page and update the reference structure. A page with a disk address is an on-disk
     * page, and a page without a disk address is a re-instantiated deleted page (for example, by
     * searching), that was never subsequently written.
     */
    __wt_ref_out(session, ref);
    if (ref->addr == NULL) {
        WT_WITH_PAGE_INDEX(session, ret = __evict_delete_ref(session, ref, flags));
        WT_RET_BUSY_OK(ret);
    } else
        WT_REF_SET_STATE(ref, WT_REF_DISK);

    return (0);
}

/*
 * __evict_page_dirty_update --
 *     Update a dirty page's reference on eviction.
 */
static int
__evict_page_dirty_update(WT_SESSION_IMPL *session, WT_REF *ref, uint32_t evict_flags)
{
    WT_ADDR *addr;
    WT_DECL_RET;
    WT_MULTI multi;
    WT_PAGE_MODIFY *mod;
    bool closing;

    mod = ref->page->modify;
    closing = FLD_ISSET(evict_flags, WT_EVICT_CALL_CLOSING);

    WT_ASSERT(session, ref->addr == NULL);

    switch (mod->rec_result) {
    case WT_PM_REC_EMPTY:
        /*
         * Page is empty: Update the parent to reference a deleted page. Reconciliation left the
         * page "empty", so there's no older transaction in the system that might need to see an
         * earlier version of the page. There's no backing address, if we're forced to "read" into
         * that namespace, we instantiate a new page instead of trying to read from the backing
         * store.
         */
        __wt_ref_out(session, ref);
        WT_WITH_PAGE_INDEX(session, ret = __evict_delete_ref(session, ref, evict_flags));
        WT_RET_BUSY_OK(ret);
        break;
    case WT_PM_REC_MULTIBLOCK:
        /*
         * Multiple blocks: Either a split where we reconciled a page and it turned into a lot of
         * pages or an in-memory page that got too large, we forcibly evicted it, and there wasn't
         * anything to write.
         *
         * The latter is a special case of forced eviction. Imagine a thread updating a small set
         * keys on a leaf page. The page is too large or has too many deleted items, so we try and
         * evict it, but after reconciliation there's only a small amount of live data (so it's a
         * single page we can't split), and if there's an older reader somewhere, there's data on
         * the page we can't write (so the page can't be evicted). In that case, we end up here with
         * a single block that we can't write. Take advantage of the fact we have exclusive access
         * to the page and rewrite it in memory.
         */
        if (mod->mod_multi_entries == 1) {
            WT_ASSERT(session, closing == false);
            WT_RET(__wt_split_rewrite(session, ref, &mod->mod_multi[0]));
        } else
            WT_RET(__wt_split_multi(session, ref, closing));
        break;
    case WT_PM_REC_REPLACE:
        /*
         * 1-for-1 page swap: Update the parent to reference the replacement page.
         *
         * Publish: a barrier to ensure the structure fields are set before the state change makes
         * the page available to readers.
         */
        WT_ASSERT(session, mod->mod_replace.addr != NULL);
        WT_RET(__wt_calloc_one(session, &addr));
        *addr = mod->mod_replace;
        mod->mod_replace.addr = NULL;
        mod->mod_replace.size = 0;
        ref->addr = addr;

        /*
         * Eviction wants to keep this page if we have a disk image, re-instantiate the page in
         * memory, else discard the page.
         */
        if (mod->mod_disk_image == NULL) {
            __wt_page_modify_clear(session, ref->page);
            __wt_ref_out(session, ref);
            WT_REF_SET_STATE(ref, WT_REF_DISK);
        } else {
            /*
             * The split code works with WT_MULTI structures, build one for the disk image.
             */
            memset(&multi, 0, sizeof(multi));
            multi.disk_image = mod->mod_disk_image;

            WT_RET(__wt_split_rewrite(session, ref, &multi));
        }

        break;
    default:
        return (__wt_illegal_value(session, mod->rec_result));
    }

    return (0);
}

/*
 * __evict_child_check --
 *     Review an internal page for active children.
 */
static int
__evict_child_check(WT_SESSION_IMPL *session, WT_REF *parent)
{
    WT_REF *child;
    bool active;

    /*
     * There may be cursors in the tree walking the list of child pages. The parent is locked, so
     * all we care about is cursors already in the child pages, no thread can enter them. Any cursor
     * moving through the child pages must be hazard pointer coupling between pages, where the page
     * on which it currently has a hazard pointer must be in a state other than on-disk. Walk the
     * child list forward, then backward, to ensure we don't race with a cursor walking in the
     * opposite direction from our check.
     */
    WT_INTL_FOREACH_BEGIN (session, parent->page, child) {
        switch (child->state) {
        case WT_REF_DISK:    /* On-disk */
        case WT_REF_DELETED: /* On-disk, deleted */
            break;
        default:
            return (__wt_set_return(session, EBUSY));
        }
    }
    WT_INTL_FOREACH_END;
    WT_INTL_FOREACH_REVERSE_BEGIN (session, parent->page, child) {
        switch (child->state) {
        case WT_REF_DISK:    /* On-disk */
        case WT_REF_DELETED: /* On-disk, deleted */
            break;
        default:
            return (__wt_set_return(session, EBUSY));
        }
    }
    WT_INTL_FOREACH_END;

    /*
     * The fast check is done and there are no cursors in the child pages. Make sure the child
     * WT_REF structures pages can be discarded.
     */
    WT_INTL_FOREACH_BEGIN (session, parent->page, child) {
        switch (child->state) {
        case WT_REF_DISK: /* On-disk */
            break;
        case WT_REF_DELETED: /* On-disk, deleted */
                             /*
                              * If the child page was part of a truncate, transaction rollback might
                              * switch this page into its previous state at any time, so the delete
                              * must be resolved before the parent can be evicted.
                              *
                              * We have the internal page locked, which prevents a search from
                              * descending into it. However, a walk from an adjacent leaf page could
                              * attempt to hazard couple into a child page and free the page_del
                              * structure as we are examining it. Flip the state to locked to make
                              * this check safe: if that fails, we have raced with a read and should
                              * give up on evicting the parent.
                              */
            if (!__wt_atomic_casv8(&child->state, WT_REF_DELETED, WT_REF_LOCKED))
                return (__wt_set_return(session, EBUSY));
            active = __wt_page_del_active(session, child, true);
            child->state = WT_REF_DELETED;
            if (active)
                return (__wt_set_return(session, EBUSY));
            break;
        default:
            return (__wt_set_return(session, EBUSY));
        }
    }
    WT_INTL_FOREACH_END;

    return (0);
}

/*
 * __evict_review --
 *     Get exclusive access to the page and review the page and its subtree for conditions that
 *     would block its eviction.
 */
static int
__evict_review(WT_SESSION_IMPL *session, WT_REF *ref, uint32_t evict_flags, bool *inmem_splitp)
{
    WT_BTREE *btree;
    WT_CACHE *cache;
    WT_CONNECTION_IMPL *conn;
    WT_DECL_RET;
    WT_PAGE *page;
    uint32_t flags;
    bool closing, modified, snapshot_acquired;
    bool is_eviction_thread, use_snapshot_for_app_thread;

    *inmem_splitp = false;

    btree = S2BT(session);
    conn = S2C(session);
    page = ref->page;
    flags = WT_REC_EVICT;
    closing = FLD_ISSET(evict_flags, WT_EVICT_CALL_CLOSING);
    snapshot_acquired = false;

    /*
     * Fail if an internal has active children, the children must be evicted first. The test is
     * necessary but shouldn't fire much: the eviction code is biased for leaf pages, an internal
     * page shouldn't be selected for eviction until all children have been evicted.
     */
    if (F_ISSET(ref, WT_REF_FLAG_INTERNAL)) {
        WT_WITH_PAGE_INDEX(session, ret = __evict_child_check(session, ref));
        if (ret != 0)
            WT_STAT_CONN_INCR(session, cache_eviction_fail_active_children_on_an_internal_page);
        WT_RET(ret);
    }

    /* It is always OK to evict pages from dead trees if they don't have children. */
    if (F_ISSET(session->dhandle, WT_DHANDLE_DEAD))
        return (0);

    /*
     * Retrieve the modified state of the page. This must happen after the check for evictable
     * internal pages otherwise there is a race where a page could be marked modified due to a child
     * being transitioned to WT_REF_DISK after the modified check and before we visited the ref
     * while walking the parent index.
     */
    modified = __wt_page_is_modified(page);

    /*
     * Clean pages can't be evicted when running in memory only. This should be uncommon - we don't
     * add clean pages to the queue.
     */
    if (F_ISSET(conn, WT_CONN_IN_MEMORY) && !modified && !closing)
        return (__wt_set_return(session, EBUSY));

    /* Check if the page can be evicted. */
    if (!closing) {
        /*
         * Update the oldest ID to avoid wasted effort should it have fallen behind current.
         */
        if (modified)
            WT_RET(__wt_txn_update_oldest(session, WT_TXN_OLDEST_STRICT));

        if (!__wt_page_can_evict(session, ref, inmem_splitp))
            return (__wt_set_return(session, EBUSY));

        /*
         * Check for an append-only workload needing an in-memory split; we can't do this earlier
         * because in-memory splits require exclusive access. If an in-memory split completes, the
         * page stays in memory and the tree is left in the desired state: avoid the usual cleanup.
         */
        if (*inmem_splitp)
            return (__wt_split_insert(session, ref));
    }

    /* If the page is clean, we're done and we can evict. */
    if (!modified)
        return (0);

    /*
     * If we are trying to evict a dirty page that does not belong to history store(HS) and
     * checkpoint is processing the HS file, then avoid evicting the dirty non-HS page for now if
     * the cache is already dominated by dirty HS content.
     *
     * Evicting a non-HS dirty page can generate even more HS content. As we can not evict HS pages
     * while checkpoint is operating on the HS file, we can end up in a situation where we exceed
     * the cache size limits.
     */
    if (conn->txn_global.checkpoint_running_hs && !WT_IS_HS(btree->dhandle) &&
      __wt_cache_hs_dirty(session) && __wt_cache_full(session)) {
        WT_STAT_CONN_INCR(session, cache_eviction_blocked_checkpoint_hs);
        return (__wt_set_return(session, EBUSY));
    }
    /*
     * If reconciliation is disabled for this thread (e.g., during an eviction that writes to the
     * history store), give up.
     */
    if (F_ISSET(session, WT_SESSION_NO_RECONCILE))
        return (__wt_set_return(session, EBUSY));

    /*
     * If the page is dirty, reconcile it to decide if we can evict it.
     *
     * If we have an exclusive lock (we're discarding the tree), assert there are no updates we
     * cannot read.
     *
     * Don't set any other flags for internal pages: there are no update lists to be saved and
     * restored, changes can't be written into the history store table, nor can we re-create
     * internal pages in memory.
     *
     * For leaf pages:
     *
     * In-memory pages are a known configuration.
     *
     * Set the update/restore flag, so reconciliation will write blocks it can write and create a
     * list of skipped updates for blocks it cannot write, along with disk images. This is how
     * eviction of active, huge pages works: we take a big page and reconcile it into blocks, some
     * of which we write and discard, the rest of which we re-create as smaller in-memory pages,
     * (restoring the updates that stopped us from writing the block), and inserting the whole mess
     * into the page's parent. Set the flag in all cases because the incremental cost of
     * update/restore in reconciliation is minimal, eviction shouldn't have picked a page where
     * update/restore is necessary, absent some cache pressure. It's possible updates occurred after
     * we selected this page for eviction, but it's unlikely and we don't try and manage that risk.
     *
     * Additionally, if we aren't trying to free space in the cache, scrub the page and keep it in
     * memory.
     */
    cache = conn->cache;

    /*
     * Urgent eviction and forced eviction want two different behaviors for inefficient update
     * restore evictions, pass this flag so that reconciliation knows which to use.
     */
    if (FLD_ISSET(evict_flags, WT_EVICT_CALL_URGENT))
        LF_SET(WT_REC_CALL_URGENT);

    if (closing)
        LF_SET(WT_REC_VISIBILITY_ERR);
    else if (F_ISSET(ref, WT_REF_FLAG_INTERNAL) || WT_IS_HS(btree->dhandle))
        ;
    else if (WT_SESSION_BTREE_SYNC(session) && !WT_IS_METADATA(btree->dhandle))
        LF_SET(WT_REC_HS);
    else if (F_ISSET(conn, WT_CONN_IN_MEMORY))
        LF_SET(WT_REC_IN_MEMORY | WT_REC_SCRUB);
    else if (!WT_IS_METADATA(btree->dhandle)) {
        LF_SET(WT_REC_HS);

        /*
         * Scrub if we're supposed to or toss it in sometimes if we are in debugging mode.
         */
        if (F_ISSET(cache, WT_CACHE_EVICT_SCRUB) ||
          (F_ISSET(cache, WT_CACHE_EVICT_DEBUG_MODE) && __wt_random(&session->rnd) % 3 == 0))
            LF_SET(WT_REC_SCRUB);
    }

    /*
     * Acquire a snapshot if coming through the eviction thread route. Also, if we have entered
     * eviction through application threads and we have a transaction snapshot, we will use our
     * existing snapshot to evict pages that are not globally visible based on the last_running
     * transaction. Avoid using snapshots when application transactions are in the final stages of
     * commit or rollback as they have already released the snapshot. Otherwise, it becomes harder
     * in the later part of the code to detect updates that belonged to the last running application
     * transaction.
     */

    /*
     * TODO: We are deliberately not using a snapshot when checkpoint is active. This will ensure
     * that point-in-time checkpoints have a consistent version of data. Remove this condition once
     * fuzzy transaction ID based checkpoints work is merged (WT-6673).
     */
    use_snapshot_for_app_thread = !F_ISSET(session, WT_SESSION_INTERNAL) &&
      !WT_IS_METADATA(session->dhandle) && WT_SESSION_TXN_SHARED(session)->id != WT_TXN_NONE &&
      F_ISSET(session->txn, WT_TXN_HAS_SNAPSHOT);
    is_eviction_thread = F_ISSET(session, WT_SESSION_EVICTION);

    /* Make sure that both conditions above are not true at the same time. */
    WT_ASSERT(session, !use_snapshot_for_app_thread || !is_eviction_thread);

    /*
     * History store data is always evictable.
     *
     * If checkpoint is running concurrently, set the checkpoint running flag and we will abort the
     * eviction if we detect out of order timestamp updates.
     */
    if (WT_IS_HS(btree->dhandle)) {
        /*
         * FIX-ME-WT-5316: remove this when we have removed history store score and
         * __rec_update_stable. No need to set visibility flag for history store.
         */
        if (!WT_SESSION_BTREE_SYNC(session))
            LF_SET(WT_REC_VISIBLE_ALL);
    } else {
        if (is_eviction_thread) {
            /* Eviction thread doing eviction. */
            if (!conn->txn_global.checkpoint_running) {
                /*
                 * Eviction threads do not need to pin anything in the cache. We have an exclusive
                 * lock for the page being evicted so we are sure that the page will always be there
                 * while it is being processed. Therefore, we use snapshot API that doesn't publish
                 * shared IDs to the outside world.
                 */
                __wt_txn_bump_snapshot(session);
                snapshot_acquired = true;

                /*
                 * Make sure once more that there is no checkpoint running. A new checkpoint might
                 * have started between previous check and acquiring snapshot. If there is a
                 * checkpoint running, release the snapshot and fallback to global visibility
                 * checks.
                 *
                 * There should be a read barrier here otherwise the second read may be optimized
                 * away by the compiler. However, we should have already met a barrier when we bump
                 * the snapshot so the barrier is omitted here.
                 */
                if (conn->txn_global.checkpoint_running) {
                    __wt_txn_release_snapshot(session);
                    snapshot_acquired = false;
                    LF_SET(WT_REC_VISIBLE_ALL | WT_REC_CHECKPOINT_RUNNING);
                }
            } else {
                if (!WT_SESSION_BTREE_SYNC(session))
                    LF_SET(WT_REC_VISIBLE_ALL);
                LF_SET(WT_REC_CHECKPOINT_RUNNING);
            }
        } else if (use_snapshot_for_app_thread) {
            /* Application thread that has a snapshot doing eviction. */
            if (!conn->txn_global.checkpoint_running)
                /*
                 * Use application snapshot for eviction only when checkpoint is not running.
                 *
                 * Checkpoint may start concurrently at this point but that is OK as it should have
                 * obtained a newer snapshot than the application thread.
                 */
                LF_SET(WT_REC_APP_EVICTION_SNAPSHOT);
            else {
                if (!WT_SESSION_BTREE_SYNC(session))
                    LF_SET(WT_REC_VISIBLE_ALL);
                LF_SET(WT_REC_CHECKPOINT_RUNNING);
            }
        } else {
            if (conn->txn_global.checkpoint_running)
                LF_SET(WT_REC_CHECKPOINT_RUNNING);
            if (!WT_SESSION_BTREE_SYNC(session))
                LF_SET(WT_REC_VISIBLE_ALL);
        }
    }

    WT_ASSERT(session, LF_ISSET(WT_REC_VISIBLE_ALL) || F_ISSET(session->txn, WT_TXN_HAS_SNAPSHOT));

    /*
     * Reconcile the page. Force read-committed isolation level if we are using snapshots for
     * eviction workers or application threads.
     */
    if (LF_ISSET(WT_REC_APP_EVICTION_SNAPSHOT) || snapshot_acquired)
        WT_WITH_TXN_ISOLATION(
          session, WT_ISO_READ_COMMITTED, ret = __wt_reconcile(session, ref, NULL, flags));
    else
        ret = __wt_reconcile(session, ref, NULL, flags);

    if (ret != 0)
        WT_STAT_CONN_INCR(session, cache_eviction_fail_in_reconciliation);

    if (snapshot_acquired)
        __wt_txn_release_snapshot(session);

    WT_RET(ret);

    /*
     * Success: assert that the page is clean or reconciliation was configured to save updates.
     */
    WT_ASSERT(session,
      !__wt_page_is_modified(page) || LF_ISSET(WT_REC_HS | WT_REC_IN_MEMORY) ||
        WT_IS_METADATA(btree->dhandle));

    return (0);
}<|MERGE_RESOLUTION|>--- conflicted
+++ resolved
@@ -186,27 +186,6 @@
 
     /* Figure out whether reconciliation was done on the page */
     clean_page = __wt_page_evict_clean(page);
-<<<<<<< HEAD
-#if 0
-    /* Notify the block cache if we are evicting a clean page */
-    if (clean_page && __wt_ref_addr_copy(session, ref, &addr)) {
-
-	if (page->modify == NULL)
-	    __wt_blkcache_evicting_clean(session, addr.addr, true /* never modified */);
-	else
-	    __wt_blkcache_evicting_clean(session, addr.addr, false /* never modified */);
-    }
-#endif
-    /*
-     * Discard all page-deleted information. If a truncate call deleted this page, there's memory
-     * associated with it we no longer need, eviction will have built a new version of the page.
-     */
-    if (ref->page_del != NULL) {
-        __wt_free(session, ref->page_del->update_list);
-        __wt_free(session, ref->page_del);
-    }
-=======
->>>>>>> 348b5746
 
     /* Update the reference and discard the page. */
     if (__wt_ref_is_root(ref))
