/*-
 * Copyright (c) 2014-present MongoDB, Inc.
 * Copyright (c) 2008-2014 WiredTiger, Inc.
 *	All rights reserved.
 *
 * See the file LICENSE for redistribution information.
 */

#include "wt_internal.h"

static int __evict_page_clean_update(WT_SESSION_IMPL *, WT_REF *, uint32_t);
static int __evict_page_dirty_update(WT_SESSION_IMPL *, WT_REF *, uint32_t);
static int __evict_reconcile(WT_SESSION_IMPL *, WT_REF *, uint32_t);
static int __evict_review(WT_SESSION_IMPL *, WT_REF *, uint32_t, bool *);

/*
 * __evict_exclusive_clear --
 *     Release exclusive access to a page.
 */
static WT_INLINE void
__evict_exclusive_clear(WT_SESSION_IMPL *session, WT_REF *ref, WT_REF_STATE previous_state)
{
    WT_ASSERT(session, WT_REF_GET_STATE(ref) == WT_REF_LOCKED && ref->page != NULL);

    WT_REF_SET_STATE(ref, previous_state);
}

/*
 * __evict_exclusive --
 *     Acquire exclusive access to a page.
 */
static WT_INLINE int
__evict_exclusive(WT_SESSION_IMPL *session, WT_REF *ref)
{
    WT_ASSERT(session, WT_REF_GET_STATE(ref) == WT_REF_LOCKED);

    /*
     * Check for a hazard pointer indicating another thread is using the page, meaning the page
     * cannot be evicted.
     */
    if (__wt_hazard_check(session, ref, NULL) == NULL)
        return (0);

    WT_STAT_CONN_DSRC_INCR(session, cache_eviction_blocked_hazard);
    return (__wt_set_return(session, EBUSY));
}

#define WT_EVICT_STATS_CLEAN 0x01
#define WT_EVICT_STATS_FORCE_HS 0x02
#define WT_EVICT_STATS_SUCCESS 0x04
#define WT_EVICT_STATS_URGENT 0x08

/*
 * __evict_stats_update --
 *     Update the stats of eviction.
 *
 */
static void
__evict_stats_update(WT_SESSION_IMPL *session, uint8_t flags)
{
    WT_CONNECTION_IMPL *conn;
    uint64_t eviction_time, eviction_time_milliseconds;

    conn = S2C(session);

    if (session->evict_timeline.reentry_hs_eviction) {
        session->evict_timeline.reentry_hs_evict_finish = __wt_clock(session);
        eviction_time = WT_CLOCKDIFF_US(session->evict_timeline.reentry_hs_evict_finish,
          session->evict_timeline.reentry_hs_evict_start);
    } else {
        session->evict_timeline.evict_finish = __wt_clock(session);
        eviction_time = WT_CLOCKDIFF_US(
          session->evict_timeline.evict_finish, session->evict_timeline.evict_start);
    }
    if (LF_ISSET(WT_EVICT_STATS_SUCCESS)) {
        if (LF_ISSET(WT_EVICT_STATS_URGENT)) {
            if (LF_ISSET(WT_EVICT_STATS_FORCE_HS))
                WT_STAT_CONN_INCR(session, eviction_force_hs_success);
            if (LF_ISSET(WT_EVICT_STATS_CLEAN))
                WT_STAT_CONN_INCR(session, eviction_force_clean);
            else
                WT_STAT_CONN_INCR(session, eviction_force_dirty);
        }

        if (LF_ISSET(WT_EVICT_STATS_CLEAN))
            WT_STAT_CONN_DSRC_INCR(session, cache_eviction_clean);
        else
            WT_STAT_CONN_DSRC_INCR(session, cache_eviction_dirty);

        /* Count page evictions in parallel with checkpoint. */
        if (__wt_atomic_loadvbool(&conn->txn_global.checkpoint_running))
            WT_STAT_CONN_INCR(session, eviction_pages_in_parallel_with_checkpoint);
    } else {
        if (LF_ISSET(WT_EVICT_STATS_URGENT)) {
            if (LF_ISSET(WT_EVICT_STATS_FORCE_HS))
                WT_STAT_CONN_INCR(session, eviction_force_hs_fail);
            WT_STAT_CONN_INCR(session, eviction_force_fail);
        }

        WT_STAT_CONN_DSRC_INCR(session, eviction_fail);
    }
    if (!session->evict_timeline.reentry_hs_eviction) {
        eviction_time_milliseconds = eviction_time / WT_THOUSAND;
        if (eviction_time_milliseconds > __wt_atomic_load64(&conn->evict->evict_max_ms))
            __wt_atomic_store64(&conn->evict->evict_max_ms, eviction_time_milliseconds);
        if (eviction_time_milliseconds > WT_MINUTE * WT_THOUSAND)
            __wt_verbose_warning(session, WT_VERB_EVICTION,
              "Eviction took more than 1 minute (%" PRIu64 "us). Building disk image took %" PRIu64
              "us. History store wrapup took %" PRIu64 "us.",
              eviction_time,
              WT_CLOCKDIFF_US(session->reconcile_timeline.image_build_finish,
                session->reconcile_timeline.image_build_start),
              WT_CLOCKDIFF_US(session->reconcile_timeline.hs_wrapup_finish,
                session->reconcile_timeline.hs_wrapup_start));
    } else {
        /*
         * We are in the reentrant history store eviction inside a data store reconciliation. Add to
         * the total time taken to do the reentrant history store eviction.
         */
        session->reconcile_timeline.total_reentry_hs_eviction_time +=
          WT_CLOCKDIFF_MS(session->evict_timeline.reentry_hs_evict_finish,
            session->evict_timeline.reentry_hs_evict_start);
        session->evict_timeline.reentry_hs_eviction = false;
    }
}

/*
 * __wt_evict --
 *     Evict a page.
 */
int
__wt_evict(WT_SESSION_IMPL *session, WT_REF *ref, WT_REF_STATE previous_state, uint32_t flags)
{
    WT_CONNECTION_IMPL *conn;
    WT_DECL_RET;
    WT_PAGE *page;
    uint8_t stats_flags;
    bool clean_page, closing, ebusy_only, inmem_split, tree_dead;

    conn = S2C(session);
    page = ref->page;
    closing = LF_ISSET(WT_EVICT_CALL_CLOSING);
    stats_flags = 0;
    clean_page = ebusy_only = false;

    __wt_verbose_debug3(
      session, WT_VERB_EVICTION, "page %p (%s)", (void *)page, __wt_page_type_string(page->type));

    tree_dead = F_ISSET(session->dhandle, WT_DHANDLE_DEAD);
    if (tree_dead)
        LF_SET(WT_EVICT_CALL_NO_SPLIT);

    /* As re-entry into eviction is possible, only clear the statistics on the first entry. */
    if (__wt_session_gen((session), (WT_GEN_EVICT)) == 0) {
        WT_CLEAR(session->evict_timeline);
        session->evict_timeline.evict_start = __wt_clock(session);
    } else {
        session->evict_timeline.reentry_hs_eviction = true;
        session->evict_timeline.reentry_hs_evict_start = __wt_clock(session);
    }

    /*
     * Enter the eviction and split generation. If we re-enter eviction, leave the previous
     * generation (eviction or split) generation (which must be as low as the current generation),
     * untouched.
     */
    WT_ENTER_GENERATION(session, WT_GEN_EVICT);
    WT_ENTER_GENERATION(session, WT_GEN_SPLIT);

    /*
     * Immediately increment the forcible eviction counter, we might do an in-memory split and not
     * an eviction, which skips the other statistics.
     */
    if (LF_ISSET(WT_EVICT_CALL_URGENT)) {
        FLD_SET(stats_flags, WT_EVICT_STATS_URGENT);
        WT_STAT_CONN_INCR(session, eviction_force);

        /*
         * Track history store pages being force evicted while holding a history store cursor open.
         */
        if (session->hs_cursor_counter > 0 && WT_IS_HS(session->dhandle)) {
            FLD_SET(stats_flags, WT_EVICT_STATS_FORCE_HS);
            WT_STAT_CONN_INCR(session, eviction_force_hs);
        }
    }

    /*
     * Get exclusive access to the page if our caller doesn't have the tree locked down.
     */
    if (!closing) {
        WT_ERR(__evict_exclusive(session, ref));

        /*
         * Now the page is locked, remove it from the LRU eviction queue. We have to do this before
         * freeing the page memory or otherwise touching the reference because eviction paths assume
         * a non-NULL reference on the queue is pointing at valid memory.
         */
        __wti_evict_list_clear_page(session, ref);
    }

    if (F_ISSET_ATOMIC_16(page, WT_PAGE_PREFETCH))
        WT_STAT_CONN_INCR(session, eviction_consider_prefetch);

    /*
     * Review the page for conditions that would block its eviction. If the check fails (for
     * example, we find a page with active children), quit. Make this check for clean pages, too:
     * while unlikely eviction would choose an internal page with children, it's not disallowed.
     */
    WT_ERR(__evict_review(session, ref, flags, &inmem_split));

    /*
     * If we decide to do an in-memory split. Do it now. If an in-memory split completes, the page
     * stays in memory and the tree is left in the desired state: avoid the usual cleanup.
     */
    if (inmem_split) {
        WT_ERR(__wt_split_insert(session, ref));
        goto done;
    }

    /* No need to reconcile the page if it is from a dead tree or it is clean. */
    if (!tree_dead && __wt_page_is_modified(page))
        WT_ERR(__evict_reconcile(session, ref, flags));

    /* After this spot, the only recoverable failure is EBUSY. */
    ebusy_only = true;

    /* Check we are not evicting an accessible internal page with an active split generation. */
    WT_ASSERT(session,
      closing || !F_ISSET(ref, WT_REF_FLAG_INTERNAL) ||
        F_ISSET(session->dhandle, WT_DHANDLE_DEAD | WT_DHANDLE_EXCLUSIVE) ||
        !__wt_gen_active(session, WT_GEN_SPLIT, page->pg_intl_split_gen));

    /* Count evictions of internal pages during normal operation. */
    if (!closing && F_ISSET(ref, WT_REF_FLAG_INTERNAL))
        WT_STAT_CONN_DSRC_INCR(session, cache_eviction_internal);

    /*
     * Track the largest page size seen at eviction, it tells us something about our ability to
     * force pages out before they're larger than the cache. We don't care about races, it's just a
     * statistic.
     */
    if (__wt_atomic_loadsize(&page->memory_footprint) >
      __wt_atomic_load64(&conn->evict->evict_max_page_size))
        __wt_atomic_store64(
          &conn->evict->evict_max_page_size, __wt_atomic_loadsize(&page->memory_footprint));

    /* Figure out whether reconciliation was done on the page */
    if (__wt_page_evict_clean(page)) {
        clean_page = true;
        FLD_SET(stats_flags, WT_EVICT_STATS_CLEAN);
    }

    /* Update the reference and discard the page. */
    if (__wt_ref_is_root(ref))
        __wt_ref_out(session, ref);
    else if ((clean_page && !F_ISSET(conn, WT_CONN_IN_MEMORY) &&
               !F_ISSET(S2BT(session), WT_BTREE_IN_MEMORY)) ||
      tree_dead)
        /*
         * Pages that belong to dead trees never write back to disk and can't support page splits.
         */
        WT_ERR(__evict_page_clean_update(session, ref, flags));
    else
        WT_ERR(__evict_page_dirty_update(session, ref, flags));

    /*
     * We have loaded the new disk image and updated the tree structure. We can no longer fail after
     * this point.
     */

    if (0) {
err:
        if (!closing)
            __evict_exclusive_clear(session, ref, previous_state);

        if (ebusy_only && ret != EBUSY)
            WT_RET_PANIC(session, ret, "eviction failed when only EBUSY is allowed");
    }

done:
    if (ret == 0)
        FLD_SET(stats_flags, WT_EVICT_STATS_SUCCESS);
    __evict_stats_update(session, stats_flags);

    /* Leave any local eviction generation. */
    WT_LEAVE_GENERATION(session, WT_GEN_SPLIT);
    WT_LEAVE_GENERATION(session, WT_GEN_EVICT);

    return (ret);
}

/*
 * __evict_delete_ref --
 *     Mark a page reference deleted and check if the parent can reverse split.
 */
static int
__evict_delete_ref(WT_SESSION_IMPL *session, WT_REF *ref, uint32_t flags)
{
    WT_DECL_RET;
    WT_PAGE *parent;
    WT_PAGE_INDEX *pindex;
    uint32_t ndeleted;

    if (__wt_ref_is_root(ref))
        return (0);

    /*
     * Avoid doing reverse splits when closing the file, it is wasted work and some structures may
     * have already been freed.
     */
    if (!LF_ISSET(WT_EVICT_CALL_NO_SPLIT | WT_EVICT_CALL_CLOSING)) {
        parent = ref->home;
        WT_INTL_INDEX_GET(session, parent, pindex);
        ndeleted = __wt_atomic_addv32(&pindex->deleted_entries, 1);

        /*
         * If more than 10% of the parent references are deleted, try a reverse split. Don't bother
         * if there is a single deleted reference: the internal page is empty and we have to wait
         * for eviction to notice.
         *
         * This will consume the deleted ref (and eventually free it). If the reverse split can't
         * get the access it needs because something is busy, be sure that the page still ends up
         * marked deleted.
         *
         * Don't do it if we are a VLCS tree and the child we're deleting is the leftmost child. The
         * reverse split will automatically remove the page entirely, creating a namespace gap at
         * the beginning of the internal page, and that leaves search nowhere to go. Note that the
         * situation will be handled safely if another child gets deleted, or if eviction comes for
         * a visit.
         */
        if (ndeleted > pindex->entries / 10 && pindex->entries > 1) {
            if (S2BT(session)->type == BTREE_COL_VAR && ref == pindex->index[0])
                WT_STAT_CONN_DSRC_INCR(session, cache_reverse_splits_skipped_vlcs);
            else {
                if ((ret = __wt_split_reverse(session, ref)) == 0) {
                    WT_STAT_CONN_DSRC_INCR(session, cache_reverse_splits);
                    return (0);
                }
                WT_RET_BUSY_OK(ret);

                /*
                 * The child must be locked after a failed reverse split.
                 */
                WT_ASSERT(session, WT_REF_GET_STATE(ref) == WT_REF_LOCKED);
            }
        }
    }

    WT_REF_SET_STATE(ref, WT_REF_DELETED);
    return (0);
}

/*
 * __evict_page_clean_update --
 *     Update a clean page's reference on eviction.
 */
static int
__evict_page_clean_update(WT_SESSION_IMPL *session, WT_REF *ref, uint32_t flags)
{
    WT_DECL_RET;
    bool instantiated;

    /*
     * We might discard an instantiated deleted page, because instantiated pages are not marked
     * dirty by default. Check this before discarding the modify structure in __wt_ref_out.
     */
    if (ref->page->modify != NULL && ref->page->modify->instantiated)
        instantiated = true;
    else {
        WT_ASSERT(session, ref->page_del == NULL);
        instantiated = false;
    }

    /*
     * Discard the page and update the reference structure. A leaf page without a disk address is a
     * deleted page that either was created empty and never written out, or had its on-disk page
     * discarded already after the deletion became globally visible. It is not immediately clear if
     * it's possible to get an internal page without a disk address here, but if one appears it can
     * be deleted. (Note that deleting an internal page implicitly turns it into a leaf.)
     *
     * A page with a disk address is now on disk, unless it was deleted and instantiated and then
     * evicted unmodified, in which case it is still deleted. In the latter case set the state back
     * to WT_REF_DELETED.
     */
    __wt_ref_out(session, ref);
    if (ref->addr == NULL) {
        WT_WITH_PAGE_INDEX(session, ret = __evict_delete_ref(session, ref, flags));
        WT_RET_BUSY_OK(ret);
    } else
        WT_REF_SET_STATE(ref, instantiated ? WT_REF_DELETED : WT_REF_DISK);

    return (0);
}

/*
 * __evict_page_dirty_update --
 *     Update a dirty page's reference on eviction.
 */
static int
__evict_page_dirty_update(WT_SESSION_IMPL *session, WT_REF *ref, uint32_t evict_flags)
{
    WT_ADDR *addr;
    WT_DECL_RET;
    WT_MULTI multi;
    WT_PAGE_MODIFY *mod;
    bool closing;
    void *tmp;

    mod = ref->page->modify;
    closing = FLD_ISSET(evict_flags, WT_EVICT_CALL_CLOSING);

    WT_ASSERT(session, ref->addr == NULL);

    switch (mod->rec_result) {
    case WT_PM_REC_EMPTY:
        /*
         * Page is empty: Update the parent to reference a deleted page. Reconciliation left the
         * page "empty", so there's no older transaction in the system that might need to see an
         * earlier version of the page. There's no backing address, if we're forced to "read" into
         * that namespace, we instantiate a new page instead of trying to read from the backing
         * store.
         */
        __wt_ref_out(session, ref);
        WT_WITH_PAGE_INDEX(session, ret = __evict_delete_ref(session, ref, evict_flags));
        WT_RET_BUSY_OK(ret);
        break;
    case WT_PM_REC_MULTIBLOCK:
        /*
         * Multiple blocks: Either a split where we reconciled a page and it turned into a lot of
         * pages or an in-memory page that got too large, we forcibly evicted it, and there wasn't
         * anything to write.
         *
         * The latter is a special case of forced eviction. Imagine a thread updating a small set
         * keys on a leaf page. The page is too large or has too many deleted items, so we try and
         * evict it, but after reconciliation there's only a small amount of live data (so it's a
         * single page we can't split), and if there's an older reader somewhere, there's data on
         * the page we can't write (so the page can't be evicted). In that case, we end up here with
         * a single block that we can't write. Take advantage of the fact we have exclusive access
         * to the page and rewrite it in memory.
         */
        if (mod->mod_multi_entries == 1) {
            WT_ASSERT(session, closing == false);
            WT_RET(__wt_split_rewrite(session, ref, &mod->mod_multi[0]));
        } else
            WT_RET(__wt_split_multi(session, ref, closing));
        break;
    case WT_PM_REC_REPLACE:
        /* 1-for-1 page swap: Update the parent to reference the replacement page. */
        WT_ASSERT(session, mod->mod_replace.block_cookie != NULL);
        WT_RET(__wt_calloc_one(session, &addr));
        *addr = mod->mod_replace;
        mod->mod_replace.block_cookie = NULL;
        mod->mod_replace.block_cookie_size = 0;
        ref->addr = addr;

        /*
         * Eviction wants to keep this page if we have a disk image, re-instantiate the page in
         * memory, else discard the page.
         */
        if (mod->mod_disk_image == NULL) {
            __wt_page_modify_clear(session, ref->page);
            __wt_ref_out(session, ref);
            WT_REF_SET_STATE(ref, WT_REF_DISK);
        } else {
            /* The split code works with WT_MULTI structures, build one for the disk image. */
            memset(&multi, 0, sizeof(multi));
            multi.disk_image = mod->mod_disk_image;
            multi.block_meta = ref->page->block_meta;
            /*
             * Store the disk image to a temporary pointer in case we fail to rewrite the page and
             * we need to link the new disk image back to the old disk image.
             */
            tmp = mod->mod_disk_image;
            mod->mod_disk_image = NULL;
            ret = __wt_split_rewrite(session, ref, &multi);
            if (ret != 0) {
                mod->mod_disk_image = tmp;
                return (ret);
            }
        }

        break;
    default:
        return (__wt_illegal_value(session, mod->rec_result));
    }

    return (0);
}

/*
 * __evict_child_check --
 *     Review an internal page for active children.
 */
static int
__evict_child_check(WT_SESSION_IMPL *session, WT_REF *parent)
{
    WT_REF *child;
    bool busy, visible;

    busy = false;

    /*
     * There may be cursors in the tree walking the list of child pages. The parent is locked, so
     * all we care about is cursors already in the child pages, no thread can enter them. Any cursor
     * moving through the child pages must be hazard pointer coupling between pages, where the page
     * on which it currently has a hazard pointer must be in a state other than on-disk. Walk the
     * child list forward, then backward, to ensure we don't race with a cursor walking in the
     * opposite direction from our check.
     */
    WT_INTL_FOREACH_BEGIN (session, parent->page, child) {
        /* It isn't safe to evict if there is a child on the pre-fetch queue. */
        if (F_ISSET_ATOMIC_8(child, WT_REF_FLAG_PREFETCH)) {
            busy = true;
            break;
        }

        switch (WT_REF_GET_STATE(child)) {
        case WT_REF_DISK:    /* On-disk */
        case WT_REF_DELETED: /* On-disk, deleted */
            break;
        default:
            busy = true;
        }
        if (busy)
            break;
    }
    WT_INTL_FOREACH_END;

    if (busy)
        return (__wt_set_return(session, EBUSY));

    WT_INTL_FOREACH_REVERSE_BEGIN (session, parent->page, child) {
        switch (WT_REF_GET_STATE(child)) {
        case WT_REF_DISK:    /* On-disk */
        case WT_REF_DELETED: /* On-disk, deleted */
            break;
        default:
            return (__wt_set_return(session, EBUSY));
        }
    }
    WT_INTL_FOREACH_END;

    /*
     * It is always OK to evict pages from checkpoint cursor trees if they don't have children, and
     * visibility checks for pages found to be deleted in the checkpoint aren't needed (or correct
     * when done in eviction threads).
     */
    if (WT_READING_CHECKPOINT(session))
        return (0);

    /*
     * The fast check is done and there are no cursors in the child pages. Make sure the child
     * WT_REF structures pages can be discarded.
     */
    WT_INTL_FOREACH_BEGIN (session, parent->page, child) {

        switch (WT_REF_GET_STATE(child)) {
        case WT_REF_DISK: /* On-disk */
            break;
        case WT_REF_DELETED: /* On-disk, deleted */
                             /*
                              * If the child page was part of a truncate, transaction rollback might
                              * switch this page into its previous state at any time, so the delete
                              * must be resolved before the parent can be evicted.
                              *
                              * We have the internal page locked, which prevents a search from
                              * descending into it. However, a walk from an adjacent leaf page could
                              * attempt to hazard couple into a child page and free the page_del
                              * structure as we are examining it. Flip the state to locked to make
                              * this check safe: if that fails, we have raced with a read and should
                              * give up on evicting the parent.
                              */
            if (!WT_REF_CAS_STATE(session, child, WT_REF_DELETED, WT_REF_LOCKED))
                return (__wt_set_return(session, EBUSY));
            /*
             * Insert a read/acquire barrier so we're guaranteed the page_del state we read below
             * comes after the locking operation on the ref state and therefore after the previous
             * unlock of the ref. Otherwise we might read an inconsistent view of the page deletion
             * info, and while many combinations are harmless and would just lead us to falsely
             * refuse to evict, some (e.g. reading committed as true and a stale durable timestamp
             * from before it was set by commit) are not.
             *
             * Note that while ordinarily a lock acquire should have an acquire (read/any) barrier
             * after it, because we are only reading the write part is irrelevant and a read/read
             * barrier is sufficient.
             *
             * FIXME-WT-9780: this and the CAS should be rolled into a WT_REF_TRYLOCK macro.
             */
            WT_ACQUIRE_BARRIER();

            /*
             * We can evict any truncation that's committed. However, restrictions in reconciliation
             * mean that it needs to be visible to us when we get there. And unfortunately we are
             * upstream of the point where eviction threads get snapshots. Plus, application threads
             * doing eviction can see their own uncommitted truncations. So, use the following
             * logic:
             *     1. First check if the operation is committed. If not, it's not visible for these
             *        purposes.
             *     2. If we already have a snapshot, use it to check visibility.
             *     3. If we do not but we're an eviction thread, go ahead. We will get a snapshot
             *        shortly and any committed operation will be visible in it.
             *     4. Otherwise, check if the operation is globally visible.
             *
             * Even though we specifically can't evict prepared truncations, we don't need to deploy
             * the special-case logic for prepared transactions in __wt_page_del_visible; prepared
             * transactions aren't committed so they'll fail the first check.
             */
            if (!__wt_page_del_committed_set(child->page_del))
                visible = false;
            else if (F_ISSET(session->txn, WT_TXN_HAS_SNAPSHOT))
                visible = __wt_page_del_visible(session, child->page_del, false);
            else if (F_ISSET(session, WT_SESSION_EVICTION))
                visible = true;
            else
                visible = __wt_page_del_visible_all(session, child->page_del, false);
            /* FIXME-WT-9780: is there a reason this doesn't use WT_REF_UNLOCK? */
            WT_REF_SET_STATE(child, WT_REF_DELETED);
            if (!visible)
                return (__wt_set_return(session, EBUSY));
            break;
        default:
            return (__wt_set_return(session, EBUSY));
        }
    }
    WT_INTL_FOREACH_END;

    return (0);
}

/*
 * __evict_review_obsolete_time_window --
 *     Check whether the ref has obsolete time window information and mark it for dirty eviction to
 *     remove those obsolete data. An exclusive lock on the page has already been obtained by the
 *     caller.
 */
static int
__evict_review_obsolete_time_window(WT_SESSION_IMPL *session, WT_REF *ref)
{
    WT_ADDR_COPY addr;
    WT_BTREE *btree;
    WT_CONNECTION_IMPL *conn;
    WT_MULTI *multi;
    WT_PAGE_MODIFY *mod;
    WT_TIME_AGGREGATE newest_ta;
    uint32_t i;
    char time_string[WT_TIME_STRING_SIZE];

    btree = S2BT(session);
    conn = S2C(session);

    /* Too many pages have been cleaned for this btree. */
    if (__wt_atomic_load32(&btree->eviction_obsolete_tw_pages) >=
      conn->heuristic_controls.eviction_obsolete_tw_pages_dirty_max)
        return (0);

    /*
     * Pages that the application threads are evicting should not be included. Reconciliation must
     * be performed when converting a clean page to a dirty page, which can increase latency. This
     * check is bypassed if the session is configured with a debug option to evict the page when it
     * is released and no longer needed.
     */
    if (!F_ISSET(session, WT_SESSION_EVICTION) && !F_ISSET(session, WT_SESSION_DEBUG_RELEASE_EVICT))
        return (0);

    /* Do not perform any obsolete time window cleanup during the startup or shutdown phase. */
    if (F_ISSET(conn, WT_CONN_RECOVERING | WT_CONN_CLOSING_CHECKPOINT))
        return (0);

    /* If the file is being checkpointed, other threads can't evict dirty pages. */
    if (__wt_btree_syncing_by_other_session(session))
        return (0);

    /* The checkpoint cursor dhandle is read-only. Do not mark these pages as dirty. */
    if (WT_READING_CHECKPOINT(session))
        return (0);

    /*
     * Rewriting internal pages doesn't clean the obsolete time window until the leaf pages are
     * cleared from the obsolete time window.
     */
    WT_ASSERT(session, ref->page != NULL);
    if (WT_PAGE_IS_INTERNAL(ref->page))
        return (0);

    /* We are only interested in clean pages. */
    if (__wt_page_is_modified(ref->page))
        return (0);

    /* Limit the number of btrees that can be cleaned up. */
    if (__wt_atomic_load32(&btree->eviction_obsolete_tw_pages) == 0 &&
      __wt_atomic_load32(&btree->checkpoint_cleanup_obsolete_tw_pages) == 0 &&
      __wt_atomic_load32(&conn->heuristic_controls.obsolete_tw_btree_count) >=
        conn->heuristic_controls.obsolete_tw_btree_max)
        return (0);

    /* Don't add more cache pressure. */
    if (__wt_evict_needed(session, false, false, NULL) || __wt_evict_cache_stuck(session))
        return (0);

    /*
     * Initialize the time aggregate via the merge initialization, so that stop visibility is copied
     * across correctly. That is why we need the stop timestamp/transaction IDs to start as none,
     * otherwise we'd never mark anything as obsolete.
     */
    WT_TIME_AGGREGATE_INIT_MERGE(&newest_ta);

    mod = ref->page->modify;
    if (mod != NULL && mod->rec_result == WT_PM_REC_MULTIBLOCK) {
        /* Calculate the max stop time point by traversing all multi addresses. */
        for (multi = mod->mod_multi, i = 0; i < mod->mod_multi_entries; ++multi, ++i)
            WT_TIME_AGGREGATE_MERGE(session, &newest_ta, &multi->addr.ta);
    } else if (mod != NULL && mod->rec_result == WT_PM_REC_REPLACE)
        WT_TIME_AGGREGATE_COPY(&newest_ta, &mod->mod_replace.ta);
    else if (__wt_ref_addr_copy(session, ref, &addr))
        WT_TIME_AGGREGATE_COPY(&newest_ta, &addr.ta);

    /* The pages that are removed are eliminated during the checkpoint cleanup procedure. */
    if (WT_TIME_AGGREGATE_HAS_STOP(&newest_ta))
        return (0);

    /*
     * Mark the page as dirty to allow the page reconciliation to remove all information related to
     * an obsolete time window.
     */
    if (__wt_txn_has_newest_and_visible_all(session, newest_ta.newest_txn,
          WT_MAX(newest_ta.newest_start_durable_ts, newest_ta.newest_stop_durable_ts))) {
        __wt_verbose_debug2(session, WT_VERB_EVICTION,
          "%p in-memory page obsolete time window: time aggregate %s", (void *)ref,
          __wt_time_aggregate_to_string(&newest_ta, time_string));

        WT_RET(__wt_page_modify_init(session, ref->page));
        __wt_page_modify_set(session, ref->page);

        /*
         * Save that another tree has been processed if that's the first time it gets cleaned and
         * update the number of pages made dirty for that tree.
         */
        if (__wt_atomic_load32(&btree->eviction_obsolete_tw_pages) == 0 &&
          __wt_atomic_load32(&btree->checkpoint_cleanup_obsolete_tw_pages) == 0)
            __wt_atomic_addv32(&conn->heuristic_controls.obsolete_tw_btree_count, 1);
        __wt_atomic_addv32(&btree->eviction_obsolete_tw_pages, 1);
        WT_STAT_CONN_DSRC_INCR(session, cache_eviction_dirty_obsolete_tw);
    }

    return (0);
}

/*
 * __evict_review --
 *     Review the page and its subtree for conditions that would block its eviction.
 */
static int
__evict_review(WT_SESSION_IMPL *session, WT_REF *ref, uint32_t evict_flags, bool *inmem_splitp)
{
    WT_BTREE *btree;
    WT_CONNECTION_IMPL *conn;
    WT_DECL_RET;
    WT_PAGE *page;
    bool closing, modified;

    *inmem_splitp = false;

    btree = S2BT(session);
    conn = S2C(session);
    page = ref->page;
    closing = FLD_ISSET(evict_flags, WT_EVICT_CALL_CLOSING);

    /*
     * Fail if an internal has active children, the children must be evicted first. The test is
     * necessary but shouldn't fire much: the eviction code is biased for leaf pages, an internal
     * page shouldn't be selected for eviction until all children have been evicted.
     */
    if (F_ISSET(ref, WT_REF_FLAG_INTERNAL)) {
        WT_WITH_PAGE_INDEX(session, ret = __evict_child_check(session, ref));
        if (ret != 0)
            WT_STAT_CONN_INCR(session, eviction_fail_active_children_on_an_internal_page);
        WT_RET(ret);
    }

    /* It is always OK to evict pages from dead trees if they don't have children. */
    if (F_ISSET(session->dhandle, WT_DHANDLE_DEAD))
        return (0);

    /* Review the obsolete time window information before eviction. */
    WT_RET(__evict_review_obsolete_time_window(session, ref));

    /*
     * Retrieve the modified state of the page. This must happen after the check for evictable
     * internal pages otherwise there is a race where a page could be marked modified due to a child
     * being transitioned to WT_REF_DISK after the modified check and before we visited the ref
     * while walking the parent index.
     */
    modified = __wt_page_is_modified(page);

    /*
     * Clean pages can't be evicted when running in memory only. This should be uncommon - we don't
     * add clean pages to the queue.
     */
    if ((F_ISSET(conn, WT_CONN_IN_MEMORY) || F_ISSET(btree, WT_BTREE_IN_MEMORY)) && !modified &&
      !closing)
        return (__wt_set_return(session, EBUSY));

    /* Check if the page can be evicted. */
    if (!closing) {
        /*
         * Update the oldest ID to avoid wasted effort should it have fallen behind current.
         */
        if (modified)
            WT_RET(__wt_txn_update_oldest(session, WT_TXN_OLDEST_STRICT));

        if (!__wt_page_can_evict(session, ref, inmem_splitp))
            return (__wt_set_return(session, EBUSY));

        /* Check for an append-only workload needing an in-memory split. */
        if (*inmem_splitp)
            return (0);
    }

    /* If the page is clean, we're done and we can evict. */
    if (!modified)
        return (0);

    /*
     * If we are trying to evict a dirty page that does not belong to history store(HS) and
     * checkpoint is processing the HS file, avoid evicting the dirty non-HS page for now if the
     * cache is already dominated by dirty HS content.
     *
     * Evicting an non-HS dirty page can generate even more HS content. As we cannot evict HS pages
     * while checkpoint is operating on the HS file, we can end up in a situation where we exceed
     * the cache size limit.
     */
    if (conn->txn_global.checkpoint_running_hs && !WT_IS_HS(btree->dhandle) &&
      __wti_evict_hs_dirty(session) && __wt_cache_full(session)) {
        WT_STAT_CONN_INCR(session, cache_eviction_blocked_checkpoint_hs);
        return (__wt_set_return(session, EBUSY));
    }
    /*
     * If reconciliation is disabled for this thread (e.g., during an eviction that writes to the
     * history store or reading a checkpoint), give up.
     */
    if (F_ISSET(session, WT_SESSION_NO_RECONCILE))
        return (__wt_set_return(session, EBUSY));

    return (0);
}

/*
 * __evict_reconcile --
 *     Reconcile the page for eviction.
 */
static int
__evict_reconcile(WT_SESSION_IMPL *session, WT_REF *ref, uint32_t evict_flags)
{
    WT_BTREE *btree;
    WT_CONNECTION_IMPL *conn;
    WT_DECL_RET;
    WT_EVICT *evict;
    uint32_t flags;
    bool closing, is_application_thread_snapshot_refreshed, is_eviction_thread,
      use_snapshot_for_app_thread;

    btree = S2BT(session);
    conn = S2C(session);
    flags = WT_REC_EVICT;
    closing = FLD_ISSET(evict_flags, WT_EVICT_CALL_CLOSING);

    evict = conn->evict;
    is_application_thread_snapshot_refreshed = false;

    /*
     * Urgent eviction and forced eviction want two different behaviors for inefficient update
     * restore evictions, pass this flag so that reconciliation knows which to use.
     */
    if (FLD_ISSET(evict_flags, WT_EVICT_CALL_URGENT))
        LF_SET(WT_REC_CALL_URGENT);

    /*
     * If we have an exclusive lock (we're discarding the tree), assert there are no updates we
     * cannot read.
     */
    if (closing)
        LF_SET(WT_REC_VISIBILITY_ERR);
    /*
     * Don't set any other flags for internal pages: there are no update lists to be saved and
     * restored, changes can't be written into the history store table, nor can we re-create
     * internal pages in memory.
     *
     * Don't set any other flags for history store table as all the content is evictable.
     */
    else if (F_ISSET(ref, WT_REF_FLAG_INTERNAL) || WT_IS_HS(btree->dhandle))
        ;
    /* Always do update restore for in-memory database. */
    else if (F_ISSET(conn, WT_CONN_IN_MEMORY) || F_ISSET(btree, WT_BTREE_IN_MEMORY))
        LF_SET(WT_REC_IN_MEMORY | WT_REC_SCRUB);
    /* For data store leaf pages, write the history to history store except for metadata. */
    else if (!WT_IS_METADATA(btree->dhandle)) {
        LF_SET(WT_REC_HS);

<<<<<<< HEAD
        /* Scrub if enabled, or occasionally if stress testing is enabled. */
        if (F_ISSET(cache, WT_CACHE_EVICT_SCRUB) ||
          (FLD_ISSET(conn->debug_flags, WT_CONN_DEBUG_EVICT_AGGRESSIVE_MODE) &&
            __wt_random(&session->rnd) % 3 == 0))
=======
        /*
         * Scrub and we're supposed to or toss it in sometimes if we are in debugging mode.
         *
         * Note that don't scrub if checkpoint is running on the tree.
         */
        if (!WT_SESSION_BTREE_SYNC(session) &&
          (F_ISSET(evict, WT_EVICT_CACHE_SCRUB) ||
            (FLD_ISSET(conn->debug_flags, WT_CONN_DEBUG_EVICT_AGGRESSIVE_MODE) &&
              __wt_random(&session->rnd) % 3 == 0)))
>>>>>>> c12c796f
            LF_SET(WT_REC_SCRUB);
    }

    /*
     * Acquire a snapshot if coming through the eviction thread route. Also, if we have entered
     * eviction through application threads then we save the existing snapshot and refresh to
     * acquire a new snapshot, once the application threads are done with eviction then we switch
     * back the snapshot to its original. Avoid using snapshots when application transactions are in
     * the final stages of commit or rollback as they have already released the snapshot. Otherwise,
     * it becomes harder in the later part of the code to detect updates that belonged to the last
     * running application transaction.
     */
    use_snapshot_for_app_thread = !F_ISSET(session, WT_SESSION_INTERNAL) &&
      !WT_IS_METADATA(session->dhandle) &&
      __wt_atomic_loadv64(&WT_SESSION_TXN_SHARED(session)->id) != WT_TXN_NONE &&
      F_ISSET(session->txn, WT_TXN_HAS_SNAPSHOT) && !F_ISSET(conn, WT_CONN_PRECISE_CHECKPOINT);
    is_eviction_thread = F_ISSET(session, WT_SESSION_EVICTION);

    /* Make sure that both conditions above are not true at the same time. */
    WT_ASSERT(session, !use_snapshot_for_app_thread || !is_eviction_thread);

    /*
     * If checkpoint is running concurrently, set the checkpoint running flag and we will abort the
     * eviction if we detect any updates without timestamps.
     */
    if (__wt_atomic_loadvbool(&conn->txn_global.checkpoint_running))
        LF_SET(WT_REC_CHECKPOINT_RUNNING);

    /* Eviction thread doing eviction. */
    if (is_eviction_thread) {
        /*
         * Eviction threads do not need to pin anything in the cache. We have an exclusive lock for
         * the page being evicted so we are sure that the page will always be there while it is
         * being processed. Therefore, we use snapshot API that doesn't publish shared IDs to the
         * outside world.
         */
        if (F_ISSET(conn, WT_CONN_PRECISE_CHECKPOINT))
            LF_SET(WT_REC_VISIBLE_ALL_TXNID);
        else
            __wt_txn_bump_snapshot(session);
    } else if (use_snapshot_for_app_thread) {
        /*
         * If we couldn't make progress with the application thread's existing snapshot, save the
         * existing snapshot and refresh to acquire a new one. Then try eviction again. Once the
         * application threads are done with eviction, the application thread's snapshot is switched
         * back to the original.
         */
        if (F_ISSET(session->txn, WT_TXN_REFRESH_SNAPSHOT)) {
            WT_RET(__wt_txn_snapshot_save_and_refresh(session));
            is_application_thread_snapshot_refreshed = true;
            WT_STAT_CONN_INCR(session, application_evict_snapshot_refreshed);
        }

        LF_SET(WT_REC_APP_EVICTION_SNAPSHOT);
    } else if (!WT_SESSION_BTREE_SYNC(session))
        LF_SET(WT_REC_VISIBLE_ALL_TXNID);

    WT_ASSERT(
      session, LF_ISSET(WT_REC_VISIBLE_ALL_TXNID) || F_ISSET(session->txn, WT_TXN_HAS_SNAPSHOT));

    /* We should not be trying to evict using a checkpoint-cursor transaction. */
    WT_ASSERT(session, !F_ISSET(session->txn, WT_TXN_IS_CHECKPOINT));

    /*
     * Reconcile the page. Force read-committed isolation level if we are using snapshots for
     * eviction workers or application threads.
     */
    if (is_eviction_thread || use_snapshot_for_app_thread)
        WT_WITH_TXN_ISOLATION(
          session, WT_ISO_READ_COMMITTED, ret = __wt_reconcile(session, ref, NULL, flags));
    else
        ret = __wt_reconcile(session, ref, NULL, flags);

    if (ret != 0)
        WT_STAT_CONN_INCR(session, eviction_fail_in_reconciliation);

    if (is_eviction_thread && F_ISSET(session->txn, WT_TXN_HAS_SNAPSHOT))
        __wt_txn_release_snapshot(session);
    else if (is_application_thread_snapshot_refreshed)
        __wt_txn_snapshot_release_and_restore(session);

    WT_RET(ret);

    /*
     * Success: assert that the page is clean or reconciliation was configured to save updates.
     */
    WT_ASSERT(session,
      !__wt_page_is_modified(ref->page) || LF_ISSET(WT_REC_HS | WT_REC_IN_MEMORY) ||
        WT_IS_METADATA(btree->dhandle));

    return (0);
}<|MERGE_RESOLUTION|>--- conflicted
+++ resolved
@@ -896,12 +896,6 @@
     else if (!WT_IS_METADATA(btree->dhandle)) {
         LF_SET(WT_REC_HS);
 
-<<<<<<< HEAD
-        /* Scrub if enabled, or occasionally if stress testing is enabled. */
-        if (F_ISSET(cache, WT_CACHE_EVICT_SCRUB) ||
-          (FLD_ISSET(conn->debug_flags, WT_CONN_DEBUG_EVICT_AGGRESSIVE_MODE) &&
-            __wt_random(&session->rnd) % 3 == 0))
-=======
         /*
          * Scrub and we're supposed to or toss it in sometimes if we are in debugging mode.
          *
@@ -911,7 +905,6 @@
           (F_ISSET(evict, WT_EVICT_CACHE_SCRUB) ||
             (FLD_ISSET(conn->debug_flags, WT_CONN_DEBUG_EVICT_AGGRESSIVE_MODE) &&
               __wt_random(&session->rnd) % 3 == 0)))
->>>>>>> c12c796f
             LF_SET(WT_REC_SCRUB);
     }
 
