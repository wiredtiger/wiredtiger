/*-
 * Copyright (c) 2014-2017 MongoDB, Inc.
 * Copyright (c) 2008-2014 WiredTiger, Inc.
 *	All rights reserved.
 *
 * See the file LICENSE for redistribution information.
 */

#include "wt_internal.h"

static int __evict_page_clean_update(WT_SESSION_IMPL *, WT_REF *, bool);
static int __evict_page_dirty_update(WT_SESSION_IMPL *, WT_REF *, bool);
static int __evict_review(WT_SESSION_IMPL *, WT_REF *, bool, bool *);

/*
 * __evict_exclusive_clear --
 *	Release exclusive access to a page.
 */
static inline void
__evict_exclusive_clear(WT_SESSION_IMPL *session, WT_REF *ref)
{
	WT_ASSERT(session, ref->state == WT_REF_LOCKED && ref->page != NULL);

	ref->state = WT_REF_MEM;
}

/*
 * __evict_exclusive --
 *	Acquire exclusive access to a page.
 */
static inline int
__evict_exclusive(WT_SESSION_IMPL *session, WT_REF *ref)
{
	WT_ASSERT(session, ref->state == WT_REF_LOCKED);

	/*
	 * Check for a hazard pointer indicating another thread is using the
	 * page, meaning the page cannot be evicted.
	 */
	if (__wt_hazard_check(session, ref) == NULL)
		return (0);

	WT_STAT_DATA_INCR(session, cache_eviction_hazard);
	WT_STAT_CONN_INCR(session, cache_eviction_hazard);
	return (EBUSY);
}

/*
 * __wt_page_release_evict --
 *	Release a reference to a page, and attempt to immediately evict it.
 */
int
__wt_page_release_evict(WT_SESSION_IMPL *session, WT_REF *ref)
{
	struct timespec start, stop;
	WT_BTREE *btree;
	WT_DECL_RET;
	WT_PAGE *page;
	bool locked, too_big;

	btree = S2BT(session);
	page = ref->page;
	__wt_epoch(session, &start);

	/*
	 * Take some care with order of operations: if we release the hazard
	 * reference without first locking the page, it could be evicted in
	 * between.
	 */
	locked = __wt_atomic_casv32(&ref->state, WT_REF_MEM, WT_REF_LOCKED);
	if ((ret = __wt_hazard_clear(session, ref)) != 0 || !locked) {
		if (locked)
			ref->state = WT_REF_MEM;
		return (ret == 0 ? EBUSY : ret);
	}

	(void)__wt_atomic_addv32(&btree->evict_busy, 1);

	too_big = page->memory_footprint >= btree->splitmempage;

	/*
	 * Track how long the call to evict took. If eviction is successful then
	 * we have one of two pairs of stats to increment.
	 */
	ret = __wt_evict(session, ref, false);
	__wt_epoch(session, &stop);
	if (ret == 0) {
		if (too_big) {
			WT_STAT_CONN_INCR(session, cache_eviction_force);
			WT_STAT_CONN_INCRV(session, cache_eviction_force_time,
			    WT_TIMEDIFF_US(stop, start));
		} else {
			/*
			 * If the page isn't too big, we are evicting it because
			 * it had a chain of deleted entries that make traversal
			 * expensive.
			 */
			WT_STAT_CONN_INCR(session, cache_eviction_force_delete);
			WT_STAT_CONN_INCRV(session,
			    cache_eviction_force_delete_time,
			    WT_TIMEDIFF_US(stop, start));
		}
	} else {
		WT_STAT_CONN_INCR(session, cache_eviction_force_fail);
		WT_STAT_CONN_INCRV(session, cache_eviction_force_fail_time,
		    WT_TIMEDIFF_US(stop, start));
	}

	(void)__wt_atomic_subv32(&btree->evict_busy, 1);

	return (ret);
}

/*
 * __wt_evict --
 *	Evict a page.
 */
int
__wt_evict(WT_SESSION_IMPL *session, WT_REF *ref, bool closing)
{
	WT_CONNECTION_IMPL *conn;
	WT_DECL_RET;
	WT_PAGE *page;
	WT_PAGE_MODIFY *mod;
	bool clean_page, inmem_split, tree_dead;

	conn = S2C(session);

	/* Enter the eviction generation. */
	__wt_session_gen_enter(session, WT_GEN_EVICT);

	page = ref->page;
	tree_dead = F_ISSET(session->dhandle, WT_DHANDLE_DEAD);

	__wt_verbose(session, WT_VERB_EVICT,
	    "page %p (%s)", (void *)page, __wt_page_type_string(page->type));

	/*
	 * Get exclusive access to the page and review it for conditions that
	 * would block our eviction of the page.  If the check fails (for
	 * example, we find a page with active children), we're done.  We have
	 * to make this check for clean pages, too: while unlikely eviction
	 * would choose an internal page with children, it's not disallowed.
	 */
	WT_ERR(__evict_review(session, ref, closing, &inmem_split));

	/*
	 * If there was an in-memory split, the tree has been left in the state
	 * we want: there is nothing more to do.
	 */
	if (inmem_split)
		goto done;

	/* Count evictions of internal pages during normal operation. */
	if (!closing && WT_PAGE_IS_INTERNAL(page)) {
		WT_STAT_CONN_INCR(session, cache_eviction_internal);
		WT_STAT_DATA_INCR(session, cache_eviction_internal);
	}

	/*
	 * Track the largest page size seen at eviction, it tells us something
	 * about our ability to force pages out before they're larger than the
	 * cache.
	 */
	if (page->memory_footprint > conn->cache->evict_max_page_size)
		conn->cache->evict_max_page_size = page->memory_footprint;

	/* Figure out whether reconciliation was done on the page */
	mod = page->modify;
	clean_page = mod == NULL || mod->rec_result == 0;

	/* Update the reference and discard the page. */
	if (__wt_ref_is_root(ref))
		__wt_ref_out(session, ref);
	else if ((clean_page && !F_ISSET(conn, WT_CONN_IN_MEMORY)) || tree_dead)
		/*
		 * Pages that belong to dead trees never write back to disk
		 * and can't support page splits.
		 */
		WT_ERR(__evict_page_clean_update(
		    session, ref, tree_dead || closing));
	else
		WT_ERR(__evict_page_dirty_update(session, ref, closing));

	if (clean_page) {
		WT_STAT_CONN_INCR(session, cache_eviction_clean);
		WT_STAT_DATA_INCR(session, cache_eviction_clean);
	} else {
		WT_STAT_CONN_INCR(session, cache_eviction_dirty);
		WT_STAT_DATA_INCR(session, cache_eviction_dirty);
	}

	if (0) {
err:		if (!closing)
			__evict_exclusive_clear(session, ref);

		WT_STAT_CONN_INCR(session, cache_eviction_fail);
		WT_STAT_DATA_INCR(session, cache_eviction_fail);
	}

done:	/* Leave the eviction generation. */
	__wt_session_gen_leave(session, WT_GEN_EVICT);

	return (ret);
}

/*
 * __evict_delete_ref --
 *	Mark a page reference deleted and check if the parent can reverse
 *	split.
 */
static int
__evict_delete_ref(WT_SESSION_IMPL *session, WT_REF *ref, bool closing)
{
	WT_DECL_RET;
	WT_PAGE *parent;
	WT_PAGE_INDEX *pindex;
	uint32_t ndeleted;

	if (__wt_ref_is_root(ref))
		return (0);

	/*
	 * Avoid doing reverse splits when closing the file, it is wasted work
	 * and some structures may have already been freed.
	 */
	if (!closing) {
		parent = ref->home;
		WT_INTL_INDEX_GET(session, parent, pindex);
		ndeleted = __wt_atomic_addv32(&pindex->deleted_entries, 1);

		/*
		 * If more than 10% of the parent references are deleted, try a
		 * reverse split.  Don't bother if there is a single deleted
		 * reference: the internal page is empty and we have to wait
		 * for eviction to notice.
		 *
		 * This will consume the deleted ref (and eventually free it).
		 * If the reverse split can't get the access it needs because
		 * something is busy, be sure that the page still ends up
		 * marked deleted.
		 */
		if (ndeleted > pindex->entries / 10 && pindex->entries > 1) {
			if ((ret = __wt_split_reverse(session, ref)) == 0)
				return (0);
			WT_RET_BUSY_OK(ret);

			/*
			 * The child must be locked after a failed reverse
			 * split.
			 */
			WT_ASSERT(session, ref->state == WT_REF_LOCKED);
		}
	}

	WT_PUBLISH(ref->state, WT_REF_DELETED);
	return (0);
}

/*
 * __evict_page_clean_update --
 *	Update a clean page's reference on eviction.
 */
static int
__evict_page_clean_update(WT_SESSION_IMPL *session, WT_REF *ref, bool closing)
{
	WT_DECL_RET;

	/*
	 * Discard the page and update the reference structure; if the page has
	 * an address, it's a disk page; if it has no address, it's a deleted
	 * page re-instantiated (for example, by searching) and never written.
	 */
	__wt_ref_out(session, ref);
	if (ref->addr == NULL) {
		WT_WITH_PAGE_INDEX(session,
		    ret = __evict_delete_ref(session, ref, closing));
		WT_RET_BUSY_OK(ret);
	} else
		WT_PUBLISH(ref->state, WT_REF_DISK);

	return (0);
}

/*
 * __evict_page_dirty_update --
 *	Update a dirty page's reference on eviction.
 */
static int
__evict_page_dirty_update(WT_SESSION_IMPL *session, WT_REF *ref, bool closing)
{
	WT_ADDR *addr;
	WT_DECL_RET;
	WT_MULTI multi;
	WT_PAGE_MODIFY *mod;

	mod = ref->page->modify;

	WT_ASSERT(session, ref->addr == NULL);

	switch (mod->rec_result) {
	case WT_PM_REC_EMPTY:				/* Page is empty */
		/*
		 * Update the parent to reference a deleted page.  The fact that
		 * reconciliation left the page "empty" means there's no older
		 * transaction in the system that might need to see an earlier
		 * version of the page.  For that reason, we clear the address
		 * of the page, if we're forced to "read" into that namespace,
		 * we'll instantiate a new page instead of trying to read from
		 * the backing store.
		 */
		__wt_ref_out(session, ref);
		ref->addr = NULL;
		WT_WITH_PAGE_INDEX(session,
		    ret = __evict_delete_ref(session, ref, closing));
		WT_RET_BUSY_OK(ret);
		break;
	case WT_PM_REC_MULTIBLOCK:			/* Multiple blocks */
		/*
		 * Either a split where we reconciled a page and it turned into
		 * a lot of pages or an in-memory page that got too large, we
		 * forcibly evicted it, and there wasn't anything to write.
		 *
		 * The latter is a special case of forced eviction. Imagine a
		 * thread updating a small set keys on a leaf page. The page
		 * is too large or has too many deleted items, so we try and
		 * evict it, but after reconciliation there's only a small
		 * amount of live data (so it's a single page we can't split),
		 * and if there's an older reader somewhere, there's data on
		 * the page we can't write (so the page can't be evicted). In
		 * that case, we end up here with a single block that we can't
		 * write. Take advantage of the fact we have exclusive access
		 * to the page and rewrite it in memory.
		 */
		if (mod->mod_multi_entries == 1) {
			WT_ASSERT(session, closing == false);
			WT_RET(__wt_split_rewrite(
			    session, ref, &mod->mod_multi[0]));
		} else
			WT_RET(__wt_split_multi(session, ref, closing));
		break;
	case WT_PM_REC_REPLACE: 			/* 1-for-1 page swap */
		/*
		 * Update the parent to reference the replacement page.
		 *
		 * A page evicted with lookaside entries may not have an
		 * address, if no updates were visible to reconciliation.
		 *
		 * Publish: a barrier to ensure the structure fields are set
		 * before the state change makes the page available to readers.
		 */
		if (mod->mod_replace.addr == NULL)
			ref->addr = NULL;
		else {
			WT_RET(__wt_calloc_one(session, &addr));
			*addr = mod->mod_replace;
			mod->mod_replace.addr = NULL;
			mod->mod_replace.size = 0;
			ref->addr = addr;
		}

		/*
		 * Eviction wants to keep this page if we have a disk image,
		 * re-instantiate the page in memory, else discard the page.
		 */
		if (mod->mod_disk_image == NULL) {
			if (mod->mod_page_las.las_pageid != 0) {
				WT_RET(
				    __wt_calloc_one(session, &ref->page_las));
<<<<<<< HEAD
				ref->page_las->las_pageid =
				    mod->mod_replace_las_pageid;
				__wt_timestamp_set(
				    &ref->page_las->min_timestamp,
				    &mod->mod_replace_las_min_timestamp);
=======
				*ref->page_las = mod->mod_page_las;
				__wt_page_modify_clear(session, ref->page);
>>>>>>> 94290111
				__wt_ref_out(session, ref);
				WT_PUBLISH(ref->state, WT_REF_LOOKASIDE);
			} else {
				__wt_ref_out(session, ref);
				WT_PUBLISH(ref->state, WT_REF_DISK);
			}
		} else {
			/*
			 * The split code works with WT_MULTI structures, build
			 * one for the disk image.
			 */
			memset(&multi, 0, sizeof(multi));
			multi.disk_image = mod->mod_disk_image;

			WT_RET(__wt_split_rewrite(session, ref, &multi));
		}

		break;
	WT_ILLEGAL_VALUE(session);
	}

	return (0);
}

/*
 * __evict_child_check --
 *	Review an internal page for active children.
 */
static int
__evict_child_check(WT_SESSION_IMPL *session, WT_REF *parent)
{
	WT_REF *child;

	WT_INTL_FOREACH_BEGIN(session, parent->page, child) {
		switch (child->state) {
		case WT_REF_DISK:		/* On-disk */
		case WT_REF_DELETED:		/* On-disk, deleted */
			break;
		default:
			return (EBUSY);
		}
	} WT_INTL_FOREACH_END;

	return (0);
}

/*
 * __evict_review --
 *	Get exclusive access to the page and review the page and its subtree
 *	for conditions that would block its eviction.
 */
static int
__evict_review(
    WT_SESSION_IMPL *session, WT_REF *ref, bool closing, bool *inmem_splitp)
{
	WT_CACHE *cache;
	WT_CONNECTION_IMPL *conn;
	WT_DECL_RET;
	WT_PAGE *page;
	uint32_t flags;
	bool lookaside_retry, *lookaside_retryp, modified;

	*inmem_splitp = false;

	conn = S2C(session);
	flags = WT_REC_EVICT;
	if (!WT_SESSION_IS_CHECKPOINT(session))
		LF_SET(WT_REC_VISIBLE_ALL);

	/*
	 * Get exclusive access to the page if our caller doesn't have the tree
	 * locked down.
	 */
	if (!closing) {
		WT_RET(__evict_exclusive(session, ref));

		/*
		 * Now the page is locked, remove it from the LRU eviction
		 * queue.  We have to do this before freeing the page memory or
		 * otherwise touching the reference because eviction paths
		 * assume a non-NULL reference on the queue is pointing at
		 * valid memory.
		 */
		__wt_evict_list_clear_page(session, ref);
	}

	/* Now that we have exclusive access, review the page. */
	page = ref->page;

	/*
	 * Fail if an internal has active children, the children must be evicted
	 * first. The test is necessary but shouldn't fire much: the eviction
	 * code is biased for leaf pages, an internal page shouldn't be selected
	 * for eviction until all children have been evicted.
	 */
	if (WT_PAGE_IS_INTERNAL(page)) {
		WT_WITH_PAGE_INDEX(session,
		    ret = __evict_child_check(session, ref));
		WT_RET(ret);
	}

	/*
	 * It is always OK to evict pages from dead trees if they don't have
	 * children.
	 */
	if (F_ISSET(session->dhandle, WT_DHANDLE_DEAD))
		return (0);

	/*
	 * Retrieve the modified state of the page. This must happen after the
	 * check for evictable internal pages otherwise there is a race where a
	 * page could be marked modified due to a child being transitioned to
	 * WT_REF_DISK after the modified check and before we visited the ref
	 * while walking the parent index.
	 */
	modified = __wt_page_is_modified(page);

	/*
	 * Clean pages can't be evicted when running in memory only. This
	 * should be uncommon - we don't add clean pages to the queue.
	 */
	if (F_ISSET(conn, WT_CONN_IN_MEMORY) && !modified && !closing)
		return (EBUSY);

	/* Check if the page can be evicted. */
	if (!closing) {
		/*
		 * Update the oldest ID to avoid wasted effort should it have
		 * fallen behind current.
		 */
		if (modified)
			WT_RET(__wt_txn_update_oldest(
			    session, WT_TXN_OLDEST_STRICT));

		if (!__wt_page_can_evict(session, ref, inmem_splitp))
			return (EBUSY);

		/*
		 * Check for an append-only workload needing an in-memory
		 * split; we can't do this earlier because in-memory splits
		 * require exclusive access. If an in-memory split completes,
		 * the page stays in memory and the tree is left in the desired
		 * state: avoid the usual cleanup.
		 */
		if (*inmem_splitp)
			return (__wt_split_insert(session, ref));
	}

	/* If the page is clean, we're done and we can evict. */
	if (!modified)
		return (0);

	/*
	 * If the page is dirty, reconcile it to decide if we can evict it.
	 *
	 * If we have an exclusive lock (we're discarding the tree), assert
	 * there are no updates we cannot read.
	 *
	 * Don't set any other flags for internal pages: there are no update
	 * lists to be saved and restored, changes can't be written into the
	 * lookaside table, nor can we re-create internal pages in memory.
	 *
	 * For leaf pages:
	 *
	 * In-memory pages are a known configuration.
	 *
	 * Set the update/restore flag, so reconciliation will write blocks it
	 * can write and create a list of skipped updates for blocks it cannot
	 * write, along with disk images. This is how eviction of active, huge
	 * pages works: we take a big page and reconcile it into blocks, some of
	 * which we write and discard, the rest of which we re-create as smaller
	 * in-memory pages, (restoring the updates that stopped us from writing
	 * the block), and inserting the whole mess into the page's parent. Set
	 * the flag in all cases because the incremental cost of update/restore
	 * in reconciliation is minimal, eviction shouldn't have picked a page
	 * where update/restore is necessary, absent some cache pressure. It's
	 * possible updates occurred after we selected this page for eviction,
	 * but it's unlikely and we don't try and manage that risk.
	 *
	 * Additionally, if we aren't trying to free space in the cache, scrub
	 * the page and keep it in memory.
	 */
	cache = conn->cache;
	lookaside_retry = false;
	lookaside_retryp = NULL;

	if (closing)
		LF_SET(WT_REC_VISIBILITY_ERR);
	else if (!WT_PAGE_IS_INTERNAL(page) &&
	    !F_ISSET(S2BT(session), WT_BTREE_LOOKASIDE)) {
		if (F_ISSET(conn, WT_CONN_IN_MEMORY))
			LF_SET(WT_REC_IN_MEMORY |
			    WT_REC_SCRUB | WT_REC_UPDATE_RESTORE);
		else if (!WT_IS_METADATA(session->dhandle)) {
			if (!WT_SESSION_IS_CHECKPOINT(session)) {
				LF_SET(WT_REC_UPDATE_RESTORE);

				if (F_ISSET(cache, WT_CACHE_EVICT_SCRUB))
					LF_SET(WT_REC_SCRUB);
			}

			/*
			 * If the cache is under pressure with many updates
			 * that can't be evicted, check if reconciliation
			 * suggests trying the lookaside table.
			 */
			if (!F_ISSET(conn, WT_CONN_EVICTION_NO_LOOKASIDE) &&
			    (__wt_cache_lookaside_score(cache) > 50 ||
			    __wt_cache_stuck(session)))
				lookaside_retryp = &lookaside_retry;
		}
	}

	/* Reconcile the page. */
	ret = __wt_reconcile(session, ref, NULL, flags, lookaside_retryp);

	/*
	 * If attempting eviction in service of a checkpoint, we may
	 * successfully reconcile but then find that there are updates on the
	 * page too new to evict.  Give up evicting in that case: checkpoint
	 * will include the reconciled page when it visits the parent.
	 */
	if (WT_SESSION_IS_CHECKPOINT(session) && !__wt_page_is_modified(page) &&
	    !__wt_txn_visible_all(session, page->modify->rec_max_txn,
	    WT_TIMESTAMP_NULL(&page->modify->rec_max_timestamp)))
		return (EBUSY);

	/*
	 * If reconciliation fails but reports it might succeed if we use the
	 * lookaside table, try again with the lookaside table, allowing the
	 * eviction of pages we'd otherwise have to retain in cache to support
	 * older readers.
	 */
	if (ret == EBUSY && lookaside_retry) {
		LF_CLR(WT_REC_SCRUB | WT_REC_UPDATE_RESTORE);
		LF_SET(WT_REC_LOOKASIDE);
		ret = __wt_reconcile(session, ref, NULL, flags, NULL);
	}

	WT_RET(ret);

	/*
	 * Success: assert the page is clean or reconciliation was configured
	 * for update/restore. If the page is clean, assert that reconciliation
	 * was configured for a lookaside table, or it's not a durable object
	 * (currently the lookaside table), or all page updates were globally
	 * visible.
	 */
	WT_ASSERT(session, !__wt_page_is_modified(page) ||
	    LF_ISSET(WT_REC_LOOKASIDE | WT_REC_UPDATE_RESTORE));
	WT_ASSERT(session,
	    __wt_page_is_modified(page) ||
	    __wt_txn_visible_all(session, page->modify->rec_max_txn,
	    WT_TIMESTAMP_NULL(&page->modify->rec_max_timestamp)));

	return (0);
}<|MERGE_RESOLUTION|>--- conflicted
+++ resolved
@@ -367,16 +367,8 @@
 			if (mod->mod_page_las.las_pageid != 0) {
 				WT_RET(
 				    __wt_calloc_one(session, &ref->page_las));
-<<<<<<< HEAD
-				ref->page_las->las_pageid =
-				    mod->mod_replace_las_pageid;
-				__wt_timestamp_set(
-				    &ref->page_las->min_timestamp,
-				    &mod->mod_replace_las_min_timestamp);
-=======
 				*ref->page_las = mod->mod_page_las;
 				__wt_page_modify_clear(session, ref->page);
->>>>>>> 94290111
 				__wt_ref_out(session, ref);
 				WT_PUBLISH(ref->state, WT_REF_LOOKASIDE);
 			} else {
