/*-
 * Copyright (c) 2014-2018 MongoDB, Inc.
 * Copyright (c) 2008-2014 WiredTiger, Inc.
 *	All rights reserved.
 *
 * See the file LICENSE for redistribution information.
 */

#include "wt_internal.h"

static int __evict_page_clean_update(WT_SESSION_IMPL *, WT_REF *, bool);
static int __evict_page_dirty_update(WT_SESSION_IMPL *, WT_REF *, bool);
static int __evict_review(WT_SESSION_IMPL *, WT_REF *, bool, bool *);

/*
 * __evict_exclusive_clear --
 *	Release exclusive access to a page.
 */
static inline void
__evict_exclusive_clear(WT_SESSION_IMPL *session, WT_REF *ref)
{
	WT_ASSERT(session, ref->state == WT_REF_LOCKED && ref->page != NULL);

	ref->state = WT_REF_MEM;
}

/*
 * __evict_exclusive --
 *	Acquire exclusive access to a page.
 */
static inline int
__evict_exclusive(WT_SESSION_IMPL *session, WT_REF *ref)
{
	WT_ASSERT(session, ref->state == WT_REF_LOCKED);

	/*
	 * Check for a hazard pointer indicating another thread is using the
	 * page, meaning the page cannot be evicted.
	 */
	if (__wt_hazard_check(session, ref) == NULL)
		return (0);

	WT_STAT_DATA_INCR(session, cache_eviction_hazard);
	WT_STAT_CONN_INCR(session, cache_eviction_hazard);
	return (EBUSY);
}

/*
 * __wt_page_release_evict --
 *	Release a reference to a page, and attempt to immediately evict it.
 */
int
__wt_page_release_evict(WT_SESSION_IMPL *session, WT_REF *ref)
{
	WT_BTREE *btree;
	WT_DECL_RET;
	WT_PAGE *page;
	uint64_t time_start, time_stop;
	bool locked, too_big;

	btree = S2BT(session);
	page = ref->page;
	time_start = __wt_clock(session);

	/*
	 * Take some care with order of operations: if we release the hazard
	 * reference without first locking the page, it could be evicted in
	 * between.
	 */
	locked = __wt_atomic_casv32(&ref->state, WT_REF_MEM, WT_REF_LOCKED);
	if ((ret = __wt_hazard_clear(session, ref)) != 0 || !locked) {
		if (locked)
			ref->state = WT_REF_MEM;
		return (ret == 0 ? EBUSY : ret);
	}

	(void)__wt_atomic_addv32(&btree->evict_busy, 1);

	too_big = page->memory_footprint >= btree->splitmempage;

	/*
	 * Track how long the call to evict took. If eviction is successful then
	 * we have one of two pairs of stats to increment.
	 */
	ret = __wt_evict(session, ref, false);
	time_stop = __wt_clock(session);
	if (ret == 0) {
		if (too_big) {
			WT_STAT_CONN_INCR(session, cache_eviction_force);
			WT_STAT_CONN_INCRV(session, cache_eviction_force_time,
			    WT_CLOCKDIFF_US(time_stop, time_start));
		} else {
			/*
			 * If the page isn't too big, we are evicting it because
			 * it had a chain of deleted entries that make traversal
			 * expensive.
			 */
			WT_STAT_CONN_INCR(session, cache_eviction_force_delete);
			WT_STAT_CONN_INCRV(session,
			    cache_eviction_force_delete_time,
			    WT_CLOCKDIFF_US(time_stop, time_start));
		}
	} else {
		WT_STAT_CONN_INCR(session, cache_eviction_force_fail);
		WT_STAT_CONN_INCRV(session, cache_eviction_force_fail_time,
		    WT_CLOCKDIFF_US(time_stop, time_start));
	}

	(void)__wt_atomic_subv32(&btree->evict_busy, 1);

	return (ret);
}

/*
 * __wt_evict --
 *	Evict a page.
 */
int
__wt_evict(WT_SESSION_IMPL *session, WT_REF *ref, bool closing)
{
	WT_CONNECTION_IMPL *conn;
	WT_DECL_RET;
	WT_PAGE *page;
	bool clean_page, inmem_split, tree_dead;

	conn = S2C(session);
	page = ref->page;

	__wt_verbose(session, WT_VERB_EVICT,
	    "page %p (%s)", (void *)page, __wt_page_type_string(page->type));

	/* Enter the eviction generation. */
	__wt_session_gen_enter(session, WT_GEN_EVICT);

	/*
	 * Get exclusive access to the page if our caller doesn't have the tree
	 * locked down.
	 */
	if (!closing) {
		WT_ERR(__evict_exclusive(session, ref));

		/*
		 * Now the page is locked, remove it from the LRU eviction
		 * queue.  We have to do this before freeing the page memory or
		 * otherwise touching the reference because eviction paths
		 * assume a non-NULL reference on the queue is pointing at
		 * valid memory.
		 */
		__wt_evict_list_clear_page(session, ref);
	}

	/*
	 * Review the page for conditions that would block its eviction. If the
	 * check fails (for example, we find a page with active children), quit.
	 * Make this check for clean pages, too: while unlikely eviction would
	 * choose an internal page with children, it's not disallowed.
	 */
	WT_ERR(__evict_review(session, ref, closing, &inmem_split));

	/*
	 * If there was an in-memory split, the tree has been left in the state
	 * we want: there is nothing more to do.
	 */
	if (inmem_split)
		goto done;

	/* Count evictions of internal pages during normal operation. */
	if (!closing && WT_PAGE_IS_INTERNAL(page)) {
		WT_STAT_CONN_INCR(session, cache_eviction_internal);
		WT_STAT_DATA_INCR(session, cache_eviction_internal);
	}

	/*
	 * Track the largest page size seen at eviction, it tells us something
	 * about our ability to force pages out before they're larger than the
	 * cache.
	 */
	if (page->memory_footprint > conn->cache->evict_max_page_size)
		conn->cache->evict_max_page_size = page->memory_footprint;

	/* Figure out whether reconciliation was done on the page */
	clean_page = __wt_page_evict_clean(page);

	/*
	 * Discard all page-deleted information. If a truncate call deleted this
	 * page, there's memory associated with it we no longer need, eviction
	 * will have built a new version of the page.
	 */
	if (ref->page_del != NULL) {
		__wt_free(session, ref->page_del->update_list);
		__wt_free(session, ref->page_del);
	}

	/* Update the reference and discard the page. */
	tree_dead = F_ISSET(session->dhandle, WT_DHANDLE_DEAD);
	if (__wt_ref_is_root(ref))
		__wt_ref_out(session, ref);
	else if ((clean_page && !F_ISSET(conn, WT_CONN_IN_MEMORY)) || tree_dead)
		/*
		 * Pages that belong to dead trees never write back to disk
		 * and can't support page splits.
		 */
		WT_ERR(__evict_page_clean_update(
		    session, ref, tree_dead || closing));
	else
		WT_ERR(__evict_page_dirty_update(session, ref, closing));

	if (clean_page) {
		WT_STAT_CONN_INCR(session, cache_eviction_clean);
		WT_STAT_DATA_INCR(session, cache_eviction_clean);
	} else {
		WT_STAT_CONN_INCR(session, cache_eviction_dirty);
		WT_STAT_DATA_INCR(session, cache_eviction_dirty);
	}

	if (0) {
err:		if (!closing)
			__evict_exclusive_clear(session, ref);

		WT_STAT_CONN_INCR(session, cache_eviction_fail);
		WT_STAT_DATA_INCR(session, cache_eviction_fail);
	}

done:	/* Leave the eviction generation. */
	__wt_session_gen_leave(session, WT_GEN_EVICT);

	return (ret);
}

/*
 * __evict_delete_ref --
 *	Mark a page reference deleted and check if the parent can reverse
 *	split.
 */
static int
__evict_delete_ref(WT_SESSION_IMPL *session, WT_REF *ref, bool closing)
{
	WT_DECL_RET;
	WT_PAGE *parent;
	WT_PAGE_INDEX *pindex;
	uint32_t ndeleted;

	if (__wt_ref_is_root(ref))
		return (0);

	/*
	 * Avoid doing reverse splits when closing the file, it is wasted work
	 * and some structures may have already been freed.
	 */
	if (!closing) {
		parent = ref->home;
		WT_INTL_INDEX_GET(session, parent, pindex);
		ndeleted = __wt_atomic_addv32(&pindex->deleted_entries, 1);

		/*
		 * If more than 10% of the parent references are deleted, try a
		 * reverse split.  Don't bother if there is a single deleted
		 * reference: the internal page is empty and we have to wait
		 * for eviction to notice.
		 *
		 * This will consume the deleted ref (and eventually free it).
		 * If the reverse split can't get the access it needs because
		 * something is busy, be sure that the page still ends up
		 * marked deleted.
		 */
		if (ndeleted > pindex->entries / 10 && pindex->entries > 1) {
			if ((ret = __wt_split_reverse(session, ref)) == 0)
				return (0);
			WT_RET_BUSY_OK(ret);

			/*
			 * The child must be locked after a failed reverse
			 * split.
			 */
			WT_ASSERT(session, ref->state == WT_REF_LOCKED);
		}
	}

	WT_PUBLISH(ref->state, WT_REF_DELETED);
	return (0);
}

/*
 * __evict_page_clean_update --
 *	Update a clean page's reference on eviction.
 */
static int
__evict_page_clean_update(WT_SESSION_IMPL *session, WT_REF *ref, bool closing)
{
	WT_DECL_RET;

	/*
	 * Discard the page and update the reference structure. If evicting a
	 * WT_REF_LIMBO page, transition back to WT_REF_LOOKASIDE. Otherwise,
	 * a page with a disk address is an on-disk page, and a page without
	 * a disk address is a re-instantiated deleted page (for example, by
	 * searching), that was never subsequently written.
	 */
	__wt_ref_out(session, ref);
	if (!closing && ref->page_las != NULL &&
	    ref->page_las->eviction_to_lookaside) {
		ref->page_las->eviction_to_lookaside = false;
		WT_PUBLISH(ref->state, WT_REF_LOOKASIDE);
	} else if (ref->addr == NULL) {
		WT_WITH_PAGE_INDEX(session,
		    ret = __evict_delete_ref(session, ref, closing));
		WT_RET_BUSY_OK(ret);
	} else
		WT_PUBLISH(ref->state, WT_REF_DISK);

	return (0);
}

/*
 * __evict_page_dirty_update --
 *	Update a dirty page's reference on eviction.
 */
static int
__evict_page_dirty_update(WT_SESSION_IMPL *session, WT_REF *ref, bool closing)
{
	WT_ADDR *addr;
	WT_DECL_RET;
	WT_MULTI multi;
	WT_PAGE_MODIFY *mod;

	mod = ref->page->modify;

	WT_ASSERT(session, ref->addr == NULL);

	switch (mod->rec_result) {
	case WT_PM_REC_EMPTY:				/* Page is empty */
		/*
		 * Update the parent to reference a deleted page. Reconciliation
		 * left the page "empty", so there's no older transaction in the
		 * system that might need to see an earlier version of the page.
		 * There's no backing address, if we're forced to "read" into
		 * that namespace, we instantiate a new page instead of trying
		 * to read from the backing store.
		 */
		__wt_ref_out(session, ref);
		WT_WITH_PAGE_INDEX(session,
		    ret = __evict_delete_ref(session, ref, closing));
		WT_RET_BUSY_OK(ret);
		break;
	case WT_PM_REC_MULTIBLOCK:			/* Multiple blocks */
		/*
		 * Either a split where we reconciled a page and it turned into
		 * a lot of pages or an in-memory page that got too large, we
		 * forcibly evicted it, and there wasn't anything to write.
		 *
		 * The latter is a special case of forced eviction. Imagine a
		 * thread updating a small set keys on a leaf page. The page
		 * is too large or has too many deleted items, so we try and
		 * evict it, but after reconciliation there's only a small
		 * amount of live data (so it's a single page we can't split),
		 * and if there's an older reader somewhere, there's data on
		 * the page we can't write (so the page can't be evicted). In
		 * that case, we end up here with a single block that we can't
		 * write. Take advantage of the fact we have exclusive access
		 * to the page and rewrite it in memory.
		 */
		if (mod->mod_multi_entries == 1) {
			WT_ASSERT(session, closing == false);
			WT_RET(__wt_split_rewrite(
			    session, ref, &mod->mod_multi[0]));
		} else
			WT_RET(__wt_split_multi(session, ref, closing));
		break;
	case WT_PM_REC_REPLACE: 			/* 1-for-1 page swap */
		/*
		 * Update the parent to reference the replacement page.
		 *
		 * A page evicted with lookaside entries may not have an
		 * address, if no updates were visible to reconciliation.
		 *
		 * Publish: a barrier to ensure the structure fields are set
		 * before the state change makes the page available to readers.
		 */
		if (mod->mod_replace.addr != NULL) {
			WT_RET(__wt_calloc_one(session, &addr));
			*addr = mod->mod_replace;
			mod->mod_replace.addr = NULL;
			mod->mod_replace.size = 0;
			ref->addr = addr;
		}

		/*
		 * Eviction wants to keep this page if we have a disk image,
		 * re-instantiate the page in memory, else discard the page.
		 */
		__wt_free(session, ref->page_las);
		if (mod->mod_disk_image == NULL) {
			if (mod->mod_page_las.las_pageid != 0) {
				WT_RET(
				    __wt_calloc_one(session, &ref->page_las));
				*ref->page_las = mod->mod_page_las;
				__wt_page_modify_clear(session, ref->page);
				__wt_ref_out(session, ref);
				WT_PUBLISH(ref->state, WT_REF_LOOKASIDE);
			} else {
				__wt_ref_out(session, ref);
				WT_PUBLISH(ref->state, WT_REF_DISK);
			}
		} else {
			/*
			 * The split code works with WT_MULTI structures, build
			 * one for the disk image.
			 */
			memset(&multi, 0, sizeof(multi));
			multi.disk_image = mod->mod_disk_image;

			WT_RET(__wt_split_rewrite(session, ref, &multi));
		}

		break;
	WT_ILLEGAL_VALUE(session);
	}

	return (0);
}

/*
 * __evict_child_check --
 *	Review an internal page for active children.
 */
static int
__evict_child_check(WT_SESSION_IMPL *session, WT_REF *parent)
{
	WT_REF *child;

	WT_INTL_FOREACH_BEGIN(session, parent->page, child) {
		switch (child->state) {
		case WT_REF_DISK:		/* On-disk */
			break;
		case WT_REF_DELETED:		/* Deleted */
			/*
			 * If the page was part of a truncate, transaction
			 * rollback might switch this page into its previous
			 * state at any time, so the delete must be resolved.
			 * We don't have to lock the page, as no thread of
			 * control can be running below our locked internal
			 * page.
			 */
<<<<<<< HEAD
			if ((page_del = child->page_del) == NULL ||
			    page_del->txnid == WT_TXN_ABORTED ||
			    (page_del->prepare_state == WT_PREPARE_READY &&
			    __wt_txn_visible_all(session, page_del->txnid,
			    WT_TIMESTAMP_NULL(&page_del->timestamp))))
				break;
			return (EBUSY);
=======
			if (__wt_btree_truncate_active(session, child))
				return (EBUSY);
			break;
>>>>>>> a8fde4b2
		default:
			return (EBUSY);
		}
	} WT_INTL_FOREACH_END;

	return (0);
}

/*
 * __evict_review --
 *	Get exclusive access to the page and review the page and its subtree
 *	for conditions that would block its eviction.
 */
static int
__evict_review(
    WT_SESSION_IMPL *session, WT_REF *ref, bool closing, bool *inmem_splitp)
{
	WT_CACHE *cache;
	WT_CONNECTION_IMPL *conn;
	WT_DECL_RET;
	WT_PAGE *page;
	uint32_t flags;
	bool lookaside_retry, *lookaside_retryp, modified;

	*inmem_splitp = false;

	conn = S2C(session);
	page = ref->page;
	flags = WT_REC_EVICT;
	if (!WT_SESSION_IS_CHECKPOINT(session))
		LF_SET(WT_REC_VISIBLE_ALL);

	/*
	 * Fail if an internal has active children, the children must be evicted
	 * first. The test is necessary but shouldn't fire much: the eviction
	 * code is biased for leaf pages, an internal page shouldn't be selected
	 * for eviction until all children have been evicted.
	 */
	if (WT_PAGE_IS_INTERNAL(page)) {
		WT_WITH_PAGE_INDEX(session,
		    ret = __evict_child_check(session, ref));
		WT_RET(ret);
	}

	/*
	 * It is always OK to evict pages from dead trees if they don't have
	 * children.
	 */
	if (F_ISSET(session->dhandle, WT_DHANDLE_DEAD))
		return (0);

	/*
	 * Retrieve the modified state of the page. This must happen after the
	 * check for evictable internal pages otherwise there is a race where a
	 * page could be marked modified due to a child being transitioned to
	 * WT_REF_DISK after the modified check and before we visited the ref
	 * while walking the parent index.
	 */
	modified = __wt_page_is_modified(page);

	/*
	 * Clean pages can't be evicted when running in memory only. This
	 * should be uncommon - we don't add clean pages to the queue.
	 */
	if (F_ISSET(conn, WT_CONN_IN_MEMORY) && !modified && !closing)
		return (EBUSY);

	/* Check if the page can be evicted. */
	if (!closing) {
		/*
		 * Update the oldest ID to avoid wasted effort should it have
		 * fallen behind current.
		 */
		if (modified)
			WT_RET(__wt_txn_update_oldest(
			    session, WT_TXN_OLDEST_STRICT));

		if (!__wt_page_can_evict(session, ref, inmem_splitp))
			return (EBUSY);

		/*
		 * Check for an append-only workload needing an in-memory
		 * split; we can't do this earlier because in-memory splits
		 * require exclusive access. If an in-memory split completes,
		 * the page stays in memory and the tree is left in the desired
		 * state: avoid the usual cleanup.
		 */
		if (*inmem_splitp)
			return (__wt_split_insert(session, ref));
	}

	/* If the page is clean, we're done and we can evict. */
	if (!modified)
		return (0);

	/*
	 * If reconciliation is disabled for this thread (e.g., during an
	 * eviction that writes to lookaside), give up.
	 */
	if (F_ISSET(session, WT_SESSION_NO_RECONCILE))
		return (EBUSY);

	/*
	 * If the page is dirty, reconcile it to decide if we can evict it.
	 *
	 * If we have an exclusive lock (we're discarding the tree), assert
	 * there are no updates we cannot read.
	 *
	 * Don't set any other flags for internal pages: there are no update
	 * lists to be saved and restored, changes can't be written into the
	 * lookaside table, nor can we re-create internal pages in memory.
	 *
	 * For leaf pages:
	 *
	 * In-memory pages are a known configuration.
	 *
	 * Set the update/restore flag, so reconciliation will write blocks it
	 * can write and create a list of skipped updates for blocks it cannot
	 * write, along with disk images. This is how eviction of active, huge
	 * pages works: we take a big page and reconcile it into blocks, some of
	 * which we write and discard, the rest of which we re-create as smaller
	 * in-memory pages, (restoring the updates that stopped us from writing
	 * the block), and inserting the whole mess into the page's parent. Set
	 * the flag in all cases because the incremental cost of update/restore
	 * in reconciliation is minimal, eviction shouldn't have picked a page
	 * where update/restore is necessary, absent some cache pressure. It's
	 * possible updates occurred after we selected this page for eviction,
	 * but it's unlikely and we don't try and manage that risk.
	 *
	 * Additionally, if we aren't trying to free space in the cache, scrub
	 * the page and keep it in memory.
	 */
	cache = conn->cache;
	lookaside_retry = false;
	lookaside_retryp = NULL;

	if (closing)
		LF_SET(WT_REC_VISIBILITY_ERR);
	else if (!WT_PAGE_IS_INTERNAL(page) &&
	    !F_ISSET(S2BT(session), WT_BTREE_LOOKASIDE)) {
		if (F_ISSET(conn, WT_CONN_IN_MEMORY))
			LF_SET(WT_REC_IN_MEMORY |
			    WT_REC_SCRUB | WT_REC_UPDATE_RESTORE);
		else if (WT_SESSION_IS_CHECKPOINT(session))
			LF_SET(WT_REC_LOOKASIDE);
		else if (!WT_IS_METADATA(session->dhandle)) {
			LF_SET(WT_REC_UPDATE_RESTORE);

			if (F_ISSET(cache, WT_CACHE_EVICT_SCRUB))
				LF_SET(WT_REC_SCRUB);

			/*
			 * If the cache is under pressure with many updates
			 * that can't be evicted, check if reconciliation
			 * suggests trying the lookaside table.
			 */
			if (F_ISSET(cache, WT_CACHE_EVICT_LOOKASIDE))
				lookaside_retryp = &lookaside_retry;
		}
	}

	/* Reconcile the page. */
	ret = __wt_reconcile(session, ref, NULL, flags, lookaside_retryp);

	/*
	 * If attempting eviction in service of a checkpoint, we may
	 * successfully reconcile but then find that there are updates on the
	 * page too new to evict.  Give up evicting in that case: checkpoint
	 * will include the reconciled page when it visits the parent.
	 */
	if (WT_SESSION_IS_CHECKPOINT(session) && !__wt_page_is_modified(page) &&
	    !__wt_txn_visible_all(session, page->modify->rec_max_txn,
	    WT_TIMESTAMP_NULL(&page->modify->rec_max_timestamp)))
		return (EBUSY);

	/*
	 * If reconciliation fails but reports it might succeed if we use the
	 * lookaside table, try again with the lookaside table, allowing the
	 * eviction of pages we'd otherwise have to retain in cache to support
	 * older readers.
	 */
	if (ret == EBUSY && lookaside_retry) {
		LF_CLR(WT_REC_SCRUB | WT_REC_UPDATE_RESTORE);
		LF_SET(WT_REC_LOOKASIDE);
		ret = __wt_reconcile(session, ref, NULL, flags, NULL);
	}

	WT_RET(ret);

	/*
	 * Success: assert the page is clean or reconciliation was configured
	 * for update/restore. If the page is clean, assert that reconciliation
	 * was configured for a lookaside table, or it's not a durable object
	 * (currently the lookaside table), or all page updates were globally
	 * visible.
	 */
	WT_ASSERT(session, !__wt_page_is_modified(page) ||
	    LF_ISSET(WT_REC_LOOKASIDE | WT_REC_UPDATE_RESTORE));
	WT_ASSERT(session,
	    __wt_page_is_modified(page) ||
	    __wt_txn_visible_all(session, page->modify->rec_max_txn,
	    WT_TIMESTAMP_NULL(&page->modify->rec_max_timestamp)));

	return (0);
}<|MERGE_RESOLUTION|>--- conflicted
+++ resolved
@@ -441,19 +441,9 @@
 			 * control can be running below our locked internal
 			 * page.
 			 */
-<<<<<<< HEAD
-			if ((page_del = child->page_del) == NULL ||
-			    page_del->txnid == WT_TXN_ABORTED ||
-			    (page_del->prepare_state == WT_PREPARE_READY &&
-			    __wt_txn_visible_all(session, page_del->txnid,
-			    WT_TIMESTAMP_NULL(&page_del->timestamp))))
-				break;
-			return (EBUSY);
-=======
 			if (__wt_btree_truncate_active(session, child))
 				return (EBUSY);
 			break;
->>>>>>> a8fde4b2
 		default:
 			return (EBUSY);
 		}
