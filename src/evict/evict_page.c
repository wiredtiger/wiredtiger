/*-
 * Copyright (c) 2014-present MongoDB, Inc.
 * Copyright (c) 2008-2014 WiredTiger, Inc.
 *	All rights reserved.
 *
 * See the file LICENSE for redistribution information.
 */

#include "wt_internal.h"

static int __evict_page_clean_update(WT_SESSION_IMPL *, WT_REF *, uint32_t);
static int __evict_page_dirty_update(WT_SESSION_IMPL *, WT_REF *, uint32_t);
static int __evict_reconcile(WT_SESSION_IMPL *, WT_REF *, uint32_t);
static int __evict_review(WT_SESSION_IMPL *, WT_REF *, uint32_t, bool *);

/*
 * __evict_exclusive_clear --
 *     Release exclusive access to a page.
 */
static WT_INLINE void
__evict_exclusive_clear(WT_SESSION_IMPL *session, WT_REF *ref, WT_REF_STATE previous_state)
{
    WT_ASSERT(session, WT_REF_GET_STATE(ref) == WT_REF_LOCKED && ref->page != NULL);

    WT_REF_SET_STATE(ref, previous_state);
}

/*
 * __evict_exclusive --
 *     Acquire exclusive access to a page.
 */
static WT_INLINE int
__evict_exclusive(WT_SESSION_IMPL *session, WT_REF *ref)
{
    WT_ASSERT(session, WT_REF_GET_STATE(ref) == WT_REF_LOCKED);

    /*
     * Check for a hazard pointer indicating another thread is using the page, meaning the page
     * cannot be evicted.
     */
    if (__wt_hazard_check(session, ref, NULL) == NULL)
        return (0);

    WT_STAT_CONN_DSRC_INCR(session, cache_eviction_blocked_hazard);
    return (__wt_set_return(session, EBUSY));
}

/*
 * __wt_page_release_evict --
 *     Release a reference to a page, and attempt to immediately evict it.
 */
int
__wt_page_release_evict(WT_SESSION_IMPL *session, WT_REF *ref, uint32_t flags)
{
    WT_BTREE *btree;
    WT_DECL_RET;
    WT_REF_STATE previous_state;
    uint32_t evict_flags;
    bool locked;

    btree = S2BT(session);

    /*
     * This function always releases the hazard pointer - ensure that's done regardless of whether
     * we can get exclusive access. Take some care with order of operations: if we release the
     * hazard pointer without first locking the page, it could be evicted in between.
     */
    previous_state = WT_REF_GET_STATE(ref);
    locked =
      previous_state == WT_REF_MEM && WT_REF_CAS_STATE(session, ref, previous_state, WT_REF_LOCKED);
    if ((ret = __wt_hazard_clear(session, ref)) != 0 || !locked) {
        if (locked)
            WT_REF_SET_STATE(ref, previous_state);
        return (ret == 0 ? EBUSY : ret);
    }

    evict_flags = LF_ISSET(WT_READ_NO_SPLIT) ? WT_EVICT_CALL_NO_SPLIT : 0;
    FLD_SET(evict_flags, WT_EVICT_CALL_URGENT);

    /*
     * There is no need to cache a history store cursor if evicting a readonly page. That includes
     * pages from a checkpoint. Note that opening a history store cursor on a checkpoint page from
     * here will explode because the identity of the matching history store checkpoint isn't
     * available.
     */
    if (ref->page != NULL && !__wt_page_evict_clean(ref->page)) {
        WT_ASSERT(session, !WT_READING_CHECKPOINT(session));
        WT_RET(__wt_curhs_cache(session));
    }
    (void)__wt_atomic_addv32(&btree->evict_busy, 1);
    ret = __wt_evict(session, ref, previous_state, evict_flags);
    (void)__wt_atomic_subv32(&btree->evict_busy, 1);

    return (ret);
}

#define WT_EVICT_STATS_CLEAN 0x01
#define WT_EVICT_STATS_FORCE_HS 0x02
#define WT_EVICT_STATS_SUCCESS 0x04
#define WT_EVICT_STATS_URGENT 0x08

/*
 * __evict_stats_update --
 *     Update the stats of eviction.
 *
 */
static void
__evict_stats_update(WT_SESSION_IMPL *session, uint8_t flags)
{
    WT_CONNECTION_IMPL *conn;
    uint64_t eviction_time, eviction_time_milliseconds;

    conn = S2C(session);

    if (session->evict_timeline.reentry_hs_eviction) {
        session->evict_timeline.reentry_hs_evict_finish = __wt_clock(session);
        eviction_time = WT_CLOCKDIFF_US(session->evict_timeline.reentry_hs_evict_finish,
          session->evict_timeline.reentry_hs_evict_start);
    } else {
        session->evict_timeline.evict_finish = __wt_clock(session);
        eviction_time = WT_CLOCKDIFF_US(
          session->evict_timeline.evict_finish, session->evict_timeline.evict_start);
    }
    if (LF_ISSET(WT_EVICT_STATS_SUCCESS)) {
        if (LF_ISSET(WT_EVICT_STATS_URGENT)) {
            if (LF_ISSET(WT_EVICT_STATS_FORCE_HS))
                WT_STAT_CONN_INCR(session, cache_eviction_force_hs_success);
            if (LF_ISSET(WT_EVICT_STATS_CLEAN)) {
                WT_STAT_CONN_INCR(session, cache_eviction_force_clean);
                WT_STAT_CONN_INCRV(session, cache_eviction_force_clean_time, eviction_time);
            } else {
                WT_STAT_CONN_INCR(session, cache_eviction_force_dirty);
                WT_STAT_CONN_INCRV(session, cache_eviction_force_dirty_time, eviction_time);
            }
        }

        if (LF_ISSET(WT_EVICT_STATS_CLEAN))
            WT_STAT_CONN_DSRC_INCR(session, cache_eviction_clean);
        else
            WT_STAT_CONN_DSRC_INCR(session, cache_eviction_dirty);

        /* Count page evictions in parallel with checkpoint. */
        if (__wt_atomic_loadvbool(&conn->txn_global.checkpoint_running))
            WT_STAT_CONN_INCR(session, cache_eviction_pages_in_parallel_with_checkpoint);
    } else {
        if (LF_ISSET(WT_EVICT_STATS_URGENT)) {
            if (LF_ISSET(WT_EVICT_STATS_FORCE_HS))
                WT_STAT_CONN_INCR(session, cache_eviction_force_hs_fail);
            WT_STAT_CONN_INCR(session, cache_eviction_force_fail);
            WT_STAT_CONN_INCRV(session, cache_eviction_force_fail_time, eviction_time);
        }

        WT_STAT_CONN_DSRC_INCR(session, cache_eviction_fail);
    }
    if (!session->evict_timeline.reentry_hs_eviction) {
        eviction_time_milliseconds = eviction_time / WT_THOUSAND;
        if (eviction_time_milliseconds > __wt_atomic_load64(&conn->cache->evict_max_ms))
            __wt_atomic_store64(&conn->cache->evict_max_ms, eviction_time_milliseconds);
        if (eviction_time_milliseconds > WT_MINUTE * WT_THOUSAND)
            __wt_verbose_warning(session, WT_VERB_EVICT,
              "Eviction took more than 1 minute (%" PRIu64 "us). Building disk image took %" PRIu64
              "us. History store wrapup took %" PRIu64 "us.",
              eviction_time,
              WT_CLOCKDIFF_US(session->reconcile_timeline.image_build_finish,
                session->reconcile_timeline.image_build_start),
              WT_CLOCKDIFF_US(session->reconcile_timeline.hs_wrapup_finish,
                session->reconcile_timeline.hs_wrapup_start));
    } else {
        /*
         * We are in the reentrant history store eviction inside a data store reconciliation. Add to
         * the total time taken to do the reentrant history store eviction.
         */
        session->reconcile_timeline.total_reentry_hs_eviction_time +=
          WT_CLOCKDIFF_MS(session->evict_timeline.reentry_hs_evict_finish,
            session->evict_timeline.reentry_hs_evict_start);
        session->evict_timeline.reentry_hs_eviction = false;
    }
}

/*
 * __wt_evict --
 *     Evict a page.
 */
int
__wt_evict(WT_SESSION_IMPL *session, WT_REF *ref, WT_REF_STATE previous_state, uint32_t flags)
{
    WT_CONNECTION_IMPL *conn;
    WT_DECL_RET;
    WT_PAGE *page;
    uint8_t stats_flags;
    bool clean_page, closing, ebusy_only, inmem_split, tree_dead;

    conn = S2C(session);
    page = ref->page;
    closing = LF_ISSET(WT_EVICT_CALL_CLOSING);
    stats_flags = 0;
    clean_page = ebusy_only = false;

    __wt_verbose(
      session, WT_VERB_EVICT, "page %p (%s)", (void *)page, __wt_page_type_string(page->type));

    tree_dead = F_ISSET(session->dhandle, WT_DHANDLE_DEAD);
    if (tree_dead)
        LF_SET(WT_EVICT_CALL_NO_SPLIT);

    /* As re-entry into eviction is possible, only clear the statistics on the first entry. */
    if (__wt_session_gen((session), (WT_GEN_EVICT)) == 0) {
        WT_CLEAR(session->evict_timeline);
        session->evict_timeline.evict_start = __wt_clock(session);
    } else {
        session->evict_timeline.reentry_hs_eviction = true;
        session->evict_timeline.reentry_hs_evict_start = __wt_clock(session);
    }

    /*
     * Enter the eviction and split generation. If we re-enter eviction, leave the previous
     * generation (eviction or split) generation (which must be as low as the current generation),
     * untouched.
     */
    WT_ENTER_GENERATION(session, WT_GEN_EVICT);
    WT_ENTER_GENERATION(session, WT_GEN_SPLIT);

    /*
     * Immediately increment the forcible eviction counter, we might do an in-memory split and not
     * an eviction, which skips the other statistics.
     */
    if (LF_ISSET(WT_EVICT_CALL_URGENT)) {
        FLD_SET(stats_flags, WT_EVICT_STATS_URGENT);
        WT_STAT_CONN_INCR(session, cache_eviction_force);

        /*
         * Track history store pages being force evicted while holding a history store cursor open.
         */
        if (session->hs_cursor_counter > 0 && WT_IS_HS(session->dhandle)) {
            FLD_SET(stats_flags, WT_EVICT_STATS_FORCE_HS);
            WT_STAT_CONN_INCR(session, cache_eviction_force_hs);
        }
    }

    /*
     * Get exclusive access to the page if our caller doesn't have the tree locked down.
     */
    if (!closing) {
        WT_ERR(__evict_exclusive(session, ref));

        /*
         * Now the page is locked, remove it from the LRU eviction queue. We have to do this before
         * freeing the page memory or otherwise touching the reference because eviction paths assume
         * a non-NULL reference on the queue is pointing at valid memory.
         */
        __wti_evict_list_clear_page(session, ref);
    }

    if (F_ISSET_ATOMIC_16(page, WT_PAGE_PREFETCH))
        WT_STAT_CONN_INCR(session, cache_eviction_consider_prefetch);

    /*
     * Review the page for conditions that would block its eviction. If the check fails (for
     * example, we find a page with active children), quit. Make this check for clean pages, too:
     * while unlikely eviction would choose an internal page with children, it's not disallowed.
     */
    WT_ERR(__evict_review(session, ref, flags, &inmem_split));

    /*
     * If we decide to do an in-memory split. Do it now. If an in-memory split completes, the page
     * stays in memory and the tree is left in the desired state: avoid the usual cleanup.
     */
    if (inmem_split) {
        WT_ERR(__wt_split_insert(session, ref));
        goto done;
    }

    /* No need to reconcile the page if it is from a dead tree or it is clean. */
    if (!tree_dead && __wt_page_is_modified(page))
        WT_ERR(__evict_reconcile(session, ref, flags));

    /* After this spot, the only recoverable failure is EBUSY. */
    ebusy_only = true;

    /* Check we are not evicting an accessible internal page with an active split generation. */
    WT_ASSERT(session,
      closing || !F_ISSET(ref, WT_REF_FLAG_INTERNAL) ||
        F_ISSET(session->dhandle, WT_DHANDLE_DEAD | WT_DHANDLE_EXCLUSIVE) ||
        !__wt_gen_active(session, WT_GEN_SPLIT, page->pg_intl_split_gen));

    /* Count evictions of internal pages during normal operation. */
    if (!closing && F_ISSET(ref, WT_REF_FLAG_INTERNAL))
        WT_STAT_CONN_DSRC_INCR(session, cache_eviction_internal);

    /*
     * Track the largest page size seen at eviction, it tells us something about our ability to
     * force pages out before they're larger than the cache. We don't care about races, it's just a
     * statistic.
     */
    if (__wt_atomic_loadsize(&page->memory_footprint) >
      __wt_atomic_load64(&conn->cache->evict_max_page_size))
        __wt_atomic_store64(
          &conn->cache->evict_max_page_size, __wt_atomic_loadsize(&page->memory_footprint));

    /* Figure out whether reconciliation was done on the page */
    if (__wt_page_evict_clean(page)) {
        clean_page = true;
        FLD_SET(stats_flags, WT_EVICT_STATS_CLEAN);
    }

    /* Update the reference and discard the page. */
    if (__wt_ref_is_root(ref))
        __wt_ref_out(session, ref);
    else if ((clean_page && !F_ISSET(conn, WT_CONN_IN_MEMORY)) || tree_dead)
        /*
         * Pages that belong to dead trees never write back to disk and can't support page splits.
         */
        WT_ERR(__evict_page_clean_update(session, ref, flags));
    else
        WT_ERR(__evict_page_dirty_update(session, ref, flags));

    /*
     * We have loaded the new disk image and updated the tree structure. We can no longer fail after
     * this point.
     */

    if (0) {
err:
        if (!closing)
            __evict_exclusive_clear(session, ref, previous_state);

        if (ebusy_only && ret != EBUSY)
            WT_RET_PANIC(session, ret, "eviction failed when only EBUSY is allowed");
    }

done:
    if (ret == 0)
        FLD_SET(stats_flags, WT_EVICT_STATS_SUCCESS);
    __evict_stats_update(session, stats_flags);

    /* Leave any local eviction generation. */
    WT_LEAVE_GENERATION(session, WT_GEN_SPLIT);
    WT_LEAVE_GENERATION(session, WT_GEN_EVICT);

    return (ret);
}

/*
 * __evict_delete_ref --
 *     Mark a page reference deleted and check if the parent can reverse split.
 */
static int
__evict_delete_ref(WT_SESSION_IMPL *session, WT_REF *ref, uint32_t flags)
{
    WT_DECL_RET;
    WT_PAGE *parent;
    WT_PAGE_INDEX *pindex;
    uint32_t ndeleted;

    if (__wt_ref_is_root(ref))
        return (0);

    /*
     * Avoid doing reverse splits when closing the file, it is wasted work and some structures may
     * have already been freed.
     */
    if (!LF_ISSET(WT_EVICT_CALL_NO_SPLIT | WT_EVICT_CALL_CLOSING)) {
        parent = ref->home;
        WT_INTL_INDEX_GET(session, parent, pindex);
        ndeleted = __wt_atomic_addv32(&pindex->deleted_entries, 1);

        /*
         * If more than 10% of the parent references are deleted, try a reverse split. Don't bother
         * if there is a single deleted reference: the internal page is empty and we have to wait
         * for eviction to notice.
         *
         * This will consume the deleted ref (and eventually free it). If the reverse split can't
         * get the access it needs because something is busy, be sure that the page still ends up
         * marked deleted.
         *
         * Don't do it if we are a VLCS tree and the child we're deleting is the leftmost child. The
         * reverse split will automatically remove the page entirely, creating a namespace gap at
         * the beginning of the internal page, and that leaves search nowhere to go. Note that the
         * situation will be handled safely if another child gets deleted, or if eviction comes for
         * a visit.
         */
        if (ndeleted > pindex->entries / 10 && pindex->entries > 1) {
            if (S2BT(session)->type == BTREE_COL_VAR && ref == pindex->index[0])
                WT_STAT_CONN_DSRC_INCR(session, cache_reverse_splits_skipped_vlcs);
            else {
                if ((ret = __wt_split_reverse(session, ref)) == 0) {
                    WT_STAT_CONN_DSRC_INCR(session, cache_reverse_splits);
                    return (0);
                }
                WT_RET_BUSY_OK(ret);

                /*
                 * The child must be locked after a failed reverse split.
                 */
                WT_ASSERT(session, WT_REF_GET_STATE(ref) == WT_REF_LOCKED);
            }
        }
    }

    WT_REF_SET_STATE(ref, WT_REF_DELETED);
    return (0);
}

/*
 * __evict_page_clean_update --
 *     Update a clean page's reference on eviction.
 */
static int
__evict_page_clean_update(WT_SESSION_IMPL *session, WT_REF *ref, uint32_t flags)
{
    WT_DECL_RET;
    bool instantiated;

    /*
     * We might discard an instantiated deleted page, because instantiated pages are not marked
     * dirty by default. Check this before discarding the modify structure in __wt_ref_out.
     */
    if (ref->page->modify != NULL && ref->page->modify->instantiated)
        instantiated = true;
    else {
        WT_ASSERT(session, ref->page_del == NULL);
        instantiated = false;
    }

    /*
     * Discard the page and update the reference structure. A leaf page without a disk address is a
     * deleted page that either was created empty and never written out, or had its on-disk page
     * discarded already after the deletion became globally visible. It is not immediately clear if
     * it's possible to get an internal page without a disk address here, but if one appears it can
     * be deleted. (Note that deleting an internal page implicitly turns it into a leaf.)
     *
     * A page with a disk address is now on disk, unless it was deleted and instantiated and then
     * evicted unmodified, in which case it is still deleted. In the latter case set the state back
     * to WT_REF_DELETED.
     */
    __wt_ref_out(session, ref);
    if (ref->addr == NULL) {
        WT_WITH_PAGE_INDEX(session, ret = __evict_delete_ref(session, ref, flags));
        WT_RET_BUSY_OK(ret);
    } else
        WT_REF_SET_STATE(ref, instantiated ? WT_REF_DELETED : WT_REF_DISK);

    return (0);
}

/*
 * __evict_page_dirty_update --
 *     Update a dirty page's reference on eviction.
 */
static int
__evict_page_dirty_update(WT_SESSION_IMPL *session, WT_REF *ref, uint32_t evict_flags)
{
    WT_ADDR *addr;
    WT_DECL_RET;
    WT_MULTI multi;
    WT_PAGE_MODIFY *mod;
    bool closing;
    void *tmp;

    mod = ref->page->modify;
    closing = FLD_ISSET(evict_flags, WT_EVICT_CALL_CLOSING);

    WT_ASSERT(session, ref->addr == NULL);

    switch (mod->rec_result) {
    case WT_PM_REC_EMPTY:
        /*
         * Page is empty: Update the parent to reference a deleted page. Reconciliation left the
         * page "empty", so there's no older transaction in the system that might need to see an
         * earlier version of the page. There's no backing address, if we're forced to "read" into
         * that namespace, we instantiate a new page instead of trying to read from the backing
         * store.
         */
        __wt_ref_out(session, ref);
        WT_WITH_PAGE_INDEX(session, ret = __evict_delete_ref(session, ref, evict_flags));
        WT_RET_BUSY_OK(ret);
        break;
    case WT_PM_REC_MULTIBLOCK:
        /*
         * Multiple blocks: Either a split where we reconciled a page and it turned into a lot of
         * pages or an in-memory page that got too large, we forcibly evicted it, and there wasn't
         * anything to write.
         *
         * The latter is a special case of forced eviction. Imagine a thread updating a small set
         * keys on a leaf page. The page is too large or has too many deleted items, so we try and
         * evict it, but after reconciliation there's only a small amount of live data (so it's a
         * single page we can't split), and if there's an older reader somewhere, there's data on
         * the page we can't write (so the page can't be evicted). In that case, we end up here with
         * a single block that we can't write. Take advantage of the fact we have exclusive access
         * to the page and rewrite it in memory.
         */
        if (mod->mod_multi_entries == 1) {
            WT_ASSERT(session, closing == false);
            WT_RET(__wt_split_rewrite(session, ref, &mod->mod_multi[0]));
        } else
            WT_RET(__wt_split_multi(session, ref, closing));
        break;
    case WT_PM_REC_REPLACE:
        /* 1-for-1 page swap: Update the parent to reference the replacement page. */
        WT_ASSERT(session, mod->mod_replace.addr != NULL);
        WT_RET(__wt_calloc_one(session, &addr));
        *addr = mod->mod_replace;
        mod->mod_replace.addr = NULL;
        mod->mod_replace.size = 0;
        ref->addr = addr;

        /*
         * Eviction wants to keep this page if we have a disk image, re-instantiate the page in
         * memory, else discard the page.
         */
        if (mod->mod_disk_image == NULL) {
            __wt_page_modify_clear(session, ref->page);
            __wt_ref_out(session, ref);
            WT_REF_SET_STATE(ref, WT_REF_DISK);
        } else {
            /* The split code works with WT_MULTI structures, build one for the disk image. */
            memset(&multi, 0, sizeof(multi));
            multi.disk_image = mod->mod_disk_image;
            /*
             * Store the disk image to a temporary pointer in case we fail to rewrite the page and
             * we need to link the new disk image back to the old disk image.
             */
            tmp = mod->mod_disk_image;
            mod->mod_disk_image = NULL;
            ret = __wt_split_rewrite(session, ref, &multi);
            if (ret != 0) {
                mod->mod_disk_image = tmp;
                return (ret);
            }
        }

        break;
    default:
        return (__wt_illegal_value(session, mod->rec_result));
    }

    return (0);
}

/*
 * __evict_child_check --
 *     Review an internal page for active children.
 */
static int
__evict_child_check(WT_SESSION_IMPL *session, WT_REF *parent)
{
    WT_REF *child;
    bool busy, visible;

    busy = false;

    /*
     * There may be cursors in the tree walking the list of child pages. The parent is locked, so
     * all we care about is cursors already in the child pages, no thread can enter them. Any cursor
     * moving through the child pages must be hazard pointer coupling between pages, where the page
     * on which it currently has a hazard pointer must be in a state other than on-disk. Walk the
     * child list forward, then backward, to ensure we don't race with a cursor walking in the
     * opposite direction from our check.
     */
    WT_INTL_FOREACH_BEGIN (session, parent->page, child) {
        /* It isn't safe to evict if there is a child on the pre-fetch queue. */
        if (F_ISSET_ATOMIC_8(child, WT_REF_FLAG_PREFETCH)) {
            busy = true;
            break;
        }

        switch (WT_REF_GET_STATE(child)) {
        case WT_REF_DISK:    /* On-disk */
        case WT_REF_DELETED: /* On-disk, deleted */
            break;
        default:
            busy = true;
        }
        if (busy)
            break;
    }
    WT_INTL_FOREACH_END;

    if (busy)
        return (__wt_set_return(session, EBUSY));

    WT_INTL_FOREACH_REVERSE_BEGIN (session, parent->page, child) {
        switch (WT_REF_GET_STATE(child)) {
        case WT_REF_DISK:    /* On-disk */
        case WT_REF_DELETED: /* On-disk, deleted */
            break;
        default:
            return (__wt_set_return(session, EBUSY));
        }
    }
    WT_INTL_FOREACH_END;

    /*
     * It is always OK to evict pages from checkpoint cursor trees if they don't have children, and
     * visibility checks for pages found to be deleted in the checkpoint aren't needed (or correct
     * when done in eviction threads).
     */
    if (WT_READING_CHECKPOINT(session))
        return (0);

    /*
     * The fast check is done and there are no cursors in the child pages. Make sure the child
     * WT_REF structures pages can be discarded.
     */
    WT_INTL_FOREACH_BEGIN (session, parent->page, child) {

        switch (WT_REF_GET_STATE(child)) {
        case WT_REF_DISK: /* On-disk */
            break;
        case WT_REF_DELETED: /* On-disk, deleted */
                             /*
                              * If the child page was part of a truncate, transaction rollback might
                              * switch this page into its previous state at any time, so the delete
                              * must be resolved before the parent can be evicted.
                              *
                              * We have the internal page locked, which prevents a search from
                              * descending into it. However, a walk from an adjacent leaf page could
                              * attempt to hazard couple into a child page and free the page_del
                              * structure as we are examining it. Flip the state to locked to make
                              * this check safe: if that fails, we have raced with a read and should
                              * give up on evicting the parent.
                              */
            if (!WT_REF_CAS_STATE(session, child, WT_REF_DELETED, WT_REF_LOCKED))
                return (__wt_set_return(session, EBUSY));
            /*
             * Insert a read/acquire barrier so we're guaranteed the page_del state we read below
             * comes after the locking operation on the ref state and therefore after the previous
             * unlock of the ref. Otherwise we might read an inconsistent view of the page deletion
             * info, and while many combinations are harmless and would just lead us to falsely
             * refuse to evict, some (e.g. reading committed as true and a stale durable timestamp
             * from before it was set by commit) are not.
             *
             * Note that while ordinarily a lock acquire should have an acquire (read/any) barrier
             * after it, because we are only reading the write part is irrelevant and a read/read
             * barrier is sufficient.
             *
             * FIXME-WT-9780: this and the CAS should be rolled into a WT_REF_TRYLOCK macro.
             */
            WT_ACQUIRE_BARRIER();

            /*
             * We can evict any truncation that's committed. However, restrictions in reconciliation
             * mean that it needs to be visible to us when we get there. And unfortunately we are
             * upstream of the point where eviction threads get snapshots. Plus, application threads
             * doing eviction can see their own uncommitted truncations. So, use the following
             * logic:
             *     1. First check if the operation is committed. If not, it's not visible for these
             *        purposes.
             *     2. If we already have a snapshot, use it to check visibility.
             *     3. If we do not but we're an eviction thread, go ahead. We will get a snapshot
             *        shortly and any committed operation will be visible in it.
             *     4. Otherwise, check if the operation is globally visible.
             *
             * Even though we specifically can't evict prepared truncations, we don't need to deploy
             * the special-case logic for prepared transactions in __wt_page_del_visible; prepared
             * transactions aren't committed so they'll fail the first check.
             */
            if (!__wt_page_del_committed_set(child->page_del))
                visible = false;
            else if (F_ISSET(session->txn, WT_TXN_HAS_SNAPSHOT))
                visible = __wt_page_del_visible(session, child->page_del, false);
            else if (F_ISSET(session, WT_SESSION_EVICTION))
                visible = true;
            else
                visible = __wt_page_del_visible_all(session, child->page_del, false);
            /* FIXME-WT-9780: is there a reason this doesn't use WT_REF_UNLOCK? */
            WT_REF_SET_STATE(child, WT_REF_DELETED);
            if (!visible)
                return (__wt_set_return(session, EBUSY));
            break;
        default:
            return (__wt_set_return(session, EBUSY));
        }
    }
    WT_INTL_FOREACH_END;

    return (0);
}

/*
 * __evict_review_obsolete_time_window --
 *     Check whether the ref has obsolete time window information and mark it for dirty eviction to
 *     remove those obsolete data. An exclusive lock on the page has already been obtained by the
 *     caller.
 */
static int
__evict_review_obsolete_time_window(WT_SESSION_IMPL *session, WT_REF *ref)
{
    WT_ADDR_COPY addr;
    WT_BTREE *btree;
    WT_CONNECTION_IMPL *conn;
    WT_MULTI *multi;
    WT_PAGE_MODIFY *mod;
    WT_TIME_AGGREGATE newest_ta;
    uint32_t i;
    char time_string[WT_TIME_STRING_SIZE];

    btree = S2BT(session);
    conn = S2C(session);

    /* Too many pages have been cleaned for this btree. */
    if (__wt_atomic_load32(&btree->eviction_obsolete_tw_pages) >=
      conn->heuristic_controls.eviction_obsolete_tw_pages_dirty_max)
        return (0);

    /*
     * Pages that the application threads are evicting should not be included. Reconciliation must
     * be performed when converting a clean page to a dirty page, which can increase latency. This
     * check is bypassed if the session is configured with a debug option to evict the page when it
     * is released and no longer needed.
     */
    if (!F_ISSET(session, WT_SESSION_EVICTION) && !F_ISSET(session, WT_SESSION_DEBUG_RELEASE_EVICT))
        return (0);

    /* Do not perform any obsolete time window cleanup during the startup or shutdown phase. */
    if (F_ISSET(conn, WT_CONN_RECOVERING | WT_CONN_CLOSING_CHECKPOINT))
        return (0);

    /* If the file is being checkpointed, other threads can't evict dirty pages. */
    if (__wt_btree_syncing_by_other_session(session))
        return (0);

    /* The checkpoint cursor dhandle is read-only. Do not mark these pages as dirty. */
    if (WT_READING_CHECKPOINT(session))
        return (0);

    /*
     * Rewriting internal pages doesn't clean the obsolete time window until the leaf pages are
     * cleared from the obsolete time window.
     */
    WT_ASSERT(session, ref->page != NULL);
    if (WT_PAGE_IS_INTERNAL(ref->page))
        return (0);

    /* We are only interested in clean pages. */
    if (__wt_page_is_modified(ref->page))
        return (0);

    /* Limit the number of btrees that can be cleaned up. */
    if (__wt_atomic_load32(&btree->eviction_obsolete_tw_pages) == 0 &&
      __wt_atomic_load32(&btree->checkpoint_cleanup_obsolete_tw_pages) == 0 &&
      __wt_atomic_load32(&conn->heuristic_controls.obsolete_tw_btree_count) >=
        conn->heuristic_controls.obsolete_tw_btree_max)
        return (0);

    /* Don't add more cache pressure. */
    if (__wt_eviction_needed(session, false, false, NULL) || __wt_cache_stuck(session))
        return (0);

    /*
     * Initialize the time aggregate via the merge initialization, so that stop visibility is copied
     * across correctly. That is why we need the stop timestamp/transaction IDs to start as none,
     * otherwise we'd never mark anything as obsolete.
     */
    WT_TIME_AGGREGATE_INIT_MERGE(&newest_ta);

    mod = ref->page->modify;
    if (mod != NULL && mod->rec_result == WT_PM_REC_MULTIBLOCK) {
        /* Calculate the max stop time point by traversing all multi addresses. */
        for (multi = mod->mod_multi, i = 0; i < mod->mod_multi_entries; ++multi, ++i)
            WT_TIME_AGGREGATE_MERGE(session, &newest_ta, &multi->addr.ta);
    } else if (mod != NULL && mod->rec_result == WT_PM_REC_REPLACE)
        WT_TIME_AGGREGATE_COPY(&newest_ta, &mod->mod_replace.ta);
    else if (__wt_ref_addr_copy(session, ref, &addr))
        WT_TIME_AGGREGATE_COPY(&newest_ta, &addr.ta);

    /* The pages that are removed are eliminated during the checkpoint cleanup procedure. */
    if (WT_TIME_AGGREGATE_HAS_STOP(&newest_ta))
        return (0);

<<<<<<< HEAD
    /* If there is no transaction or timestamp information available, there is nothing to do. */
    if (newest_ta.newest_txn == WT_TXN_NONE && newest_ta.newest_durable_ts == WT_TS_NONE)
        return (0);

    /* Ensure the time window information has content that is globally visible. */
    if (!__wt_txn_visible_all(session, newest_ta.newest_txn, newest_ta.newest_durable_ts))
        return (0);

    /* Mark the page dirty to remove any obsolete information during reconciliation. */
    __wt_verbose(session, WT_VERB_EVICT,
      "%p in-memory page obsolete time window: time aggregate %s", (void *)ref,
      __wt_time_aggregate_to_string(&newest_ta, time_string));

    WT_RET(__wt_page_modify_init(session, ref->page));
    __wt_page_modify_set(session, ref->page);

=======
>>>>>>> 3ba1f957
    /*
     * Mark the page as dirty to allow the page reconciliation to remove all information related to
     * an obsolete time window.
     */
    if (__wt_txn_newest_visible_all(session, newest_ta.newest_txn,
          WT_MAX(newest_ta.newest_start_durable_ts, newest_ta.newest_stop_durable_ts))) {
        __wt_verbose(session, WT_VERB_EVICT,
          "%p in-memory page obsolete time window: time aggregate %s", (void *)ref,
          __wt_time_aggregate_to_string(&newest_ta, time_string));

        WT_RET(__wt_page_modify_init(session, ref->page));
        __wt_page_modify_set(session, ref->page);

        /*
         * Save that another tree has been processed if that's the first time it gets cleaned and
         * update the number of pages made dirty for that tree.
         */
        if (__wt_atomic_load32(&btree->eviction_obsolete_tw_pages) == 0 &&
          __wt_atomic_load32(&btree->checkpoint_cleanup_obsolete_tw_pages) == 0)
            __wt_atomic_addv32(&conn->heuristic_controls.obsolete_tw_btree_count, 1);
        __wt_atomic_addv32(&btree->eviction_obsolete_tw_pages, 1);
        WT_STAT_CONN_DSRC_INCR(session, cache_eviction_dirty_obsolete_tw);
    }

    return (0);
}

/*
 * __evict_review --
 *     Review the page and its subtree for conditions that would block its eviction.
 */
static int
__evict_review(WT_SESSION_IMPL *session, WT_REF *ref, uint32_t evict_flags, bool *inmem_splitp)
{
    WT_BTREE *btree;
    WT_CONNECTION_IMPL *conn;
    WT_DECL_RET;
    WT_PAGE *page;
    bool closing, modified;

    *inmem_splitp = false;

    btree = S2BT(session);
    conn = S2C(session);
    page = ref->page;
    closing = FLD_ISSET(evict_flags, WT_EVICT_CALL_CLOSING);

    /*
     * Fail if an internal has active children, the children must be evicted first. The test is
     * necessary but shouldn't fire much: the eviction code is biased for leaf pages, an internal
     * page shouldn't be selected for eviction until all children have been evicted.
     */
    if (F_ISSET(ref, WT_REF_FLAG_INTERNAL)) {
        WT_WITH_PAGE_INDEX(session, ret = __evict_child_check(session, ref));
        if (ret != 0)
            WT_STAT_CONN_INCR(session, cache_eviction_fail_active_children_on_an_internal_page);
        WT_RET(ret);
    }

    /* It is always OK to evict pages from dead trees if they don't have children. */
    if (F_ISSET(session->dhandle, WT_DHANDLE_DEAD))
        return (0);

    /* Review the obsolete time window information before eviction. */
    WT_RET(__evict_review_obsolete_time_window(session, ref));

    /*
     * Retrieve the modified state of the page. This must happen after the check for evictable
     * internal pages otherwise there is a race where a page could be marked modified due to a child
     * being transitioned to WT_REF_DISK after the modified check and before we visited the ref
     * while walking the parent index.
     */
    modified = __wt_page_is_modified(page);

    /*
     * Clean pages can't be evicted when running in memory only. This should be uncommon - we don't
     * add clean pages to the queue.
     */
    if (F_ISSET(conn, WT_CONN_IN_MEMORY) && !modified && !closing)
        return (__wt_set_return(session, EBUSY));

    /* Check if the page can be evicted. */
    if (!closing) {
        /*
         * Update the oldest ID to avoid wasted effort should it have fallen behind current.
         */
        if (modified)
            WT_RET(__wt_txn_update_oldest(session, WT_TXN_OLDEST_STRICT));

        if (!__wt_page_can_evict(session, ref, inmem_splitp))
            return (__wt_set_return(session, EBUSY));

        /* Check for an append-only workload needing an in-memory split. */
        if (*inmem_splitp)
            return (0);
    }

    /* If the page is clean, we're done and we can evict. */
    if (!modified)
        return (0);

    /*
     * If we are trying to evict a dirty page that does not belong to history store(HS) and
     * checkpoint is processing the HS file, avoid evicting the dirty non-HS page for now if the
     * cache is already dominated by dirty HS content.
     *
     * Evicting an non-HS dirty page can generate even more HS content. As we cannot evict HS pages
     * while checkpoint is operating on the HS file, we can end up in a situation where we exceed
     * the cache size limit.
     */
    if (conn->txn_global.checkpoint_running_hs && !WT_IS_HS(btree->dhandle) &&
      __wt_cache_hs_dirty(session) && __wt_cache_full(session)) {
        WT_STAT_CONN_INCR(session, cache_eviction_blocked_checkpoint_hs);
        return (__wt_set_return(session, EBUSY));
    }
    /*
     * If reconciliation is disabled for this thread (e.g., during an eviction that writes to the
     * history store or reading a checkpoint), give up.
     */
    if (F_ISSET(session, WT_SESSION_NO_RECONCILE))
        return (__wt_set_return(session, EBUSY));

    return (0);
}

/*
 * __evict_reconcile --
 *     Reconcile the page for eviction.
 */
static int
__evict_reconcile(WT_SESSION_IMPL *session, WT_REF *ref, uint32_t evict_flags)
{
    WT_BTREE *btree;
    WT_CACHE *cache;
    WT_CONNECTION_IMPL *conn;
    WT_DECL_RET;
    uint32_t flags;
    bool closing, is_application_thread_snapshot_refreshed, is_eviction_thread,
      use_snapshot_for_app_thread;

    btree = S2BT(session);
    conn = S2C(session);
    flags = WT_REC_EVICT;
    closing = FLD_ISSET(evict_flags, WT_EVICT_CALL_CLOSING);

    cache = conn->cache;
    is_application_thread_snapshot_refreshed = false;

    /*
     * Urgent eviction and forced eviction want two different behaviors for inefficient update
     * restore evictions, pass this flag so that reconciliation knows which to use.
     */
    if (FLD_ISSET(evict_flags, WT_EVICT_CALL_URGENT))
        LF_SET(WT_REC_CALL_URGENT);

    /*
     * If we have an exclusive lock (we're discarding the tree), assert there are no updates we
     * cannot read.
     */
    if (closing)
        LF_SET(WT_REC_VISIBILITY_ERR);
    /*
     * Don't set any other flags for internal pages: there are no update lists to be saved and
     * restored, changes can't be written into the history store table, nor can we re-create
     * internal pages in memory.
     *
     * Don't set any other flags for history store table as all the content is evictable.
     */
    else if (F_ISSET(ref, WT_REF_FLAG_INTERNAL) || WT_IS_HS(btree->dhandle))
        ;
    /* Always do update restore for in-memory database. */
    else if (F_ISSET(conn, WT_CONN_IN_MEMORY))
        LF_SET(WT_REC_IN_MEMORY | WT_REC_SCRUB);
    /* For data store leaf pages, write the history to history store except for metadata. */
    else if (!WT_IS_METADATA(btree->dhandle)) {
        LF_SET(WT_REC_HS);

        /*
         * Scrub and we're supposed to or toss it in sometimes if we are in debugging mode.
         *
         * Note that don't scrub if checkpoint is running on the tree.
         */
        if (!WT_SESSION_BTREE_SYNC(session) &&
          (F_ISSET(cache, WT_CACHE_EVICT_SCRUB) ||
            (FLD_ISSET(conn->debug_flags, WT_CONN_DEBUG_EVICT_AGGRESSIVE_MODE) &&
              __wt_random(&session->rnd) % 3 == 0)))
            LF_SET(WT_REC_SCRUB);
    }

    /*
     * Acquire a snapshot if coming through the eviction thread route. Also, if we have entered
     * eviction through application threads then we save the existing snapshot and refresh to
     * acquire a new snapshot, once the application threads are done with eviction then we switch
     * back the snapshot to its original. Avoid using snapshots when application transactions are in
     * the final stages of commit or rollback as they have already released the snapshot. Otherwise,
     * it becomes harder in the later part of the code to detect updates that belonged to the last
     * running application transaction.
     */
    use_snapshot_for_app_thread = !F_ISSET(session, WT_SESSION_INTERNAL) &&
      !WT_IS_METADATA(session->dhandle) &&
      __wt_atomic_loadv64(&WT_SESSION_TXN_SHARED(session)->id) != WT_TXN_NONE &&
      F_ISSET(session->txn, WT_TXN_HAS_SNAPSHOT);
    is_eviction_thread = F_ISSET(session, WT_SESSION_EVICTION);

    /* Make sure that both conditions above are not true at the same time. */
    WT_ASSERT(session, !use_snapshot_for_app_thread || !is_eviction_thread);

    /*
     * If checkpoint is running concurrently, set the checkpoint running flag and we will abort the
     * eviction if we detect any updates without timestamps.
     */
    if (__wt_atomic_loadvbool(&conn->txn_global.checkpoint_running))
        LF_SET(WT_REC_CHECKPOINT_RUNNING);

    /* Eviction thread doing eviction. */
    if (is_eviction_thread)
        /*
         * Eviction threads do not need to pin anything in the cache. We have an exclusive lock for
         * the page being evicted so we are sure that the page will always be there while it is
         * being processed. Therefore, we use snapshot API that doesn't publish shared IDs to the
         * outside world.
         */
        __wt_txn_bump_snapshot(session);
    else if (use_snapshot_for_app_thread) {
        /*
         * If we couldn't make progress with the application thread's existing snapshot, save the
         * existing snapshot and refresh to acquire a new one. Then try eviction again. Once the
         * application threads are done with eviction, the application thread's snapshot is switched
         * back to the original.
         */
        if (F_ISSET(session->txn, WT_TXN_REFRESH_SNAPSHOT)) {
            WT_RET(__wt_txn_snapshot_save_and_refresh(session));
            is_application_thread_snapshot_refreshed = true;
            WT_STAT_CONN_INCR(session, application_evict_snapshot_refreshed);
        }

        LF_SET(WT_REC_APP_EVICTION_SNAPSHOT);
    } else if (!WT_SESSION_BTREE_SYNC(session))
        LF_SET(WT_REC_VISIBLE_ALL);

    WT_ASSERT(session, LF_ISSET(WT_REC_VISIBLE_ALL) || F_ISSET(session->txn, WT_TXN_HAS_SNAPSHOT));

    /* We should not be trying to evict using a checkpoint-cursor transaction. */
    WT_ASSERT(session, !F_ISSET(session->txn, WT_TXN_IS_CHECKPOINT));

    /*
     * Reconcile the page. Force read-committed isolation level if we are using snapshots for
     * eviction workers or application threads.
     */
    if (is_eviction_thread || use_snapshot_for_app_thread)
        WT_WITH_TXN_ISOLATION(
          session, WT_ISO_READ_COMMITTED, ret = __wt_reconcile(session, ref, NULL, flags));
    else
        ret = __wt_reconcile(session, ref, NULL, flags);

    if (ret != 0)
        WT_STAT_CONN_INCR(session, cache_eviction_fail_in_reconciliation);

    if (is_eviction_thread)
        __wt_txn_release_snapshot(session);
    else if (is_application_thread_snapshot_refreshed)
        __wt_txn_snapshot_release_and_restore(session);

    WT_RET(ret);

    /*
     * Success: assert that the page is clean or reconciliation was configured to save updates.
     */
    WT_ASSERT(session,
      !__wt_page_is_modified(ref->page) || LF_ISSET(WT_REC_HS | WT_REC_IN_MEMORY) ||
        WT_IS_METADATA(btree->dhandle));

    return (0);
}<|MERGE_RESOLUTION|>--- conflicted
+++ resolved
@@ -768,31 +768,11 @@
     if (WT_TIME_AGGREGATE_HAS_STOP(&newest_ta))
         return (0);
 
-<<<<<<< HEAD
-    /* If there is no transaction or timestamp information available, there is nothing to do. */
-    if (newest_ta.newest_txn == WT_TXN_NONE && newest_ta.newest_durable_ts == WT_TS_NONE)
-        return (0);
-
-    /* Ensure the time window information has content that is globally visible. */
-    if (!__wt_txn_visible_all(session, newest_ta.newest_txn, newest_ta.newest_durable_ts))
-        return (0);
-
-    /* Mark the page dirty to remove any obsolete information during reconciliation. */
-    __wt_verbose(session, WT_VERB_EVICT,
-      "%p in-memory page obsolete time window: time aggregate %s", (void *)ref,
-      __wt_time_aggregate_to_string(&newest_ta, time_string));
-
-    WT_RET(__wt_page_modify_init(session, ref->page));
-    __wt_page_modify_set(session, ref->page);
-
-=======
->>>>>>> 3ba1f957
     /*
      * Mark the page as dirty to allow the page reconciliation to remove all information related to
      * an obsolete time window.
      */
-    if (__wt_txn_newest_visible_all(session, newest_ta.newest_txn,
-          WT_MAX(newest_ta.newest_start_durable_ts, newest_ta.newest_stop_durable_ts))) {
+    if (__wt_txn_newest_visible_all(session, newest_ta.newest_txn, newest_ta.newest_durable_ts)) {
         __wt_verbose(session, WT_VERB_EVICT,
           "%p in-memory page obsolete time window: time aggregate %s", (void *)ref,
           __wt_time_aggregate_to_string(&newest_ta, time_string));
