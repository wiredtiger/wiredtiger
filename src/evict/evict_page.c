--- conflicted
+++ resolved
@@ -574,18 +574,6 @@
 			}
 
 			/*
-<<<<<<< HEAD
-			 * We usually only consider lookaside eviction once
-			 * eviction is struggling.  However, eviction in
-			 * service of a checkpoint (which is only done when
-			 * urgent eviction is required) will try lookaside
-			 * eviction immediately.
-			 */
-			if ((__wt_cache_aggressive(session) ||
-			    WT_SESSION_IS_CHECKPOINT(session)) &&
-			    F_ISSET(cache, WT_CACHE_EVICT_CLEAN |
-				WT_CACHE_EVICT_DIRTY_HARD) &&
-=======
 			 * If the cache is nearly stuck, check if
 			 * reconciliation suggests trying the lookaside table
 			 * unless lookaside eviction is disabled globally.
@@ -597,7 +585,6 @@
 			 * to wait again before evicting the next page.
 			 */
 			if (__wt_cache_nearly_stuck(session) &&
->>>>>>> d1cc0f91
 			    !F_ISSET(conn, WT_CONN_EVICTION_NO_LOOKASIDE))
 				lookaside_retryp = &lookaside_retry;
 		}
