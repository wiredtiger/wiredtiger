--- conflicted
+++ resolved
@@ -146,14 +146,9 @@
 __lsm_merge_span(WT_SESSION_IMPL *session, WT_LSM_TREE *lsm_tree,
     u_int id, u_int *start, u_int *end, uint64_t *records)
 {
-<<<<<<< HEAD
 	WT_LSM_CHUNK *chunk, *youngest;
+	uint64_t chunk_size, record_count;
 	uint32_t aggressive, max_gap, max_level;
-=======
-	WT_LSM_CHUNK *chunk, *previous, *youngest;
->>>>>>> 9c52e10c
-	uint64_t chunk_size, record_count;
-	uint32_t aggressive, max_gap, max_gen, max_level;
 	u_int end_chunk, i, merge_max, merge_min, nchunks, start_chunk;
 	u_int oldest_gen, youngest_gen;
 
