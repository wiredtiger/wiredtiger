/*-
 * Copyright (c) 2008-2013 WiredTiger, Inc.
 *	All rights reserved.
 *
 * See the file LICENSE for redistribution information.
 */

#include "wt_internal.h"

#define	WT_BLOOM_TABLE_CONFIG "key_format=r,value_format=1t,exclusive=true"

static int __bloom_init(
    WT_SESSION_IMPL *, const char *, const char *, WT_BLOOM **);
static int __bloom_setup(WT_BLOOM *, uint64_t, uint64_t, uint32_t, uint32_t);

/*
 * __bloom_init --
 *	Allocate a WT_BLOOM handle.
 */
static int
__bloom_init(WT_SESSION_IMPL *session,
    const char *uri, const char *config, WT_BLOOM **bloomp)
{
	WT_BLOOM *bloom;
	WT_DECL_RET;
	size_t len;

	bloom = NULL;
	WT_ERR(__wt_calloc(session, 1, sizeof(WT_BLOOM), &bloom));
	WT_ERR(__wt_strdup(session, uri, &bloom->uri));
	WT_ERR(__wt_strdup(session, config, &bloom->config));
	len = strlen(WT_BLOOM_TABLE_CONFIG) + 2;
	if (config != NULL)
		len += strlen(config);
	WT_ERR(__wt_calloc(session, len, sizeof(char), &bloom->config));
	/* Add the standard config at the end, so it overrides user settings. */
	(void)snprintf(bloom->config, len,
	    "%s,%s", config == NULL ? "" : config, WT_BLOOM_TABLE_CONFIG);

	bloom->session = session;

	*bloomp = bloom;
	return (0);

err:	if (bloom->uri != NULL)
		__wt_free(session, bloom->uri);
	if (bloom->config != NULL)
		__wt_free(session, bloom->config);
	if (bloom->bitstring != NULL)
		__wt_free(session, bloom->bitstring);
	if (bloom != NULL)
		__wt_free(session, bloom);
	return (ret);
}

/*
 * __bloom_setup --
 *	Populate the bloom structure.
 *
 * Setup is passed in either the count of items expected (n), or the length of
 * the bitstring (m). Depends on whether the function is called via create or
 * open.
 */
static int
__bloom_setup(
    WT_BLOOM *bloom, uint64_t n, uint64_t m, uint32_t factor, uint32_t k)
{
	if (k < 2)
		return (EINVAL);

	bloom->k = k;
	bloom->factor = factor;
	if (n != 0) {
		bloom->n = n;
		bloom->m = bloom->n * bloom->factor;
	} else {
		bloom->m = m;
		bloom->n = bloom->m / bloom->factor;
	}
	return (0);
}

/*
 * __wt_bloom_create --
 *
 * Creates and configures a WT_BLOOM handle, allocates a bitstring in memory to
 * use while populating the bloom filter.
 *
 * count  - is the expected number of inserted items
 * factor - is the number of bits to use per inserted item
 * k      - is the number of hash values to set or test per item
 */
int
__wt_bloom_create(
    WT_SESSION_IMPL *session, const char *uri, const char *config,
    uint64_t count, uint32_t factor, uint32_t k, WT_BLOOM **bloomp)
{
	WT_BLOOM *bloom;
	WT_RET(__bloom_init(session, uri, config, &bloom));
	WT_RET(__bloom_setup(bloom, count, 0, factor, k));

	WT_RET(__bit_alloc(session, bloom->m, &bloom->bitstring));

	*bloomp = bloom;
	return (0);
}

/*
 * __bloom_open_cursor --
 *	Open a cursor to read from a Bloom filter.
 */
static int
__bloom_open_cursor(WT_BLOOM *bloom, WT_CURSOR *owner)
{
	WT_CURSOR *c;
	WT_SESSION_IMPL *session;
	const char *cfg[] = API_CONF_DEFAULTS(
	    session, open_cursor, "checkpoint=WiredTigerCheckpoint");

	if ((c = bloom->c) != NULL)
		return (0);

	session = bloom->session;
	WT_RET(__wt_open_cursor(session, bloom->uri, owner, cfg, &c));

	/* XXX Layering violation: bump the cache priority for Bloom filters. */
	((WT_CURSOR_BTREE *)c)->btree->evict_priority = (1 << 19);

	bloom->c = c;
	return (0);
}

/*
 * __wt_bloom_open --
 *	Open a Bloom filter object for use by a single session. The filter must
 *	have been created and finalized.
 */
int
__wt_bloom_open(WT_SESSION_IMPL *session,
    const char *uri, uint32_t factor, uint32_t k,
    WT_CURSOR *owner, WT_BLOOM **bloomp)
{
	WT_BLOOM *bloom;
	WT_CURSOR *c;
	WT_DECL_RET;
<<<<<<< HEAD
	uint64_t size;

	WT_RET(__bloom_init(session, uri, NULL, &bloom));
	WT_ERR(__bloom_open_cursor(bloom, owner));
	c = bloom->c;
=======
	const char *cfg[3];
	uint64_t size;

	WT_RET(__bloom_init(session, uri, NULL, &bloom));

	/* Find the largest key, to get the size of the filter. */
	cfg[0] = WT_CONFIG_BASE(session, session_open_cursor);
	cfg[1] = bloom->config;
	cfg[2] = NULL;
	c = NULL;
	WT_ERR(__wt_open_cursor(session, bloom->uri, owner, cfg, &c));

	/* XXX Layering violation: bump the cache priority for Bloom filters. */
	S2BT(session)->evict_priority = (1 << 19);
>>>>>>> 70f1aba0

	WT_ERR(c->prev(c));
	WT_ERR(c->get_key(c, &size));
	WT_ERR(c->reset(c));

	WT_ERR(__bloom_setup(bloom, 0, size, factor, k));

	*bloomp = bloom;
	return (0);

err:	(void)__wt_bloom_close(bloom);
	return (ret);
}

/*
 * __wt_bloom_insert --
 *	Adds the given key to the Bloom filter.
 */
int
__wt_bloom_insert(WT_BLOOM *bloom, WT_ITEM *key)
{
	uint64_t h1, h2;
	uint32_t i;

	h1 = __wt_hash_fnv64(key->data, key->size);
	h2 = __wt_hash_city64(key->data, key->size);
	for (i = 0; i < bloom->k; i++, h1 += h2) {
		__bit_set(bloom->bitstring, (uint32_t)(h1 % bloom->m));
	}
	return (0);
}

/*
 * __wt_bloom_finalize --
 *	Writes the Bloom filter to stable storage. After calling finalize, only
 *	read operations can be performed on the bloom filter.
 */
int
__wt_bloom_finalize(WT_BLOOM *bloom)
{
	WT_CURSOR *c;
	WT_DECL_RET;
	WT_ITEM values;
	WT_SESSION *wt_session;
	uint64_t i;

	wt_session = (WT_SESSION *)bloom->session;
	WT_CLEAR(values);

	/*
	 * Create a bit table to store the bloom filter in.
	 * TODO: should this call __wt_schema_create directly?
	 */
	WT_RET(wt_session->create(wt_session, bloom->uri, bloom->config));
	WT_RET(wt_session->open_cursor(
	    wt_session, bloom->uri, NULL, "bulk=bitmap", &c));

	/* Add the entries from the array into the table. */
	for (i = 0; i < bloom->m; i += values.size) {
		values.data = bloom->bitstring + (i >> 3);
		/*
		 * Shave off some bytes for pure paranoia, in case WiredTiger
		 * reserves some special sizes. Choose a value so that if
		 * we do multiple inserts, it will be on an byte boundary.
		 */
		values.size = (uint32_t)WT_MIN(bloom->m - i, UINT32_MAX - 128);
		c->set_value(c, &values);
		WT_ERR(c->insert(c));
	}

err:	WT_TRET(c->close(c));
	__wt_free(bloom->session, bloom->bitstring);
	bloom->bitstring = NULL;

	return (ret);
}

/*
 * __wt_bloom_hash --
 *	Calculate the hash values for a given key.
 */
int
__wt_bloom_hash(WT_BLOOM *bloom, WT_ITEM *key, WT_BLOOM_HASH *bhash)
{
	WT_UNUSED(bloom);

	bhash->h1 = __wt_hash_fnv64(key->data, key->size);
	bhash->h2 = __wt_hash_city64(key->data, key->size);

	return (0);
}

/*
 * __wt_bloom_hash_get --
 *	Tests whether the key (as given by its hash signature) is in the Bloom
 *	filter.  Returns zero if found, WT_NOTFOUND if not.
 */
int
__wt_bloom_hash_get(WT_BLOOM *bloom, WT_BLOOM_HASH *bhash)
{
	WT_CURSOR *c;
	WT_DECL_RET;
	int result;
	uint32_t i;
	uint64_t h1, h2;
	uint8_t bit;

	/* Get operations are only supported by finalized bloom filters. */
	WT_ASSERT(bloom->session, bloom->bitstring == NULL);

	/* Create a cursor on the first time through. */
	WT_ERR(__bloom_open_cursor(bloom, NULL));
	c = bloom->c;

	h1 = bhash->h1;
	h2 = bhash->h2;

	result = 0;
	for (i = 0; i < bloom->k; i++, h1 += h2) {
		/*
		 * Add 1 to the hash because WiredTiger tables are 1 based and
		 * the original bitstring array was 0 based.
		 */
		c->set_key(c, (h1 % bloom->m) + 1);
		WT_ERR(c->search(c));
		WT_ERR(c->get_value(c, &bit));

		if (bit == 0) {
			result = WT_NOTFOUND;
			break;
		}
	}
	WT_ERR(c->reset(c));
	return (result);

err:	/* Don't return WT_NOTFOUND from a failed search. */
	if (ret == WT_NOTFOUND)
		ret = WT_ERROR;
	__wt_err(bloom->session, ret, "Failed lookup in bloom filter.");
	return (ret);
}

/*
 * __wt_bloom_get --
 *	Tests whether the given key is in the Bloom filter.
 *	Returns zero if found, WT_NOTFOUND if not.
 */
int
__wt_bloom_get(WT_BLOOM *bloom, WT_ITEM *key)
{
	WT_BLOOM_HASH bhash;

	WT_RET(__wt_bloom_hash(bloom, key, &bhash));
	return (__wt_bloom_hash_get(bloom, &bhash));
}

/*
 * __wt_bloom_close --
 *	Close the Bloom filter, release any resources.
 */
int
__wt_bloom_close(WT_BLOOM *bloom)
{
	WT_DECL_RET;
	WT_SESSION_IMPL *session;

	session = bloom->session;

	if (bloom->c != NULL)
		ret = bloom->c->close(bloom->c);
	__wt_free(session, bloom->uri);
	__wt_free(session, bloom->config);
	__wt_free(session, bloom->bitstring);
	__wt_free(session, bloom);

	return (ret);
}

/*
 * __wt_bloom_drop --
 *	Drop a Bloom filter, release any resources.
 */
int
__wt_bloom_drop(WT_BLOOM *bloom, const char *config)
{
	WT_DECL_RET;
	WT_SESSION *wt_session;

	wt_session = (WT_SESSION *)bloom->session;
	if (bloom->c != NULL) {
		ret = bloom->c->close(bloom->c);
		bloom->c = NULL;
	}
	WT_TRET(wt_session->drop(wt_session, bloom->uri, config));
	WT_TRET(__wt_bloom_close(bloom));

	return (ret);
}<|MERGE_RESOLUTION|>--- conflicted
+++ resolved
@@ -114,58 +114,45 @@
 {
 	WT_CURSOR *c;
 	WT_SESSION_IMPL *session;
-	const char *cfg[] = API_CONF_DEFAULTS(
-	    session, open_cursor, "checkpoint=WiredTigerCheckpoint");
+	const char *cfg[3];
 
 	if ((c = bloom->c) != NULL)
 		return (0);
 
 	session = bloom->session;
-	WT_RET(__wt_open_cursor(session, bloom->uri, owner, cfg, &c));
-
-	/* XXX Layering violation: bump the cache priority for Bloom filters. */
-	((WT_CURSOR_BTREE *)c)->btree->evict_priority = (1 << 19);
-
-	bloom->c = c;
-	return (0);
-}
-
-/*
- * __wt_bloom_open --
- *	Open a Bloom filter object for use by a single session. The filter must
- *	have been created and finalized.
- */
-int
-__wt_bloom_open(WT_SESSION_IMPL *session,
-    const char *uri, uint32_t factor, uint32_t k,
-    WT_CURSOR *owner, WT_BLOOM **bloomp)
-{
-	WT_BLOOM *bloom;
-	WT_CURSOR *c;
-	WT_DECL_RET;
-<<<<<<< HEAD
-	uint64_t size;
-
-	WT_RET(__bloom_init(session, uri, NULL, &bloom));
-	WT_ERR(__bloom_open_cursor(bloom, owner));
-	c = bloom->c;
-=======
-	const char *cfg[3];
-	uint64_t size;
-
-	WT_RET(__bloom_init(session, uri, NULL, &bloom));
-
-	/* Find the largest key, to get the size of the filter. */
 	cfg[0] = WT_CONFIG_BASE(session, session_open_cursor);
 	cfg[1] = bloom->config;
 	cfg[2] = NULL;
 	c = NULL;
-	WT_ERR(__wt_open_cursor(session, bloom->uri, owner, cfg, &c));
+	WT_RET(__wt_open_cursor(session, bloom->uri, owner, cfg, &c));
 
 	/* XXX Layering violation: bump the cache priority for Bloom filters. */
-	S2BT(session)->evict_priority = (1 << 19);
->>>>>>> 70f1aba0
-
+	((WT_CURSOR_BTREE *)c)->btree->evict_priority = (1 << 19);
+
+	bloom->c = c;
+	return (0);
+}
+
+/*
+ * __wt_bloom_open --
+ *	Open a Bloom filter object for use by a single session. The filter must
+ *	have been created and finalized.
+ */
+int
+__wt_bloom_open(WT_SESSION_IMPL *session,
+    const char *uri, uint32_t factor, uint32_t k,
+    WT_CURSOR *owner, WT_BLOOM **bloomp)
+{
+	WT_BLOOM *bloom;
+	WT_CURSOR *c;
+	WT_DECL_RET;
+	uint64_t size;
+
+	WT_RET(__bloom_init(session, uri, NULL, &bloom));
+	WT_ERR(__bloom_open_cursor(bloom, owner));
+	c = bloom->c;
+
+	/* Find the largest key, to get the size of the filter. */
 	WT_ERR(c->prev(c));
 	WT_ERR(c->get_key(c, &size));
 	WT_ERR(c->reset(c));
