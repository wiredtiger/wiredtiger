--- conflicted
+++ resolved
@@ -605,13 +605,7 @@
     else if (WT_PREFIX_MATCH(dsrc_uri, "index:"))
         WT_RET(__wt_curstat_index_init(session, dsrc_uri, cfg, cst));
     else if (WT_PREFIX_MATCH(dsrc_uri, "layered:"))
-<<<<<<< HEAD
-        WT_RET(__curstat_layered_init(session, dsrc_uri, cfg, cst));
-=======
         WT_RET(__curstat_layered_init(session, dsrc_uri, cst));
-    else if (WT_PREFIX_MATCH(dsrc_uri, "lsm:"))
-        WT_RET(__wt_curstat_lsm_init(session, dsrc_uri, cst));
->>>>>>> 22cee9e7
     else if (WT_PREFIX_MATCH(dsrc_uri, "table:"))
         WT_RET(__wt_curstat_table_init(session, dsrc_uri, cfg, cst));
     else if (WT_PREFIX_MATCH(dsrc_uri, "tiered:"))
