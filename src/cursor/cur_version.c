--- conflicted
+++ resolved
@@ -130,14 +130,7 @@
     CURSOR_API_CALL(cursor, session, search, CUR2BT(cbt));
     WT_ERR(__cursor_checkkey(cursor));
 
-<<<<<<< HEAD
     /* Do a search and position on they key if it is found */
-=======
-    /*
-     * Do a search to see if we position on a key. If the key exists, we would like to position on
-     * it regardless of visibility.
-     */
->>>>>>> 087d62d1
     F_SET(cursor, WT_CURSTD_KEY_ONLY);
     WT_ERR(__wt_btcur_search(cbt));
     if (!F_ISSET(cbt, WT_CURSTD_KEY_SET))
