--- conflicted
+++ resolved
@@ -555,7 +555,6 @@
     WT_CURSOR_VERSION *version_cursor;
     WT_DECL_RET;
     WT_SESSION_IMPL *session;
-    WT_TXN_GLOBAL *txn_global;
 
     version_cursor = (WT_CURSOR_VERSION *)cursor;
     hs_cursor = version_cursor->hs_cursor;
@@ -563,12 +562,6 @@
     CURSOR_API_CALL(cursor, session, close, NULL);
 
 err:
-    txn_global = &S2C(session)->txn_global;
-    /* Decrease the version cursor counter. */
-    __wt_writelock(session, &txn_global->rwlock);
-    --txn_global->version_cursor_count;
-    __wt_writeunlock(session, &txn_global->rwlock);
-
     version_cursor->next_upd = NULL;
     if (file_cursor != NULL) {
         WT_TRET(file_cursor->close(file_cursor));
@@ -619,10 +612,7 @@
     WT_CURSOR_VERSION *version_cursor;
     WT_DECL_RET;
     WT_TXN_GLOBAL *txn_global;
-<<<<<<< HEAD
-=======
     wt_timestamp_t pinned_ts;
->>>>>>> 393a8209
     /* The file cursor is read only. */
     const char *file_cursor_cfg[] = {
       WT_CONFIG_BASE(session, WT_SESSION_open_cursor), "read_only=true", NULL};
@@ -679,11 +669,6 @@
     /* Mark the cursor as version cursor for python api. */
     F_SET(cursor, WT_CURSTD_VERSION_CURSOR);
 
-    /* Increase the version cursor counter. */
-    __wt_writelock(session, &txn_global->rwlock);
-    ++txn_global->version_cursor_count;
-    __wt_writeunlock(session, &txn_global->rwlock);
-
     if (0) {
 err:
         __wt_free(session, version_cursor_value_format);
