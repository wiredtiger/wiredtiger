--- conflicted
+++ resolved
@@ -503,6 +503,10 @@
              * the latest value.
              */
             if (hs_upd_type == WT_UPDATE_MODIFY) {
+                __wt_modify_max_memsize_format(
+                  hs_value->data, file_cursor->value_format, cbt->upd_value->buf.size, &max_memsize);
+                WT_ERR(__wt_buf_set_and_grow(session, &cbt->upd_value->buf, cbt->upd_value->buf.data,
+                  cbt->upd_value->buf.size, max_memsize));
                 WT_ERR(__wt_modify_apply_item(
                   session, file_cursor->value_format, &cbt->upd_value->buf, hs_value->data));
             } else {
@@ -544,30 +548,10 @@
           twp->start_txn, twp->start_ts, twp->durable_start_ts, twp->stop_txn, twp->stop_ts,
           twp->durable_stop_ts, hs_upd_type, 0, 0, WT_CURVERSION_HISTORY_STORE));
 
-<<<<<<< HEAD
         version_cursor->upd_stop_txnid = twp->start_txn;
         version_cursor->upd_durable_stop_ts = twp->durable_start_ts;
         version_cursor->upd_stop_ts = twp->start_ts;
 
-=======
-        /*
-         * Reconstruct the history store value if needed. Since we save the value inside the version
-         * cursor every time we traverse a version, we can simply apply the modify onto the latest
-         * value.
-         */
-        if (hs_upd_type == WT_UPDATE_MODIFY) {
-            __wt_modify_max_memsize_format(
-              hs_value->data, file_cursor->value_format, cbt->upd_value->buf.size, &max_memsize);
-            WT_ERR(__wt_buf_set_and_grow(session, &cbt->upd_value->buf, cbt->upd_value->buf.data,
-              cbt->upd_value->buf.size, max_memsize));
-            WT_ERR(__wt_modify_apply_item(
-              session, file_cursor->value_format, &cbt->upd_value->buf, hs_value->data));
-        } else {
-            WT_ASSERT(session, hs_upd_type == WT_UPDATE_STANDARD);
-            cbt->upd_value->buf.data = hs_value->data;
-            cbt->upd_value->buf.size = hs_value->size;
-        }
->>>>>>> d4f376a0
         upd_found = true;
     }
 
