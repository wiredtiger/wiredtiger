--- conflicted
+++ resolved
@@ -160,11 +160,7 @@
     WT_PAGE *page;
     WT_SESSION_IMPL *session;
     WT_TIME_WINDOW *twp;
-<<<<<<< HEAD
     WT_UPDATE *first_globally_visible, *next_upd, *tombstone, *upd;
-=======
-    WT_UPDATE *first, *next_upd, *upd;
->>>>>>> dd42febc
     wt_timestamp_t durable_start_ts, durable_stop_ts, stop_ts;
     uint64_t hs_upd_type, raw, stop_txn;
     uint8_t *p, prepare_state, version_prepare_state;
@@ -178,12 +174,8 @@
     page = cbt->ref->page;
     twp = NULL;
     upd_found = false;
-<<<<<<< HEAD
     first_globally_visible = tombstone = upd = NULL;
-=======
-    first = upd = NULL;
     version_prepare_state = 0;
->>>>>>> dd42febc
 
     /* Temporarily clear the raw flag. We need to pack the data according to the format. */
     raw = F_MASK(cursor, WT_CURSTD_RAW);
@@ -402,7 +394,6 @@
                 stop_txn = cbt->upd_value->tw.stop_txn;
             }
 
-<<<<<<< HEAD
             if (tombstone != NULL) {
                 WT_ACQUIRE_READ_WITH_BARRIER(prepare_state, tombstone->prepare_state);
                 if (prepare_state == WT_PREPARE_INPROGRESS || prepare_state == WT_PREPARE_LOCKED)
@@ -444,10 +435,6 @@
                 } else
                     version_prepare_state = cbt->upd_value->tw.prepare;
             }
-=======
-            if (version_prepare_state == 0)
-                version_prepare_state = cbt->upd_value->tw.prepare;
->>>>>>> dd42febc
 
             WT_ERR(__curversion_set_value_with_format(cursor, WT_CURVERSION_METADATA_FORMAT,
               cbt->upd_value->tw.start_txn, cbt->upd_value->tw.start_ts,
