/*-
 * Copyright (c) 2014-present MongoDB, Inc.
 * Copyright (c) 2008-2014 WiredTiger, Inc.
 *	All rights reserved.
 *
 * See the file LICENSE for redistribution information.
 */

#include "wt_internal.h"

static int __backup_all(WT_SESSION_IMPL *);
static int __backup_list_append(WT_SESSION_IMPL *, WT_CURSOR_BACKUP *, const char *, const char *);
static int __backup_list_uri_append(WT_SESSION_IMPL *, const char *, bool *);
static int __backup_start(
  WT_SESSION_IMPL *, WT_CURSOR_BACKUP *, WT_CURSOR_BACKUP *, const char *[]);
static int __backup_stop(WT_SESSION_IMPL *, WT_CURSOR_BACKUP *);

#define WT_CURSOR_BACKUP_CHECK_STOP(cursor) \
    WT_ERR(F_ISSET(((WT_CURSOR_BACKUP *)(cursor)), WT_CURBACKUP_FORCE_STOP) ? EINVAL : 0);

/*
 * __wt_verbose_dump_backup --
 *     Print out the current state of the in-memory incremental backup structure.
 */
int
__wt_verbose_dump_backup(WT_SESSION_IMPL *session)
{
    WT_BLKINCR *blk;
    WT_CONNECTION_IMPL *conn;
    int i;

    conn = S2C(session);
    WT_RET(__wt_msg(session, "%s", WT_DIVIDER));
    if (!F_ISSET(conn, WT_CONN_INCR_BACKUP)) {
        WT_RET(__wt_msg(session, "No incremental backup information exists"));
        return (0);
    }
    for (i = 0; i < WT_BLKINCR_MAX; ++i) {
        blk = &conn->incr_backups[i];
        if (!F_ISSET(blk, WT_BLKINCR_VALID))
            WT_RET(__wt_msg(session, "Slot %d no backup information exists", i));
        else {
            WT_RET(__wt_msg(session, "Slot %d:", i));
            WT_RET(__wt_msg(session, "    ID: %s", blk->id_str));
            WT_RET(__wt_msg(session, "    granularity: %" PRIu64, blk->granularity));
            WT_RET(__wt_msg(session, "    flags %" PRIx32, blk->flags));
        }
    }
    return (0);
}

/*
 * __wt_backup_set_blkincr --
 *     Given an index set the incremental block element to the given granularity and id string.
 */
int
__wt_backup_set_blkincr(
  WT_SESSION_IMPL *session, uint64_t i, uint64_t granularity, const char *id, uint64_t id_len)
{
    WT_BLKINCR *blkincr;
    WT_CONNECTION_IMPL *conn;

    conn = S2C(session);
    WT_ASSERT(session, i < WT_BLKINCR_MAX);
    blkincr = &conn->incr_backups[i];
    /*
     * NOTE: The granularity exists in the connection because it cannot change today. We may be able
     * to relax that in the future so we also store it in the blkincr structure.
     */
    WT_ASSERT(session, conn->incr_granularity == 0 || conn->incr_granularity == granularity);
    /* Free any id already set. */
    __wt_free(session, blkincr->id_str);
    blkincr->granularity = conn->incr_granularity = granularity;
    WT_STAT_CONN_SET(session, backup_granularity, granularity);
    WT_RET(__wt_strndup(session, id, id_len, &blkincr->id_str));
    WT_CONN_SET_INCR_BACKUP(conn);
    F_SET(blkincr, WT_BLKINCR_VALID);
    return (0);
}

/*
 * __wt_backup_destroy --
 *     Destroy any backup information.
 */
void
__wt_backup_destroy(WT_SESSION_IMPL *session)
{
    WT_BLKINCR *blkincr;
    WT_CONNECTION_IMPL *conn;
    uint64_t i;

    conn = S2C(session);
    /* Free any incremental backup information. */
    for (i = 0; i < WT_BLKINCR_MAX; ++i) {
        blkincr = &conn->incr_backups[i];
        __wt_free(session, blkincr->id_str);
        F_CLR(blkincr, WT_BLKINCR_VALID);
    }
    conn->incr_granularity = 0;
    WT_STAT_CONN_SET(session, backup_incremental, 0);
    F_CLR(conn, WT_CONN_INCR_BACKUP);
}

/*
 * __wt_backup_open --
 *     Restore any incremental backup information. We use the metadata's block information as the
 *     authority on whether incremental backup was in use on last shutdown.
 */
int
__wt_backup_open(WT_SESSION_IMPL *session)
{
    WT_CONFIG blkconf;
    WT_CONFIG_ITEM b, k, v;
    WT_CONNECTION_IMPL *conn;
    WT_DECL_RET;
    uint64_t i;
    char *config;

    conn = S2C(session);
    config = NULL;

    WT_RET(__wt_metadata_search(session, WT_METAFILE_URI, &config));
    WT_ERR(__wt_config_getones(session, config, "checkpoint_backup_info", &v));
    __wt_config_subinit(session, &blkconf, &v);
    /*
     * Walk each item in the metadata and set up our last known global incremental information.
     */
    F_CLR(conn, WT_CONN_INCR_BACKUP);
    i = 0;
    while (__wt_config_next(&blkconf, &k, &v) == 0) {
        WT_ASSERT(session, i < WT_BLKINCR_MAX);
        /*
         * If we get here, we have at least one valid incremental backup. We want to set up its
         * general configuration in the global table.
         */
        WT_ERR(__wt_config_subgets(session, &v, "granularity", &b));
        WT_ERR(__wt_backup_set_blkincr(session, i++, (uint64_t)b.val, k.str, (uint32_t)k.len));
    }

err:
    if (ret != 0 && ret != WT_NOTFOUND)
        __wt_backup_destroy(session);
    __wt_free(session, config);
    return (ret == WT_NOTFOUND ? 0 : ret);
}

/*
 * __wt_backup_file_remove --
 *     Remove the incremental and meta-data backup files.
 */
int
__wt_backup_file_remove(WT_SESSION_IMPL *session)
{
    WT_DECL_RET;

    WT_TRET(__wt_remove_if_exists(session, WT_BACKUP_TMP, true));
    WT_TRET(__wt_remove_if_exists(session, WT_METADATA_BACKUP, true));
    return (ret);
}

/*
 * __curbackup_next --
 *     WT_CURSOR->next method for the backup cursor type.
 */
static int
__curbackup_next(WT_CURSOR *cursor)
{
    WT_CURSOR_BACKUP *cb;
    WT_DECL_RET;
    WT_SESSION_IMPL *session;

    cb = (WT_CURSOR_BACKUP *)cursor;
    CURSOR_API_CALL(cursor, session, ret, next, NULL);
    WT_CURSOR_BACKUP_CHECK_STOP(cb);

    if (cb->list == NULL || cb->list[cb->next] == NULL) {
        F_CLR(cursor, WT_CURSTD_KEY_SET);
        WT_ERR(WT_NOTFOUND);
    }

    cb->iface.key.data = cb->list[cb->next];
    cb->iface.key.size = strlen(cb->list[cb->next]) + 1;
    /*
     * If incremental backup and the configuration list exists, move to the next config value in
     * lock-step. The list may not exist for special backup cursors like querying the IDs.
     */
    if (F_ISSET(S2C(session), WT_CONN_INCR_BACKUP) && cb->cfg_list != NULL)
        cb->cfg_current = cb->cfg_list[cb->next];
    ++cb->next;

    F_SET(cursor, WT_CURSTD_KEY_INT);

err:
    API_END_RET(session, ret);
}

/*
 * __curbackup_reset --
 *     WT_CURSOR->reset method for the backup cursor type.
 */
static int
__curbackup_reset(WT_CURSOR *cursor)
{
    WT_CURSOR_BACKUP *cb;
    WT_DECL_RET;
    WT_SESSION_IMPL *session;

    cb = (WT_CURSOR_BACKUP *)cursor;
    CURSOR_API_CALL_PREPARE_ALLOWED(cursor, session, reset, NULL);
    WT_CURSOR_BACKUP_CHECK_STOP(cb);

    cb->cfg_current = NULL;
    cb->next = 0;
    F_CLR(cursor, WT_CURSTD_KEY_SET | WT_CURSTD_VALUE_SET);

err:
    API_END_RET(session, ret);
}

/*
 * __backup_free --
 *     Free list resources for a backup cursor.
 */
static int
__backup_free(WT_SESSION_IMPL *session, WT_CURSOR_BACKUP *cb)
{
    int i;

    /*
     * Some elements of the cfg_list may be NULL while later ones are valid. So walk the entire list
     * and free any entries.
     */
    if (cb->cfg_list != NULL) {
        for (i = 0; i < (int)cb->list_next; ++i)
            __wt_free(session, cb->cfg_list[i]);
        __wt_free(session, cb->cfg_list);
    }
    if (cb->list != NULL) {
        for (i = 0; cb->list[i] != NULL; ++i)
            __wt_free(session, cb->list[i]);
        __wt_free(session, cb->list);
    }
    if (cb->incr_file != NULL)
        __wt_free(session, cb->incr_file);

    return (__wti_curbackup_free_incr(session, cb));
}

/*
 * __curbackup_close --
 *     WT_CURSOR->close method for the backup cursor type.
 */
static int
__curbackup_close(WT_CURSOR *cursor)
{
    WT_CONNECTION_IMPL *conn;
    WT_CURSOR_BACKUP *cb;
    WT_DECL_RET;
    WT_SESSION_IMPL *session;

    cb = (WT_CURSOR_BACKUP *)cursor;
    CURSOR_API_CALL_PREPARE_ALLOWED(cursor, session, close, NULL);
err:

    conn = S2C(session);
    if (F_ISSET(cb, WT_CURBACKUP_FORCE_STOP)) {
        __wt_verbose(
          session, WT_VERB_BACKUP, "%s", "Releasing resources from forced stop incremental");
        __wt_backup_destroy(session);
    }

    /*
     * For either a force stop or a full backup starting an incremental force a checkpoint so that
     * the new information is visible in the metadata and old backup information does not reappear
     * if we crash and restart.
     */
    if (F_ISSET(cb, WT_CURBACKUP_FORCE_STOP) ||
      (F_ISSET(cb, WT_CURBACKUP_INCR) && cb->incr_src == NULL)) {
        /* Must be declared and initialized after session is set in the CURSOR_API macro. */
        const char *cfg[] = {WT_CONFIG_BASE(session, WT_SESSION_checkpoint), NULL};

        /* Mark the connection modified to make sure a checkpoint happens even on an idle system. */
        conn->modified = true;
        WT_TRET(__wt_txn_checkpoint(session, cfg, true));
    }
    /* Clear the flag on force stop after the completion of the checkpoint. */
    if (F_ISSET(cb, WT_CURBACKUP_FORCE_STOP))
        FLD_CLR(conn->log_flags, WT_CONN_LOG_INCR_BACKUP);

    /*
     * When starting a hot backup, we serialize hot backup cursors and set the connection's
     * hot-backup flag. Once that's done, we set the cursor's backup-locker flag, implying the
     * cursor owns all necessary cleanup (including removing temporary files), regardless of error
     * or success. The cursor's backup-locker flag is never cleared (it's just discarded when the
     * cursor is closed), because that cursor will never not be responsible for cleanup.
     */
    if (F_ISSET(cb, WT_CURBACKUP_DUP)) {
        WT_TRET(__backup_free(session, cb));
        /* Make sure the original backup cursor is still open. */
        WT_ASSERT(session, F_ISSET(session, WT_SESSION_BACKUP_CURSOR));
        F_CLR(session, WT_SESSION_BACKUP_DUP);
        F_CLR(cb, WT_CURBACKUP_DUP);
        WT_STAT_CONN_SET(session, backup_dup_open, 0);
    } else if (F_ISSET(cb, WT_CURBACKUP_LOCKER))
        WT_TRET(__backup_stop(session, cb));

    __wt_cursor_close(cursor);
    session->bkp_cursor = NULL;
    WT_STAT_CONN_SET(session, backup_cursor_open, 0);

    API_END_RET(session, ret);
}

/*
 * __wt_curbackup_open --
 *     WT_SESSION->open_cursor method for the backup cursor type.
 */
int
__wt_curbackup_open(WT_SESSION_IMPL *session, const char *uri, WT_CURSOR *other, const char *cfg[],
  WT_CURSOR **cursorp)
{
    WT_CURSOR_STATIC_INIT(iface, __wt_cursor_get_key, /* get-key */
      __wti_cursor_get_value_notsup,                  /* get-value */
      __wti_cursor_get_raw_key_value_notsup,          /* get-raw-key-value */
      __wti_cursor_set_key_notsup,                    /* set-key */
      __wti_cursor_set_value_notsup,                  /* set-value */
      __wti_cursor_compare_notsup,                    /* compare */
      __wti_cursor_equals_notsup,                     /* equals */
      __curbackup_next,                               /* next */
      __wt_cursor_notsup,                             /* prev */
      __curbackup_reset,                              /* reset */
      __wt_cursor_notsup,                             /* search */
      __wti_cursor_search_near_notsup,                /* search-near */
      __wt_cursor_notsup,                             /* insert */
      __wti_cursor_modify_notsup,                     /* modify */
      __wt_cursor_notsup,                             /* update */
      __wt_cursor_notsup,                             /* remove */
      __wt_cursor_notsup,                             /* reserve */
      __wt_cursor_config_notsup,                      /* reconfigure */
      __wt_cursor_notsup,                             /* largest_key */
      __wt_cursor_config_notsup,                      /* bound */
      __wt_cursor_notsup,                             /* cache */
      __wt_cursor_reopen_notsup,                      /* reopen */
      __wt_cursor_checkpoint_id,                      /* checkpoint ID */
      __curbackup_close);                             /* close */
    WT_CURSOR *cursor;
    WT_CURSOR_BACKUP *cb, *othercb;
    WT_DECL_RET;
    size_t uri_len;

    WT_VERIFY_OPAQUE_POINTER(WT_CURSOR_BACKUP);

    WT_RET(__wt_calloc_one(session, &cb));
    cursor = (WT_CURSOR *)cb;
    *cursor = iface;
    cursor->session = (WT_SESSION *)session;
    cursor->key_format = "S";  /* Return the file names as the key. */
    cursor->value_format = ""; /* No value, for now. */
    uri_len = strlen(uri);

    session->bkp_cursor = cb;
    othercb = (WT_CURSOR_BACKUP *)other;
    if (othercb != NULL)
        WT_CURSOR_BACKUP_CHECK_STOP(othercb);

    if (cfg != NULL && cfg[1] != NULL)
        __wt_verbose(session, WT_VERB_BACKUP, "Backup cursor config \"%s\"", cfg[1]);

    /* Special backup cursor to query incremental IDs. */
    if (WT_STRING_LIT_MATCH("backup:query_id", uri, uri_len)) {
        /* Top level cursor code does not allow a URI and cursor. We don't need to check here. */
        WT_ASSERT(session, othercb == NULL);
        if (!F_ISSET(S2C(session), WT_CONN_INCR_BACKUP))
            WT_ERR_MSG(session, EINVAL, "Incremental backup is not configured");
        F_SET(cb, WT_CURBACKUP_QUERYID);
    } else if (WT_STRING_LIT_MATCH("backup:export", uri, uri_len))
        /* Special backup cursor for export operation. */
        F_SET(cb, WT_CURBACKUP_EXPORT);

    /*
     * Export cursors are for tiered storage. Do not allow backup cursors if tiered storage is in
     * use on the connection and it isn't an export cursor.
     */
    if (WT_CONN_TIERED_STORAGE_ENABLED(S2C(session)) && !F_ISSET(cb, WT_CURBACKUP_EXPORT))
        WT_ERR(ENOTSUP);

    /*
     * Start the backup and fill in the cursor's list. Acquire the schema lock, we need a consistent
     * view when creating a copy. We only need the locks when opening the top-level backup cursor.
     * We do not need them when opening a duplicate backup cursor.
     */
    WT_STAT_CONN_SET(session, backup_start, 1);
    if (othercb == NULL) {
        WT_WITH_CHECKPOINT_LOCK(
          session, WT_WITH_SCHEMA_LOCK(session, ret = __backup_start(session, cb, othercb, cfg)));
        WT_ERR(ret);
    } else
        WT_ERR(__backup_start(session, cb, othercb, cfg));
    WT_ERR(cb->incr_file == NULL ?
        __wt_cursor_init(cursor, uri, NULL, cfg, cursorp) :
        __wti_curbackup_open_incr(session, uri, other, cursor, cfg, cursorp));

    WT_STAT_CONN_SET(session, backup_cursor_open, 1);
    if (0) {
err:
        WT_TRET(__curbackup_close(cursor));
        *cursorp = NULL;
    }
    WT_STAT_CONN_SET(session, backup_start, 0);

    return (ret);
}

/*
 * __backup_add_id --
 *     Add the identifier for block based incremental backup.
 */
static int
__backup_add_id(WT_SESSION_IMPL *session, WT_CONFIG_ITEM *cval)
{
    WT_BLKINCR *blk;
    WT_CONNECTION_IMPL *conn;
    WT_DECL_RET;
    u_int i;
    const char *ckpt;

    conn = S2C(session);
    blk = NULL;
    for (i = 0; i < WT_BLKINCR_MAX; ++i) {
        blk = &conn->incr_backups[i];
        /* If it isn't already in use, we can use it. */
        if (!F_ISSET(blk, WT_BLKINCR_INUSE)) {
            __wt_verbose_debug2(session, WT_VERB_BACKUP, "Free blk[%u] entry", i);
            break;
        }
        __wt_verbose_debug2(
          session, WT_VERB_BACKUP, "Entry blk[%u] has flags 0x%" PRIx8, i, blk->flags);
    }
    /*
     * We didn't find an entry. This should not happen.
     */
    if (i == WT_BLKINCR_MAX)
        WT_RET_PANIC(session, WT_NOTFOUND, "Could not find an incremental backup slot to use");

    /* Use the slot. */
    if (blk->id_str != NULL)
        __wt_verbose_debug2(
          session, WT_VERB_BACKUP, "Freeing and reusing backup slot with old id %s", blk->id_str);

    /* Set up with the information. */
    WT_ERR(__wt_backup_set_blkincr(session, i, conn->incr_granularity, cval->str, cval->len));
    /*
     * Get the most recent checkpoint name. For now just use the one that is part of the metadata.
     * We only care whether or not a checkpoint exists, so immediately free it.
     */
    ret = __wt_meta_checkpoint_last_name(session, WT_METAFILE_URI, &ckpt, NULL, NULL);
    __wt_free(session, ckpt);
    WT_ERR_NOTFOUND_OK(ret, true);
    if (ret == WT_NOTFOUND) {
        /*
         * If we don't find any checkpoint, backup files need to be full copy.
         */
        __wt_verbose(session, WT_VERB_BACKUP,
          "Backup id %s: Did not find any metadata checkpoint for %s.", blk->id_str,
          WT_METAFILE_URI);
        F_SET(blk, WT_BLKINCR_FULL);
    } else {
        __wt_verbose(session, WT_VERB_BACKUP, "Backup id %s using backup slot %u", blk->id_str, i);
        F_CLR(blk, WT_BLKINCR_FULL);
    }
    return (0);

err:
    __wt_free(session, blk->id_str);
    return (ret);
}

/*
 * __backup_find_id --
 *     Find the source identifier for block based incremental backup. Error if it is not a valid id.
 */
static int
__backup_find_id(WT_SESSION_IMPL *session, WT_CONFIG_ITEM *cval, WT_BLKINCR **incrp)
{
    WT_BLKINCR *blk;
    WT_CONNECTION_IMPL *conn;
    u_int i;

    conn = S2C(session);
    WT_RET(__wt_name_check(session, cval->str, cval->len, false));
    for (i = 0; i < WT_BLKINCR_MAX; ++i) {
        blk = &conn->incr_backups[i];
        /* If it isn't valid, skip it. */
        if (!F_ISSET(blk, WT_BLKINCR_VALID))
            continue;
        if (WT_CONFIG_MATCH(blk->id_str, *cval)) {
            if (F_ISSET(blk, WT_BLKINCR_INUSE))
                WT_RET_MSG(session, EINVAL, "Incremental backup structure already in use");
            if (incrp != NULL)
                *incrp = blk;
            __wt_verbose_debug2(
              session, WT_VERB_BACKUP, "Found src id %s at backup slot %u", blk->id_str, i);
            return (0);
        }
    }
    __wt_verbose_debug2(
      session, WT_VERB_BACKUP, "Search %.*s not found", (int)cval->len, cval->str);
    return (WT_NOTFOUND);
}

/*
 * __backup_log_append --
 *     Append log files needed for backup.
 */
static int
__backup_log_append(WT_SESSION_IMPL *session, WT_CURSOR_BACKUP *cb, bool active)
{
    WT_CONNECTION_IMPL *conn;
    WT_DECL_RET;
    u_int i, logcount;
    char **logfiles;

    conn = S2C(session);
    logfiles = NULL;
    logcount = 0;
    ret = 0;

    if (conn->log) {
        WT_ERR(__wt_log_get_backup_files(session, &logfiles, &logcount, &cb->maxid, active));
        for (i = 0; i < logcount; i++)
            WT_ERR(__backup_list_append(session, cb, logfiles[i], NULL));
    }
err:
    WT_TRET(__wt_fs_directory_list_free(session, &logfiles, logcount));
    return (ret);
}

/*
 * __backup_config --
 *     Backup configuration.
 *
 * NOTE: this function handles all of the backup configuration except for the incremental use of
 *     force_stop. That is handled at the beginning of __backup_start because we want to deal with
 *     that setting without any of the other cursor setup.
 */
static int
__backup_config(WT_SESSION_IMPL *session, WT_CURSOR_BACKUP *cb, const char *cfg[],
  WT_CURSOR_BACKUP *othercb, bool *foundp)
{
    WT_CONFIG targetconf;
    WT_CONFIG_ITEM cval, k, v;
    WT_CONNECTION_IMPL *conn;
    WT_DECL_ITEM(tmp);
    WT_DECL_RET;
    const char *uri;
    bool consolidate, incremental_config, is_dup, log_config, target_list;

    *foundp = false;

    conn = S2C(session);
    incremental_config = log_config = false;
    is_dup = othercb != NULL;

    if (!is_dup) {
        WT_ASSERT_SPINLOCK_OWNED(session, &conn->checkpoint_lock);
        WT_ASSERT_SPINLOCK_OWNED(session, &conn->schema_lock);
    }

    /*
     * Per-file offset incremental hot backup configurations take a starting checkpoint and optional
     * maximum transfer size, and the subsequent duplicate cursors take a file object.
     */
    WT_RET_NOTFOUND_OK(__wt_config_gets(session, cfg, "incremental.enabled", &cval));
    if (cval.val) {
        /* Granularity can only be set once at the beginning */
        if (!F_ISSET(conn, WT_CONN_INCR_BACKUP)) {
            WT_RET(__wt_config_gets(session, cfg, "incremental.granularity", &cval));
            if (conn->incr_granularity != 0)
                WT_RET_MSG(session, EINVAL, "Cannot change the incremental backup granularity");
            conn->incr_granularity = (uint64_t)cval.val;
            __wt_verbose(session, WT_VERB_BACKUP, "Backup config set granularity value %" PRIu64,
              conn->incr_granularity);
        }
        WT_CONN_SET_INCR_BACKUP(conn);
        incremental_config = true;
    }

    /*
     * Consolidation can be on a per incremental basis or a per-file duplicate cursor basis.
     */
    WT_RET(__wt_config_gets(session, cfg, "incremental.consolidate", &cval));
    consolidate = F_MASK(cb, WT_CURBACKUP_CONSOLIDATE);
    if (cval.val) {
        if (is_dup)
            WT_RET_MSG(session, EINVAL,
              "Incremental consolidation can only be specified on a primary backup cursor");
        F_SET(cb, WT_CURBACKUP_CONSOLIDATE);
        incremental_config = true;
    }

    /*
     * Specifying an incremental file means we're opening a duplicate backup cursor.
     */
    WT_RET(__wt_config_gets(session, cfg, "incremental.file", &cval));
    if (cval.len != 0) {
        if (!is_dup)
            WT_RET_MSG(session, EINVAL,
              "Incremental file name can only be specified on a duplicate backup cursor");
        WT_RET(__wt_strndup(session, cval.str, cval.len, &cb->incr_file));
        incremental_config = true;
    }

    /*
     * See if we have a source identifier. We must process the source identifier before processing
     * the 'this' identifier. That will mark which source is in use so that we can use any slot that
     * is not in use as a new source starting point for this identifier.
     */
    WT_RET(__wt_config_gets(session, cfg, "incremental.src_id", &cval));
    if (cval.len != 0) {
        if (is_dup)
            WT_RET_MSG(session, EINVAL,
              "Incremental source identifier can only be specified on a primary backup cursor");
        WT_RET(__backup_find_id(session, &cval, &cb->incr_src));
        F_SET(cb->incr_src, WT_BLKINCR_INUSE);
        incremental_config = true;
    }
    /*
     * Use WT_ERR from here out because we need to clear the in use flag on error now.
     */

    /*
     * Look for a new checkpoint name to retain and mark as a starting point.
     */
    WT_ERR(__wt_config_gets(session, cfg, "incremental.this_id", &cval));
    if (cval.len != 0) {
        if (is_dup)
            WT_ERR_MSG(session, EINVAL,
              "Incremental identifier can only be specified on a primary backup cursor");
        WT_ERR_NOTFOUND_OK(__backup_find_id(session, &cval, NULL), true);
        if (ret == 0)
            WT_ERR_MSG(session, EINVAL, "Incremental identifier already exists");

        WT_ERR(__backup_add_id(session, &cval));
        incremental_config = true;
    }

    /*
     * If we find a non-empty target configuration string, we have a job, otherwise it's not our
     * problem.
     */
    WT_ERR(__wt_config_gets(session, cfg, "target", &cval));
    __wt_config_subinit(session, &targetconf, &cval);
    for (target_list = false; (ret = __wt_config_next(&targetconf, &k, &v)) == 0;
         target_list = true) {
        /* If it is our first time through, allocate. */
        if (!target_list) {
            *foundp = true;
            WT_ERR(__wt_scr_alloc(session, 512, &tmp));
        }

        WT_ERR(__wt_buf_fmt(session, tmp, "%.*s", (int)k.len, k.str));
        uri = tmp->data;
        if (v.len != 0)
            WT_ERR_MSG(session, EINVAL, "%s: invalid backup target: URIs may need quoting", uri);

        /*
         * Handle log targets. We do not need to go through the schema worker, just call the
         * function to append them.
         */
        if (WT_PREFIX_MATCH(uri, "log:")) {
            log_config = true;
            WT_ERR(__backup_log_append(session, session->bkp_cursor, false));
        } else if (is_dup)
            WT_ERR_MSG(
              session, EINVAL, "duplicate backup cursor cannot be used for non-log target");
        else {
            /*
             * If backing up individual tables, we have to include indexes, which may involve
             * opening those indexes. Acquire the table lock in write mode for that case.
             */
            WT_WITH_TABLE_WRITE_LOCK(session,
              ret = __wt_schema_worker(session, uri, NULL, __backup_list_uri_append, cfg, 0));
            WT_ERR(ret);
        }
    }
    WT_ERR_NOTFOUND_OK(ret, false);

    /*
     * Compatibility checking.
     *
     * Duplicate backup cursors are only for log targets or block-based incremental backups. But log
     * targets don't make sense with block-based incremental backup.
     */
    if (!is_dup && log_config && FLD_ISSET(conn->log_flags, WT_CONN_LOG_REMOVE))
        WT_ERR_MSG(session, EINVAL,
          "incremental log file backup not possible when automatic log removal configured");
    if (is_dup && (!incremental_config && !log_config))
        WT_ERR_MSG(session, EINVAL,
          "duplicate backup cursor must be for block-based incremental or logging backup");
    if (incremental_config && (log_config || target_list))
        WT_ERR_MSG(
          session, EINVAL, "block-based incremental backup incompatible with a list of targets");

    if (incremental_config) {
        if (is_dup && !F_ISSET(othercb, WT_CURBACKUP_INCR))
            WT_ERR_MSG(session, EINVAL,
              "Incremental duplicate cursor must have an incremental primary backup cursor");
        if (is_dup && othercb->incr_src == NULL)
            WT_ERR_MSG(
              session, EINVAL, "Incremental primary cursor must have a known source identifier");
        F_SET(cb, WT_CURBACKUP_INCR);
    }

    /* Return an error if block-based incremental backup is performed with open LSM trees. */
    if (incremental_config && !TAILQ_EMPTY(&conn->lsmqh))
        WT_ERR_MSG(session, ENOTSUP, "LSM does not work with block-based incremental backup");

err:
    if (ret != 0 && cb->incr_src != NULL) {
        F_CLR(cb->incr_src, WT_BLKINCR_INUSE);
        F_CLR(cb, WT_CURBACKUP_CONSOLIDATE);
        F_SET(cb, consolidate);
    }
    __wt_scr_free(session, &tmp);
    return (ret);
}

/*
 * __backup_query_setup --
 *     Setup the names to return with a backup query cursor.
 */
static int
__backup_query_setup(WT_SESSION_IMPL *session, WT_CURSOR_BACKUP *cb)
{
    WT_BLKINCR *blkincr;
    u_int i;

    for (i = 0; i < WT_BLKINCR_MAX; ++i) {
        blkincr = &S2C(session)->incr_backups[i];
        /* If it isn't valid, skip it. */
        if (!F_ISSET(blkincr, WT_BLKINCR_VALID))
            continue;
        WT_RET(__backup_list_append(session, cb, blkincr->id_str, NULL));
    }
    return (0);
}

/*
 * __backup_start --
 *     Start a backup.
 */
static int
__backup_start(
  WT_SESSION_IMPL *session, WT_CURSOR_BACKUP *cb, WT_CURSOR_BACKUP *othercb, const char *cfg[])
{
    WT_CONFIG_ITEM cval;
    WT_CONNECTION_IMPL *conn;
    WT_DECL_RET;
    WT_FSTREAM *srcfs;
    const char *dest;
    bool exist, is_dup, target_list;

    conn = S2C(session);
    srcfs = NULL;
    dest = NULL;
    is_dup = othercb != NULL;

    if (!is_dup) {
        WT_ASSERT_SPINLOCK_OWNED(session, &conn->checkpoint_lock);
        WT_ASSERT_SPINLOCK_OWNED(session, &conn->schema_lock);
    }

    cb->next = 0;
    cb->cfg_current = NULL;
    cb->cfg_list = NULL;
    cb->list = NULL;
    cb->list_next = 0;

    WT_RET(__wt_inmem_unsupported_op(session, "backup cursor"));

    /*
     * Single thread hot backups: we're holding the schema lock, so we know we'll serialize with
     * other attempts to start a hot backup.
     */
    if (__wt_atomic_load64(&conn->hot_backup_start) != 0 && !is_dup)
        WT_RET_MSG(session, EINVAL, "there is already a backup cursor open");

    if (F_ISSET(session, WT_SESSION_BACKUP_DUP) && is_dup)
        WT_RET_MSG(session, EINVAL, "there is already a duplicate backup cursor open");

    /*
     * We want to check for forced stopping early before we do anything else. If it is set, we just
     * set a flag and we're done. Actions will be performed on cursor close.
     */
    WT_RET_NOTFOUND_OK(__wt_config_gets(session, cfg, "incremental.force_stop", &cval));
    if (!F_ISSET(cb, WT_CURBACKUP_QUERYID) && cval.val) {
        /*
         * If we're force stopping incremental backup, set the flag. The resources involved in
         * incremental backup will be released on cursor close and that is the only expected usage
         * for this cursor.
         */
        if (is_dup)
            WT_RET_MSG(session, EINVAL,
              "Incremental force stop can only be specified on a primary backup cursor");
        F_SET(cb, WT_CURBACKUP_FORCE_STOP);
        return (0);
    }

    if (!is_dup) {
        /*
         * The hot backup copy is done outside of WiredTiger, which means file blocks can't be freed
         * and re-allocated until the backup completes. The checkpoint code checks the backup flag,
         * and if a backup cursor is open checkpoints aren't discarded. We release the lock as soon
         * as we've set the flag, we don't want to block checkpoints, we just want to make sure no
         * checkpoints are deleted. The checkpoint code holds the lock until it's finished the
         * checkpoint, otherwise we could start a hot backup that would race with an already-started
         * checkpoint.
         *
         * We are holding the checkpoint and schema locks so schema operations will not see the
         * backup file list until it is complete and valid.
         */
        WT_WITH_HOTBACKUP_WRITE_LOCK(session, WT_CONN_HOTBACKUP_START(conn));

        /* We're the lock holder, we own cleanup. */
        F_SET(cb, WT_CURBACKUP_LOCKER);
        /*
         * If we are a query backup cursor there are no configuration settings and it will set up
         * its own list of strings to return. We don't have to do any of the other processing. A
         * query creates a list to return but does not create the backup file. After appending the
         * list of IDs we are done.
         */
        if (F_ISSET(cb, WT_CURBACKUP_QUERYID)) {
            ret = __backup_query_setup(session, cb);
            goto query_done;
        }
        /*
         * Create a temporary backup file. This must be opened before generating the list of targets
         * in backup_config. This file will later be renamed to the correct name depending on
         * whether or not we're doing an incremental backup. We need a temp file so that if we fail
         * or crash while filling it, the existence of a partial file doesn't confuse restarting in
         * the source database.
         */
        WT_ERR(__wt_fopen(session, WT_BACKUP_TMP, WT_FS_OPEN_CREATE, WT_STREAM_WRITE, &cb->bfs));
    }

    /*
     * If targets were specified, add them to the list. Otherwise it is a full backup, add all
     * database objects and log files to the list.
     */
    target_list = false;
    WT_ERR(__backup_config(session, cb, cfg, othercb, &target_list));
    /*
     * For a duplicate cursor, all the work is done in backup_config.
     */
    if (is_dup) {
        F_SET(cb, WT_CURBACKUP_DUP);
        F_SET(session, WT_SESSION_BACKUP_DUP);
        WT_STAT_CONN_SET(session, backup_dup_open, 1);
        goto done;
    }
    if (!target_list) {
        /*
         * It's important to first gather the log files to be copied (which internally starts a new
         * log file), followed by choosing a checkpoint to reference in the WiredTiger.backup file.
         *
         * Applications may have logic that takes a checkpoint, followed by performing a write that
         * should only appear in the new checkpoint. This ordering prevents choosing the prior
         * checkpoint, but including the write in the log files returned.
         *
         * It is also possible, and considered legal, to choose the new checkpoint, but not include
         * the log file that contains the log entry for taking the new checkpoint.
         */
        WT_ERR(__backup_log_append(session, cb, true));
        WT_ERR(__backup_all(session));
    }

    /* Add the hot backup and standard WiredTiger files to the list. */
<<<<<<< HEAD
    dest = F_ISSET(cb, WT_CURBACKUP_EXPORT) ? WT_EXPORT_BACKUP : WT_METADATA_BACKUP;
    WT_ERR(__backup_list_append(session, cb, dest));
    WT_ERR(__wt_fs_exist(session, WT_BASECONFIG, &exist));
    if (exist)
        WT_ERR(__backup_list_append(session, cb, WT_BASECONFIG));
    WT_ERR(__wt_fs_exist(session, WT_USERCONFIG, &exist));
    if (exist)
        WT_ERR(__backup_list_append(session, cb, WT_USERCONFIG));
    WT_ERR(__backup_list_append(session, cb, WT_WIREDTIGER));
=======
    if (log_only) {
        /*
         * If this is not a duplicate cursor, using the log target is an incremental backup. If this
         * is a duplicate cursor then using the log target on an existing backup cursor means this
         * cursor returns the current list of log files. That list was set up when parsing the URI
         * so we don't have anything to do here.
         *
         * We also open an incremental backup source file so that we can detect a crash with an
         * incremental backup existing in the source directory versus an improper destination.
         */
        dest = WT_LOGINCR_BACKUP;
        WT_ERR(__wt_fopen(session, WT_LOGINCR_SRC, WT_FS_OPEN_CREATE, WT_STREAM_WRITE, &srcfs));
        WT_ERR(__backup_list_append(session, cb, dest, NULL));
    } else {
        dest = F_ISSET(cb, WT_CURBACKUP_EXPORT) ? WT_EXPORT_BACKUP : WT_METADATA_BACKUP;
        WT_ERR(__backup_list_append(session, cb, dest, NULL));
        WT_ERR(__wt_fs_exist(session, WT_BASECONFIG, &exist));
        if (exist)
            WT_ERR(__backup_list_append(session, cb, WT_BASECONFIG, NULL));
        WT_ERR(__wt_fs_exist(session, WT_USERCONFIG, &exist));
        if (exist)
            WT_ERR(__backup_list_append(session, cb, WT_USERCONFIG, NULL));
        WT_ERR(__backup_list_append(session, cb, WT_WIREDTIGER, NULL));
    }
>>>>>>> 60fee55e

query_done:
err:
    /* Close the hot backup file. */
    if (srcfs != NULL)
        WT_TRET(__wt_fclose(session, &srcfs));

    /*
     * Sync and rename the temp file into place.
     */
    WT_TRET(__wt_fs_exist(session, WT_BACKUP_TMP, &exist));
    if (ret == 0 && exist)
        ret = __wt_sync_and_rename(session, &cb->bfs, WT_BACKUP_TMP, dest);
    if (ret == 0) {
        WT_WITH_HOTBACKUP_WRITE_LOCK(session, conn->hot_backup_list = cb->list);
        F_SET(session, WT_SESSION_BACKUP_CURSOR);
    }
    /*
     * If the file hasn't been closed, do it now.
     */
    if (cb->bfs != NULL)
        WT_TRET(__wt_fclose(session, &cb->bfs));

done:
    return (ret);
}

/*
 * __backup_stop --
 *     Stop a backup.
 */
static int
__backup_stop(WT_SESSION_IMPL *session, WT_CURSOR_BACKUP *cb)
{
    WT_CONNECTION_IMPL *conn;
    WT_DECL_RET;

    conn = S2C(session);

    /* Release all btree names held by the backup. */
    WT_ASSERT(session, !F_ISSET(cb, WT_CURBACKUP_DUP));
    /* If it's not a dup backup cursor, make sure one isn't open. */
    WT_ASSERT(session, !F_ISSET(session, WT_SESSION_BACKUP_DUP));
    WT_WITH_HOTBACKUP_WRITE_LOCK(session, conn->hot_backup_list = NULL);
    if (cb->incr_src != NULL)
        F_CLR(cb->incr_src, WT_BLKINCR_INUSE);
    WT_TRET(__backup_free(session, cb));

    /* Remove any backup specific file. */
    WT_TRET(__wt_backup_file_remove(session));

    /* Remove the export file only when we close the backup cursor. */
    WT_TRET(__wt_remove_if_exists(session, WT_EXPORT_BACKUP, true));

    /* Checkpoint deletion and next hot backup can proceed. */
    WT_WITH_HOTBACKUP_WRITE_LOCK(session, __wt_atomic_store64(&conn->hot_backup_start, 0));
    F_CLR(session, WT_SESSION_BACKUP_CURSOR);

    return (ret);
}

/*
 * __backup_all --
 *     Backup all objects in the database.
 */
static int
__backup_all(WT_SESSION_IMPL *session)
{
    /* Build a list of the file objects that need to be copied. */
    return (__wt_meta_apply_all(session, NULL, __backup_list_uri_append, NULL));
}

/*
 * __backup_list_uri_append --
 *     Append a new file name to the list, allocate space as necessary. Called via the schema_worker
 *     function.
 */
static int
__backup_list_uri_append(WT_SESSION_IMPL *session, const char *name, bool *skip)
{
    WT_CURSOR_BACKUP *cb;
    WT_DECL_RET;
    char *value;

    cb = session->bkp_cursor;
    WT_UNUSED(skip);

    /*
     * While reading the metadata file, check there are no data sources that can't support hot
     * backup. This checks for a data source that's non-standard, which can't be backed up, but is
     * also sanity checking: if there's an entry backed by anything other than a file or lsm entry,
     * we're confused.
     */
    if (!WT_PREFIX_MATCH(name, "file:") && !WT_PREFIX_MATCH(name, "colgroup:") &&
      !WT_PREFIX_MATCH(name, "index:") && !WT_PREFIX_MATCH(name, "lsm:") &&
      !WT_PREFIX_MATCH(name, "object:") && !WT_PREFIX_MATCH(name, WT_SYSTEM_PREFIX) &&
      !WT_PREFIX_MATCH(name, "table:") && !WT_PREFIX_MATCH(name, "tier:") &&
      !WT_PREFIX_MATCH(name, "tiered:"))
        WT_RET_MSG(session, ENOTSUP, "hot backup is not supported for objects of type %s", name);

    /* Add the metadata entry to the backup file. */
    WT_RET(__wt_metadata_search(session, name, &value));
    WT_ERR(__wt_fprintf(session, cb->bfs, "%s\n%s\n", name, value));
    /*
     * We want to retain the system information in the backup metadata file above, but there is no
     * file object to copy so return now.
     */
    if (WT_PREFIX_MATCH(name, WT_SYSTEM_PREFIX))
        goto err;

    /* Add file type objects to the list of files to be copied. */
    if (WT_PREFIX_MATCH(name, "file:"))
        WT_ERR(__backup_list_append(session, cb, name, value));

err:
    __wt_free(session, value);
    return (ret);
}

/*
 * __backup_list_append --
 *     Append a new file name to the list, allocate space as necessary.
 */
static int
__backup_list_append(
  WT_SESSION_IMPL *session, WT_CURSOR_BACKUP *cb, const char *uri, const char *cfg_value)
{
    char **c, **p;
    const char *name;

    c = NULL;
    /* Leave a NULL at the end to mark the end of the list. */
    WT_RET(__wt_realloc_def(session, &cb->list_allocated, cb->list_next + 2, &cb->list));
    p = &cb->list[cb->list_next];
    p[0] = p[1] = NULL;
    if (F_ISSET(S2C(session), WT_CONN_INCR_BACKUP)) {
        /*
         * Add a copy of the metadata config string for tables for incremental backup if one is
         * available. Keep that list in parallel to the file list. Not all files will have the
         * configuration available.
         */
        WT_RET(__wt_realloc_def(session, &cb->cfg_allocated, cb->list_next + 2, &cb->cfg_list));
        c = &cb->cfg_list[cb->list_next];
        c[0] = c[1] = NULL;
    }

    name = uri;

    /*
     * If it's a file in the database we need to remove the prefix.
     */
    if (WT_PREFIX_MATCH(uri, "file:"))
        name += strlen("file:");

    /*
     * !!!
     * Assumes metadata file entries map one-to-one to physical files.
     * To support a block manager where that's not the case, we'd need
     * to call into the block manager and get a list of physical files
     * that map to this logical "file".  I'm not going to worry about
     * that for now, that block manager might not even support physical
     * copying of files by applications.
     */
    WT_RET(__wt_strdup(session, name, p));
    if (F_ISSET(S2C(session), WT_CONN_INCR_BACKUP)) {
        if (cfg_value != NULL)
            WT_RET(__wt_strdup(session, cfg_value, c));
        else
            *c = NULL;
    }
    ++cb->list_next;

    return (0);
}<|MERGE_RESOLUTION|>--- conflicted
+++ resolved
@@ -875,42 +875,15 @@
     }
 
     /* Add the hot backup and standard WiredTiger files to the list. */
-<<<<<<< HEAD
     dest = F_ISSET(cb, WT_CURBACKUP_EXPORT) ? WT_EXPORT_BACKUP : WT_METADATA_BACKUP;
-    WT_ERR(__backup_list_append(session, cb, dest));
+    WT_ERR(__backup_list_append(session, cb, dest, NULL));
     WT_ERR(__wt_fs_exist(session, WT_BASECONFIG, &exist));
     if (exist)
-        WT_ERR(__backup_list_append(session, cb, WT_BASECONFIG));
+        WT_ERR(__backup_list_append(session, cb, WT_BASECONFIG, NULL));
     WT_ERR(__wt_fs_exist(session, WT_USERCONFIG, &exist));
     if (exist)
-        WT_ERR(__backup_list_append(session, cb, WT_USERCONFIG));
-    WT_ERR(__backup_list_append(session, cb, WT_WIREDTIGER));
-=======
-    if (log_only) {
-        /*
-         * If this is not a duplicate cursor, using the log target is an incremental backup. If this
-         * is a duplicate cursor then using the log target on an existing backup cursor means this
-         * cursor returns the current list of log files. That list was set up when parsing the URI
-         * so we don't have anything to do here.
-         *
-         * We also open an incremental backup source file so that we can detect a crash with an
-         * incremental backup existing in the source directory versus an improper destination.
-         */
-        dest = WT_LOGINCR_BACKUP;
-        WT_ERR(__wt_fopen(session, WT_LOGINCR_SRC, WT_FS_OPEN_CREATE, WT_STREAM_WRITE, &srcfs));
-        WT_ERR(__backup_list_append(session, cb, dest, NULL));
-    } else {
-        dest = F_ISSET(cb, WT_CURBACKUP_EXPORT) ? WT_EXPORT_BACKUP : WT_METADATA_BACKUP;
-        WT_ERR(__backup_list_append(session, cb, dest, NULL));
-        WT_ERR(__wt_fs_exist(session, WT_BASECONFIG, &exist));
-        if (exist)
-            WT_ERR(__backup_list_append(session, cb, WT_BASECONFIG, NULL));
-        WT_ERR(__wt_fs_exist(session, WT_USERCONFIG, &exist));
-        if (exist)
-            WT_ERR(__backup_list_append(session, cb, WT_USERCONFIG, NULL));
-        WT_ERR(__backup_list_append(session, cb, WT_WIREDTIGER, NULL));
-    }
->>>>>>> 60fee55e
+        WT_ERR(__backup_list_append(session, cb, WT_USERCONFIG, NULL));
+    WT_ERR(__backup_list_append(session, cb, WT_WIREDTIGER, NULL));
 
 query_done:
 err:
