--- conflicted
+++ resolved
@@ -292,11 +292,7 @@
     }
     /* Clear the flag on force stop after the completion of the checkpoint. */
     if (F_ISSET(cb, WT_CURBACKUP_FORCE_STOP))
-<<<<<<< HEAD
-        FLD_CLR(conn->log_info.log_flags, WT_CONN_LOG_INCR_BACKUP);
-=======
         F_CLR(&conn->log_mgr, WT_LOG_INCR_BACKUP);
->>>>>>> 289e2763
 
     /*
      * When starting a hot backup, we serialize hot backup cursors and set the connection's
@@ -536,11 +532,7 @@
     logcount = 0;
     ret = 0;
 
-<<<<<<< HEAD
-    if (conn->log_info.log) {
-=======
     if (conn->log_mgr.log) {
->>>>>>> 289e2763
         WT_ERR(__wt_log_get_backup_files(session, &logfiles, &logcount, &cb->maxid, active));
         for (i = 0; i < logcount; i++)
             WT_ERR(__backup_list_append(session, cb, logfiles[i], NULL));
@@ -712,11 +704,7 @@
      * Duplicate backup cursors are only for log targets or block-based incremental backups. But log
      * targets don't make sense with block-based incremental backup.
      */
-<<<<<<< HEAD
-    if (!is_dup && log_config && FLD_ISSET(conn->log_info.log_flags, WT_CONN_LOG_REMOVE))
-=======
     if (!is_dup && log_config && F_ISSET(&conn->log_mgr, WT_LOG_REMOVE))
->>>>>>> 289e2763
         WT_ERR_MSG(session, EINVAL,
           "incremental log file backup not possible when automatic log removal configured");
     if (is_dup && (!incremental_config && !log_config))
