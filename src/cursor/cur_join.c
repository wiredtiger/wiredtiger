/*-
 * Copyright (c) 2014-present MongoDB, Inc.
 * Copyright (c) 2008-2014 WiredTiger, Inc.
 *	All rights reserved.
 *
 * See the file LICENSE for redistribution information.
 */

#include "wt_internal.h"

static int __curjoin_entries_in_range(
  WT_SESSION_IMPL *, WT_CURSOR_JOIN *, WT_ITEM *, WT_CURSOR_JOIN_ITER *);
static int __curjoin_entry_in_range(
  WT_SESSION_IMPL *, WT_CURSOR_JOIN_ENTRY *, WT_ITEM *, WT_CURSOR_JOIN_ITER *);
static int __curjoin_entry_member(
  WT_SESSION_IMPL *, WT_CURSOR_JOIN_ENTRY *, WT_ITEM *, WT_CURSOR_JOIN_ITER *);
static int __curjoin_insert_endpoint(
  WT_SESSION_IMPL *, WT_CURSOR_JOIN_ENTRY *, u_int, WT_CURSOR_JOIN_ENDPOINT **);
static int __curjoin_iter_close(WT_CURSOR_JOIN_ITER *);
static int __curjoin_iter_close_all(WT_CURSOR_JOIN_ITER *);
static bool __curjoin_iter_ready(WT_CURSOR_JOIN_ITER *);
static int __curjoin_iter_set_entry(WT_CURSOR_JOIN_ITER *, u_int);
static int __curjoin_pack_recno(WT_SESSION_IMPL *, uint64_t, uint8_t *, size_t, WT_ITEM *);
static int __curjoin_split_key(
  WT_SESSION_IMPL *, WT_CURSOR_JOIN *, WT_ITEM *, WT_CURSOR *, WT_CURSOR *, const char *, bool);

#define WT_CURJOIN_ITER_CONSUMED(iter) ((iter)->entry_pos >= (iter)->entry_count)

/*
 * __wt_curjoin_joined --
 *     Produce an error that this cursor is being used in a join call.
 */
int
__wt_curjoin_joined(WT_CURSOR *cursor) WT_GCC_FUNC_ATTRIBUTE((cold))
{
    WT_SESSION_IMPL *session;

    session = CUR2S(cursor);

    WT_RET_MSG(session, ENOTSUP, "cursor is being used in a join");
}

/*
 * __curjoin_iter_init --
 *     Initialize an iteration for the index managed by a join entry.
 */
static int
__curjoin_iter_init(WT_SESSION_IMPL *session, WT_CURSOR_JOIN *cjoin, WT_CURSOR_JOIN_ITER **iterp)
{
    WT_CURSOR_JOIN_ITER *iter;

    *iterp = NULL;

    WT_RET(__wt_calloc_one(session, iterp));
    iter = *iterp;
    iter->cjoin = cjoin;
    iter->session = session;
    cjoin->iter = iter;
    WT_RET(__curjoin_iter_set_entry(iter, 0));
    return (0);
}

/*
 * __curjoin_iter_close --
 *     Close the iteration, release resources.
 */
static int
__curjoin_iter_close(WT_CURSOR_JOIN_ITER *iter)
{
    WT_DECL_RET;

    if (iter->cursor != NULL)
        WT_TRET(iter->cursor->close(iter->cursor));
    __wt_free(iter->session, iter);
    return (ret);
}

/*
 * __curjoin_iter_close_all --
 *     Free the iterator and all of its children recursively.
 */
static int
__curjoin_iter_close_all(WT_CURSOR_JOIN_ITER *iter)
{
    WT_CURSOR_JOIN *parent;
    WT_DECL_RET;

    if (iter->child)
        WT_TRET(__curjoin_iter_close_all(iter->child));
    iter->child = NULL;
    WT_ASSERT(
      iter->session, iter->cjoin->parent == NULL || iter->cjoin->parent->iter->child == iter);
    if ((parent = iter->cjoin->parent) != NULL)
        parent->iter->child = NULL;
    iter->cjoin->iter = NULL;
    WT_TRET(__curjoin_iter_close(iter));
    return (ret);
}

/*
 * __curjoin_iter_reset --
 *     Reset an iteration to the starting point.
 */
static int
__curjoin_iter_reset(WT_CURSOR_JOIN_ITER *iter)
{
    if (iter->child != NULL)
        WT_RET(__curjoin_iter_close_all(iter->child));
    WT_RET(__curjoin_iter_set_entry(iter, 0));
    iter->positioned = false;
    return (0);
}

/*
 * __curjoin_iter_ready --
 *     Check the positioned flag for all nested iterators.
 */
static bool
__curjoin_iter_ready(WT_CURSOR_JOIN_ITER *iter)
{
    while (iter != NULL) {
        if (!iter->positioned)
            return (false);
        iter = iter->child;
    }
    return (true);
}

/*
 * __curjoin_iter_set_entry --
 *     Set the current entry for an iterator.
 */
static int
__curjoin_iter_set_entry(WT_CURSOR_JOIN_ITER *iter, u_int entry_pos)
{
    WT_CURSOR *c, *to_dup;
    WT_CURSOR_JOIN *cjoin, *topjoin;
    WT_CURSOR_JOIN_ENTRY *entry;
    WT_DECL_RET;
    WT_SESSION_IMPL *session;
    size_t size;
    char *uri;
    const char **config;
    const char *def_cfg[] = {WT_CONFIG_BASE(iter->session, WT_SESSION_open_cursor), NULL};
    const char *raw_cfg[] = {WT_CONFIG_BASE(iter->session, WT_SESSION_open_cursor), "raw", NULL};

    session = iter->session;
    cjoin = iter->cjoin;
    uri = NULL;
    entry = iter->entry = &cjoin->entries[entry_pos];
    iter->positioned = false;
    iter->entry_pos = entry_pos;
    iter->end_pos = 0;

    iter->is_equal =
      (entry->ends_next == 1 && WT_CURJOIN_END_RANGE(&entry->ends[0]) == WT_CURJOIN_END_EQ);
    iter->end_skip =
      (entry->ends_next > 0 && WT_CURJOIN_END_RANGE(&entry->ends[0]) == WT_CURJOIN_END_GE) ? 1 : 0;

    iter->end_count = WT_MIN(1, entry->ends_next);
    if (F_ISSET(cjoin, WT_CURJOIN_DISJUNCTION)) {
        iter->entry_count = cjoin->entries_next;
        if (iter->is_equal)
            iter->end_count = entry->ends_next;
    } else
        iter->entry_count = 1;
    WT_ASSERT(iter->session, iter->entry_pos < iter->entry_count);

    entry->stats.iterated = 0;

    if (entry->subjoin == NULL) {
        for (topjoin = iter->cjoin; topjoin->parent != NULL; topjoin = topjoin->parent)
            ;
        to_dup = entry->ends[0].cursor;

        if (F_ISSET((WT_CURSOR *)topjoin, WT_CURSTD_RAW))
            config = &raw_cfg[0];
        else
            config = &def_cfg[0];

        size = strlen(to_dup->internal_uri) + 3;
        WT_ERR(__wt_calloc(session, size, 1, &uri));
        WT_ERR(__wt_snprintf(uri, size, "%s()", to_dup->internal_uri));
        if ((c = iter->cursor) == NULL || strcmp(c->uri, uri) != 0) {
            iter->cursor = NULL;
            if (c != NULL)
                WT_ERR(c->close(c));
            WT_ERR(__wt_open_cursor(session, uri, (WT_CURSOR *)topjoin, config, &iter->cursor));
        }
        WT_ERR(__wt_cursor_dup_position(to_dup, iter->cursor));
    } else if (iter->cursor != NULL) {
        WT_ERR(iter->cursor->close(iter->cursor));
        iter->cursor = NULL;
    }

err:
    __wt_free(session, uri);
    return (ret);
}

/*
 * __curjoin_iter_bump --
 *     Called to advance the iterator to the next endpoint, which may in turn advance to the next
 *     entry. We cannot skip a call to this at the end of an iteration because we'll need to advance
 *     the position to the end.
 */
static int
__curjoin_iter_bump(WT_CURSOR_JOIN_ITER *iter)
{
    WT_CURSOR_JOIN_ENTRY *entry;
    WT_SESSION_IMPL *session;

    session = iter->session;
    iter->positioned = false;
    entry = iter->entry;
    if (entry->subjoin == NULL && iter->is_equal && ++iter->end_pos < iter->end_count) {
        WT_RET(__wt_cursor_dup_position(entry->ends[iter->end_pos].cursor, iter->cursor));
        return (0);
    }
    iter->end_pos = iter->end_count = iter->end_skip = 0;
    if (entry->subjoin != NULL && entry->subjoin->iter != NULL)
        WT_RET(__curjoin_iter_close_all(entry->subjoin->iter));

    if (++iter->entry_pos >= iter->entry_count) {
        iter->entry = NULL;
        return (0);
    }
    iter->entry = ++entry;
    if (entry->subjoin != NULL) {
        WT_RET(__curjoin_iter_init(session, entry->subjoin, &iter->child));
        return (0);
    }
    WT_RET(__curjoin_iter_set_entry(iter, iter->entry_pos));
    return (0);
}

/*
 * __curjoin_iter_next --
 *     Get the next item in an iteration.
 */
static int
__curjoin_iter_next(WT_CURSOR_JOIN_ITER *iter, WT_CURSOR *cursor)
{
    WT_CURSOR_JOIN_ENTRY *entry;
    WT_DECL_RET;
    WT_SESSION_IMPL *session;

    session = iter->session;

    if (WT_CURJOIN_ITER_CONSUMED(iter))
        return (WT_NOTFOUND);
again:
    entry = iter->entry;
    if (entry->subjoin != NULL) {
        if (iter->child == NULL)
            WT_RET(__curjoin_iter_init(session, entry->subjoin, &iter->child));
        ret = __curjoin_iter_next(iter->child, cursor);
        if (ret == 0) {
            /* The child did the work, we're done. */
            iter->curkey = &cursor->key;
            iter->positioned = true;
            return (ret);
        }
        if (ret == WT_NOTFOUND) {
            WT_RET(__curjoin_iter_close_all(iter->child));
            entry->subjoin->iter = NULL;
            iter->child = NULL;
            WT_RET(__curjoin_iter_bump(iter));
            ret = 0;
        }
    } else if (iter->positioned) {
        ret = iter->cursor->next(iter->cursor);
        if (ret == WT_NOTFOUND) {
            WT_RET(__curjoin_iter_bump(iter));
            ret = 0;
        } else
            WT_RET(ret);
    } else
        iter->positioned = true;

    if (WT_CURJOIN_ITER_CONSUMED(iter))
        return (WT_NOTFOUND);

    if (!__curjoin_iter_ready(iter))
        goto again;

    WT_RET(ret);

    /*
     * Set our key to the primary key, we'll also need this to check membership.
     */
    WT_RET(__curjoin_split_key(iter->session, iter->cjoin, &iter->idxkey, cursor, iter->cursor,
      iter->entry->repack_format, iter->entry->index != NULL));
    iter->curkey = &cursor->key;
    iter->entry->stats.iterated++;
    return (0);
}

/*
 * __curjoin_close --
 *     WT_CURSOR::close for join cursors.
 */
static int
__curjoin_close(WT_CURSOR *cursor)
{
    WT_CURSOR_JOIN *cjoin;
    WT_CURSOR_JOIN_ENDPOINT *end;
    WT_CURSOR_JOIN_ENTRY *entry;
    WT_DECL_RET;
    WT_SESSION_IMPL *session;
    u_int i;

    cjoin = (WT_CURSOR_JOIN *)cursor;
    JOINABLE_CURSOR_API_CALL_PREPARE_ALLOWED(cursor, session, close, NULL);
err:

    WT_TRET(__wt_schema_release_table(session, &cjoin->table));

    /* This is owned by the table */
    cursor->key_format = NULL;
    if (cjoin->projection != NULL) {
        __wt_free(session, cjoin->projection);
        __wt_free(session, cursor->value_format);
    }

    for (entry = cjoin->entries, i = 0; i < cjoin->entries_next; entry++, i++) {
        if (entry->subjoin != NULL) {
            F_CLR(&entry->subjoin->iface, WT_CURSTD_JOINED);
            entry->subjoin->parent = NULL;
        }
        if (entry->main != NULL)
            WT_TRET(entry->main->close(entry->main));
        if (F_ISSET(entry, WT_CURJOIN_ENTRY_OWN_BLOOM))
            WT_TRET(__wt_bloom_close(entry->bloom));
        for (end = &entry->ends[0]; end < &entry->ends[entry->ends_next]; end++) {
            F_CLR(end->cursor, WT_CURSTD_JOINED);
            if (F_ISSET(end, WT_CURJOIN_END_OWN_CURSOR))
                WT_TRET(end->cursor->close(end->cursor));
        }
        __wt_free(session, entry->ends);
        __wt_free(session, entry->repack_format);
    }

    if (cjoin->iter != NULL)
        WT_TRET(__curjoin_iter_close_all(cjoin->iter));
    if (cjoin->main != NULL)
        WT_TRET(cjoin->main->close(cjoin->main));

    __wt_free(session, cjoin->entries);
    __wt_cursor_close(cursor);

    API_END_RET(session, ret);
}

/*
 * __curjoin_endpoint_init_key --
 *     Set the key in the reference endpoint.
 */
static int
__curjoin_endpoint_init_key(
  WT_SESSION_IMPL *session, WT_CURSOR_JOIN_ENTRY *entry, WT_CURSOR_JOIN_ENDPOINT *endpoint)
{
    WT_CURSOR *cursor;
    WT_CURSOR_INDEX *cindex;
    WT_ITEM *k;
    uint64_t r;

    if ((cursor = endpoint->cursor) != NULL) {
        if (entry->index != NULL) {
            /* Extract and save the index's logical key. */
            cindex = (WT_CURSOR_INDEX *)endpoint->cursor;
            WT_RET(__wt_struct_repack(session, cindex->child->key_format,
              (entry->repack_format != NULL ? entry->repack_format : cindex->iface.key_format),
              &cindex->child->key, &endpoint->key));
        } else {
            k = &((WT_CURSOR_TABLE *)cursor)->cg_cursors[0]->key;
            if (WT_CURSOR_RECNO(cursor)) {
                r = *(uint64_t *)k->data;
                WT_RET(__curjoin_pack_recno(
                  session, r, endpoint->recno_buf, sizeof(endpoint->recno_buf), &endpoint->key));
            } else
                endpoint->key = *k;
        }
    }
    return (0);
}

/*
 * __curjoin_entries_in_range --
 *     Check if a key is in the range specified by the remaining entries, returning WT_NOTFOUND if
 *     not.
 */
static int
__curjoin_entries_in_range(
  WT_SESSION_IMPL *session, WT_CURSOR_JOIN *cjoin, WT_ITEM *curkey, WT_CURSOR_JOIN_ITER *iterarg)
{
    WT_CURSOR_JOIN_ENTRY *entry;
    WT_CURSOR_JOIN_ITER *iter;
    WT_DECL_RET;
    u_int pos;
    int fastret, slowret;

    iter = iterarg;
    if (F_ISSET(cjoin, WT_CURJOIN_DISJUNCTION)) {
        fastret = 0;
        slowret = WT_NOTFOUND;
    } else {
        fastret = WT_NOTFOUND;
        slowret = 0;
    }
    pos = iter == NULL ? 0 : iter->entry_pos;
    for (entry = &cjoin->entries[pos]; pos < cjoin->entries_next; entry++, pos++) {
        ret = __curjoin_entry_member(session, entry, curkey, iter);
        if (ret == fastret)
            return (fastret);
        if (ret != slowret)
            break;
        iter = NULL;
    }

    return (ret == 0 ? slowret : ret);
}

/*
 * __curjoin_entry_in_range --
 *     Check if a key is in the range specified by the entry, returning WT_NOTFOUND if not.
 */
static int
__curjoin_entry_in_range(
  WT_SESSION_IMPL *session, WT_CURSOR_JOIN_ENTRY *entry, WT_ITEM *curkey, WT_CURSOR_JOIN_ITER *iter)
{
    WT_COLLATOR *collator;
    WT_CURSOR_JOIN_ENDPOINT *end, *endmax;
    u_int pos;
    int cmp;
    bool disjunction, passed;

    collator = (entry->index != NULL) ? entry->index->collator : NULL;
    endmax = &entry->ends[entry->ends_next];
    disjunction = F_ISSET(entry, WT_CURJOIN_ENTRY_DISJUNCTION);

    /*
     * The iterator may have already satisfied some endpoint conditions. If so and we're a
     * disjunction, we're done. If so and we're a conjunction, we can start past the satisfied
     * conditions.
     */
    if (iter == NULL)
        pos = 0;
    else {
        if (disjunction && iter->end_skip)
            return (0);
        pos = iter->end_pos + iter->end_skip;
    }

    for (end = &entry->ends[pos]; end < endmax; end++) {
        WT_RET(__wt_compare(session, collator, curkey, &end->key, &cmp));
        switch (WT_CURJOIN_END_RANGE(end)) {
        case WT_CURJOIN_END_EQ:
            passed = (cmp == 0);
            break;

        case WT_CURJOIN_END_GT | WT_CURJOIN_END_EQ:
            passed = (cmp >= 0);
            WT_ASSERT(session, iter == NULL);
            break;

        case WT_CURJOIN_END_GT:
            passed = (cmp > 0);
            if (passed && iter != NULL && pos == 0)
                iter->end_skip = 1;
            break;

        case WT_CURJOIN_END_LT | WT_CURJOIN_END_EQ:
            passed = (cmp <= 0);
            break;

        case WT_CURJOIN_END_LT:
            passed = (cmp < 0);
            break;

        default:
            return (__wt_illegal_value(session, WT_CURJOIN_END_RANGE(end)));
        }

        if (!passed) {
            if (iter != NULL && (iter->is_equal || F_ISSET(end, WT_CURJOIN_END_LT))) {
                /*
                 * Even though this cursor is done, we still need to bump (advance it), to mark the
                 * iteration as complete.
                 */
                WT_RET(__curjoin_iter_bump(iter));
                return (WT_NOTFOUND);
            }
            if (!disjunction)
                return (WT_NOTFOUND);
            iter = NULL;
        } else if (disjunction)
            break;
    }
    if (disjunction && end == endmax)
        return (WT_NOTFOUND);
    return (0);
}

typedef struct {
    WT_CURSOR iface;
    WT_CURSOR_JOIN_ENTRY *entry;
    bool ismember;
} WT_CURJOIN_EXTRACTOR;

/*
 * __curjoin_extract_insert --
 *     Handle a key produced by a custom extractor.
 */
static int
__curjoin_extract_insert(WT_CURSOR *cursor)
{
    WT_CURJOIN_EXTRACTOR *cextract;
    WT_DECL_RET;
    WT_ITEM ikey;
    WT_SESSION_IMPL *session;

    /*
     * This insert method may be called multiple times during a single extraction. If we already
     * have a definitive answer to the membership question, exit early.
     */
    cextract = (WT_CURJOIN_EXTRACTOR *)cursor;
    if (cextract->ismember)
        return (0);

    CURSOR_API_CALL(cursor, session, ret, insert, NULL);

    WT_ITEM_SET(ikey, cursor->key);
    /*
     * We appended a padding byte to the key to avoid rewriting the last column. Strip that away
     * here.
     */
    WT_ASSERT(session, ikey.size > 0);
    --ikey.size;

    ret = __curjoin_entry_in_range(session, cextract->entry, &ikey, NULL);
    if (ret == WT_NOTFOUND)
        ret = 0;
    else if (ret == 0)
        cextract->ismember = true;

err:
    API_END_RET(session, ret);
}

/*
 * __curjoin_entry_member --
 *     Do a membership check for a particular index that was joined, if not a member, returns
 *     WT_NOTFOUND.
 */
static int
__curjoin_entry_member(
  WT_SESSION_IMPL *session, WT_CURSOR_JOIN_ENTRY *entry, WT_ITEM *key, WT_CURSOR_JOIN_ITER *iter)
{
    WT_CURJOIN_EXTRACTOR extract_cursor;
    WT_CURSOR *c;
    WT_CURSOR_STATIC_INIT(iface, __wt_cursor_get_key, /* get-key */
      __wt_cursor_get_value,                          /* get-value */
      __wt_cursor_get_raw_key_value,                  /* get-raw-key-value */
      __wt_cursor_set_key,                            /* set-key */
      __wt_cursor_set_value,                          /* set-value */
<<<<<<< HEAD
      __wt_cursor_set_raw_key_value,                  /* set-raw-key-value */
      __wt_cursor_compare_notsup,                     /* compare */
      __wt_cursor_equals_notsup,                      /* equals */
=======
      __wti_cursor_compare_notsup,                    /* compare */
      __wti_cursor_equals_notsup,                     /* equals */
>>>>>>> 26ff0475
      __wt_cursor_notsup,                             /* next */
      __wt_cursor_notsup,                             /* prev */
      __wt_cursor_notsup,                             /* reset */
      __wt_cursor_notsup,                             /* search */
      __wti_cursor_search_near_notsup,                /* search-near */
      __curjoin_extract_insert,                       /* insert */
      __wti_cursor_modify_notsup,                     /* modify */
      __wt_cursor_notsup,                             /* update */
      __wt_cursor_notsup,                             /* remove */
      __wt_cursor_notsup,                             /* reserve */
      __wt_cursor_config_notsup,                      /* reconfigure */
      __wt_cursor_notsup,                             /* largest_key */
      __wt_cursor_config_notsup,                      /* bound */
      __wt_cursor_notsup,                             /* cache */
      __wt_cursor_reopen_notsup,                      /* reopen */
      __wt_cursor_checkpoint_id,                      /* checkpoint ID */
      __wt_cursor_notsup);                            /* close */
    WT_DECL_RET;
    WT_INDEX *idx;
    WT_ITEM v;
    bool bloom_found;

    /* We cannot have a bloom filter on a join entry with subordinates. */
    WT_ASSERT(session, entry->bloom == NULL || entry->subjoin == NULL);

    if (entry->subjoin == NULL && iter != NULL &&
      (iter->end_pos + iter->end_skip >= entry->ends_next ||
        (iter->end_skip > 0 && F_ISSET(entry, WT_CURJOIN_ENTRY_DISJUNCTION))))
        return (0); /* no checks to make */

    entry->stats.membership_check++;
    bloom_found = false;

    if (entry->bloom != NULL) {
        /*
         * If the item is not in the Bloom filter, we return immediately, otherwise, we still may
         * need to check the long way, since it may be a false positive.
         *
         * If we don't own the Bloom filter, we must be sharing one in a previous entry. So the
         * shared filter has already been checked and passed, we don't need to check it again. We'll
         * still need to check the long way.
         */
        if (F_ISSET(entry, WT_CURJOIN_ENTRY_OWN_BLOOM))
            WT_ERR(__wt_bloom_inmem_get(entry->bloom, key));
        if (F_ISSET(entry, WT_CURJOIN_ENTRY_FALSE_POSITIVES))
            return (0);
        bloom_found = true;
    }
    if (entry->subjoin != NULL) {
        /*
         * If we have a subordinate join, the membership check is delegated to it.
         */
        WT_ASSERT(session, iter == NULL || entry->subjoin == iter->child->cjoin);
        WT_ERR(__curjoin_entries_in_range(
          session, entry->subjoin, key, iter == NULL ? NULL : iter->child));
        if (iter != NULL && WT_CURJOIN_ITER_CONSUMED(iter->child))
            return (WT_NOTFOUND);
        /* There's nothing more to do for this node. */
        return (0);
    }
    if (entry->index != NULL) {
        /*
         * If this entry is used by the iterator, then we already have the index key, and we won't
         * have to do any extraction either.
         */
        if (iter != NULL && entry == iter->entry)
            WT_ITEM_SET(v, iter->idxkey);
        else {
            memset(&v, 0, sizeof(v)); /* Keep lint quiet. */
            c = entry->main;
            c->set_key(c, key);
            entry->stats.main_access++;
            if ((ret = c->search(c)) == 0)
                ret = c->get_value(c, &v);
            else if (ret == WT_NOTFOUND) {
                __wt_err(session, ret, "main table for join is missing entry");
                ret = WT_ERROR;
            }
            WT_TRET(c->reset(c));
            WT_ERR(ret);
        }
    } else
        WT_ITEM_SET(v, *key);

    if ((idx = entry->index) != NULL && idx->extractor != NULL &&
      (iter == NULL || entry != iter->entry)) {
        WT_CLEAR(extract_cursor);
        extract_cursor.iface = iface;
        extract_cursor.iface.session = &session->iface;
        extract_cursor.iface.key_format = idx->exkey_format;
        extract_cursor.ismember = false;
        extract_cursor.entry = entry;
        WT_ERR(
          idx->extractor->extract(idx->extractor, &session->iface, key, &v, &extract_cursor.iface));
        __wt_buf_free(session, &extract_cursor.iface.key);
        __wt_buf_free(session, &extract_cursor.iface.value);
        if (!extract_cursor.ismember)
            WT_ERR(WT_NOTFOUND);
    } else
        WT_ERR(__curjoin_entry_in_range(session, entry, &v, iter));

    if (0) {
err:
        if (ret == WT_NOTFOUND && bloom_found)
            entry->stats.bloom_false_positive++;
    }
    return (ret);
}

/*
 * __curjoin_get_key --
 *     WT_CURSOR->get_key for join cursors.
 */
static int
__curjoin_get_key(WT_CURSOR *cursor, ...)
{
    WT_CURSOR_JOIN *cjoin;
    WT_DECL_RET;
    WT_SESSION_IMPL *session;
    va_list ap;

    cjoin = (WT_CURSOR_JOIN *)cursor;

    JOINABLE_CURSOR_API_CALL(cursor, session, ret, get_key, NULL);

    if (!F_ISSET(cjoin, WT_CURJOIN_INITIALIZED) || !cjoin->iter->positioned)
        WT_ERR_MSG(session, EINVAL, "join cursor must be advanced with next()");
    va_start(ap, cursor);
    ret = __wti_cursor_get_keyv(cursor, cursor->flags, ap);
    va_end(ap);

err:
    API_END_RET(session, ret);
}

/*
 * __curjoin_get_value --
 *     WT_CURSOR->get_value for join cursors.
 */
static int
__curjoin_get_value(WT_CURSOR *cursor, ...)
{
    WT_CURSOR_JOIN *cjoin;
    WT_DECL_RET;
    WT_SESSION_IMPL *session;
    va_list ap;

    cjoin = (WT_CURSOR_JOIN *)cursor;

    JOINABLE_CURSOR_API_CALL(cursor, session, ret, get_value, NULL);

    if (!F_ISSET(cjoin, WT_CURJOIN_INITIALIZED) || !cjoin->iter->positioned)
        WT_ERR_MSG(session, EINVAL, "join cursor must be advanced with next()");

    va_start(ap, cursor);
    ret = __wt_curtable_get_valuev(cjoin->main, ap);
    va_end(ap);

err:
    API_END_RET(session, ret);
}

/*
 * __curjoin_init_bloom --
 *     Populate Bloom filters
 */
static int
__curjoin_init_bloom(
  WT_SESSION_IMPL *session, WT_CURSOR_JOIN *cjoin, WT_CURSOR_JOIN_ENTRY *entry, WT_BLOOM *bloom)
{
    WT_COLLATOR *collator;
    WT_CURSOR *c;
    WT_CURSOR_JOIN_ENDPOINT *end, *endmax;
    WT_DECL_ITEM(uribuf);
    WT_DECL_RET;
    WT_ITEM curkey, curvalue;
    size_t size;
    u_int skip;
    int cmp;
    const char *raw_cfg[] = {WT_CONFIG_BASE(session, WT_SESSION_open_cursor), "raw", NULL};
    const char *uri;

    c = NULL;
    skip = 0;

    if (entry->index != NULL)
        /*
         * Open the raw index. We're avoiding any references to the main table, they may be
         * expensive.
         */
        uri = entry->index->source;
    else {
        /*
         * For joins on the main table, we just need the primary key for comparison, we don't need
         * any values.
         */
        size = strlen(cjoin->table->iface.name) + 3;
        WT_ERR(__wt_scr_alloc(session, size, &uribuf));
        WT_ERR(__wt_buf_fmt(session, uribuf, "%s()", cjoin->table->iface.name));
        uri = uribuf->data;
    }
    WT_ERR(__wt_open_cursor(session, uri, &cjoin->iface, raw_cfg, &c));

    /* Initially position the cursor if necessary. */
    endmax = &entry->ends[entry->ends_next];
    if ((end = &entry->ends[0]) < endmax) {
        if (F_ISSET(end, WT_CURJOIN_END_GT) || WT_CURJOIN_END_RANGE(end) == WT_CURJOIN_END_EQ) {
            WT_ERR(__wt_cursor_dup_position(end->cursor, c));
            if (WT_CURJOIN_END_RANGE(end) == WT_CURJOIN_END_GE)
                skip = 1;
        } else if (F_ISSET(end, WT_CURJOIN_END_LT)) {
            if ((ret = c->next(c)) == WT_NOTFOUND)
                goto done;
            WT_ERR(ret);
        } else
            WT_ERR_PANIC(session, EINVAL, "fatal error in join cursor position state");
    }
    collator = (entry->index == NULL) ? NULL : entry->index->collator;
    while (ret == 0) {
        WT_ERR(c->get_key(c, &curkey));
        entry->stats.iterated++;
        if (entry->index != NULL) {
            /*
             * Repack so it's comparable to the reference endpoints.
             */
            WT_ERR(__wt_struct_repack(session, c->key_format,
              (entry->repack_format != NULL ? entry->repack_format : entry->index->idxkey_format),
              &c->key, &curkey));
        }
        for (end = &entry->ends[skip]; end < endmax; end++) {
            WT_ERR(__wt_compare(session, collator, &curkey, &end->key, &cmp));
            if (F_ISSET(entry, WT_CURJOIN_ENTRY_DISJUNCTION)) {
                /* if condition satisfied, insert immediately */
                switch (WT_CURJOIN_END_RANGE(end)) {
                case WT_CURJOIN_END_EQ:
                    if (cmp == 0)
                        goto insert;
                    break;
                case WT_CURJOIN_END_GT:
                    if (cmp > 0) {
                        /* skip this check next time */
                        skip = entry->ends_next;
                        goto insert;
                    }
                    break;
                case WT_CURJOIN_END_GE:
                    if (cmp >= 0)
                        goto insert;
                    break;
                case WT_CURJOIN_END_LT:
                    if (cmp < 0)
                        goto insert;
                    break;
                case WT_CURJOIN_END_LE:
                    if (cmp <= 0)
                        goto insert;
                    break;
                }
            } else if (!F_ISSET(end, WT_CURJOIN_END_LT)) {
                if (cmp < 0 || (cmp == 0 && !F_ISSET(end, WT_CURJOIN_END_EQ)))
                    goto advance;
                if (cmp > 0) {
                    if (F_ISSET(end, WT_CURJOIN_END_GT))
                        skip = 1;
                    else
                        goto done;
                }
            } else {
                if (cmp > 0 || (cmp == 0 && !F_ISSET(end, WT_CURJOIN_END_EQ)))
                    goto done;
            }
        }
        /*
         * Either it's a disjunction that hasn't satisfied any condition, or it's a conjunction that
         * has satisfied all conditions.
         */
        if (F_ISSET(entry, WT_CURJOIN_ENTRY_DISJUNCTION))
            goto advance;
insert:
        if (entry->index != NULL) {
            curvalue.data = (unsigned char *)curkey.data + curkey.size;
            WT_ASSERT(session, c->key.size > curkey.size);
            curvalue.size = c->key.size - curkey.size;
        } else
            WT_ERR(c->get_key(c, &curvalue));
        __wt_bloom_insert(bloom, &curvalue);
        entry->stats.bloom_insert++;
advance:
        if ((ret = c->next(c)) == WT_NOTFOUND)
            break;
    }
done:
    WT_ERR_NOTFOUND_OK(ret, false);

err:
    if (c != NULL)
        WT_TRET(c->close(c));
    __wt_scr_free(session, &uribuf);
    return (ret);
}

/*
 * __curjoin_init_next --
 *     Initialize the cursor join when the next function is first called.
 */
static int
__curjoin_init_next(WT_SESSION_IMPL *session, WT_CURSOR_JOIN *cjoin, bool iterable)
{
    WT_BLOOM *bloom;
    WT_CURSOR *origcur;
    WT_CURSOR_JOIN_ENDPOINT *end;
    WT_CURSOR_JOIN_ENTRY *je, *jeend, *je2;
    WT_DECL_RET;
    size_t size;
    uint32_t f, k;
    char *mainbuf;
    const char **config, *proj, *urimain;
    const char *def_cfg[] = {WT_CONFIG_BASE(session, WT_SESSION_open_cursor), NULL};
    const char *raw_cfg[] = {WT_CONFIG_BASE(session, WT_SESSION_open_cursor), "raw", NULL};

    mainbuf = NULL;
    if (cjoin->entries_next == 0)
        WT_RET_MSG(session, EINVAL, "join cursor has not yet been joined with any other cursors");

    /* Get a consistent view of our subordinate cursors if appropriate. */
    __wt_txn_cursor_op(session);

    if (F_ISSET((WT_CURSOR *)cjoin, WT_CURSTD_RAW))
        config = &raw_cfg[0];
    else
        config = &def_cfg[0];
    urimain = cjoin->table->iface.name;
    if ((proj = cjoin->projection) != NULL) {
        size = strlen(urimain) + strlen(proj) + 1;
        WT_ERR(__wt_calloc(session, size, 1, &mainbuf));
        WT_ERR(__wt_snprintf(mainbuf, size, "%s%s", urimain, proj));
        urimain = mainbuf;
    }
    WT_ERR(__wt_open_cursor(session, urimain, (WT_CURSOR *)cjoin, config, &cjoin->main));

    jeend = &cjoin->entries[cjoin->entries_next];
    for (je = cjoin->entries; je < jeend; je++) {
        if (je->subjoin != NULL) {
            WT_ERR(__curjoin_init_next(session, je->subjoin, iterable));
            continue;
        }
        __wt_stat_join_init_single(&je->stats);
        /*
         * For a single compare=le/lt endpoint in any entry that may be iterated, construct a
         * companion compare=ge endpoint that will actually be iterated.
         */
        if (iterable && je->ends_next == 1 && F_ISSET(&je->ends[0], WT_CURJOIN_END_LT)) {
            origcur = je->ends[0].cursor;
            WT_ERR(__curjoin_insert_endpoint(session, je, 0, &end));
            WT_ERR(__wt_open_cursor(session, origcur->uri, (WT_CURSOR *)cjoin,
              F_ISSET(origcur, WT_CURSTD_RAW) ? raw_cfg : def_cfg, &end->cursor));
            end->flags = WT_CURJOIN_END_GT | WT_CURJOIN_END_EQ | WT_CURJOIN_END_OWN_CURSOR;
            WT_ERR(end->cursor->next(end->cursor));
            F_CLR(je, WT_CURJOIN_ENTRY_DISJUNCTION);
        }
        for (end = &je->ends[0]; end < &je->ends[je->ends_next]; end++)
            WT_ERR(__curjoin_endpoint_init_key(session, je, end));

        /*
         * Do any needed Bloom filter initialization. Ignore Bloom filters for entries that will be
         * iterated. They won't help since these entries either don't need an inclusion check or are
         * doing any needed check during the iteration.
         */
        if (!iterable && F_ISSET(je, WT_CURJOIN_ENTRY_BLOOM)) {
            if (session->txn->isolation == WT_ISO_READ_UNCOMMITTED)
                WT_ERR_MSG(session, EINVAL,
                  "join cursors with Bloom filters cannot be used with read-uncommitted isolation");
            if (je->bloom == NULL) {
                /*
                 * Look for compatible filters to be shared, pick compatible numbers for bit counts
                 * and number of hashes.
                 */
                f = je->bloom_bit_count;
                k = je->bloom_hash_count;
                for (je2 = je + 1; je2 < jeend; je2++)
                    if (F_ISSET(je2, WT_CURJOIN_ENTRY_BLOOM) && je2->count == je->count) {
                        f = WT_MAX(je2->bloom_bit_count, f);
                        k = WT_MAX(je2->bloom_hash_count, k);
                    }
                je->bloom_bit_count = f;
                je->bloom_hash_count = k;
                WT_ERR(__wt_bloom_create(session, NULL, NULL, je->count, f, k, &je->bloom));
                F_SET(je, WT_CURJOIN_ENTRY_OWN_BLOOM);
                WT_ERR(__curjoin_init_bloom(session, cjoin, je, je->bloom));
                /*
                 * Share the Bloom filter, making all config info consistent.
                 */
                for (je2 = je + 1; je2 < jeend; je2++)
                    if (F_ISSET(je2, WT_CURJOIN_ENTRY_BLOOM) && je2->count == je->count) {
                        WT_ASSERT(session, je2->bloom == NULL);
                        je2->bloom = je->bloom;
                        je2->bloom_bit_count = f;
                        je2->bloom_hash_count = k;
                    }
            } else {
                /*
                 * Create a temporary filter that we'll merge into the shared one. The Bloom
                 * parameters of the two filters must match.
                 */
                WT_ERR(__wt_bloom_create(session, NULL, NULL, je->count, je->bloom_bit_count,
                  je->bloom_hash_count, &bloom));
                WT_ERR(__curjoin_init_bloom(session, cjoin, je, bloom));
                WT_ERR(__wt_bloom_intersection(je->bloom, bloom));
                WT_ERR(__wt_bloom_close(bloom));
            }
        }
        if (!F_ISSET(cjoin, WT_CURJOIN_DISJUNCTION))
            iterable = false;
    }
    F_SET(cjoin, WT_CURJOIN_INITIALIZED);

err:
    __wt_free(session, mainbuf);
    return (ret);
}

/*
 * __curjoin_insert_endpoint --
 *     Insert a new entry into the endpoint array for the join entry.
 */
static int
__curjoin_insert_endpoint(WT_SESSION_IMPL *session, WT_CURSOR_JOIN_ENTRY *entry, u_int pos,
  WT_CURSOR_JOIN_ENDPOINT **newendp)
{
    WT_CURSOR_JOIN_ENDPOINT *newend;

    WT_RET(__wt_realloc_def(session, &entry->ends_allocated, entry->ends_next + 1, &entry->ends));
    newend = &entry->ends[pos];
    memmove(newend + 1, newend, (entry->ends_next - pos) * sizeof(WT_CURSOR_JOIN_ENDPOINT));
    memset(newend, 0, sizeof(WT_CURSOR_JOIN_ENDPOINT));
    entry->ends_next++;
    *newendp = newend;

    return (0);
}

/*
 * __curjoin_next --
 *     WT_CURSOR::next for join cursors.
 */
static int
__curjoin_next(WT_CURSOR *cursor)
{
    WT_CURSOR *c;
    WT_CURSOR_JOIN *cjoin;
    WT_CURSOR_JOIN_ITER *iter;
    WT_DECL_RET;
    WT_SESSION_IMPL *session;
    int tret;

    cjoin = (WT_CURSOR_JOIN *)cursor;

    JOINABLE_CURSOR_API_CALL(cursor, session, ret, next, NULL);

    if (F_ISSET(cjoin, WT_CURJOIN_ERROR))
        WT_ERR_MSG(session, WT_ERROR, "join cursor encountered previous error");
    if (!F_ISSET(cjoin, WT_CURJOIN_INITIALIZED))
        WT_ERR(__curjoin_init_next(session, cjoin, true));
    if (cjoin->iter == NULL)
        WT_ERR(__curjoin_iter_init(session, cjoin, &cjoin->iter));
    iter = cjoin->iter;
    F_CLR(cursor, WT_CURSTD_KEY_SET | WT_CURSTD_VALUE_SET);

    while ((ret = __curjoin_iter_next(iter, cursor)) == 0) {
        if ((ret = __curjoin_entries_in_range(session, cjoin, iter->curkey, iter)) != WT_NOTFOUND)
            break;
    }
    iter->positioned = (ret == 0);
    WT_ERR_NOTFOUND_OK(ret, true);

    if (ret == 0) {
        /*
         * Position the 'main' cursor, this will be used to retrieve values from the cursor join.
         * The key we have is raw, but the main cursor may not be raw.
         */
        c = cjoin->main;
        __wt_cursor_set_raw_key(c, iter->curkey);

        /*
         * A failed search is not expected, convert WT_NOTFOUND into a generic error.
         */
        iter->entry->stats.main_access++;
        if ((ret = c->search(c)) != 0) {
            if (ret == WT_NOTFOUND)
                ret = WT_ERROR;
            WT_ERR_MSG(session, ret, "join cursor failed search");
        }

        F_SET(cursor, WT_CURSTD_KEY_INT | WT_CURSTD_VALUE_INT);
    } else if (ret == WT_NOTFOUND && (tret = __curjoin_iter_close_all(iter)) != 0)
        WT_ERR(tret);

    if (0) {
err:
        F_SET(cjoin, WT_CURJOIN_ERROR);
    }
    API_END_RET(session, ret);
}

/*
 * __curjoin_open_main --
 *     For the given index, open the main file with a projection that is the index keys.
 */
static int
__curjoin_open_main(WT_SESSION_IMPL *session, WT_CURSOR_JOIN *cjoin, WT_CURSOR_JOIN_ENTRY *entry)
{
    WT_DECL_RET;
    WT_INDEX *idx;
    size_t len, newsize;
    char *main_uri, *newformat;
    const char *raw_cfg[] = {WT_CONFIG_BASE(session, WT_SESSION_open_cursor), "raw", NULL};

    main_uri = newformat = NULL;
    idx = entry->index;

    newsize = strlen(cjoin->table->iface.name) + idx->colconf.len + 1;
    WT_ERR(__wt_calloc(session, 1, newsize, &main_uri));
    WT_ERR(__wt_snprintf(main_uri, newsize, "%s%.*s", cjoin->table->iface.name,
      (int)idx->colconf.len, idx->colconf.str));
    WT_ERR(__wt_open_cursor(session, main_uri, (WT_CURSOR *)cjoin, raw_cfg, &entry->main));
    if (idx->extractor == NULL) {
        /*
         * Add no-op padding so trailing 'u' formats are not transformed to 'U'. This matches what
         * happens in the index. We don't do this when we have an extractor, extractors already use
         * the padding byte trick.
         */
        len = strlen(entry->main->value_format) + 3;
        WT_ERR(__wt_calloc(session, len, 1, &newformat));
        WT_ERR(__wt_snprintf(newformat, len, "%s0x", entry->main->value_format));
        __wt_free(session, entry->main->value_format);
        entry->main->value_format = newformat;
        newformat = NULL;
    }

err:
    __wt_free(session, main_uri);
    __wt_free(session, newformat);
    return (ret);
}

/*
 * __curjoin_pack_recno --
 *     Pack the given recno into a buffer; prepare an item referencing it.
 */
static int
__curjoin_pack_recno(
  WT_SESSION_IMPL *session, uint64_t r, uint8_t *buf, size_t bufsize, WT_ITEM *item)
{
    WT_SESSION *wtsession;
    size_t sz;

    wtsession = (WT_SESSION *)session;
    WT_RET(wiredtiger_struct_size(wtsession, &sz, "r", r));
    WT_ASSERT(session, sz < bufsize);
    WT_RET(wiredtiger_struct_pack(wtsession, buf, bufsize, "r", r));
    item->size = sz;
    item->data = buf;
    return (0);
}

/*
 * __curjoin_reset --
 *     WT_CURSOR::reset for join cursors.
 */
static int
__curjoin_reset(WT_CURSOR *cursor)
{
    WT_CURSOR_JOIN *cjoin;
    WT_DECL_RET;
    WT_SESSION_IMPL *session;

    cjoin = (WT_CURSOR_JOIN *)cursor;

    JOINABLE_CURSOR_API_CALL_PREPARE_ALLOWED(cursor, session, reset, NULL);

    if (cjoin->iter != NULL)
        WT_ERR(__curjoin_iter_reset(cjoin->iter));

err:
    API_END_RET(session, ret);
}

/*
 * __curjoin_split_key --
 *     Copy the primary key from a cursor (either main table or index) to another cursor. When
 *     copying from an index file, the index key is also returned.
 */
static int
__curjoin_split_key(WT_SESSION_IMPL *session, WT_CURSOR_JOIN *cjoin, WT_ITEM *idxkey,
  WT_CURSOR *tocur, WT_CURSOR *fromcur, const char *repack_fmt, bool isindex)
{
    WT_CURSOR *firstcg_cur;
    WT_CURSOR_INDEX *cindex;
    WT_ITEM *keyp;
    const uint8_t *p;

    if (isindex) {
        cindex = ((WT_CURSOR_INDEX *)fromcur);
        /*
         * Repack tells us where the index key ends; advance past that to get where the raw primary
         * key starts.
         */
        WT_RET(__wt_struct_repack(session, cindex->child->key_format,
          repack_fmt != NULL ? repack_fmt : cindex->iface.key_format, &cindex->child->key, idxkey));
        WT_ASSERT(session, cindex->child->key.size > idxkey->size);
        tocur->key.data = (uint8_t *)idxkey->data + idxkey->size;
        tocur->key.size = cindex->child->key.size - idxkey->size;
        if (WT_CURSOR_RECNO(tocur)) {
            p = (const uint8_t *)tocur->key.data;
            WT_RET(__wt_vunpack_uint(&p, tocur->key.size, &tocur->recno));
        } else
            tocur->recno = 0;
    } else {
        firstcg_cur = ((WT_CURSOR_TABLE *)fromcur)->cg_cursors[0];
        keyp = &firstcg_cur->key;
        if (WT_CURSOR_RECNO(tocur)) {
            WT_ASSERT(session, keyp->size == sizeof(uint64_t));
            tocur->recno = *(uint64_t *)keyp->data;
            WT_RET(__curjoin_pack_recno(
              session, tocur->recno, cjoin->recno_buf, sizeof(cjoin->recno_buf), &tocur->key));
        } else {
            WT_ITEM_SET(tocur->key, *keyp);
            tocur->recno = 0;
        }
        idxkey->data = NULL;
        idxkey->size = 0;
    }
    return (0);
}

/*
 * __wt_curjoin_open --
 *     Initialize a join cursor. Join cursors are read-only.
 */
int
__wt_curjoin_open(WT_SESSION_IMPL *session, const char *uri, WT_CURSOR *owner, const char *cfg[],
  WT_CURSOR **cursorp)
{
    WT_CURSOR_STATIC_INIT(iface, __curjoin_get_key, /* get-key */
      __curjoin_get_value,                          /* get-value */
<<<<<<< HEAD
      __wt_cursor_get_raw_key_value_notsup,         /* get-raw-key-value */
      __wt_cursor_set_key_notsup,                   /* set-key */
      __wt_cursor_set_value_notsup,                 /* set-value */
      __wt_cursor_set_raw_key_value_notsup,         /* set-raw-key-value */
      __wt_cursor_compare_notsup,                   /* compare */
      __wt_cursor_equals_notsup,                    /* equals */
=======
      __wti_cursor_get_raw_key_value_notsup,        /* get-raw-key-value */
      __wti_cursor_set_key_notsup,                  /* set-key */
      __wti_cursor_set_value_notsup,                /* set-value */
      __wti_cursor_compare_notsup,                  /* compare */
      __wti_cursor_equals_notsup,                   /* equals */
>>>>>>> 26ff0475
      __curjoin_next,                               /* next */
      __wt_cursor_notsup,                           /* prev */
      __curjoin_reset,                              /* reset */
      __wt_cursor_notsup,                           /* search */
      __wti_cursor_search_near_notsup,              /* search-near */
      __wt_cursor_notsup,                           /* insert */
      __wti_cursor_modify_notsup,                   /* modify */
      __wt_cursor_notsup,                           /* update */
      __wt_cursor_notsup,                           /* remove */
      __wt_cursor_notsup,                           /* reserve */
      __wt_cursor_config_notsup,                    /* reconfigure */
      __wt_cursor_notsup,                           /* largest_key */
      __wt_cursor_config_notsup,                    /* bound */
      __wt_cursor_notsup,                           /* cache */
      __wt_cursor_reopen_notsup,                    /* reopen */
      __wt_cursor_checkpoint_id,                    /* checkpoint ID */
      __curjoin_close);                             /* close */
    WT_CURSOR *cursor;
    WT_CURSOR_JOIN *cjoin;
    WT_DECL_ITEM(tmp);
    WT_DECL_RET;
    WT_TABLE *table;
    size_t size;
    const char *tablename, *columns;

    WT_VERIFY_OPAQUE_POINTER(WT_CURSOR_JOIN);

    if (owner != NULL)
        WT_RET_MSG(session, EINVAL, "unable to initialize a join cursor with existing owner");

    tablename = uri;
    if (!WT_PREFIX_SKIP(tablename, "join:table:"))
        return (__wt_unexpected_object_type(session, uri, "join:table:"));

    columns = strchr(tablename, '(');
    if (columns == NULL)
        size = strlen(tablename);
    else
        size = WT_PTRDIFF(columns, tablename);
    WT_RET(__wt_schema_get_table(session, tablename, size, false, 0, &table));

    WT_RET(__wt_calloc_one(session, &cjoin));
    cursor = (WT_CURSOR *)cjoin;
    *cursor = iface;
    cursor->session = (WT_SESSION *)session;
    cursor->key_format = table->key_format;
    cursor->value_format = table->value_format;

    cjoin->table = table;

    /* Handle projections. */
    WT_ERR(__wt_scr_alloc(session, 0, &tmp));
    if (columns != NULL) {
        WT_ERR(__wt_struct_reformat(session, table, columns, strlen(columns), NULL, false, tmp));
        WT_ERR(__wt_strndup(session, tmp->data, tmp->size, &cursor->value_format));
        WT_ERR(__wt_strdup(session, columns, &cjoin->projection));
    }

    WT_ERR(__wt_cursor_init(cursor, uri, owner, cfg, cursorp));

    if (0) {
err:
        WT_TRET(__curjoin_close(cursor));
        *cursorp = NULL;
    }

    __wt_scr_free(session, &tmp);
    return (ret);
}

/*
 * __wt_curjoin_join --
 *     Add a new join to a join cursor.
 */
int
__wt_curjoin_join(WT_SESSION_IMPL *session, WT_CURSOR_JOIN *cjoin, WT_INDEX *idx,
  WT_CURSOR *ref_cursor, uint8_t flags, uint8_t range, uint64_t count, uint32_t bloom_bit_count,
  uint32_t bloom_hash_count)
{
    WT_CURSOR_INDEX *cindex;
    WT_CURSOR_JOIN *child;
    WT_CURSOR_JOIN_ENDPOINT *end;
    WT_CURSOR_JOIN_ENTRY *entry;
    size_t len;
    uint8_t endrange;
    u_int i, ins, nonbloom;
    bool hasins, needbloom, nested, range_eq;

    entry = NULL;
    hasins = needbloom = false;
    ins = nonbloom = 0; /* -Wuninitialized */

    if (cjoin->entries_next == 0) {
        if (LF_ISSET(WT_CURJOIN_ENTRY_DISJUNCTION))
            F_SET(cjoin, WT_CURJOIN_DISJUNCTION);
    } else if (LF_ISSET(WT_CURJOIN_ENTRY_DISJUNCTION) && !F_ISSET(cjoin, WT_CURJOIN_DISJUNCTION))
        WT_RET_MSG(session, EINVAL, "operation=or does not match previous operation=and");
    else if (!LF_ISSET(WT_CURJOIN_ENTRY_DISJUNCTION) && F_ISSET(cjoin, WT_CURJOIN_DISJUNCTION))
        WT_RET_MSG(session, EINVAL, "operation=and does not match previous operation=or");

    nested = WT_PREFIX_MATCH(ref_cursor->uri, "join:");
    if (!nested)
        for (i = 0; i < cjoin->entries_next; i++) {
            if (cjoin->entries[i].index == idx && cjoin->entries[i].subjoin == NULL) {
                entry = &cjoin->entries[i];
                break;
            }
            if (!needbloom && i > 0 && !F_ISSET(&cjoin->entries[i], WT_CURJOIN_ENTRY_BLOOM)) {
                needbloom = true;
                nonbloom = i;
            }
        }
    else {
        if (LF_ISSET(WT_CURJOIN_ENTRY_BLOOM))
            WT_RET_MSG(session, EINVAL, "Bloom filters cannot be used with subjoins");
    }

    if (entry == NULL) {
        WT_RET(__wt_realloc_def(
          session, &cjoin->entries_allocated, cjoin->entries_next + 1, &cjoin->entries));
        if (LF_ISSET(WT_CURJOIN_ENTRY_BLOOM) && needbloom) {
            /*
             * Reorder the list so that after the first entry, the Bloom filtered entries come next,
             * followed by the non-Bloom entries. Once the Bloom filters are built, determining
             * membership via Bloom is faster than without Bloom, so we can answer membership
             * questions more quickly, and with less I/O, with the Bloom entries first.
             */
            entry = &cjoin->entries[nonbloom];
            memmove(
              entry + 1, entry, (cjoin->entries_next - nonbloom) * sizeof(WT_CURSOR_JOIN_ENTRY));
            memset(entry, 0, sizeof(WT_CURSOR_JOIN_ENTRY));
        } else
            entry = &cjoin->entries[cjoin->entries_next];
        entry->index = idx;
        entry->flags = flags;
        entry->count = count;
        entry->bloom_bit_count = bloom_bit_count;
        entry->bloom_hash_count = bloom_hash_count;
        ++cjoin->entries_next;
    } else {
        /* Merge the join into an existing entry for this index */
        if (count != 0 && entry->count != 0 && entry->count != count)
            WT_RET_MSG(session, EINVAL,
              "count=%" PRIu64 " does not match previous count=%" PRIu64 " for this index", count,
              entry->count);
        if (LF_MASK(WT_CURJOIN_ENTRY_BLOOM) != F_MASK(entry, WT_CURJOIN_ENTRY_BLOOM))
            WT_RET_MSG(session, EINVAL, "join has incompatible strategy values for the same index");
        if (LF_MASK(WT_CURJOIN_ENTRY_FALSE_POSITIVES) !=
          F_MASK(entry, WT_CURJOIN_ENTRY_FALSE_POSITIVES))
            WT_RET_MSG(session, EINVAL,
              "join has incompatible bloom_false_positives values for the same index");

        /*
         * Check against other comparisons (we call them endpoints)
         * already set up for this index.
         * We allow either:
         *   - one or more "eq" (with disjunction)
         *   - exactly one "eq" (with conjunction)
         *   - exactly one of "gt" or "ge" (conjunction or disjunction)
         *   - exactly one of "lt" or "le" (conjunction or disjunction)
         *   - one of "gt"/"ge" along with one of "lt"/"le"
         *         (currently restricted to conjunction).
         *
         * Some other combinations, although expressible either do
         * not make sense (X == 3 AND X == 5) or are reducible (X <
         * 7 AND X < 9).  Other specific cases of (X < 7 OR X > 15)
         * or (X == 4 OR X > 15) make sense but we don't handle yet.
         */
        for (i = 0; i < entry->ends_next; i++) {
            end = &entry->ends[i];
            range_eq = (range == WT_CURJOIN_END_EQ);
            endrange = WT_CURJOIN_END_RANGE(end);
            if ((F_ISSET(end, WT_CURJOIN_END_GT) &&
                  ((range & WT_CURJOIN_END_GT) != 0 || range_eq)) ||
              (F_ISSET(end, WT_CURJOIN_END_LT) && ((range & WT_CURJOIN_END_LT) != 0 || range_eq)) ||
              (endrange == WT_CURJOIN_END_EQ &&
                (range & (WT_CURJOIN_END_LT | WT_CURJOIN_END_GT)) != 0))
                WT_RET_MSG(session, EINVAL, "join has overlapping ranges");
            if (range == WT_CURJOIN_END_EQ && endrange == WT_CURJOIN_END_EQ &&
              !F_ISSET(entry, WT_CURJOIN_ENTRY_DISJUNCTION))
                WT_RET_MSG(session, EINVAL, "compare=eq can only be combined using operation=or");

            /*
             * Sort "gt"/"ge" to the front, followed by any number of "eq", and finally "lt"/"le".
             */
            if (!hasins &&
              ((range & WT_CURJOIN_END_GT) != 0 ||
                (range == WT_CURJOIN_END_EQ && endrange != WT_CURJOIN_END_EQ &&
                  !F_ISSET(end, WT_CURJOIN_END_GT)))) {
                ins = i;
                hasins = true;
            }
        }
        /* All checks completed, merge any new configuration now */
        entry->count = count;
        entry->bloom_bit_count = WT_MAX(entry->bloom_bit_count, bloom_bit_count);
        entry->bloom_hash_count = WT_MAX(entry->bloom_hash_count, bloom_hash_count);
    }
    if (nested) {
        child = (WT_CURSOR_JOIN *)ref_cursor;
        entry->subjoin = child;
        child->parent = cjoin;
    } else {
        WT_RET(__curjoin_insert_endpoint(session, entry, hasins ? ins : entry->ends_next, &end));
        end->cursor = ref_cursor;
        F_SET(end, range);

        if (entry->main == NULL && idx != NULL) {
            /*
             * Open the main file with a projection of the indexed columns.
             */
            WT_RET(__curjoin_open_main(session, cjoin, entry));

            /*
             * When we are repacking index keys to remove the primary key, we never want to
             * transform trailing 'u'. Use no-op padding to force this.
             */
            cindex = (WT_CURSOR_INDEX *)ref_cursor;
            len = strlen(cindex->iface.key_format) + 3;
            WT_RET(__wt_calloc(session, len, 1, &entry->repack_format));
            WT_RET(__wt_snprintf(entry->repack_format, len, "%s0x", cindex->iface.key_format));
        }
    }
    return (0);
}<|MERGE_RESOLUTION|>--- conflicted
+++ resolved
@@ -564,14 +564,9 @@
       __wt_cursor_get_raw_key_value,                  /* get-raw-key-value */
       __wt_cursor_set_key,                            /* set-key */
       __wt_cursor_set_value,                          /* set-value */
-<<<<<<< HEAD
       __wt_cursor_set_raw_key_value,                  /* set-raw-key-value */
-      __wt_cursor_compare_notsup,                     /* compare */
-      __wt_cursor_equals_notsup,                      /* equals */
-=======
       __wti_cursor_compare_notsup,                    /* compare */
       __wti_cursor_equals_notsup,                     /* equals */
->>>>>>> 26ff0475
       __wt_cursor_notsup,                             /* next */
       __wt_cursor_notsup,                             /* prev */
       __wt_cursor_notsup,                             /* reset */
@@ -1217,20 +1212,12 @@
 {
     WT_CURSOR_STATIC_INIT(iface, __curjoin_get_key, /* get-key */
       __curjoin_get_value,                          /* get-value */
-<<<<<<< HEAD
-      __wt_cursor_get_raw_key_value_notsup,         /* get-raw-key-value */
-      __wt_cursor_set_key_notsup,                   /* set-key */
-      __wt_cursor_set_value_notsup,                 /* set-value */
-      __wt_cursor_set_raw_key_value_notsup,         /* set-raw-key-value */
-      __wt_cursor_compare_notsup,                   /* compare */
-      __wt_cursor_equals_notsup,                    /* equals */
-=======
       __wti_cursor_get_raw_key_value_notsup,        /* get-raw-key-value */
       __wti_cursor_set_key_notsup,                  /* set-key */
       __wti_cursor_set_value_notsup,                /* set-value */
+      __wti_cursor_set_raw_key_value_notsup,         /* set-raw-key-value */
       __wti_cursor_compare_notsup,                  /* compare */
       __wti_cursor_equals_notsup,                   /* equals */
->>>>>>> 26ff0475
       __curjoin_next,                               /* next */
       __wt_cursor_notsup,                           /* prev */
       __curjoin_reset,                              /* reset */
