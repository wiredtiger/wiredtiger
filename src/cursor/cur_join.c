/*-
 * Copyright (c) 2014-2016 MongoDB, Inc.
 * Copyright (c) 2008-2014 WiredTiger, Inc.
 *	All rights reserved.
 *
 * See the file LICENSE for redistribution information.
 */

#include "wt_internal.h"

static int __curjoin_entries_in_range(WT_SESSION_IMPL *, WT_CURSOR_JOIN *,
    WT_ITEM *, WT_CURSOR_JOIN_ITER *);
static int __curjoin_entry_in_range(WT_SESSION_IMPL *, WT_CURSOR_JOIN_ENTRY *,
    WT_ITEM *, WT_CURSOR_JOIN_ITER *);
static int __curjoin_entry_member(WT_SESSION_IMPL *, WT_CURSOR_JOIN_ENTRY *,
    WT_ITEM *, WT_CURSOR_JOIN_ITER *);
static int __curjoin_insert_endpoint(WT_SESSION_IMPL *,
    WT_CURSOR_JOIN_ENTRY *, u_int, WT_CURSOR_JOIN_ENDPOINT **);
static int __curjoin_iter_close(WT_CURSOR_JOIN_ITER *);
static int __curjoin_iter_close_all(WT_CURSOR_JOIN_ITER *);
static bool __curjoin_iter_ready(WT_CURSOR_JOIN_ITER *);
static int __curjoin_iter_set_entry(WT_CURSOR_JOIN_ITER *, u_int);
static int __curjoin_pack_recno(WT_SESSION_IMPL *, uint64_t, uint8_t *,
    size_t, WT_ITEM *);
static int __curjoin_split_key(WT_SESSION_IMPL *, WT_CURSOR_JOIN *, WT_ITEM *,
    WT_CURSOR *, WT_CURSOR *, const char *, bool);

#define	WT_CURJOIN_ITER_CONSUMED(iter) \
	((iter)->entry_pos >= (iter)->entry_count)

/*
 * __wt_curjoin_joined --
 *	Produce an error that this cursor is being used in a join call.
 */
int
__wt_curjoin_joined(WT_CURSOR *cursor)
{
	WT_SESSION_IMPL *session;

	session = (WT_SESSION_IMPL *)cursor->session;
	__wt_errx(session, "cursor is being used in a join");
	return (ENOTSUP);
}

/*
 * __curjoin_iter_init --
 *	Initialize an iteration for the index managed by a join entry.
 *
 */
static int
__curjoin_iter_init(WT_SESSION_IMPL *session, WT_CURSOR_JOIN *cjoin,
    WT_CURSOR_JOIN_ITER **iterp)
{
	WT_CURSOR_JOIN_ITER *iter;

	*iterp = NULL;
	WT_RET(__wt_calloc_one(session, iterp));
	iter = *iterp;
	iter->cjoin = cjoin;
	iter->session = session;
	cjoin->iter = iter;
	WT_RET(__curjoin_iter_set_entry(iter, 0));
	return (0);
}

/*
 * __curjoin_iter_close --
 *	Close the iteration, release resources.
 *
 */
static int
__curjoin_iter_close(WT_CURSOR_JOIN_ITER *iter)
{
	WT_DECL_RET;

	if (iter->cursor != NULL)
		WT_TRET(iter->cursor->close(iter->cursor));
	__wt_free(iter->session, iter);
	return (ret);
}

/*
 * __curjoin_iter_close_all --
 *	Free the iterator and all of its children recursively.
 *
 */
static int
__curjoin_iter_close_all(WT_CURSOR_JOIN_ITER *iter)
{
	WT_CURSOR_JOIN *parent;
	WT_DECL_RET;

	if (iter->child)
		WT_TRET(__curjoin_iter_close_all(iter->child));
	iter->child = NULL;
	WT_ASSERT(iter->session, iter->cjoin->parent == NULL ||
	    iter->cjoin->parent->iter->child == iter);
	if ((parent = iter->cjoin->parent) != NULL)
		parent->iter->child = NULL;
	iter->cjoin->iter = NULL;
	WT_TRET(__curjoin_iter_close(iter));
	return (ret);
}

/*
 * __curjoin_iter_reset --
 *	Reset an iteration to the starting point.
 *
 */
static int
__curjoin_iter_reset(WT_CURSOR_JOIN_ITER *iter)
{
	if (iter->child != NULL)
		WT_RET(__curjoin_iter_close_all(iter->child));
	WT_RET(__curjoin_iter_set_entry(iter, 0));
	iter->positioned = false;
	return (0);
}

/*
 * __curjoin_iter_ready --
 *	Check the positioned flag for all nested iterators.
 *
 */
static bool
__curjoin_iter_ready(WT_CURSOR_JOIN_ITER *iter)
{
	while (iter != NULL) {
		if (!iter->positioned)
			return (false);
		iter = iter->child;
	}
	return (true);
}

/*
 * __curjoin_iter_set_entry --
 *	Set the current entry for an iterator.
 *
 */
static int
__curjoin_iter_set_entry(WT_CURSOR_JOIN_ITER *iter, u_int entry_pos)
{
	WT_CURSOR *c, *to_dup;
	WT_CURSOR_JOIN *cjoin, *topjoin;
	WT_CURSOR_JOIN_ENTRY *entry;
	WT_DECL_RET;
	WT_SESSION_IMPL *session;
	char *uri;
	const char *raw_cfg[] = { WT_CONFIG_BASE(
	    iter->session, WT_SESSION_open_cursor), "raw", NULL };
	const char *def_cfg[] = { WT_CONFIG_BASE(
	    iter->session, WT_SESSION_open_cursor), NULL };
	const char **config;
	size_t size;

	session = iter->session;
	cjoin = iter->cjoin;
	uri = NULL;
	entry = iter->entry = &cjoin->entries[entry_pos];
	iter->positioned = false;
	iter->entry_pos = entry_pos;
	iter->end_pos = 0;

	iter->is_equal = (entry->ends_next == 1 &&
	    WT_CURJOIN_END_RANGE(&entry->ends[0]) == WT_CURJOIN_END_EQ);
	iter->end_skip = (entry->ends_next > 0 &&
	    WT_CURJOIN_END_RANGE(&entry->ends[0]) == WT_CURJOIN_END_GE) ? 1 : 0;

	iter->end_count = WT_MIN(1, entry->ends_next);
	if (F_ISSET(cjoin, WT_CURJOIN_DISJUNCTION)) {
		iter->entry_count = cjoin->entries_next;
		if (iter->is_equal)
			iter->end_count = entry->ends_next;
	} else
		iter->entry_count = 1;
	WT_ASSERT(iter->session, iter->entry_pos < iter->entry_count);

	entry->stats.actual_count = 0;

	if (entry->subjoin == NULL) {
		for (topjoin = iter->cjoin; topjoin->parent != NULL;
		     topjoin = topjoin->parent)
			;
		to_dup = entry->ends[0].cursor;

		if (F_ISSET((WT_CURSOR *)topjoin, WT_CURSTD_RAW))
			config = &raw_cfg[0];
		else
			config = &def_cfg[0];

		size = strlen(to_dup->internal_uri) + 3;
		WT_ERR(__wt_calloc(session, size, 1, &uri));
		snprintf(uri, size, "%s()", to_dup->internal_uri);
		if ((c = iter->cursor) == NULL || !WT_STREQ(c->uri, uri)) {
			iter->cursor = NULL;
			if (c != NULL)
				WT_ERR(c->close(c));
			WT_ERR(__wt_open_cursor(session, uri,
			    (WT_CURSOR *)topjoin, config, &iter->cursor));
		}
		WT_ERR(__wt_cursor_dup_position(to_dup, iter->cursor));
	} else if (iter->cursor != NULL) {
		WT_ERR(iter->cursor->close(iter->cursor));
		iter->cursor = NULL;
	}

err:	__wt_free(session, uri);
	return (ret);
}

/*
<<<<<<< HEAD
 * __curjoin_pack_recno --
 *	Pack the given recno into a buffer; prepare an item referencing it.
 *
 */
static int
__curjoin_pack_recno(WT_SESSION_IMPL *session, uint64_t r, uint8_t *buf,
    size_t bufsize, WT_ITEM *item)
{
	WT_SESSION *wt_session;
	size_t sz;

	wt_session = (WT_SESSION *)session;
	WT_RET(wiredtiger_struct_size(wt_session, &sz, "r", r));
	WT_ASSERT(session, sz < bufsize);
	WT_RET(wiredtiger_struct_pack(wt_session, buf, bufsize, "r", r));
	item->size = sz;
	item->data = buf;
	return (0);
}

/*
 * __curjoin_entry_iter_bump --
=======
 * __curjoin_iter_bump --
>>>>>>> 316f7f53
 *	Called to advance the iterator to the next endpoint,
 *	which may in turn advance to the next entry.
 *
 */
static int
__curjoin_iter_bump(WT_CURSOR_JOIN_ITER *iter)
{
	WT_CURSOR_JOIN_ENTRY *entry;
	WT_SESSION_IMPL *session;

	session = iter->session;
	iter->positioned = false;
	entry = iter->entry;
	if (entry->subjoin == NULL && iter->is_equal &&
	    ++iter->end_pos < iter->end_count) {
		WT_RET(__wt_cursor_dup_position(
		    entry->ends[iter->end_pos].cursor, iter->cursor));
		return (0);
	}
	iter->end_pos = iter->end_count = iter->end_skip = 0;
	if (entry->subjoin != NULL && entry->subjoin->iter != NULL)
		WT_RET(__curjoin_iter_close_all(entry->subjoin->iter));

	if (++iter->entry_pos >= iter->entry_count) {
		iter->entry = NULL;
		return (0);
	}
	iter->entry = ++entry;
	if (entry->subjoin != NULL) {
		WT_RET(__curjoin_iter_init(session, entry->subjoin,
		    &iter->child));
		return (0);
	}
	WT_RET(__curjoin_iter_set_entry(iter, iter->entry_pos));
	return (0);
}

/*
 * __curjoin_iter_next --
 *	Get the next item in an iteration.
 *
 */
static int
__curjoin_iter_next(WT_CURSOR_JOIN_ITER *iter, WT_CURSOR *cursor)
{
	WT_CURSOR_JOIN_ENTRY *entry;
	WT_DECL_RET;
	WT_SESSION_IMPL *session;

	session = iter->session;

	if (WT_CURJOIN_ITER_CONSUMED(iter))
		return (WT_NOTFOUND);
again:
	entry = iter->entry;
	if (entry->subjoin != NULL) {
		if (iter->child == NULL)
			WT_RET(__curjoin_iter_init(session,
			    entry->subjoin, &iter->child));
		ret = __curjoin_iter_next(iter->child, cursor);
		if (ret == 0) {
			/* The child did the work, we're done. */
			iter->curkey = &cursor->key;
			iter->positioned = true;
			return (ret);
		}
		else if (ret == WT_NOTFOUND) {
			WT_RET(__curjoin_iter_close_all(iter->child));
			entry->subjoin->iter = NULL;
			iter->child = NULL;
			WT_RET(__curjoin_iter_bump(iter));
			ret = 0;
		}
	} else if (iter->positioned) {
		ret = iter->cursor->next(iter->cursor);
		if (ret == WT_NOTFOUND) {
			WT_RET(__curjoin_iter_bump(iter));
			ret = 0;
		} else
			WT_RET(ret);
	} else
		iter->positioned = true;

	if (WT_CURJOIN_ITER_CONSUMED(iter))
		return (WT_NOTFOUND);

	if (!__curjoin_iter_ready(iter))
		goto again;

	WT_RET(ret);

	/*
	 * Set our key to the primary key, we'll also need this
	 * to check membership.
	 */
	WT_RET(__curjoin_split_key(iter->session, iter->cjoin, &iter->idxkey,
	    cursor, iter->cursor, iter->entry->repack_format,
	    iter->entry->index != NULL));
	iter->curkey = &cursor->key;
	iter->entry->stats.actual_count++;
	iter->entry->stats.accesses++;
	return (0);
}

/*
 * __curjoin_close --
 *	WT_CURSOR::close for join cursors.
 */
static int
__curjoin_close(WT_CURSOR *cursor)
{
	WT_CURSOR_JOIN *cjoin;
	WT_CURSOR_JOIN_ENDPOINT *end;
	WT_CURSOR_JOIN_ENTRY *entry;
	WT_DECL_RET;
	WT_SESSION_IMPL *session;
	u_int i;

	cjoin = (WT_CURSOR_JOIN *)cursor;

	JOINABLE_CURSOR_API_CALL(cursor, session, close, NULL);

	__wt_schema_release_table(session, cjoin->table);
	/* These are owned by the table */
	cursor->internal_uri = NULL;
	cursor->key_format = NULL;
	if (cjoin->projection != NULL) {
		__wt_free(session, cjoin->projection);
		__wt_free(session, cursor->value_format);
	}

	for (entry = cjoin->entries, i = 0; i < cjoin->entries_next;
		entry++, i++) {
		if (entry->subjoin != NULL) {
			F_CLR(&entry->subjoin->iface, WT_CURSTD_JOINED);
			entry->subjoin->parent = NULL;
		}
		if (entry->main != NULL)
			WT_TRET(entry->main->close(entry->main));
		if (F_ISSET(entry, WT_CURJOIN_ENTRY_OWN_BLOOM))
			WT_TRET(__wt_bloom_close(entry->bloom));
		for (end = &entry->ends[0];
		     end < &entry->ends[entry->ends_next]; end++) {
			F_CLR(end->cursor, WT_CURSTD_JOINED);
			if (F_ISSET(end, WT_CURJOIN_END_OWN_CURSOR))
				WT_TRET(end->cursor->close(end->cursor));
		}
		__wt_free(session, entry->ends);
		__wt_free(session, entry->repack_format);
	}

	if (cjoin->iter != NULL)
		WT_TRET(__curjoin_iter_close_all(cjoin->iter));
	if (cjoin->main != NULL)
		WT_TRET(cjoin->main->close(cjoin->main));

	__wt_free(session, cjoin->entries);
	WT_TRET(__wt_cursor_close(cursor));

err:	API_END_RET(session, ret);
}

/*
 * __curjoin_endpoint_init_key --
 *	Set the key in the reference endpoint.
 */
static int
__curjoin_endpoint_init_key(WT_SESSION_IMPL *session,
    WT_CURSOR_JOIN_ENTRY *entry, WT_CURSOR_JOIN_ENDPOINT *endpoint)
{
	WT_CURSOR *cursor;
	WT_CURSOR_INDEX *cindex;
	WT_ITEM *k;
	uint64_t r;

	if ((cursor = endpoint->cursor) != NULL) {
		if (entry->index != NULL) {
			/* Extract and save the index's logical key. */
			cindex = (WT_CURSOR_INDEX *)endpoint->cursor;
			WT_RET(__wt_struct_repack(session,
			    cindex->child->key_format,
			    (entry->repack_format != NULL ?
			    entry->repack_format : cindex->iface.key_format),
			    &cindex->child->key, &endpoint->key));
		} else {
			k = &((WT_CURSOR_TABLE *)cursor)->cg_cursors[0]->key;
			if (WT_CURSOR_RECNO(cursor)) {
				r = *(uint64_t *)k->data;
				WT_RET(__curjoin_pack_recno(session, r,
				    endpoint->recno_buf,
				    sizeof(endpoint->recno_buf),
				    &endpoint->key));
			}
			else
				endpoint->key = *k;
		}
	}
	return (0);
}

/*
 * __curjoin_entries_in_range --
 *	Check if a key is in the range specified by the remaining entries,
 *	returning WT_NOTFOUND if not.
 */
static int
__curjoin_entries_in_range(WT_SESSION_IMPL *session, WT_CURSOR_JOIN *cjoin,
    WT_ITEM *curkey, WT_CURSOR_JOIN_ITER *iterarg)
{
	WT_CURSOR_JOIN_ENTRY *entry;
	WT_CURSOR_JOIN_ITER *iter;
	WT_DECL_RET;
	int fastret, slowret;
	u_int pos;

	iter = iterarg;
	if (F_ISSET(cjoin, WT_CURJOIN_DISJUNCTION)) {
		fastret = 0;
		slowret = WT_NOTFOUND;
	} else {
		fastret = WT_NOTFOUND;
		slowret = 0;
	}
	pos = iter == NULL ? 0 : iter->entry_pos;
	for (entry = &cjoin->entries[pos]; pos < cjoin->entries_next;
		entry++, pos++) {
		ret = __curjoin_entry_member(session, entry, curkey, iter);
		if (ret == fastret)
			return (fastret);
		if (ret != slowret)
			break;
		iter = NULL;
	}

	return (ret == 0 ? slowret : ret);
}

/*
 * __curjoin_entry_in_range --
 *	Check if a key is in the range specified by the entry, returning
 *	WT_NOTFOUND if not.
 */
static int
__curjoin_entry_in_range(WT_SESSION_IMPL *session, WT_CURSOR_JOIN_ENTRY *entry,
    WT_ITEM *curkey, WT_CURSOR_JOIN_ITER *iter)
{
	WT_COLLATOR *collator;
	WT_CURSOR_JOIN_ENDPOINT *end, *endmax;
	bool disjunction, passed;
	int cmp;
	u_int pos;

	collator = (entry->index != NULL) ? entry->index->collator : NULL;
	endmax = &entry->ends[entry->ends_next];
	disjunction = F_ISSET(entry, WT_CURJOIN_ENTRY_DISJUNCTION);
	passed = false;

	/*
	 * The iterator may have already satisfied some endpoint conditions.
	 * If so and we're a disjunction, we're done.  If so and we're a
	 * conjunction, we can start past the satisfied conditions.
	 */
	if (iter == NULL)
		pos = 0;
	else {
		if (disjunction && iter->end_skip)
			return (0);
		pos = iter->end_pos + iter->end_skip;
	}

	for (end = &entry->ends[pos]; end < endmax; end++) {
		WT_RET(__wt_compare(session, collator, curkey, &end->key,
		    &cmp));
		switch (WT_CURJOIN_END_RANGE(end)) {
		case WT_CURJOIN_END_EQ:
			passed = (cmp == 0);
			break;

		case WT_CURJOIN_END_GT | WT_CURJOIN_END_EQ:
			passed = (cmp >= 0);
			WT_ASSERT(session, iter == NULL);
			break;

		case WT_CURJOIN_END_GT:
			passed = (cmp > 0);
			if (passed && iter != NULL && pos == 0)
				iter->end_skip = 1;
			break;

		case WT_CURJOIN_END_LT | WT_CURJOIN_END_EQ:
			passed = (cmp <= 0);
			break;

		case WT_CURJOIN_END_LT:
			passed = (cmp < 0);
			break;

		default:
			WT_RET(__wt_illegal_value(session, NULL));
			break;
		}

		if (!passed) {
			if (iter != NULL &&
			    (iter->is_equal ||
			    F_ISSET(end, WT_CURJOIN_END_LT))) {
				WT_RET(__curjoin_iter_bump(iter));
				return (WT_NOTFOUND);
			}
			if (!disjunction)
				return (WT_NOTFOUND);
			iter = NULL;
		} else if (disjunction)
			break;
	}
	if (disjunction && end == endmax)
		return (WT_NOTFOUND);
	else
		return (0);
}

typedef struct {
	WT_CURSOR iface;
	WT_CURSOR_JOIN_ENTRY *entry;
	bool ismember;
} WT_CURJOIN_EXTRACTOR;

/*
 * __curjoin_extract_insert --
 *	Handle a key produced by a custom extractor.
 */
static int
__curjoin_extract_insert(WT_CURSOR *cursor) {
	WT_CURJOIN_EXTRACTOR *cextract;
	WT_DECL_RET;
	WT_ITEM ikey;
	WT_SESSION_IMPL *session;

	cextract = (WT_CURJOIN_EXTRACTOR *)cursor;
	/*
	 * This insert method may be called multiple times during a single
	 * extraction.  If we already have a definitive answer to the
	 * membership question, exit early.
	 */
	if (cextract->ismember)
		return (0);

	session = (WT_SESSION_IMPL *)cursor->session;

	WT_ITEM_SET(ikey, cursor->key);
	/*
	 * We appended a padding byte to the key to avoid rewriting the last
	 * column.  Strip that away here.
	 */
	WT_ASSERT(session, ikey.size > 0);
	--ikey.size;

	ret = __curjoin_entry_in_range(session, cextract->entry, &ikey, false);
	if (ret == WT_NOTFOUND)
		ret = 0;
	else if (ret == 0)
		cextract->ismember = true;

	return (ret);
}

/*
 * __curjoin_entry_member --
 *	Do a membership check for a particular index that was joined,
 *	if not a member, returns WT_NOTFOUND.
 */
static int
__curjoin_entry_member(WT_SESSION_IMPL *session, WT_CURSOR_JOIN_ENTRY *entry,
    WT_ITEM *key, WT_CURSOR_JOIN_ITER *iter)
{
	WT_CURJOIN_EXTRACTOR extract_cursor;
	WT_CURSOR *c;
	WT_CURSOR_STATIC_INIT(iface,
	    __wt_cursor_get_key,		/* get-key */
	    __wt_cursor_get_value,		/* get-value */
	    __wt_cursor_set_key,		/* set-key */
	    __wt_cursor_set_value,		/* set-value */
	    __wt_cursor_compare_notsup,		/* compare */
	    __wt_cursor_equals_notsup,		/* equals */
	    __wt_cursor_notsup,			/* next */
	    __wt_cursor_notsup,			/* prev */
	    __wt_cursor_notsup,			/* reset */
	    __wt_cursor_notsup,			/* search */
	    __wt_cursor_search_near_notsup,	/* search-near */
	    __curjoin_extract_insert,		/* insert */
	    __wt_cursor_notsup,			/* update */
	    __wt_cursor_notsup,			/* remove */
	    __wt_cursor_reconfigure_notsup,	/* reconfigure */
	    __wt_cursor_notsup);		/* close */
	WT_DECL_RET;
	WT_INDEX *idx;
	WT_ITEM v;
	bool bloom_found;

	if (entry->subjoin == NULL && iter != NULL &&
	    (iter->end_pos + iter->end_skip >= entry->ends_next ||
	    (iter->end_skip > 0 &&
	    F_ISSET(entry, WT_CURJOIN_ENTRY_DISJUNCTION))))
		return (0);	/* no checks to make */

	entry->stats.accesses++;
	bloom_found = false;

	if (entry->bloom != NULL) {
		/*
		 * If we don't own the Bloom filter, we must be sharing one
		 * in a previous entry. So the shared filter has already
		 * been checked and passed.
		 */
		if (!F_ISSET(entry, WT_CURJOIN_ENTRY_OWN_BLOOM))
			return (0);

		/*
		 * If the item is not in the Bloom filter, we return
		 * immediately, otherwise, we still need to check the
		 * long way.
		 */
		WT_ERR(__wt_bloom_inmem_get(entry->bloom, key));
		bloom_found = true;
	}
	if (entry->subjoin != NULL) {
		WT_ASSERT(session,
		    iter == NULL || entry->subjoin == iter->child->cjoin);
		ret = __curjoin_entries_in_range(session, entry->subjoin,
		    key, iter == NULL ? NULL : iter->child);
		if (iter != NULL &&
		    WT_CURJOIN_ITER_CONSUMED(iter->child)) {
			WT_ERR(__curjoin_iter_bump(iter));
			ret = WT_NOTFOUND;
		}
		return (ret);
	}
	if (entry->index != NULL) {
		/*
		 * If this entry is used by the iterator, then we already
		 * have the index key, and we won't have to do any
		 * extraction either.
		 */
		if (iter != NULL && entry == iter->entry)
			WT_ITEM_SET(v, iter->idxkey);
		else {
			memset(&v, 0, sizeof(v));  /* Keep lint quiet. */
			c = entry->main;
			c->set_key(c, key);
			if ((ret = c->search(c)) == 0)
				ret = c->get_value(c, &v);
			else if (ret == WT_NOTFOUND)
				WT_ERR_MSG(session, WT_ERROR,
				    "main table for join is missing entry");
			WT_TRET(c->reset(c));
			WT_ERR(ret);
		}
	} else
		WT_ITEM_SET(v, *key);

	if ((idx = entry->index) != NULL && idx->extractor != NULL &&
	    (iter == NULL || entry != iter->entry)) {
		WT_CLEAR(extract_cursor);
		extract_cursor.iface = iface;
		extract_cursor.iface.session = &session->iface;
		extract_cursor.iface.key_format = idx->exkey_format;
		extract_cursor.ismember = false;
		extract_cursor.entry = entry;
		WT_ERR(idx->extractor->extract(idx->extractor,
		    &session->iface, key, &v, &extract_cursor.iface));
		if (!extract_cursor.ismember)
			WT_ERR(WT_NOTFOUND);
	} else
		WT_ERR(__curjoin_entry_in_range(session, entry, &v, iter));

	if (0) {
err:		if (ret == WT_NOTFOUND && bloom_found)
			entry->stats.bloom_false_positive++;
	}
	return (ret);
}

/*
 * __curjoin_get_key --
 *	WT_CURSOR->get_key for join cursors.
 */
static int
__curjoin_get_key(WT_CURSOR *cursor, ...)
{
	WT_CURSOR_JOIN *cjoin;
	WT_DECL_RET;
	WT_SESSION_IMPL *session;
	va_list ap;

	cjoin = (WT_CURSOR_JOIN *)cursor;

	va_start(ap, cursor);
	JOINABLE_CURSOR_API_CALL(cursor, session, get_key, NULL);

	if (!F_ISSET(cjoin, WT_CURJOIN_INITIALIZED) ||
	    !cjoin->iter->positioned)
		WT_ERR_MSG(session, EINVAL,
		    "join cursor must be advanced with next()");
	WT_ERR(__wt_cursor_get_keyv(cursor, cursor->flags, ap));

err:	va_end(ap);
	API_END_RET(session, ret);
}

/*
 * __curjoin_get_value --
 *	WT_CURSOR->get_value for join cursors.
 */
static int
__curjoin_get_value(WT_CURSOR *cursor, ...)
{
	WT_CURSOR_JOIN *cjoin;
	WT_DECL_RET;
	WT_SESSION_IMPL *session;
	va_list ap;

	cjoin = (WT_CURSOR_JOIN *)cursor;

	va_start(ap, cursor);
	JOINABLE_CURSOR_API_CALL(cursor, session, get_value, NULL);

	if (!F_ISSET(cjoin, WT_CURJOIN_INITIALIZED) ||
	    !cjoin->iter->positioned)
		WT_ERR_MSG(session, EINVAL,
		    "join cursor must be advanced with next()");

	WT_ERR(__wt_curtable_get_valuev(cjoin->main, ap));

err:	va_end(ap);
	API_END_RET(session, ret);
}

/*
 * __curjoin_init_bloom --
 *	Populate Bloom filters
 */
static int
__curjoin_init_bloom(WT_SESSION_IMPL *session, WT_CURSOR_JOIN *cjoin,
    WT_CURSOR_JOIN_ENTRY *entry, WT_BLOOM *bloom)
{
	WT_COLLATOR *collator;
	WT_CURSOR *c;
	WT_CURSOR_JOIN_ENDPOINT *end, *endmax;
	WT_DECL_RET;
	WT_DECL_ITEM(uribuf);
	WT_ITEM curkey, curvalue;
	const char *raw_cfg[] = { WT_CONFIG_BASE(
	    session, WT_SESSION_open_cursor), "raw", NULL };
	const char *uri;
	size_t size;
	u_int skip;
	int cmp;

	c = NULL;
	skip = 0;

	if (entry->index != NULL)
		/*
		 * Open the raw index.  We're avoiding any references
		 * to the main table, they may be expensive.
		 */
		uri = entry->index->source;
	else {
		/*
		 * For joins on the main table, we just need the primary
		 * key for comparison, we don't need any values.
		 */
		size = strlen(cjoin->table->name) + 3;
		WT_ERR(__wt_scr_alloc(session, size, &uribuf));
		WT_ERR(__wt_buf_fmt(session, uribuf, "%s()",
		    cjoin->table->name));
		uri = uribuf->data;
	}
	WT_ERR(__wt_open_cursor(session, uri, &cjoin->iface, raw_cfg, &c));

	/* Initially position the cursor if necessary. */
	endmax = &entry->ends[entry->ends_next];
	if ((end = &entry->ends[0]) < endmax) {
		if (F_ISSET(end, WT_CURJOIN_END_GT) ||
		    WT_CURJOIN_END_RANGE(end) == WT_CURJOIN_END_EQ) {
			WT_ERR(__wt_cursor_dup_position(end->cursor, c));
			if (WT_CURJOIN_END_RANGE(end) == WT_CURJOIN_END_GE)
				skip = 1;
		} else if (F_ISSET(end, WT_CURJOIN_END_LT)) {
			if ((ret = c->next(c)) == WT_NOTFOUND)
				goto done;
			WT_ERR(ret);
		} else
			WT_ERR(__wt_illegal_value(session, NULL));
	}
	collator = (entry->index == NULL) ? NULL : entry->index->collator;
	while (ret == 0) {
		WT_ERR(c->get_key(c, &curkey));
		if (entry->index != NULL) {
			/*
			 * Repack so it's comparable to the
			 * reference endpoints.
			 */
			WT_ERR(__wt_struct_repack(session,
			    c->key_format,
			    (entry->repack_format != NULL ?
			    entry->repack_format : entry->index->idxkey_format),
			    &c->key, &curkey));
		}
		for (end = &entry->ends[skip]; end < endmax; end++) {
			WT_ERR(__wt_compare(session, collator, &curkey,
			    &end->key, &cmp));
			if (F_ISSET(entry, WT_CURJOIN_ENTRY_DISJUNCTION)) {
				/* if condition satisfied, insert immediately */
				switch (WT_CURJOIN_END_RANGE(end)) {
				case WT_CURJOIN_END_EQ:
					if (cmp == 0)
						goto insert;
					break;
				case WT_CURJOIN_END_GT:
					if (cmp > 0) {
						/* skip this check next time */
						skip = entry->ends_next;
						goto insert;
					}
					break;
				case WT_CURJOIN_END_GE:
					if (cmp >= 0)
						goto insert;
					break;
				case WT_CURJOIN_END_LT:
					if (cmp < 0)
						goto insert;
					break;
				case WT_CURJOIN_END_LE:
					if (cmp <= 0)
						goto insert;
					break;
				}
			} else if (!F_ISSET(end, WT_CURJOIN_END_LT)) {
				if (cmp < 0 || (cmp == 0 &&
				    !F_ISSET(end, WT_CURJOIN_END_EQ)))
					goto advance;
				if (cmp > 0) {
					if (F_ISSET(end, WT_CURJOIN_END_GT))
						skip = 1;
					else
						goto done;
				}
			} else {
				if (cmp > 0 || (cmp == 0 &&
				    !F_ISSET(end, WT_CURJOIN_END_EQ)))
					goto done;
			}
		}
		/*
		 * Either it's a disjunction that hasn't satisfied any
		 * condition, or it's a conjunction that has satisfied all
		 * conditions.
		 */
		if (F_ISSET(entry, WT_CURJOIN_ENTRY_DISJUNCTION))
			goto advance;
insert:
		if (entry->index != NULL) {
			curvalue.data =
			    (unsigned char *)curkey.data + curkey.size;
			WT_ASSERT(session, c->key.size > curkey.size);
			curvalue.size = c->key.size - curkey.size;
		}
		else
			WT_ERR(c->get_key(c, &curvalue));
		WT_ERR(__wt_bloom_insert(bloom, &curvalue));
		entry->stats.actual_count++;
advance:
		if ((ret = c->next(c)) == WT_NOTFOUND)
			break;
	}
done:
	WT_ERR_NOTFOUND_OK(ret);

err:	if (c != NULL)
		WT_TRET(c->close(c));
	__wt_scr_free(session, &uribuf);
	return (ret);
}

/*
 * __curjoin_init_next --
 *	Initialize the cursor join when the next function is first called.
 */
static int
__curjoin_init_next(WT_SESSION_IMPL *session, WT_CURSOR_JOIN *cjoin,
    bool iterable)
{
	WT_BLOOM *bloom;
	WT_DECL_RET;
	WT_CURSOR *origcur;
	WT_CURSOR_JOIN_ENTRY *je, *jeend, *je2;
	WT_CURSOR_JOIN_ENDPOINT *end;
	char *mainbuf;
	const char *def_cfg[] = { WT_CONFIG_BASE(
	    session, WT_SESSION_open_cursor), NULL };
	const char *raw_cfg[] = { WT_CONFIG_BASE(
	    session, WT_SESSION_open_cursor), "raw", NULL };
	const char **config, *proj, *urimain;
	size_t size;
	uint32_t f, k;

	mainbuf = NULL;
	if (cjoin->entries_next == 0)
		WT_RET_MSG(session, EINVAL,
		    "join cursor has not yet been joined with any other "
		    "cursors");

	if (F_ISSET((WT_CURSOR *)cjoin, WT_CURSTD_RAW))
		config = &raw_cfg[0];
	else
		config = &def_cfg[0];
	urimain = cjoin->table->name;
	if ((proj = cjoin->projection) != NULL) {
		size = strlen(urimain) + strlen(proj) + 1;
		WT_ERR(__wt_calloc(session, size, 1, &mainbuf));
		snprintf(mainbuf, size, "%s%s", urimain, proj);
		urimain = mainbuf;
	}
	WT_ERR(__wt_open_cursor(session, urimain, (WT_CURSOR *)cjoin, config,
	    &cjoin->main));

	jeend = &cjoin->entries[cjoin->entries_next];
	for (je = cjoin->entries; je < jeend; je++) {
		if (je->subjoin != NULL) {
			WT_ERR(__curjoin_init_next(session, je->subjoin,
			    iterable));
			continue;
		}
		__wt_stat_join_init_single(&je->stats);
		/*
		 * For a single compare=le/lt endpoint in any entry that may
		 * be iterated, construct a companion compare=ge endpoint
		 * that will actually be iterated.
		 */
		if (iterable && je->ends_next == 1 &&
		    F_ISSET(&je->ends[0], WT_CURJOIN_END_LT)) {
			origcur = je->ends[0].cursor;
			WT_ERR(__curjoin_insert_endpoint(session, je, 0, &end));
			WT_ERR(__wt_open_cursor(session, origcur->uri,
			    (WT_CURSOR *)cjoin,
			    F_ISSET(origcur, WT_CURSTD_RAW) ? raw_cfg : def_cfg,
			    &end->cursor));
			end->flags = WT_CURJOIN_END_GT | WT_CURJOIN_END_EQ |
			    WT_CURJOIN_END_OWN_CURSOR;
			WT_ERR(end->cursor->next(end->cursor));
			F_CLR(je, WT_CURJOIN_ENTRY_DISJUNCTION);
		}
		for (end = &je->ends[0]; end < &je->ends[je->ends_next];
		     end++)
			WT_ERR(__curjoin_endpoint_init_key(session, je, end));

		/*
		 * Do any needed Bloom filter initialization.  Ignore Bloom
		 * filters for entries that will be iterated.  They won't
		 * help since these entries either don't need an inclusion
		 * check or are doing any needed check during the iteration.
		 */
		if (!iterable && F_ISSET(je, WT_CURJOIN_ENTRY_BLOOM)) {
			if (session->txn.isolation == WT_ISO_READ_UNCOMMITTED)
			       WT_ERR_MSG(session, EINVAL,
				   "join cursors with Bloom filters cannot be "
				   "used with read-uncommitted isolation");
			if (je->bloom == NULL) {
				/*
				 * Look for compatible filters to be shared,
				 * pick compatible numbers for bit counts
				 * and number of hashes.
				 */
				f = je->bloom_bit_count;
				k = je->bloom_hash_count;
				for (je2 = je + 1; je2 < jeend; je2++)
					if (F_ISSET(je2,
					    WT_CURJOIN_ENTRY_BLOOM) &&
					    je2->count == je->count) {
						f = WT_MAX(
						    je2->bloom_bit_count, f);
						k = WT_MAX(
						    je2->bloom_hash_count, k);
					}
				je->bloom_bit_count = f;
				je->bloom_hash_count = k;
				WT_ERR(__wt_bloom_create(session, NULL,
				    NULL, je->count, f, k, &je->bloom));
				F_SET(je, WT_CURJOIN_ENTRY_OWN_BLOOM);
				WT_ERR(__curjoin_init_bloom(session, cjoin,
				    je, je->bloom));
				/*
				 * Share the Bloom filter, making all
				 * config info consistent.
				 */
				for (je2 = je + 1; je2 < jeend; je2++)
					if (F_ISSET(je2,
					    WT_CURJOIN_ENTRY_BLOOM) &&
					    je2->count == je->count) {
						WT_ASSERT(session,
						    je2->bloom == NULL);
						je2->bloom = je->bloom;
						je2->bloom_bit_count = f;
						je2->bloom_hash_count = k;
					}
			} else {
				/*
				 * Create a temporary filter that we'll
				 * merge into the shared one.  The Bloom
				 * parameters of the two filters must match.
				 */
				WT_ERR(__wt_bloom_create(session, NULL,
				    NULL, je->count, je->bloom_bit_count,
				    je->bloom_hash_count, &bloom));
				WT_ERR(__curjoin_init_bloom(session, cjoin,
				    je, bloom));
				WT_ERR(__wt_bloom_intersection(je->bloom,
				    bloom));
				WT_ERR(__wt_bloom_close(bloom));
			}
		}
		if (!F_ISSET(cjoin, WT_CURJOIN_DISJUNCTION))
			iterable = false;
	}
	F_SET(cjoin, WT_CURJOIN_INITIALIZED);

err:	__wt_free(session, mainbuf);
	return (ret);
}

/*
 * __curjoin_insert_endpoint --
 *	Insert a new entry into the endpoint array for the join entry.
 */
static int
__curjoin_insert_endpoint(WT_SESSION_IMPL *session, WT_CURSOR_JOIN_ENTRY *entry,
    u_int pos, WT_CURSOR_JOIN_ENDPOINT **newendp)
{
	WT_CURSOR_JOIN_ENDPOINT *newend;

	WT_RET(__wt_realloc_def(session, &entry->ends_allocated,
	    entry->ends_next + 1, &entry->ends));
	newend = &entry->ends[pos];
	memmove(newend + 1, newend,
	    (entry->ends_next - pos) * sizeof(WT_CURSOR_JOIN_ENDPOINT));
	memset(newend, 0, sizeof(WT_CURSOR_JOIN_ENDPOINT));
	entry->ends_next++;
	*newendp = newend;

	return (0);
}

/*
 * __curjoin_next --
 *	WT_CURSOR::next for join cursors.
 */
static int
__curjoin_next(WT_CURSOR *cursor)
{
	WT_CURSOR *c;
	WT_CURSOR_JOIN *cjoin;
	WT_CURSOR_JOIN_ITER *iter;
	WT_DECL_RET;
	WT_SESSION_IMPL *session;
	const uint8_t *p;
	int tret;

	cjoin = (WT_CURSOR_JOIN *)cursor;

	JOINABLE_CURSOR_API_CALL(cursor, session, next, NULL);

	if (F_ISSET(cjoin, WT_CURJOIN_ERROR))
		WT_ERR_MSG(session, WT_ERROR,
		    "join cursor encountered previous error");
	if (!F_ISSET(cjoin, WT_CURJOIN_INITIALIZED))
		WT_ERR(__curjoin_init_next(session, cjoin, true));
	if (cjoin->iter == NULL)
		WT_ERR(__curjoin_iter_init(session, cjoin, &cjoin->iter));
	iter = cjoin->iter;
	F_CLR(cursor, WT_CURSTD_KEY_SET | WT_CURSTD_VALUE_SET);

	while ((ret = __curjoin_iter_next(iter, cursor)) == 0) {
		if ((ret = __curjoin_entries_in_range(session, cjoin,
		    iter->curkey, iter)) != WT_NOTFOUND)
			break;
	}
	iter->positioned = (ret == 0);
	if (ret != 0 && ret != WT_NOTFOUND)
		WT_ERR(ret);

	if (ret == 0) {
		/*
		 * Position the 'main' cursor, this will be used to
		 * retrieve values from the cursor join.
		 */
		c = cjoin->main;
		if (WT_CURSOR_RECNO(cursor) &&
		    !F_ISSET(cursor, WT_CURSTD_RAW)) {
			p = (const uint8_t *)iter->curkey->data;
			WT_ERR(__wt_vunpack_uint(&p, iter->curkey->size,
			    &cjoin->iface.recno));
			c->set_key(c, cjoin->iface.recno);
		} else
			c->set_key(c, iter->curkey);
		WT_ERR(c->search(c));
		F_SET(cursor, WT_CURSTD_KEY_INT | WT_CURSTD_VALUE_INT);
	} else if (ret == WT_NOTFOUND &&
	    (tret = __curjoin_iter_close_all(iter)) != 0)
		WT_ERR(tret);

	if (0) {
err:		F_SET(cjoin, WT_CURJOIN_ERROR);
	}
	API_END_RET(session, ret);
}

/*
 * __curjoin_open_main --
 *	For the given index, open the main file with a projection
 *	that is the index keys.
 */
static int
__curjoin_open_main(WT_SESSION_IMPL *session, WT_CURSOR_JOIN *cjoin,
    WT_CURSOR_JOIN_ENTRY *entry)
{
	WT_DECL_RET;
	WT_INDEX *idx;
	char *main_uri, *newformat;
	const char *raw_cfg[] = { WT_CONFIG_BASE(
	    session, WT_SESSION_open_cursor), "raw", NULL };
	size_t len, newsize;

	main_uri = NULL;
	idx = entry->index;

	newsize = strlen(cjoin->table->name) + idx->colconf.len + 1;
	WT_ERR(__wt_calloc(session, 1, newsize, &main_uri));
	snprintf(main_uri, newsize, "%s%.*s",
	    cjoin->table->name, (int)idx->colconf.len,
	    idx->colconf.str);
	WT_ERR(__wt_open_cursor(session, main_uri,
	    (WT_CURSOR *)cjoin, raw_cfg, &entry->main));
	if (idx->extractor == NULL) {
		/*
		 * Add no-op padding so trailing 'u' formats are not
		 * transformed to 'U'.  This matches what happens in
		 * the index.  We don't do this when we have an
		 * extractor, extractors already use the padding
		 * byte trick.
		 */
		len = strlen(entry->main->value_format) + 3;
		WT_ERR(__wt_calloc(session, len, 1, &newformat));
		snprintf(newformat, len, "%s0x",
		    entry->main->value_format);
		__wt_free(session, entry->main->value_format);
		entry->main->value_format = newformat;
	}

err:	__wt_free(session, main_uri);
	return (ret);
}

/*
 * __curjoin_pack_recno --
 *	Pack the given recno into a buffer; prepare an item referencing it.
 *
 */
static int
__curjoin_pack_recno(WT_SESSION_IMPL *session, uint64_t r, uint8_t *buf,
    size_t bufsize, WT_ITEM *item)
{
	WT_SESSION *wtsession;
	size_t sz;

	wtsession = (WT_SESSION *)session;
	WT_RET(wiredtiger_struct_size(wtsession, &sz, "r", r));
	WT_ASSERT(session, sz < bufsize);
	WT_RET(wiredtiger_struct_pack(wtsession, buf, bufsize, "r", r));
	item->size = sz;
	item->data = buf;
	return (0);
}

/*
 * __curjoin_reset --
 *	WT_CURSOR::reset for join cursors.
 */
static int
__curjoin_reset(WT_CURSOR *cursor)
{
	WT_CURSOR_JOIN *cjoin;
	WT_DECL_RET;
	WT_SESSION_IMPL *session;

	cjoin = (WT_CURSOR_JOIN *)cursor;

	JOINABLE_CURSOR_API_CALL(cursor, session, reset, NULL);

	if (cjoin->iter != NULL)
		WT_ERR(__curjoin_iter_reset(cjoin->iter));

err:	API_END_RET(session, ret);
}

/*
 * __curjoin_split_key --
 *	Copy the primary key from a cursor (either main table or index)
 *	to another cursor.  When copying from an index file, the index
 *	key is also returned.
 *
 */
static int
__curjoin_split_key(WT_SESSION_IMPL *session, WT_CURSOR_JOIN *cjoin,
    WT_ITEM *idxkey, WT_CURSOR *tocur, WT_CURSOR *fromcur,
    const char *repack_fmt, bool isindex)
{
	WT_CURSOR *firstcg_cur;
	WT_CURSOR_INDEX *cindex;
	WT_ITEM *keyp;
	const uint8_t *p;

	if (isindex) {
		cindex = ((WT_CURSOR_INDEX *)fromcur);
		/*
		 * Repack tells us where the index key ends; advance past
		 * that to get where the raw primary key starts.
		 */
		WT_RET(__wt_struct_repack(session, cindex->child->key_format,
		    repack_fmt != NULL ? repack_fmt : cindex->iface.key_format,
		    &cindex->child->key, idxkey));
		WT_ASSERT(session, cindex->child->key.size > idxkey->size);
		tocur->key.data = (uint8_t *)idxkey->data + idxkey->size;
		tocur->key.size = cindex->child->key.size - idxkey->size;
		if (WT_CURSOR_RECNO(tocur)) {
			p = (const uint8_t *)tocur->key.data;
			WT_RET(__wt_vunpack_uint(&p, tocur->key.size,
			    &tocur->recno));
		} else
			tocur->recno = 0;
	} else {
		firstcg_cur = ((WT_CURSOR_TABLE *)fromcur)->cg_cursors[0];
		keyp = &firstcg_cur->key;
		if (WT_CURSOR_RECNO(tocur)) {
			WT_ASSERT(session, keyp->size == sizeof(uint64_t));
			tocur->recno = *(uint64_t *)keyp->data;
			WT_RET(__curjoin_pack_recno(session, tocur->recno,
			    cjoin->recno_buf, sizeof(cjoin->recno_buf),
			    &tocur->key));
		} else {
			WT_ITEM_SET(tocur->key, *keyp);
			tocur->recno = 0;
		}
		idxkey->data = NULL;
		idxkey->size = 0;
	}
	return (0);
}

/*
 * __wt_curjoin_open --
 *	Initialize a join cursor.
 *
 *	Join cursors are read-only.
 */
int
__wt_curjoin_open(WT_SESSION_IMPL *session,
    const char *uri, WT_CURSOR *owner, const char *cfg[], WT_CURSOR **cursorp)
{
	WT_CURSOR_STATIC_INIT(iface,
	    __curjoin_get_key,			/* get-key */
	    __curjoin_get_value,		/* get-value */
	    __wt_cursor_set_key_notsup,		/* set-key */
	    __wt_cursor_set_value_notsup,	/* set-value */
	    __wt_cursor_compare_notsup,		/* compare */
	    __wt_cursor_equals_notsup,		/* equals */
	    __curjoin_next,			/* next */
	    __wt_cursor_notsup,			/* prev */
	    __curjoin_reset,			/* reset */
	    __wt_cursor_notsup,			/* search */
	    __wt_cursor_search_near_notsup,	/* search-near */
	    __wt_cursor_notsup,			/* insert */
	    __wt_cursor_notsup,			/* update */
	    __wt_cursor_notsup,			/* remove */
	    __wt_cursor_reconfigure_notsup,	/* reconfigure */
	    __curjoin_close);			/* close */
	WT_CURSOR *cursor;
	WT_CURSOR_JOIN *cjoin;
	WT_DECL_ITEM(tmp);
	WT_DECL_RET;
	WT_TABLE *table;
	size_t size;
	const char *tablename, *columns;

	WT_STATIC_ASSERT(offsetof(WT_CURSOR_JOIN, iface) == 0);

	if (!WT_PREFIX_SKIP(uri, "join:"))
		return (EINVAL);
	tablename = uri;
	if (!WT_PREFIX_SKIP(tablename, "table:"))
		return (EINVAL);

	columns = strchr(tablename, '(');
	if (columns == NULL)
		size = strlen(tablename);
	else
		size = WT_PTRDIFF(columns, tablename);
	WT_RET(__wt_schema_get_table(session, tablename, size, 0, &table));

	WT_RET(__wt_calloc_one(session, &cjoin));
	cursor = &cjoin->iface;
	*cursor = iface;
	cursor->session = &session->iface;
	cursor->internal_uri = table->name;
	cursor->key_format = table->key_format;
	cursor->value_format = table->value_format;
	cjoin->table = table;

	/* Handle projections. */
	WT_ERR(__wt_scr_alloc(session, 0, &tmp));
	if (columns != NULL) {
		WT_ERR(__wt_struct_reformat(session, table,
		    columns, strlen(columns), NULL, 1, tmp));
		WT_ERR(__wt_strndup(
		    session, tmp->data, tmp->size, &cursor->value_format));
		WT_ERR(__wt_strdup(session, columns, &cjoin->projection));
	}

	if (owner != NULL)
		WT_ERR(EINVAL);

	WT_ERR(__wt_cursor_init(cursor, uri, owner, cfg, cursorp));

	if (0) {
err:		WT_TRET(__curjoin_close(cursor));
		*cursorp = NULL;
	}

	__wt_scr_free(session, &tmp);
	return (ret);
}

/*
 * __wt_curjoin_join --
 *	Add a new join to a join cursor.
 */
int
__wt_curjoin_join(WT_SESSION_IMPL *session, WT_CURSOR_JOIN *cjoin,
    WT_INDEX *idx, WT_CURSOR *ref_cursor, uint8_t flags, uint8_t range,
    uint64_t count, uint32_t bloom_bit_count, uint32_t bloom_hash_count)
{
	WT_CURSOR_INDEX *cindex;
	WT_CURSOR_JOIN_ENDPOINT *end;
	WT_CURSOR_JOIN_ENTRY *entry;
	WT_CURSOR_JOIN *child;
	bool hasins, needbloom, nested, range_eq;
	size_t len;
	u_int i, ins, nonbloom;
	uint8_t endrange;

	entry = NULL;
	hasins = needbloom = false;
	ins = nonbloom = 0;				/* -Wuninitialized */

	if (cjoin->entries_next == 0) {
		if (LF_ISSET(WT_CURJOIN_ENTRY_DISJUNCTION))
			F_SET(cjoin, WT_CURJOIN_DISJUNCTION);
	} else if (LF_ISSET(WT_CURJOIN_ENTRY_DISJUNCTION) &&
	    !F_ISSET(cjoin, WT_CURJOIN_DISJUNCTION))
		WT_RET_MSG(session, EINVAL,
		    "operation=or does not match previous operation=and");
	else if (!LF_ISSET(WT_CURJOIN_ENTRY_DISJUNCTION) &&
	    F_ISSET(cjoin, WT_CURJOIN_DISJUNCTION))
		WT_RET_MSG(session, EINVAL,
		    "operation=and does not match previous operation=or");

	nested = WT_PREFIX_MATCH(ref_cursor->uri, "join:");
	if (!nested)
		for (i = 0; i < cjoin->entries_next; i++) {
			if (cjoin->entries[i].index == idx &&
			    cjoin->entries[i].subjoin == NULL) {
				entry = &cjoin->entries[i];
				break;
			}
			if (!needbloom && i > 0 &&
			    !F_ISSET(&cjoin->entries[i],
			    WT_CURJOIN_ENTRY_BLOOM)) {
				needbloom = true;
				nonbloom = i;
			}
		}
	else {
		if (LF_ISSET(WT_CURJOIN_ENTRY_BLOOM))
			WT_RET_MSG(session, EINVAL,
			    "Bloom filters cannot be used with subjoins");
	}

	if (entry == NULL) {
		WT_RET(__wt_realloc_def(session, &cjoin->entries_allocated,
		    cjoin->entries_next + 1, &cjoin->entries));
		if (LF_ISSET(WT_CURJOIN_ENTRY_BLOOM) && needbloom) {
			/*
			 * Reorder the list so that after the first entry,
			 * the Bloom filtered entries come next, followed by
			 * the non-Bloom entries.  Once the Bloom filters
			 * are built, determining membership via Bloom is
			 * faster than without Bloom, so we can answer
			 * membership questions more quickly, and with less
			 * I/O, with the Bloom entries first.
			 */
			entry = &cjoin->entries[nonbloom];
			memmove(entry + 1, entry,
			    (cjoin->entries_next - nonbloom) *
			    sizeof(WT_CURSOR_JOIN_ENTRY));
			memset(entry, 0, sizeof(WT_CURSOR_JOIN_ENTRY));
		}
		else
			entry = &cjoin->entries[cjoin->entries_next];
		entry->index = idx;
		entry->flags = flags;
		entry->count = count;
		entry->bloom_bit_count = bloom_bit_count;
		entry->bloom_hash_count = bloom_hash_count;
		++cjoin->entries_next;
	} else {
		/* Merge the join into an existing entry for this index */
		if (count != 0 && entry->count != 0 && entry->count != count)
			WT_RET_MSG(session, EINVAL,
			    "count=%" PRIu64 " does not match "
			    "previous count=%" PRIu64 " for this index",
			    count, entry->count);
		if (LF_MASK(WT_CURJOIN_ENTRY_BLOOM) !=
		    F_MASK(entry, WT_CURJOIN_ENTRY_BLOOM))
			WT_RET_MSG(session, EINVAL,
			    "join has incompatible strategy "
			    "values for the same index");

		/*
		 * Check against other comparisons (we call them endpoints)
		 * already set up for this index.
		 * We allow either:
		 *   - one or more "eq" (with disjunction)
		 *   - exactly one "eq" (with conjunction)
		 *   - exactly one of "gt" or "ge" (conjunction or disjunction)
		 *   - exactly one of "lt" or "le" (conjunction or disjunction)
		 *   - one of "gt"/"ge" along with one of "lt"/"le"
		 *         (currently restricted to conjunction).
		 *
		 * Some other combinations, although expressible either do
		 * not make sense (X == 3 AND X == 5) or are reducible (X <
		 * 7 AND X < 9).  Other specific cases of (X < 7 OR X > 15)
		 * or (X == 4 OR X > 15) make sense but we don't handle yet.
		 */
		for (i = 0; i < entry->ends_next; i++) {
			end = &entry->ends[i];
			range_eq = (range == WT_CURJOIN_END_EQ);
			endrange = WT_CURJOIN_END_RANGE(end);
			if ((F_ISSET(end, WT_CURJOIN_END_GT) &&
			    ((range & WT_CURJOIN_END_GT) != 0 || range_eq)) ||
			    (F_ISSET(end, WT_CURJOIN_END_LT) &&
			    ((range & WT_CURJOIN_END_LT) != 0 || range_eq)) ||
			    (endrange == WT_CURJOIN_END_EQ &&
			    (range & (WT_CURJOIN_END_LT | WT_CURJOIN_END_GT))
			    != 0))
				WT_RET_MSG(session, EINVAL,
				    "join has overlapping ranges");
			if (range == WT_CURJOIN_END_EQ &&
			    endrange == WT_CURJOIN_END_EQ &&
			    !F_ISSET(entry, WT_CURJOIN_ENTRY_DISJUNCTION))
				WT_RET_MSG(session, EINVAL,
				    "compare=eq can only be combined "
				    "using operation=or");

			/*
			 * Sort "gt"/"ge" to the front, followed by any number
			 * of "eq", and finally "lt"/"le".
			 */
			if (!hasins &&
			    ((range & WT_CURJOIN_END_GT) != 0 ||
			    (range == WT_CURJOIN_END_EQ &&
			    endrange != WT_CURJOIN_END_EQ &&
			    !F_ISSET(end, WT_CURJOIN_END_GT)))) {
				ins = i;
				hasins = true;
			}
		}
		/* All checks completed, merge any new configuration now */
		entry->count = count;
		entry->bloom_bit_count =
		    WT_MAX(entry->bloom_bit_count, bloom_bit_count);
		entry->bloom_hash_count =
		    WT_MAX(entry->bloom_hash_count, bloom_hash_count);
	}
	if (nested) {
		child = (WT_CURSOR_JOIN *)ref_cursor;
		entry->subjoin = child;
		child->parent = cjoin;
	} else {
		WT_RET(__curjoin_insert_endpoint(session, entry,
		    hasins ? ins : entry->ends_next, &end));
		end->cursor = ref_cursor;
		F_SET(end, range);

		if (entry->main == NULL && idx != NULL) {
			/*
			 * Open the main file with a projection of the
			 * indexed columns.
			 */
			WT_RET(__curjoin_open_main(session, cjoin, entry));

			/*
			 * When we are repacking index keys to remove the
			 * primary key, we never want to transform trailing
			 * 'u'.  Use no-op padding to force this.
			 */
			cindex = (WT_CURSOR_INDEX *)ref_cursor;
			len = strlen(cindex->iface.key_format) + 3;
			WT_RET(__wt_calloc(session, len, 1,
			    &entry->repack_format));
			snprintf(entry->repack_format, len, "%s0x",
			    cindex->iface.key_format);
		}
	}
	return (0);
}<|MERGE_RESOLUTION|>--- conflicted
+++ resolved
@@ -210,35 +210,9 @@
 }
 
 /*
-<<<<<<< HEAD
- * __curjoin_pack_recno --
- *	Pack the given recno into a buffer; prepare an item referencing it.
- *
- */
-static int
-__curjoin_pack_recno(WT_SESSION_IMPL *session, uint64_t r, uint8_t *buf,
-    size_t bufsize, WT_ITEM *item)
-{
-	WT_SESSION *wt_session;
-	size_t sz;
-
-	wt_session = (WT_SESSION *)session;
-	WT_RET(wiredtiger_struct_size(wt_session, &sz, "r", r));
-	WT_ASSERT(session, sz < bufsize);
-	WT_RET(wiredtiger_struct_pack(wt_session, buf, bufsize, "r", r));
-	item->size = sz;
-	item->data = buf;
-	return (0);
-}
-
-/*
- * __curjoin_entry_iter_bump --
-=======
  * __curjoin_iter_bump --
->>>>>>> 316f7f53
- *	Called to advance the iterator to the next endpoint,
- *	which may in turn advance to the next entry.
- *
+ *	Called to advance the iterator to the next endpoint, which may in turn
+ * advance to the next entry.
  */
 static int
 __curjoin_iter_bump(WT_CURSOR_JOIN_ITER *iter)
