
/*-
 * Copyright (c) 2014-2020 MongoDB, Inc.
 * Copyright (c) 2008-2014 WiredTiger, Inc.
 *	All rights reserved.
 *
 * See the file LICENSE for redistribution information.
 */

#include "wt_internal.h"

/*
 * __hs_cursor_open_int --
 *     Open a new history store table cursor, internal function.
 */
static int
__hs_cursor_open_int(WT_SESSION_IMPL *session, WT_CURSOR **cursorp)
{
    WT_CURSOR *cursor;
    WT_DECL_RET;
    const char *open_cursor_cfg[] = {WT_CONFIG_BASE(session, WT_SESSION_open_cursor), NULL};

    WT_WITHOUT_DHANDLE(
      session, ret = __wt_open_cursor(session, WT_HS_URI, NULL, open_cursor_cfg, &cursor));
    WT_RET(ret);

    /* History store cursors should always ignore tombstones. */
    F_SET(cursor, WT_CURSTD_IGNORE_TOMBSTONE);

    *cursorp = cursor;
    return (0);
}

/*
 * __wt_hs_cursor_cache --
 *     Cache a new history store table cursor. Open and then close a history store cursor without
 *     saving it in the session.
 */
int
__wt_hs_cursor_cache(WT_SESSION_IMPL *session)
{
    WT_CONNECTION_IMPL *conn;
    WT_CURSOR *cursor;

    conn = S2C(session);

    /*
     * Make sure this session has a cached history store cursor, otherwise we can deadlock with a
     * session wanting exclusive access to a handle: that session will have a handle list write lock
     * and will be waiting on eviction to drain, we'll be inside eviction waiting on a handle list
     * read lock to open a history store cursor.
     *
     * The test for the no-reconciliation flag is necessary because the session may already be doing
     * history store operations and if we open/close the existing history store cursor, we can
     * affect those already-running history store operations by changing the cursor state. When
     * doing history store operations, we set the no-reconciliation flag, use it as short-hand to
     * avoid that problem. This doesn't open up the window for the deadlock because setting the
     * no-reconciliation flag limits eviction to in-memory splits.
     *
     * The test for the connection's default session is because there are known problems with using
     * cached cursors from the default session. The metadata does not have history store content and
     * is commonly handled specially. We won't need a history store cursor if we are evicting
     * metadata.
     *
     * FIXME-WT-6037: This isn't reasonable and needs a better fix.
     */
    if (F_ISSET(conn, WT_CONN_IN_MEMORY) || F_ISSET(session, WT_SESSION_NO_RECONCILE) ||
      (session->dhandle != NULL && WT_IS_METADATA(S2BT(session)->dhandle)) ||
      session == conn->default_session)
        return (0);
    WT_RET(__hs_cursor_open_int(session, &cursor));
    WT_RET(cursor->close(cursor));
    return (0);
}

/*
 * __wt_hs_cursor_open --
 *     Open a new history store table cursor wrapper function.
 */
int
__wt_hs_cursor_open(WT_SESSION_IMPL *session)
{
    /* Not allowed to open a cursor if you already have one */
    WT_ASSERT(session, session->hs_cursor == NULL);

    return (__hs_cursor_open_int(session, &session->hs_cursor));
}

/*
 * __wt_hs_cursor_close --
 *     Discard a history store cursor.
 */
int
__wt_hs_cursor_close(WT_SESSION_IMPL *session)
{
    /* Should only be called when session has an open history store cursor */
    WT_ASSERT(session, session->hs_cursor != NULL);

    WT_RET(session->hs_cursor->close(session->hs_cursor));
    session->hs_cursor = NULL;
    return (0);
}

/*
 * __wt_hs_cursor_next --
 *     Execute a next operation on a history store cursor with the appropriate isolation level.
 */
int
__wt_hs_cursor_next(WT_SESSION_IMPL *session, WT_CURSOR *cursor)
{
    WT_DECL_RET;

    WT_WITH_TXN_ISOLATION(session, WT_ISO_READ_UNCOMMITTED, ret = cursor->next(cursor));
    return (ret);
}

/*
 * __wt_hs_cursor_prev --
 *     Execute a prev operation on a history store cursor with the appropriate isolation level.
 */
int
__wt_hs_cursor_prev(WT_SESSION_IMPL *session, WT_CURSOR *cursor)
{
    WT_DECL_RET;

    WT_WITH_TXN_ISOLATION(session, WT_ISO_READ_UNCOMMITTED, ret = cursor->prev(cursor));
    return (ret);
}

/*
 * __wt_hs_cursor_search_near --
 *     Execute a search near operation on a history store cursor with the appropriate isolation
 *     level.
 */
int
__wt_hs_cursor_search_near(WT_SESSION_IMPL *session, WT_CURSOR *cursor, int *exactp)
{
    WT_DECL_RET;

    WT_WITH_TXN_ISOLATION(
      session, WT_ISO_READ_UNCOMMITTED, ret = cursor->search_near(cursor, exactp));
    return (ret);
}

/*
 * __curhs_close --
 *     WT_CURSOR->close method for the hs cursor type.
 */
static int
__curhs_close(WT_CURSOR *cursor)
{
    WT_CURSOR *file_cursor;
    WT_CURSOR_HS *hs_cursor;
    WT_DECL_RET;
    WT_ITEM *datastore_key;
    WT_SESSION_IMPL *session;

    hs_cursor = (WT_CURSOR_HS *)cursor;
    file_cursor = hs_cursor->file_cursor;
    CURSOR_API_CALL_PREPARE_ALLOWED(
      cursor, session, close, file_cursor == NULL ? NULL : CUR2BT(file_cursor));
err:
    if (file_cursor != NULL)
        WT_TRET(file_cursor->close(file_cursor));
    datastore_key = &hs_cursor->datastore_key;
    __wt_scr_free(session, &datastore_key);
    __wt_cursor_close(cursor);

    API_END_RET(session, ret);
}

/*
 * __curhs_reset --
 *     Reset a history store cursor.
 */
static int
__curhs_reset(WT_CURSOR *cursor)
{
    WT_CURSOR *file_cursor;
    WT_CURSOR_HS *hs_cursor;
    WT_DECL_RET;
    WT_SESSION_IMPL *session;

    hs_cursor = (WT_CURSOR_HS *)cursor;
    file_cursor = hs_cursor->file_cursor;
    CURSOR_API_CALL_PREPARE_ALLOWED(cursor, session, reset, CUR2BT(file_cursor));

    ret = file_cursor->reset(file_cursor);
    F_CLR(cursor, WT_CURSTD_KEY_SET | WT_CURSTD_VALUE_SET);
    WT_TIME_WINDOW_INIT(&hs_cursor->time_window);
    hs_cursor->btree_id = 0;
    hs_cursor->datastore_key.data = NULL;
    hs_cursor->datastore_key.size = 0;
    hs_cursor->flags = 0;

err:
    API_END_RET(session, ret);
}

/*
 * __curhs_set_key --
 *     WT_CURSOR->set_key method for the hs cursor type.
 */
static void
__curhs_set_key(WT_CURSOR *cursor, ...)
{
    WT_CURSOR *file_cursor;
    WT_CURSOR_HS *hs_cursor;
    WT_ITEM *datastore_key;
    WT_SESSION_IMPL *session;
    wt_timestamp_t start_ts;
    uint64_t counter;
    uint32_t arg_count;
    va_list ap;

    hs_cursor = (WT_CURSOR_HS *)cursor;
    file_cursor = hs_cursor->file_cursor;
    session = CUR2S(cursor);
    start_ts = WT_TS_NONE;
    counter = 0;

    va_start(ap, cursor);
    arg_count = va_arg(ap, uint32_t);

    WT_ASSERT(session, arg_count >= 1 && arg_count <= 4);

    hs_cursor->btree_id = va_arg(ap, uint32_t);
    F_SET(hs_cursor, WT_HS_CUR_BTREE_ID_SET);
    if (arg_count > 1) {
        datastore_key = va_arg(ap, WT_ITEM *);
        WT_IGNORE_RET(__wt_buf_set(
          session, &hs_cursor->datastore_key, datastore_key->data, datastore_key->size));
        F_SET(hs_cursor, WT_HS_CUR_KEY_SET);
    } else {
        hs_cursor->datastore_key.data = NULL;
        hs_cursor->datastore_key.size = 0;
        F_CLR(hs_cursor, WT_HS_CUR_KEY_SET);
    }

    if (arg_count > 2) {
        start_ts = va_arg(ap, wt_timestamp_t);
        F_SET(hs_cursor, WT_HS_CUR_TS_SET);
    } else
        F_CLR(hs_cursor, WT_HS_CUR_TS_SET);

    if (arg_count > 3) {
        counter = va_arg(ap, uint64_t);
        F_SET(hs_cursor, WT_HS_CUR_COUNTER_SET);
    } else
        F_CLR(hs_cursor, WT_HS_CUR_COUNTER_SET);

    va_end(ap);

    file_cursor->set_key(
      file_cursor, hs_cursor->btree_id, &hs_cursor->datastore_key, start_ts, counter);
}

/*
 * __curhs_prev_visible --
 *     Check the visibility of the current history store record. If it is not visible, find the
 *     previous visible history store record.
 */
static int
__curhs_prev_visible(WT_SESSION_IMPL *session, WT_CURSOR_HS *hs_cursor)
{
    WT_CURSOR *file_cursor;
    WT_CURSOR *std_cursor;
    WT_CURSOR_BTREE *cbt;
    WT_DECL_ITEM(datastore_key);
    WT_DECL_RET;
    wt_timestamp_t start_ts;
    uint64_t counter;
    uint32_t btree_id;
    int cmp;

    file_cursor = hs_cursor->file_cursor;
    std_cursor = (WT_CURSOR *)hs_cursor;
    cbt = (WT_CURSOR_BTREE *)file_cursor;

    WT_ERR(__wt_scr_alloc(session, 0, &datastore_key));

    for (; ret == 0; ret = __wt_hs_cursor_prev(session, file_cursor)) {
        WT_ERR(file_cursor->get_key(file_cursor, &btree_id, &datastore_key, &start_ts, &counter));

        /* Stop before crossing over to the next btree. */
        if (F_ISSET(hs_cursor, WT_HS_CUR_BTREE_ID_SET) && btree_id != hs_cursor->btree_id) {
            ret = WT_NOTFOUND;
            goto done;
        }

        /*
         * Keys are sorted in an order, skip the ones before the desired key, and bail out if we
         * have crossed over the desired key and not found the record we are looking for.
         */
        if (F_ISSET(hs_cursor, WT_HS_CUR_KEY_SET)) {
            WT_ERR(__wt_compare(session, NULL, datastore_key, &hs_cursor->datastore_key, &cmp));
            if (cmp != 0) {
                ret = WT_NOTFOUND;
                goto done;
            }
        }

        /*
         * If the stop time pair on the tombstone in the history store is already globally visible
         * we can skip it.
         */
        if (__wt_txn_tw_stop_visible_all(session, &cbt->upd_value->tw)) {
            WT_STAT_CONN_INCR(session, cursor_prev_hs_tombstone);
            WT_STAT_DATA_INCR(session, cursor_prev_hs_tombstone);
            continue;
        }

        /*
         * Don't check the visibility of the record if we want to read any history store record that
         * is not obsolete.
         */
        if (F_ISSET(std_cursor, WT_CURSTD_HS_READ_COMMITTED))
            break;

        if (__wt_txn_tw_stop_visible(session, &cbt->upd_value->tw)) {
            /*
             * If the stop time point of a record is visible to us, we won't be able to see anything
             * for this entire key.
             */
            if (F_ISSET(hs_cursor, WT_HS_CUR_KEY_SET)) {
                ret = WT_NOTFOUND;
                goto done;
            } else
                continue;
        }

        /* If the start time point is visible to us, let's return that record. */
        if (__wt_txn_tw_start_visible(session, &cbt->upd_value->tw))
            break;
    }

done:
err:
    __wt_scr_free(session, &datastore_key);
    return (ret);
}

/*
 * __curhs_next_visible --
 *     Check the visibility of the current history store record. If it is not visible, find the next
 *     visible history store record.
 */
static int
__curhs_next_visible(WT_SESSION_IMPL *session, WT_CURSOR_HS *hs_cursor)
{
    WT_CURSOR *file_cursor;
    WT_CURSOR *std_cursor;
    WT_CURSOR_BTREE *cbt;
    WT_DECL_ITEM(datastore_key);
    WT_DECL_RET;
    wt_timestamp_t start_ts;
    uint64_t counter;
    uint32_t btree_id;
    int cmp;

    file_cursor = hs_cursor->file_cursor;
    std_cursor = (WT_CURSOR *)hs_cursor;
    cbt = (WT_CURSOR_BTREE *)file_cursor;

    WT_ERR(__wt_scr_alloc(session, 0, &datastore_key));

    for (; ret == 0; ret = __wt_hs_cursor_next(session, file_cursor)) {
        WT_ERR(file_cursor->get_key(file_cursor, &btree_id, &datastore_key, &start_ts, &counter));

        /* Stop before crossing over to the next btree. */
        if (F_ISSET(hs_cursor, WT_HS_CUR_BTREE_ID_SET) && btree_id != hs_cursor->btree_id) {
            ret = WT_NOTFOUND;
            goto done;
        }

        /*
         * Keys are sorted in an order, skip the ones before the desired key, and bail out if we
         * have crossed over the desired key and not found the record we are looking for.
         */
        if (F_ISSET(hs_cursor, WT_HS_CUR_KEY_SET)) {
            WT_ERR(__wt_compare(session, NULL, datastore_key, &hs_cursor->datastore_key, &cmp));
            if (cmp != 0) {
                ret = WT_NOTFOUND;
                goto done;
            }
        }

        /*
         * If the stop time pair on the tombstone in the history store is already globally visible
         * we can skip it.
         */
        if (__wt_txn_tw_stop_visible_all(session, &cbt->upd_value->tw)) {
            WT_STAT_CONN_INCR(session, cursor_next_hs_tombstone);
            WT_STAT_DATA_INCR(session, cursor_next_hs_tombstone);
            continue;
        }

        /*
         * Don't check the visibility of the record if we want to read any history store record that
         * is not obsolete.
         */
        if (F_ISSET(std_cursor, WT_CURSTD_HS_READ_COMMITTED))
            break;

        /*
         * If the stop time point of a record is visible to us, check the next one.
         */
        if (__wt_txn_tw_stop_visible(session, &cbt->upd_value->tw))
            continue;

        /* If the start time point is visible to us, let's return that record. */
        if (__wt_txn_tw_start_visible(session, &cbt->upd_value->tw))
            break;
    }

done:
err:
    __wt_scr_free(session, &datastore_key);
    return (ret);
}

/*
 * __curhs_search_near --
 *     WT_CURSOR->search_near method for the hs cursor type.
 */
static int
__curhs_search_near(WT_CURSOR *cursor, int *exactp)
{
    WT_CURSOR *file_cursor;
    WT_CURSOR_HS *hs_cursor;
    WT_DECL_ITEM(srch_key);
    WT_DECL_RET;
    WT_SESSION_IMPL *session;
    int cmp;
    int exact;

    hs_cursor = (WT_CURSOR_HS *)cursor;
    file_cursor = hs_cursor->file_cursor;
    *exactp = 0;
    cmp = 0;

    CURSOR_API_CALL_PREPARE_ALLOWED(cursor, session, search_near, CUR2BT(file_cursor));

    WT_ERR(__wt_scr_alloc(session, 0, &srch_key));
    /* At least we have the btree id set. */
    WT_ASSERT(session, F_ISSET(hs_cursor, WT_HS_CUR_BTREE_ID_SET));
    WT_ERR(__wt_buf_set(session, srch_key, file_cursor->key.data, file_cursor->key.size));
    WT_ERR_NOTFOUND_OK(__wt_hs_cursor_search_near(session, file_cursor, &exact), true);

    /* Empty history store is fine. */
    if (ret == WT_NOTFOUND)
        goto done;

    /*
     * There are some key fields missing so we are searching a range of keys. Place the cursor at
     * the start of the range.
     */
    if (!F_ISSET(hs_cursor, WT_HS_CUR_COUNTER_SET)) {
        /*
         * If we raced with a history store insert, we may be two or more records away from our
         * target. Keep iterating forwards until we are on or past our target key.
         *
         * We can't use the cursor positioning helper that we use for regular reads since that will
         * place us at the end of a particular key/timestamp range whereas we want to be placed at
         * the beginning.
         */
        if (exact < 0) {
            while ((ret = __wt_hs_cursor_next(session, file_cursor)) == 0) {
                WT_ERR(__wt_compare(session, NULL, &file_cursor->key, srch_key, &cmp));
                if (cmp >= 0)
                    break;
            }
            /* No entries greater than or equal to the key we searched for. */
            WT_ERR_NOTFOUND_OK(ret, true);
            if (ret == WT_NOTFOUND)
                goto done;

            *exactp = cmp;
        } else
            *exactp = 1;

        WT_ERR(__curhs_next_visible(session, hs_cursor));
    }
    /* Search the closest match that is smaller or equal to the search key. */
    else {
        /*
         * Because of the special visibility rules for the history store, a new key can appear in
         * between our search and the set of updates that we're interested in. Keep trying until we
         * find it.
         *
         * There may be no history store entries for the given btree id and record key if they have
         * been removed by rollback to stable.
         *
         * Note that we need to compare the raw key off the cursor to determine where we are in the
         * history store as opposed to comparing the embedded data store key since the ordering is
         * not guaranteed to be the same.
         */
        if (exact > 0) {
            /*
             * It's possible that we may race with a history store insert for another key. So we may
             * be more than one record away the end of our target key/timestamp range. Keep
             * iterating backwards until we land on our key.
             */
            while ((ret = file_cursor->prev(cursor)) == 0) {
                WT_STAT_CONN_INCR(session, cursor_skip_hs_cur_position);
                WT_STAT_DATA_INCR(session, cursor_skip_hs_cur_position);

                WT_ERR(__wt_compare(session, NULL, &file_cursor->key, srch_key, &cmp));
                if (cmp <= 0)
                    break;
            }

            *exactp = cmp;
        } else
            *exactp = -1;
#ifdef HAVE_DIAGNOSTIC
        if (ret == 0) {
            WT_ERR(__wt_compare(session, NULL, &file_cursor->key, srch_key, &cmp));
            WT_ASSERT(session, cmp <= 0);
        }
#endif

        WT_ERR(__curhs_prev_visible(session, hs_cursor));
    }

done:
err:
    __wt_scr_free(session, &srch_key);
    API_END_RET(session, ret);
}

/*
 * __curhs_get_key --
 *     WT_CURSOR->get_key method for the hs cursor type.
 */
static int
__curhs_get_key(WT_CURSOR *cursor, ...)
{
    WT_CURSOR *file_cursor;
    WT_CURSOR_HS *hs_cursor;
    WT_DECL_RET;
    va_list ap;

    hs_cursor = (WT_CURSOR_HS *)cursor;
    file_cursor = hs_cursor->file_cursor;

    va_start(ap, cursor);
    ret = file_cursor->get_key(file_cursor, va_arg(ap, uint32_t *), va_arg(ap, WT_ITEM **),
      va_arg(ap, wt_timestamp_t *), va_arg(ap, uint64_t *));
    va_end(ap);

    return (ret);
}

/*
 * __curhs_get_value --
 *     WT_CURSOR->get_value method for the hs cursor type.
 */
static int
__curhs_get_value(WT_CURSOR *cursor, ...)
{
    WT_CURSOR *file_cursor;
    WT_CURSOR_HS *hs_cursor;
    WT_DECL_RET;
    va_list ap;

    hs_cursor = (WT_CURSOR_HS *)cursor;
    file_cursor = hs_cursor->file_cursor;

    va_start(ap, cursor);
    ret = file_cursor->get_value(file_cursor, va_arg(ap, wt_timestamp_t *),
      va_arg(ap, wt_timestamp_t *), va_arg(ap, uint64_t *), va_arg(ap, WT_ITEM **));
    va_end(ap);

    return (ret);
}

/*
 * __curhs_set_value --
 *     WT_CURSOR->set_value method for the hs cursor type.
 */
static void
__curhs_set_value(WT_CURSOR *cursor, ...)
{
    WT_CURSOR *file_cursor;
    WT_CURSOR_HS *hs_cursor;
    va_list ap;

    hs_cursor = (WT_CURSOR_HS *)cursor;
    file_cursor = hs_cursor->file_cursor;
    va_start(ap, cursor);
    hs_cursor->time_window = *va_arg(ap, WT_TIME_WINDOW *);

    file_cursor->set_value(file_cursor, va_arg(ap, wt_timestamp_t), va_arg(ap, wt_timestamp_t),
      va_arg(ap, uint64_t), va_arg(ap, WT_ITEM *));
    va_end(ap);
}

/*
 * __curhs_insert --
 *     WT_CURSOR->insert method for the hs cursor type.
 */
static int
__curhs_insert(WT_CURSOR *cursor)
{
    WT_CURSOR *file_cursor;
    WT_CURSOR_BTREE *cbt;
    WT_CURSOR_HS *hs_cursor;
    WT_DECL_RET;
    WT_SESSION_IMPL *session;
    WT_UPDATE *hs_tombstone, *hs_upd;

    hs_cursor = (WT_CURSOR_HS *)cursor;
    file_cursor = hs_cursor->file_cursor;
    cbt = (WT_CURSOR_BTREE *)file_cursor;
    hs_tombstone = hs_upd = NULL;

    CURSOR_API_CALL_PREPARE_ALLOWED(cursor, session, insert, CUR2BT(file_cursor));

    /* Allocate a tombstone only when there is a valid stop time point. */
    if (WT_TIME_WINDOW_HAS_STOP(&hs_cursor->time_window)) {
        /*
         * Insert a delete record to represent stop time point for the actual record to be inserted.
         * Set the stop time point as the commit time point of the history store delete record.
         */
        WT_ERR(__wt_upd_alloc_tombstone(session, &hs_tombstone, NULL));
        hs_tombstone->start_ts = hs_cursor->time_window.stop_ts;
        hs_tombstone->durable_ts = hs_cursor->time_window.durable_stop_ts;
        hs_tombstone->txnid = hs_cursor->time_window.stop_txn;
    }

    /*
     * Append to the delete record, the actual record to be inserted into the history store. Set the
     * current update start time point as the commit time point to the history store record.
     */
    WT_ERR(__wt_upd_alloc(session, &file_cursor->value, WT_UPDATE_STANDARD, &hs_upd, NULL));
    hs_upd->start_ts = hs_cursor->time_window.start_ts;
    hs_upd->durable_ts = hs_cursor->time_window.durable_start_ts;
    hs_upd->txnid = hs_cursor->time_window.start_txn;

    /* Insert the standard update as next update if there is a tombstone. */
    if (hs_tombstone != NULL) {
        hs_tombstone->next = hs_upd;
        hs_upd = hs_tombstone;
        hs_tombstone = NULL;
    }

retry:
    /* Search the page and insert the updates. */
    WT_WITH_PAGE_INDEX(session, ret = __wt_hs_row_search(cbt, &file_cursor->key, true));
    WT_ERR(ret);
    ret = __wt_hs_modify(cbt, hs_upd);
    if (ret == WT_RESTART)
        goto retry;
    WT_ERR(ret);

    if (0) {
err:
        __wt_free(session, hs_tombstone);
        __wt_free(session, hs_upd);
    }

    API_END_RET(session, ret);
}

/*
 * __curhs_remove --
 *     WT_CURSOR->remove method for the hs cursor type.
 */
static int
__curhs_remove(WT_CURSOR *cursor)
{
    WT_CURSOR *file_cursor;
    WT_CURSOR_BTREE *cbt;
    WT_CURSOR_HS *hs_cursor;
    WT_DECL_RET;
    WT_SESSION_IMPL *session;
    WT_UPDATE *hs_tombstone;

    hs_cursor = (WT_CURSOR_HS *)cursor;
    file_cursor = hs_cursor->file_cursor;
    cbt = (WT_CURSOR_BTREE *)file_cursor;
    hs_tombstone = NULL;

    CURSOR_API_CALL_PREPARE_ALLOWED(cursor, session, insert, CUR2BT(file_cursor));

    /* Remove must be called with cursor positioned. */
    WT_ASSERT(session, F_ISSET(file_cursor, WT_CURSTD_KEY_INT));

    /*
     * Since we're using internal functions to modify the row structure, we need to manually set the
     * comparison to an exact match.
     */
    cbt->compare = 0;
    /* Add a tombstone with WT_TXN_NONE transaction id and WT_TS_NONE timestamps. */
    WT_ERR(__wt_upd_alloc_tombstone(session, &hs_tombstone, NULL));
    hs_tombstone->txnid = WT_TXN_NONE;
    hs_tombstone->start_ts = hs_tombstone->durable_ts = WT_TS_NONE;
    while ((ret = __wt_hs_modify(cbt, hs_tombstone)) == WT_RESTART) {
        WT_WITH_PAGE_INDEX(session, ret = __wt_hs_row_search(cbt, &file_cursor->key, false));
        WT_ERR(ret);
    }

    WT_ERR(ret);

    if (0) {
err:
        __wt_free(session, hs_tombstone);
    }

    API_END_RET(session, ret);
}

/*
 * __curhs_update --
 *     WT_CURSOR->update method for the hs cursor type.
 */
static int
__curhs_update(WT_CURSOR *cursor)
{
    WT_CURSOR *file_cursor;
    WT_CURSOR_BTREE *cbt;
    WT_CURSOR_HS *hs_cursor;
    WT_DECL_ITEM(hs_value);
    WT_DECL_RET;
    WT_SESSION_IMPL *session;
    WT_UPDATE *hs_tombstone, *hs_upd;

    uint64_t hs_upd_type;
    wt_timestamp_t hs_durable_ts, hs_stop_durable_ts;

    hs_cursor = (WT_CURSOR_HS *)cursor;
    file_cursor = hs_cursor->file_cursor;
    cbt = (WT_CURSOR_BTREE *)file_cursor;
    hs_tombstone = hs_upd = NULL;

    CURSOR_API_CALL_PREPARE_ALLOWED(cursor, session, update, CUR2BT(file_cursor));

    /* We are assuming that the caller has already searched and found the key. */
    WT_ASSERT(
      session, F_ISSET(file_cursor, WT_CURSTD_KEY_SET | WT_CURSTD_VALUE_SET | WT_CURSTD_VALUE_INT));
    WT_ASSERT(session, F_ISSET(hs_cursor, WT_HS_CUR_COUNTER_SET | WT_HS_CUR_TS_SET));

    /*
     * Only valid scenario to update the history store is to add the stop timestamp. Any other case
     * should fail.
     */
    WT_ASSERT(session, !WT_TIME_WINDOW_IS_EMPTY(&hs_cursor->time_window));
    WT_ASSERT(session, WT_TIME_WINDOW_HAS_STOP(&hs_cursor->time_window));

    /*
     * Ideally we want to check if we are positioned on the newest value for user key. However, we
     * can't check if the timestamp was set to WT_TS_MAX when we searched for the key. We can can a
     * next() on cursor to confirm there is no newer value but that would disturb our cursor. A more
     * expensive method would be to search again and verify.
     */

    /* The tombstone to represent the stop time window. */
    WT_ERR(__wt_upd_alloc_tombstone(session, &hs_tombstone, NULL));
    hs_tombstone->start_ts = hs_cursor->time_window.stop_ts;
    hs_tombstone->durable_ts = hs_cursor->time_window.durable_stop_ts;
    hs_tombstone->txnid = hs_cursor->time_window.stop_txn;

    /* Modify the existing value with a new stop timestamp. */

    /* Allocate a buffer for the history store value. */
    WT_ERR(__wt_scr_alloc(session, 0, &hs_value));

    /* Retrieve the existing update value and stop timestamp. */
    WT_ERR(file_cursor->get_value(
      file_cursor, &hs_stop_durable_ts, &hs_durable_ts, &hs_upd_type, hs_value));
    WT_ASSERT(session, hs_stop_durable_ts == WT_TS_MAX);
    WT_ASSERT(session, (uint8_t)hs_upd_type == WT_UPDATE_STANDARD);

    /* Use set_value method to pack the new value. */
    file_cursor->set_value(
      file_cursor, hs_cursor->time_window.stop_ts, hs_durable_ts, hs_upd_type, hs_value);

    WT_ERR(__wt_upd_alloc(session, &file_cursor->value, WT_UPDATE_STANDARD, &hs_upd, NULL));
    hs_upd->start_ts = hs_cursor->time_window.start_ts;
    hs_upd->durable_ts = hs_cursor->time_window.durable_start_ts;
    hs_upd->txnid = hs_cursor->time_window.start_txn;

    /* Connect the tombstone to the update. */
    hs_tombstone->next = hs_upd;

    /* Insert the updates and if we fail, search and try again. */
    while ((ret = __wt_hs_modify(cbt, hs_tombstone)) == WT_RESTART) {
        WT_WITH_PAGE_INDEX(session, ret = __wt_hs_row_search(cbt, &file_cursor->key, true));
        WT_ERR(ret);
    }

    if (0) {
err:
        __wt_free(session, hs_tombstone);
        __wt_free(session, hs_upd);
        __wt_scr_free(session, &hs_value);
    }
    API_END_RET(session, ret);
}

/*
 * __wt_curhs_open --
 *     Initialize a history store cursor.
 */
int
__wt_curhs_open(WT_SESSION_IMPL *session, WT_CURSOR *owner, WT_CURSOR **cursorp)
{
    WT_CURSOR_STATIC_INIT(iface, __curhs_get_key, /* get-key */
      __curhs_get_value,                          /* get-value */
      __curhs_set_key,                            /* set-key */
      __curhs_set_value,                          /* set-value */
      __wt_cursor_compare_notsup,                 /* compare */
      __wt_cursor_equals_notsup,                  /* equals */
      __wt_cursor_notsup,                         /* next */
      __wt_cursor_notsup,                         /* prev */
      __curhs_reset,                              /* reset */
      __wt_cursor_notsup,                         /* search */
      __curhs_search_near,                        /* search-near */
      __curhs_insert,                             /* insert */
      __wt_cursor_modify_value_format_notsup,     /* modify */
<<<<<<< HEAD
      __curhs_update,                             /* update */
      __wt_cursor_notsup,                         /* remove */
=======
      __wt_cursor_notsup,                         /* update */
      __curhs_remove,                             /* remove */
>>>>>>> 03e6f10e
      __wt_cursor_notsup,                         /* reserve */
      __wt_cursor_reconfigure_notsup,             /* reconfigure */
      __wt_cursor_notsup,                         /* cache */
      __wt_cursor_reopen_notsup,                  /* reopen */
      __curhs_close);                             /* close */
    WT_CURSOR *cursor;
    WT_CURSOR_HS *hs_cursor;
    WT_DECL_RET;
    WT_ITEM *datastore_key;

    WT_RET(__wt_calloc_one(session, &hs_cursor));
    cursor = (WT_CURSOR *)hs_cursor;
    *cursor = iface;
    cursor->session = (WT_SESSION *)session;
    cursor->key_format = WT_HS_KEY_FORMAT;
    cursor->value_format = WT_HS_VALUE_FORMAT;

    /* Open the file cursor for operations on the regular history store .*/
    WT_ERR(__hs_cursor_open_int(session, &hs_cursor->file_cursor));

    WT_ERR(__wt_cursor_init(cursor, WT_HS_URI, owner, NULL, cursorp));
    WT_TIME_WINDOW_INIT(&hs_cursor->time_window);
    hs_cursor->btree_id = 0;
    datastore_key = &hs_cursor->datastore_key;
    WT_ERR(__wt_scr_alloc(session, 0, &datastore_key));
    hs_cursor->flags = 0;

    WT_TIME_WINDOW_INIT(&hs_cursor->time_window);

    if (0) {
err:
        WT_TRET(__curhs_close(cursor));
        *cursorp = NULL;
    }
    return (ret);
}<|MERGE_RESOLUTION|>--- conflicted
+++ resolved
@@ -819,13 +819,8 @@
       __curhs_search_near,                        /* search-near */
       __curhs_insert,                             /* insert */
       __wt_cursor_modify_value_format_notsup,     /* modify */
-<<<<<<< HEAD
       __curhs_update,                             /* update */
-      __wt_cursor_notsup,                         /* remove */
-=======
-      __wt_cursor_notsup,                         /* update */
       __curhs_remove,                             /* remove */
->>>>>>> 03e6f10e
       __wt_cursor_notsup,                         /* reserve */
       __wt_cursor_reconfigure_notsup,             /* reconfigure */
       __wt_cursor_notsup,                         /* cache */
