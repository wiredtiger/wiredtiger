
/*-
 * Copyright (c) 2014-2020 MongoDB, Inc.
 * Copyright (c) 2008-2014 WiredTiger, Inc.
 *	All rights reserved.
 *
 * See the file LICENSE for redistribution information.
 */

#include "wt_internal.h"

/*
 * __hs_cursor_open_int --
 *     Open a new history store table cursor, internal function.
 */
static int
__hs_cursor_open_int(WT_SESSION_IMPL *session, WT_CURSOR **cursorp)
{
    WT_CURSOR *cursor;
    WT_DECL_RET;
    const char *open_cursor_cfg[] = {WT_CONFIG_BASE(session, WT_SESSION_open_cursor), NULL};

    WT_WITHOUT_DHANDLE(
      session, ret = __wt_open_cursor(session, WT_HS_URI, NULL, open_cursor_cfg, &cursor));
    WT_RET(ret);

    /* History store cursors should always ignore tombstones. */
    F_SET(cursor, WT_CURSTD_IGNORE_TOMBSTONE);

    *cursorp = cursor;
    return (0);
}

/*
 * __wt_hs_cursor_cache --
 *     Cache a new history store table cursor. Open and then close a history store cursor without
 *     saving it in the session.
 */
int
__wt_hs_cursor_cache(WT_SESSION_IMPL *session)
{
    WT_CONNECTION_IMPL *conn;
    WT_CURSOR *cursor;

    conn = S2C(session);

    /*
     * Make sure this session has a cached history store cursor, otherwise we can deadlock with a
     * session wanting exclusive access to a handle: that session will have a handle list write lock
     * and will be waiting on eviction to drain, we'll be inside eviction waiting on a handle list
     * read lock to open a history store cursor.
     *
     * The test for the no-reconciliation flag is necessary because the session may already be doing
     * history store operations and if we open/close the existing history store cursor, we can
     * affect those already-running history store operations by changing the cursor state. When
     * doing history store operations, we set the no-reconciliation flag, use it as short-hand to
     * avoid that problem. This doesn't open up the window for the deadlock because setting the
     * no-reconciliation flag limits eviction to in-memory splits.
     *
     * The test for the connection's default session is because there are known problems with using
     * cached cursors from the default session. The metadata does not have history store content and
     * is commonly handled specially. We won't need a history store cursor if we are evicting
     * metadata.
     *
     * FIXME-WT-6037: This isn't reasonable and needs a better fix.
     */
    if (F_ISSET(conn, WT_CONN_IN_MEMORY) || F_ISSET(session, WT_SESSION_NO_RECONCILE) ||
      (session->dhandle != NULL && WT_IS_METADATA(S2BT(session)->dhandle)) ||
      session == conn->default_session)
        return (0);
    WT_RET(__hs_cursor_open_int(session, &cursor));
    WT_RET(cursor->close(cursor));
    return (0);
}

/*
 * __wt_hs_cursor_open --
 *     Open a new history store table cursor wrapper function.
 */
int
__wt_hs_cursor_open(WT_SESSION_IMPL *session)
{
    /* Not allowed to open a cursor if you already have one */
    WT_ASSERT(session, session->hs_cursor == NULL);

    return (__hs_cursor_open_int(session, &session->hs_cursor));
}

/*
 * __wt_hs_cursor_close --
 *     Discard a history store cursor.
 */
int
__wt_hs_cursor_close(WT_SESSION_IMPL *session)
{
    /* Should only be called when session has an open history store cursor */
    WT_ASSERT(session, session->hs_cursor != NULL);

    WT_RET(session->hs_cursor->close(session->hs_cursor));
    session->hs_cursor = NULL;
    return (0);
}

/*
 * __wt_hs_cursor_next --
 *     Execute a next operation on a history store cursor with the appropriate isolation level.
 */
int
__wt_hs_cursor_next(WT_SESSION_IMPL *session, WT_CURSOR *cursor)
{
    WT_DECL_RET;

    WT_WITH_TXN_ISOLATION(session, WT_ISO_READ_UNCOMMITTED, ret = cursor->next(cursor));
    return (ret);
}

/*
 * __wt_hs_cursor_prev --
 *     Execute a prev operation on a history store cursor with the appropriate isolation level.
 */
int
__wt_hs_cursor_prev(WT_SESSION_IMPL *session, WT_CURSOR *cursor)
{
    WT_DECL_RET;

    WT_WITH_TXN_ISOLATION(session, WT_ISO_READ_UNCOMMITTED, ret = cursor->prev(cursor));
    return (ret);
}

/*
 * __wt_hs_cursor_search_near --
 *     Execute a search near operation on a history store cursor with the appropriate isolation
 *     level.
 */
int
__wt_hs_cursor_search_near(WT_SESSION_IMPL *session, WT_CURSOR *cursor, int *exactp)
{
    WT_DECL_RET;

    WT_WITH_TXN_ISOLATION(
      session, WT_ISO_READ_UNCOMMITTED, ret = cursor->search_near(cursor, exactp));
    return (ret);
}

/*
 * __curhs_close --
 *     WT_CURSOR->close method for the hs cursor type.
 */
static int
__curhs_close(WT_CURSOR *cursor)
{
    WT_CURSOR *file_cursor;
    WT_CURSOR_HS *hs_cursor;
    WT_DECL_RET;
    WT_ITEM *ds_key;
    WT_SESSION_IMPL *session;

    hs_cursor = (WT_CURSOR_HS *)cursor;
    file_cursor = hs_cursor->file_cursor;
    CURSOR_API_CALL_PREPARE_ALLOWED(
      cursor, session, close, file_cursor == NULL ? NULL : CUR2BT(file_cursor));
err:
    if (file_cursor != NULL)
        WT_TRET(file_cursor->close(file_cursor));
    ds_key = &hs_cursor->ds_key;
    __wt_scr_free(session, &ds_key);
    __wt_cursor_close(cursor);

    API_END_RET(session, ret);
}

/*
 * __curhs_reset --
 *     Reset a history store cursor.
 */
static int
__curhs_reset(WT_CURSOR *cursor)
{
    WT_CURSOR *file_cursor;
    WT_CURSOR_HS *hs_cursor;
    WT_DECL_RET;
    WT_SESSION_IMPL *session;

    hs_cursor = (WT_CURSOR_HS *)cursor;
    file_cursor = hs_cursor->file_cursor;
    CURSOR_API_CALL_PREPARE_ALLOWED(cursor, session, reset, CUR2BT(file_cursor));

    ret = file_cursor->reset(file_cursor);
    F_CLR(cursor, WT_CURSTD_KEY_SET | WT_CURSTD_VALUE_SET);
    WT_TIME_WINDOW_INIT(&hs_cursor->time_window);
<<<<<<< HEAD
    hs_cursor->btree_id = 0;
    hs_cursor->ds_key.data = NULL;
    hs_cursor->ds_key.size = 0;
    hs_cursor->flags = 0;
=======
>>>>>>> a6171e2f

err:
    API_END_RET(session, ret);
}

/*
 * __curhs_set_key --
 *     WT_CURSOR->set_key method for the hs cursor type.
 */
static void
__curhs_set_key(WT_CURSOR *cursor, ...)
{
    WT_CURSOR *file_cursor;
    WT_CURSOR_HS *hs_cursor;
<<<<<<< HEAD
    WT_ITEM *ds_key;
    WT_SESSION_IMPL *session;
    wt_timestamp_t start_ts;
    uint64_t counter;
    uint32_t arg_count;
=======
>>>>>>> a6171e2f
    va_list ap;

    hs_cursor = (WT_CURSOR_HS *)cursor;
    file_cursor = hs_cursor->file_cursor;
<<<<<<< HEAD
    session = CUR2S(cursor);
    start_ts = WT_TS_NONE;
    counter = 0;

    va_start(ap, cursor);
    arg_count = va_arg(ap, uint32_t);

    WT_ASSERT(session, arg_count >= 1 && arg_count <= 4);

    hs_cursor->btree_id = va_arg(ap, uint32_t);
    F_SET(hs_cursor, WT_HSC_BTREE_ID_SET);
    if (arg_count > 1) {
        ds_key = va_arg(ap, WT_ITEM *);
        WT_IGNORE_RET(__wt_buf_set(session, &hs_cursor->ds_key, ds_key->data, ds_key->size));
        F_SET(hs_cursor, WT_HSC_KEY_SET);
    } else {
        hs_cursor->ds_key.data = NULL;
        hs_cursor->ds_key.size = 0;
        F_CLR(hs_cursor, WT_HSC_KEY_SET);
    }

    if (arg_count > 2) {
        start_ts = va_arg(ap, wt_timestamp_t);
        F_SET(hs_cursor, WT_HSC_TS_SET);
    } else
        F_CLR(hs_cursor, WT_HSC_TS_SET);

    if (arg_count > 3) {
        counter = va_arg(ap, uint64_t);
        F_SET(hs_cursor, WT_HSC_COUNTER_SET);
    } else
        F_CLR(hs_cursor, WT_HSC_COUNTER_SET);

    va_end(ap);

    file_cursor->set_key(file_cursor, hs_cursor->btree_id, &hs_cursor->ds_key, start_ts, counter);
}

/*
 * __curhs_prev_visible --
 *     Check the visibility of the current history store record. If it is not visible, find the
 *     previous visible history store record.
 */
static int
__curhs_prev_visible(WT_SESSION_IMPL *session, WT_CURSOR_HS *hs_cursor)
{
    WT_CURSOR *file_cursor;
    WT_CURSOR *std_cursor;
    WT_CURSOR_BTREE *cbt;
    WT_DECL_ITEM(ds_key);
    WT_DECL_RET;
    wt_timestamp_t start_ts;
    uint64_t counter;
    uint32_t btree_id;
    int cmp;

    ret = 0;
    file_cursor = hs_cursor->file_cursor;
    std_cursor = (WT_CURSOR *)hs_cursor;
    cbt = (WT_CURSOR_BTREE *)file_cursor;

    WT_ERR(__wt_scr_alloc(session, 0, &ds_key));

    for (; ret == 0; ret = __wt_hs_cursor_prev(session, file_cursor)) {
        WT_ERR(file_cursor->get_key(file_cursor, &btree_id, &ds_key, &start_ts, &counter));

        /* Stop before crossing over to the next btree */
        if (F_ISSET(hs_cursor, WT_HSC_BTREE_ID_SET) && btree_id != hs_cursor->btree_id) {
            ret = WT_NOTFOUND;
            goto done;
        }

        /*
         * Keys are sorted in an order, skip the ones before the desired key, and bail out if we
         * have crossed over the desired key and not found the record we are looking for.
         */
        if (F_ISSET(hs_cursor, WT_HSC_KEY_SET)) {
            WT_ERR(__wt_compare(session, NULL, ds_key, &hs_cursor->ds_key, &cmp));
            if (cmp != 0) {
                ret = WT_NOTFOUND;
                goto done;
            }
        }

        /*
         * If the stop time pair on the tombstone in the history store is already globally visible
         * we can skip it.
         */
        if (__wt_txn_tw_stop_visible_all(session, &cbt->upd_value->tw)) {
            WT_STAT_CONN_INCR(session, cursor_prev_hs_tombstone);
            WT_STAT_DATA_INCR(session, cursor_prev_hs_tombstone);
            continue;
        }

        /*
         * Don't check the visibility of the record if we want to read any history store record that
         * is not obsolete.
         */
        if (F_ISSET(std_cursor, WT_CURSTD_HS_READ_COMMITTED))
            break;

        if (__wt_txn_tw_stop_visible(session, &cbt->upd_value->tw)) {
            /*
             * If the stop time point of a record is visible to us, we won't be able to see anything
             * for this entire key.
             */
            if (F_ISSET(hs_cursor, WT_HSC_KEY_SET)) {
                ret = WT_NOTFOUND;
                goto done;
            } else
                continue;
        }

        /* If the start time point is visible to us, let's return that record. */
        if (__wt_txn_tw_start_visible(session, &cbt->upd_value->tw))
            break;
    }

done:
err:
    __wt_scr_free(session, &ds_key);
    return (ret);
}

/*
 * __curhs_next_visible --
 *     Check the visibility of the current history store record. If it is not visible, find the next
 *     visible history store record.
 */
static int
__curhs_next_visible(WT_SESSION_IMPL *session, WT_CURSOR_HS *hs_cursor)
{
    WT_CURSOR *file_cursor;
    WT_CURSOR *std_cursor;
    WT_CURSOR_BTREE *cbt;
    WT_DECL_ITEM(ds_key);
    WT_DECL_RET;
    wt_timestamp_t start_ts;
    uint64_t counter;
    uint32_t btree_id;
    int cmp;

    ret = 0;
    file_cursor = hs_cursor->file_cursor;
    std_cursor = (WT_CURSOR *)hs_cursor;
    cbt = (WT_CURSOR_BTREE *)file_cursor;

    WT_ERR(__wt_scr_alloc(session, 0, &ds_key));

    for (; ret == 0; ret = __wt_hs_cursor_next(session, file_cursor)) {
        WT_ERR(file_cursor->get_key(file_cursor, &btree_id, &ds_key, &start_ts, &counter));

        /* Stop before crossing over to the next btree */
        if (F_ISSET(hs_cursor, WT_HSC_BTREE_ID_SET) && btree_id != hs_cursor->btree_id) {
            ret = WT_NOTFOUND;
            goto done;
        }

        /*
         * Keys are sorted in an order, skip the ones before the desired key, and bail out if we
         * have crossed over the desired key and not found the record we are looking for.
         */
        if (F_ISSET(hs_cursor, WT_HSC_KEY_SET)) {
            WT_ERR(__wt_compare(session, NULL, ds_key, &hs_cursor->ds_key, &cmp));
            if (cmp != 0) {
                ret = WT_NOTFOUND;
                goto done;
            }
        }

        /*
         * If the stop time pair on the tombstone in the history store is already globally visible
         * we can skip it.
         */
        if (__wt_txn_tw_stop_visible_all(session, &cbt->upd_value->tw)) {
            WT_STAT_CONN_INCR(session, cursor_next_hs_tombstone);
            WT_STAT_DATA_INCR(session, cursor_next_hs_tombstone);
            continue;
        }

        /*
         * Don't check the visibility of the record if we want to read any history store record that
         * is not obsolete.
         */
        if (F_ISSET(std_cursor, WT_CURSTD_HS_READ_COMMITTED))
            break;

        /*
         * If the stop time point of a record is visible to us, check the next one.
         */
        if (__wt_txn_tw_stop_visible(session, &cbt->upd_value->tw))
            continue;

        /* If the start time point is visible to us, let's return that record. */
        if (__wt_txn_tw_start_visible(session, &cbt->upd_value->tw))
            break;
    }

done:
err:
    __wt_scr_free(session, &ds_key);
    return (ret);
}

/*
 * __curhs_search_near --
 *     WT_CURSOR->search_near method for the hs cursor type.
 */
static int
__curhs_search_near(WT_CURSOR *cursor, int *exactp)
{
    WT_CURSOR *file_cursor;
    WT_CURSOR_HS *hs_cursor;
    WT_DECL_ITEM(srch_key);
    WT_DECL_RET;
    WT_SESSION_IMPL *session;
    int cmp;
    int exact;

    hs_cursor = (WT_CURSOR_HS *)cursor;
    file_cursor = hs_cursor->file_cursor;
    *exactp = 0;

    CURSOR_API_CALL_PREPARE_ALLOWED(cursor, session, search_near, CUR2BT(file_cursor));

    WT_ERR(__wt_scr_alloc(session, 0, &srch_key));
    /* At least we have the btree id set. */
    WT_ASSERT(session, F_ISSET(hs_cursor, WT_HSC_BTREE_ID_SET));
    WT_ERR(__wt_buf_set(session, srch_key, file_cursor->key.data, file_cursor->key.size));
    WT_ERR_NOTFOUND_OK(__wt_hs_cursor_search_near(session, file_cursor, &exact), true);

    /* Empty history store is fine. */
    if (ret == WT_NOTFOUND)
        goto done;

    /*
     * There are some key fields missing so we are searching a range of keys. Place the cursor at
     * the start of the range.
     */
    if (!F_ISSET(hs_cursor, WT_HSC_COUNTER_SET)) {
        /*
         * If we raced with a history store insert, we may be two or more records away from our
         * target. Keep iterating forwards until we are on or past our target key.
         *
         * We can't use the cursor positioning helper that we use for regular reads since that will
         * place us at the end of a particular key/timestamp range whereas we want to be placed at
         * the beginning.
         */
        if (exact < 0) {
            while ((ret = __wt_hs_cursor_next(session, file_cursor)) == 0) {
                WT_ERR(__wt_compare(session, NULL, &file_cursor->key, srch_key, &cmp));
                if (cmp >= 0)
                    break;
            }
            /* No entries greater than or equal to the key we searched for. */
            WT_ERR_NOTFOUND_OK(ret, true);
            if (ret == WT_NOTFOUND)
                goto done;
        }

        WT_ERR(__curhs_next_visible(session, hs_cursor));
    }
    /* Search the closest match that is smaller or equal to the search key. */
    else {
        /*
         * Because of the special visibility rules for the history store, a new key can appear in
         * between our search and the set of updates that we're interested in. Keep trying until we
         * find it.
         *
         * There may be no history store entries for the given btree id and record key if they have
         * been removed by WT_CONNECTION::rollback_to_stable.
         *
         * Note that we need to compare the raw key off the cursor to determine where we are in the
         * history store as opposed to comparing the embedded data store key since the ordering is
         * not guaranteed to be the same.
         */
        if (exact > 0) {
            /*
             * It's possible that we may race with a history store insert for another key. So we may
             * be more than one record away the end of our target key/timestamp range. Keep
             * iterating backwards until we land on our key.
             */
            while ((ret = file_cursor->prev(cursor)) == 0) {
                WT_STAT_CONN_INCR(session, cursor_skip_hs_cur_position);
                WT_STAT_DATA_INCR(session, cursor_skip_hs_cur_position);

                WT_ERR(__wt_compare(session, NULL, &file_cursor->key, srch_key, &cmp));
                if (cmp <= 0)
                    break;
            }
        }
#ifdef HAVE_DIAGNOSTIC
        if (ret == 0) {
            WT_ERR(__wt_compare(session, NULL, &file_cursor->key, srch_key, &cmp));
            WT_ASSERT(session, cmp <= 0);
        }
#endif

        WT_ERR(__curhs_prev_visible(session, hs_cursor));
    }

done:
    *exactp = exact;
err:
    __wt_scr_free(session, &srch_key);
    API_END_RET(session, ret);
=======

    va_start(ap, cursor);
    file_cursor->set_key(file_cursor, va_arg(ap, uint32_t), va_arg(ap, WT_ITEM *),
      va_arg(ap, wt_timestamp_t), va_arg(ap, uint64_t));
    va_end(ap);
>>>>>>> a6171e2f
}

/*
 * __curhs_get_key --
 *     WT_CURSOR->get_key method for the hs cursor type.
 */
static int
__curhs_get_key(WT_CURSOR *cursor, ...)
{
    WT_CURSOR *file_cursor;
    WT_CURSOR_HS *hs_cursor;
    WT_DECL_RET;
    va_list ap;

    hs_cursor = (WT_CURSOR_HS *)cursor;
    file_cursor = hs_cursor->file_cursor;

    va_start(ap, cursor);
    ret = file_cursor->get_key(file_cursor, va_arg(ap, uint32_t *), va_arg(ap, WT_ITEM **),
      va_arg(ap, wt_timestamp_t *), va_arg(ap, uint64_t *));
    va_end(ap);

    return (ret);
}

/*
 * __curhs_get_value --
 *     WT_CURSOR->get_value method for the hs cursor type.
 */
static int
__curhs_get_value(WT_CURSOR *cursor, ...)
{
    WT_CURSOR *file_cursor;
    WT_CURSOR_HS *hs_cursor;
    WT_DECL_RET;
    va_list ap;
<<<<<<< HEAD

    hs_cursor = (WT_CURSOR_HS *)cursor;
    file_cursor = hs_cursor->file_cursor;

    va_start(ap, cursor);
    ret = file_cursor->get_value(file_cursor, va_arg(ap, wt_timestamp_t *),
      va_arg(ap, wt_timestamp_t *), va_arg(ap, uint64_t *), va_arg(ap, WT_ITEM **));
    va_end(ap);

    return (ret);
}

/*
 * __curhs_set_value --
 *     WT_CURSOR->set_value method for the hs cursor type.
 */
static void
__curhs_set_value(WT_CURSOR *cursor, ...)
{
    WT_CURSOR *file_cursor;
    WT_CURSOR_HS *hs_cursor;
    va_list ap;

    hs_cursor = (WT_CURSOR_HS *)cursor;
    file_cursor = hs_cursor->file_cursor;
    va_start(ap, cursor);
    hs_cursor->time_window = *va_arg(ap, WT_TIME_WINDOW *);

    file_cursor->set_value(file_cursor, va_arg(ap, wt_timestamp_t), va_arg(ap, wt_timestamp_t),
      va_arg(ap, uint64_t), va_arg(ap, WT_ITEM *));
    va_end(ap);
}

/*
 * __curhs_insert --
 *     WT_CURSOR->insert method for the hs cursor type.
 */
static int
__curhs_insert(WT_CURSOR *cursor)
{
    WT_CURSOR *file_cursor;
    WT_CURSOR_BTREE *cbt;
    WT_CURSOR_HS *hs_cursor;
    WT_DECL_RET;
    WT_SESSION_IMPL *session;
    WT_UPDATE *hs_upd, *upd_local;

    hs_cursor = (WT_CURSOR_HS *)cursor;
    file_cursor = hs_cursor->file_cursor;
    cbt = (WT_CURSOR_BTREE *)file_cursor;
    hs_upd = upd_local = NULL;

    CURSOR_API_CALL_PREPARE_ALLOWED(cursor, session, insert, CUR2BT(file_cursor));

    /* Allocate a tombstone only when there is a valid stop time point. */
    if (WT_TIME_WINDOW_HAS_STOP(&hs_cursor->time_window)) {
        /*
         * Insert a delete record to represent stop time point for the actual record to be inserted.
         * Set the stop time point as the commit time point of the history store delete record.
         */
        WT_ERR(__wt_upd_alloc_tombstone(session, &hs_upd, NULL));
        hs_upd->start_ts = hs_cursor->time_window.stop_ts;
        hs_upd->durable_ts = hs_cursor->time_window.durable_stop_ts;
        hs_upd->txnid = hs_cursor->time_window.stop_txn;
    }

    /*
     * Append to the delete record, the actual record to be inserted into the history store. Set the
     * current update start time point as the commit time point to the history store record.
     */
    WT_ERR(__wt_upd_alloc(session, &file_cursor->value, WT_UPDATE_STANDARD, &upd_local, NULL));
    upd_local->start_ts = hs_cursor->time_window.start_ts;
    upd_local->durable_ts = hs_cursor->time_window.durable_start_ts;
    upd_local->txnid = hs_cursor->time_window.start_txn;

    /* Insert the standard update as next update if there is a tombstone. */
    if (hs_upd != NULL)
        hs_upd->next = upd_local;
    else
        hs_upd = upd_local;

    /* Search the page and insert the updates. */
    WT_WITH_PAGE_INDEX(session, ret = __wt_hs_row_search(cbt, &file_cursor->key, true));
    WT_ERR(ret);
    WT_ERR(__wt_hs_modify(cbt, hs_upd));
=======
>>>>>>> a6171e2f

    hs_cursor = (WT_CURSOR_HS *)cursor;
    file_cursor = hs_cursor->file_cursor;

    va_start(ap, cursor);
    ret = file_cursor->get_value(file_cursor, va_arg(ap, wt_timestamp_t *),
      va_arg(ap, wt_timestamp_t *), va_arg(ap, uint64_t *), va_arg(ap, WT_ITEM **));
    va_end(ap);

    return (ret);
}

/*
 * __curhs_set_value --
 *     WT_CURSOR->set_value method for the hs cursor type.
 */
static void
__curhs_set_value(WT_CURSOR *cursor, ...)
{
    WT_CURSOR *file_cursor;
    WT_CURSOR_HS *hs_cursor;
    va_list ap;

    hs_cursor = (WT_CURSOR_HS *)cursor;
    file_cursor = hs_cursor->file_cursor;
    va_start(ap, cursor);
    hs_cursor->time_window = *va_arg(ap, WT_TIME_WINDOW *);

    file_cursor->set_value(file_cursor, va_arg(ap, wt_timestamp_t), va_arg(ap, wt_timestamp_t),
      va_arg(ap, uint64_t), va_arg(ap, WT_ITEM *));
    va_end(ap);
}

/*
 * __curhs_insert --
 *     WT_CURSOR->insert method for the hs cursor type.
 */
static int
__curhs_insert(WT_CURSOR *cursor)
{
    WT_CURSOR *file_cursor;
    WT_CURSOR_BTREE *cbt;
    WT_CURSOR_HS *hs_cursor;
    WT_DECL_RET;
    WT_SESSION_IMPL *session;
    WT_UPDATE *hs_tombstone, *hs_upd;

    hs_cursor = (WT_CURSOR_HS *)cursor;
    file_cursor = hs_cursor->file_cursor;
    cbt = (WT_CURSOR_BTREE *)file_cursor;
    hs_tombstone = hs_upd = NULL;

    CURSOR_API_CALL_PREPARE_ALLOWED(cursor, session, insert, CUR2BT(file_cursor));

    /* Allocate a tombstone only when there is a valid stop time point. */
    if (WT_TIME_WINDOW_HAS_STOP(&hs_cursor->time_window)) {
        /*
         * Insert a delete record to represent stop time point for the actual record to be inserted.
         * Set the stop time point as the commit time point of the history store delete record.
         */
        WT_ERR(__wt_upd_alloc_tombstone(session, &hs_tombstone, NULL));
        hs_tombstone->start_ts = hs_cursor->time_window.stop_ts;
        hs_tombstone->durable_ts = hs_cursor->time_window.durable_stop_ts;
        hs_tombstone->txnid = hs_cursor->time_window.stop_txn;
    }

    /*
     * Append to the delete record, the actual record to be inserted into the history store. Set the
     * current update start time point as the commit time point to the history store record.
     */
    WT_ERR(__wt_upd_alloc(session, &file_cursor->value, WT_UPDATE_STANDARD, &hs_upd, NULL));
    hs_upd->start_ts = hs_cursor->time_window.start_ts;
    hs_upd->durable_ts = hs_cursor->time_window.durable_start_ts;
    hs_upd->txnid = hs_cursor->time_window.start_txn;

    /* Insert the standard update as next update if there is a tombstone. */
    if (hs_tombstone != NULL) {
        hs_tombstone->next = hs_upd;
        hs_upd = hs_tombstone;
        hs_tombstone = NULL;
    }

    /* Search the page and insert the updates. */
    WT_WITH_PAGE_INDEX(session, ret = __wt_hs_row_search(cbt, &file_cursor->key, true));
    WT_ERR(ret);
    WT_ERR(__wt_hs_modify(cbt, hs_upd));

    if (0) {
err:
        __wt_free(session, hs_tombstone);
        __wt_free(session, hs_upd);
    }
    API_END_RET(session, ret);
}

/*
 * __wt_curhs_open --
 *     Initialize a history store cursor.
 */
int
__wt_curhs_open(WT_SESSION_IMPL *session, WT_CURSOR *owner, WT_CURSOR **cursorp)
{
    WT_CURSOR_STATIC_INIT(iface, __curhs_get_key, /* get-key */
      __curhs_get_value,                          /* get-value */
      __curhs_set_key,                            /* set-key */
      __curhs_set_value,                          /* set-value */
      __wt_cursor_compare_notsup,                 /* compare */
      __wt_cursor_equals_notsup,                  /* equals */
      __wt_cursor_notsup,                         /* next */
      __wt_cursor_notsup,                         /* prev */
      __curhs_reset,                              /* reset */
      __wt_cursor_notsup,                         /* search */
<<<<<<< HEAD
      __curhs_search_near,                        /* search-near */
=======
      __wt_cursor_search_near_notsup,             /* search-near */
>>>>>>> a6171e2f
      __curhs_insert,                             /* insert */
      __wt_cursor_modify_value_format_notsup,     /* modify */
      __wt_cursor_notsup,                         /* update */
      __wt_cursor_notsup,                         /* remove */
      __wt_cursor_notsup,                         /* reserve */
      __wt_cursor_reconfigure_notsup,             /* reconfigure */
      __wt_cursor_notsup,                         /* cache */
      __wt_cursor_reopen_notsup,                  /* reopen */
      __curhs_close);                             /* close */
    WT_CURSOR *cursor;
    WT_CURSOR_HS *hs_cursor;
    WT_DECL_RET;
    WT_ITEM *ds_key;

    WT_RET(__wt_calloc_one(session, &hs_cursor));
    cursor = (WT_CURSOR *)hs_cursor;
    *cursor = iface;
    cursor->session = (WT_SESSION *)session;
    cursor->key_format = WT_HS_KEY_FORMAT;
    cursor->value_format = WT_HS_VALUE_FORMAT;

    /* Open the file cursor for operations on the regular history store .*/
    WT_ERR(__hs_cursor_open_int(session, &hs_cursor->file_cursor));

    WT_ERR(__wt_cursor_init(cursor, WT_HS_URI, owner, NULL, cursorp));
    WT_TIME_WINDOW_INIT(&hs_cursor->time_window);
    hs_cursor->btree_id = 0;
    ds_key = &hs_cursor->ds_key;
    WT_ERR(__wt_scr_alloc(session, 0, &ds_key));
    hs_cursor->flags = 0;

    WT_TIME_WINDOW_INIT(&hs_cursor->time_window);

    if (0) {
err:
        WT_TRET(__curhs_close(cursor));
        *cursorp = NULL;
    }
    return (ret);
}<|MERGE_RESOLUTION|>--- conflicted
+++ resolved
@@ -188,13 +188,10 @@
     ret = file_cursor->reset(file_cursor);
     F_CLR(cursor, WT_CURSTD_KEY_SET | WT_CURSTD_VALUE_SET);
     WT_TIME_WINDOW_INIT(&hs_cursor->time_window);
-<<<<<<< HEAD
     hs_cursor->btree_id = 0;
     hs_cursor->ds_key.data = NULL;
     hs_cursor->ds_key.size = 0;
     hs_cursor->flags = 0;
-=======
->>>>>>> a6171e2f
 
 err:
     API_END_RET(session, ret);
@@ -209,19 +206,15 @@
 {
     WT_CURSOR *file_cursor;
     WT_CURSOR_HS *hs_cursor;
-<<<<<<< HEAD
     WT_ITEM *ds_key;
     WT_SESSION_IMPL *session;
     wt_timestamp_t start_ts;
     uint64_t counter;
     uint32_t arg_count;
-=======
->>>>>>> a6171e2f
     va_list ap;
 
     hs_cursor = (WT_CURSOR_HS *)cursor;
     file_cursor = hs_cursor->file_cursor;
-<<<<<<< HEAD
     session = CUR2S(cursor);
     start_ts = WT_TS_NONE;
     counter = 0;
@@ -480,7 +473,10 @@
             WT_ERR_NOTFOUND_OK(ret, true);
             if (ret == WT_NOTFOUND)
                 goto done;
-        }
+            
+            *exactp = cmp == 0 ? 0 : 1;
+        } else
+            *exactp = 1;
 
         WT_ERR(__curhs_next_visible(session, hs_cursor));
     }
@@ -512,7 +508,9 @@
                 if (cmp <= 0)
                     break;
             }
-        }
+            *exactp = cmp == 0 ? 0 : -1;
+        } else
+            *exactp = -1;
 #ifdef HAVE_DIAGNOSTIC
         if (ret == 0) {
             WT_ERR(__wt_compare(session, NULL, &file_cursor->key, srch_key, &cmp));
@@ -524,17 +522,9 @@
     }
 
 done:
-    *exactp = exact;
 err:
     __wt_scr_free(session, &srch_key);
     API_END_RET(session, ret);
-=======
-
-    va_start(ap, cursor);
-    file_cursor->set_key(file_cursor, va_arg(ap, uint32_t), va_arg(ap, WT_ITEM *),
-      va_arg(ap, wt_timestamp_t), va_arg(ap, uint64_t));
-    va_end(ap);
->>>>>>> a6171e2f
 }
 
 /*
@@ -571,94 +561,6 @@
     WT_CURSOR_HS *hs_cursor;
     WT_DECL_RET;
     va_list ap;
-<<<<<<< HEAD
-
-    hs_cursor = (WT_CURSOR_HS *)cursor;
-    file_cursor = hs_cursor->file_cursor;
-
-    va_start(ap, cursor);
-    ret = file_cursor->get_value(file_cursor, va_arg(ap, wt_timestamp_t *),
-      va_arg(ap, wt_timestamp_t *), va_arg(ap, uint64_t *), va_arg(ap, WT_ITEM **));
-    va_end(ap);
-
-    return (ret);
-}
-
-/*
- * __curhs_set_value --
- *     WT_CURSOR->set_value method for the hs cursor type.
- */
-static void
-__curhs_set_value(WT_CURSOR *cursor, ...)
-{
-    WT_CURSOR *file_cursor;
-    WT_CURSOR_HS *hs_cursor;
-    va_list ap;
-
-    hs_cursor = (WT_CURSOR_HS *)cursor;
-    file_cursor = hs_cursor->file_cursor;
-    va_start(ap, cursor);
-    hs_cursor->time_window = *va_arg(ap, WT_TIME_WINDOW *);
-
-    file_cursor->set_value(file_cursor, va_arg(ap, wt_timestamp_t), va_arg(ap, wt_timestamp_t),
-      va_arg(ap, uint64_t), va_arg(ap, WT_ITEM *));
-    va_end(ap);
-}
-
-/*
- * __curhs_insert --
- *     WT_CURSOR->insert method for the hs cursor type.
- */
-static int
-__curhs_insert(WT_CURSOR *cursor)
-{
-    WT_CURSOR *file_cursor;
-    WT_CURSOR_BTREE *cbt;
-    WT_CURSOR_HS *hs_cursor;
-    WT_DECL_RET;
-    WT_SESSION_IMPL *session;
-    WT_UPDATE *hs_upd, *upd_local;
-
-    hs_cursor = (WT_CURSOR_HS *)cursor;
-    file_cursor = hs_cursor->file_cursor;
-    cbt = (WT_CURSOR_BTREE *)file_cursor;
-    hs_upd = upd_local = NULL;
-
-    CURSOR_API_CALL_PREPARE_ALLOWED(cursor, session, insert, CUR2BT(file_cursor));
-
-    /* Allocate a tombstone only when there is a valid stop time point. */
-    if (WT_TIME_WINDOW_HAS_STOP(&hs_cursor->time_window)) {
-        /*
-         * Insert a delete record to represent stop time point for the actual record to be inserted.
-         * Set the stop time point as the commit time point of the history store delete record.
-         */
-        WT_ERR(__wt_upd_alloc_tombstone(session, &hs_upd, NULL));
-        hs_upd->start_ts = hs_cursor->time_window.stop_ts;
-        hs_upd->durable_ts = hs_cursor->time_window.durable_stop_ts;
-        hs_upd->txnid = hs_cursor->time_window.stop_txn;
-    }
-
-    /*
-     * Append to the delete record, the actual record to be inserted into the history store. Set the
-     * current update start time point as the commit time point to the history store record.
-     */
-    WT_ERR(__wt_upd_alloc(session, &file_cursor->value, WT_UPDATE_STANDARD, &upd_local, NULL));
-    upd_local->start_ts = hs_cursor->time_window.start_ts;
-    upd_local->durable_ts = hs_cursor->time_window.durable_start_ts;
-    upd_local->txnid = hs_cursor->time_window.start_txn;
-
-    /* Insert the standard update as next update if there is a tombstone. */
-    if (hs_upd != NULL)
-        hs_upd->next = upd_local;
-    else
-        hs_upd = upd_local;
-
-    /* Search the page and insert the updates. */
-    WT_WITH_PAGE_INDEX(session, ret = __wt_hs_row_search(cbt, &file_cursor->key, true));
-    WT_ERR(ret);
-    WT_ERR(__wt_hs_modify(cbt, hs_upd));
-=======
->>>>>>> a6171e2f
 
     hs_cursor = (WT_CURSOR_HS *)cursor;
     file_cursor = hs_cursor->file_cursor;
@@ -771,11 +673,7 @@
       __wt_cursor_notsup,                         /* prev */
       __curhs_reset,                              /* reset */
       __wt_cursor_notsup,                         /* search */
-<<<<<<< HEAD
       __curhs_search_near,                        /* search-near */
-=======
-      __wt_cursor_search_near_notsup,             /* search-near */
->>>>>>> a6171e2f
       __curhs_insert,                             /* insert */
       __wt_cursor_modify_value_format_notsup,     /* modify */
       __wt_cursor_notsup,                         /* update */
