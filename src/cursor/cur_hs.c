
/*-
 * Copyright (c) 2014-2020 MongoDB, Inc.
 * Copyright (c) 2008-2014 WiredTiger, Inc.
 *	All rights reserved.
 *
 * See the file LICENSE for redistribution information.
 */

#include "wt_internal.h"

static int __curhs_prev_visible(WT_SESSION_IMPL *, WT_CURSOR_HS *);
static int __curhs_next_visible(WT_SESSION_IMPL *, WT_CURSOR_HS *);

/*
 * __hs_cursor_open_int --
 *     Open a new history store table cursor, internal function.
 */
static int
__hs_cursor_open_int(WT_SESSION_IMPL *session, WT_CURSOR **cursorp)
{
    WT_CURSOR *cursor;
    WT_DECL_RET;
    const char *open_cursor_cfg[] = {WT_CONFIG_BASE(session, WT_SESSION_open_cursor), NULL};

    WT_WITHOUT_DHANDLE(
      session, ret = __wt_open_cursor(session, WT_HS_URI, NULL, open_cursor_cfg, &cursor));
    WT_RET(ret);

    /* History store cursors should always ignore tombstones. */
    F_SET(cursor, WT_CURSTD_IGNORE_TOMBSTONE);

    *cursorp = cursor;
    return (0);
}

/*
 * __wt_hs_cursor_cache --
 *     Cache a new history store table cursor. Open and then close a history store cursor without
 *     saving it in the session.
 */
int
__wt_hs_cursor_cache(WT_SESSION_IMPL *session)
{
    WT_CONNECTION_IMPL *conn;
    WT_CURSOR *cursor;

    conn = S2C(session);

    /*
     * Make sure this session has a cached history store cursor, otherwise we can deadlock with a
     * session wanting exclusive access to a handle: that session will have a handle list write lock
     * and will be waiting on eviction to drain, we'll be inside eviction waiting on a handle list
     * read lock to open a history store cursor.
     *
     * The test for the no-reconciliation flag is necessary because the session may already be doing
     * history store operations and if we open/close the existing history store cursor, we can
     * affect those already-running history store operations by changing the cursor state. When
     * doing history store operations, we set the no-reconciliation flag, use it as short-hand to
     * avoid that problem. This doesn't open up the window for the deadlock because setting the
     * no-reconciliation flag limits eviction to in-memory splits.
     *
     * The test for the connection's default session is because there are known problems with using
     * cached cursors from the default session. The metadata does not have history store content and
     * is commonly handled specially. We won't need a history store cursor if we are evicting
     * metadata.
     *
     * FIXME-WT-6037: This isn't reasonable and needs a better fix.
     */
    if (F_ISSET(conn, WT_CONN_IN_MEMORY) || F_ISSET(session, WT_SESSION_NO_RECONCILE) ||
      (session->dhandle != NULL && WT_IS_METADATA(S2BT(session)->dhandle)) ||
      session == conn->default_session)
        return (0);
    WT_RET(__hs_cursor_open_int(session, &cursor));
    WT_RET(cursor->close(cursor));
    return (0);
}

/*
 * __wt_hs_cursor_open --
 *     Open a new history store table cursor wrapper function.
 */
int
__wt_hs_cursor_open(WT_SESSION_IMPL *session)
{
    /* Not allowed to open a cursor if you already have one */
    WT_ASSERT(session, session->hs_cursor == NULL);

    return (__hs_cursor_open_int(session, &session->hs_cursor));
}

/*
 * __wt_hs_cursor_close --
 *     Discard a history store cursor.
 */
int
__wt_hs_cursor_close(WT_SESSION_IMPL *session)
{
    /* Should only be called when session has an open history store cursor */
    WT_ASSERT(session, session->hs_cursor != NULL);

    WT_RET(session->hs_cursor->close(session->hs_cursor));
    session->hs_cursor = NULL;
    return (0);
}
/*
 * __wt_cursor_hs_open --
 *     Open a new history store table cursor with the new interface.
 */
int
__wt_cursor_hs_open(WT_SESSION_IMPL *session)
{
    /* Not allowed to open a cursor if you already have one */
    WT_ASSERT(session, session->hs_cursor == NULL);

    return (__wt_curhs_open(session, NULL, &session->hs_cursor));
}

/*
 * __wt_cursor_hs_close --
 *     Discard history store cursor with the new interface.
 */
int
__wt_cursor_hs_close(WT_SESSION_IMPL *session)
{
    /* Should only be called when session has an open history store cursor */
    WT_ASSERT(session, session->hs_cursor != NULL);

    WT_RET(session->hs_cursor->close(session->hs_cursor));
    session->hs_cursor = NULL;
    return (0);
}
/*
 * __wt_hs_cursor_next --
 *     Execute a next operation on a history store cursor with the appropriate isolation level.
 */
int
__wt_hs_cursor_next(WT_SESSION_IMPL *session, WT_CURSOR *cursor)
{
    WT_DECL_RET;

    WT_WITH_TXN_ISOLATION(session, WT_ISO_READ_UNCOMMITTED, ret = cursor->next(cursor));
    return (ret);
}

/*
 * __wt_hs_cursor_prev --
 *     Execute a prev operation on a history store cursor with the appropriate isolation level.
 */
int
__wt_hs_cursor_prev(WT_SESSION_IMPL *session, WT_CURSOR *cursor)
{
    WT_DECL_RET;

    WT_WITH_TXN_ISOLATION(session, WT_ISO_READ_UNCOMMITTED, ret = cursor->prev(cursor));
    return (ret);
}

/*
 * __wt_hs_cursor_search_near --
 *     Execute a search near operation on a history store cursor with the appropriate isolation
 *     level.
 */
int
__wt_hs_cursor_search_near(WT_SESSION_IMPL *session, WT_CURSOR *cursor, int *exactp)
{
    WT_DECL_RET;

    WT_WITH_TXN_ISOLATION(
      session, WT_ISO_READ_UNCOMMITTED, ret = cursor->search_near(cursor, exactp));
    return (ret);
}

/*
 * __curhs_key_return --
 *     return hs key
 */
static inline void
__curhs_key_return(WT_CURSOR *hs_cursor, WT_CURSOR *file_cursor)
{
    hs_cursor->key.data = file_cursor->key.data;
    hs_cursor->key.size = file_cursor->key.size;
    WT_ASSERT(CUR2S(hs_cursor), F_ISSET(file_cursor, WT_CURSTD_KEY_SET));
    F_SET(hs_cursor, F_MASK(file_cursor, WT_CURSTD_KEY_SET));
}

/*
 * __curhs_value_return --
 *     return hs value
 */
static inline void
__curhs_value_return(WT_CURSOR *hs_cursor, WT_CURSOR *file_cursor)
{
    hs_cursor->value.data = file_cursor->value.data;
    hs_cursor->value.size = file_cursor->value.size;
    WT_ASSERT(CUR2S(hs_cursor), F_ISSET(file_cursor, WT_CURSTD_VALUE_SET));
    F_SET(hs_cursor, F_MASK(file_cursor, WT_CURSTD_VALUE_SET));
}

/*
 * __curhs_next --
 *     WT_CURSOR->next method for the hs cursor type.
 */
static int
__curhs_next(WT_CURSOR *cursor)
{
    WT_CURSOR *file_cursor;
    WT_CURSOR_HS *hs_cursor;
    WT_DECL_RET;
    WT_SESSION_IMPL *session;

    hs_cursor = (WT_CURSOR_HS *)cursor;
    file_cursor = hs_cursor->file_cursor;
    CURSOR_API_CALL_PREPARE_ALLOWED(cursor, session, next, CUR2BT(file_cursor));

    WT_ERR(__wt_hs_cursor_next(session, file_cursor));
    /*
     * We need to check if the history store record is visible to the current session. If not, the
     * __curhs_next_visible() will also keep iterating forward through the records until it finds a
     * visible record or bail out if records stop satisfying the fields set in cursor.
     */
    WT_ERR(__curhs_next_visible(session, hs_cursor));

    __curhs_key_return(cursor, file_cursor);
    __curhs_value_return(cursor, file_cursor);

    if (0) {
err:
        WT_TRET(cursor->reset(cursor));
    }
    API_END_RET(session, ret);
}

/*
 * __curhs_prev --
 *     WT_CURSOR->prev method for the hs cursor type.
 */
static int
__curhs_prev(WT_CURSOR *cursor)
{
    WT_CURSOR *file_cursor;
    WT_CURSOR_HS *hs_cursor;
    WT_DECL_RET;
    WT_SESSION_IMPL *session;

    hs_cursor = (WT_CURSOR_HS *)cursor;
    file_cursor = hs_cursor->file_cursor;
    CURSOR_API_CALL_PREPARE_ALLOWED(cursor, session, prev, CUR2BT(file_cursor));

    WT_ERR(__wt_hs_cursor_prev(session, file_cursor));
    /*
     * We need to check if the history store record is visible to the current session. If not, the
     * __curhs_prev_visible() will also keep iterating backwards through the records until it finds
     * a visible record or bail out if records stop satisfying the fields set in cursor.
     */
    WT_ERR(__curhs_prev_visible(session, hs_cursor));

    __curhs_key_return(cursor, file_cursor);
    __curhs_value_return(cursor, file_cursor);

    if (0) {
err:
        WT_TRET(cursor->reset(cursor));
    }
    API_END_RET(session, ret);
}

/*
 * __curhs_close --
 *     WT_CURSOR->close method for the hs cursor type.
 */
static int
__curhs_close(WT_CURSOR *cursor)
{
    WT_CURSOR *file_cursor;
    WT_CURSOR_HS *hs_cursor;
    WT_DECL_RET;
    WT_SESSION_IMPL *session;

    hs_cursor = (WT_CURSOR_HS *)cursor;
    file_cursor = hs_cursor->file_cursor;
    CURSOR_API_CALL_PREPARE_ALLOWED(
      cursor, session, close, file_cursor == NULL ? NULL : CUR2BT(file_cursor));
err:
    __wt_scr_free(session, &hs_cursor->datastore_key);
    if (file_cursor != NULL)
        WT_TRET(file_cursor->close(file_cursor));
    __wt_cursor_close(cursor);

    API_END_RET(session, ret);
}

/*
 * __curhs_reset --
 *     Reset a history store cursor.
 */
static int
__curhs_reset(WT_CURSOR *cursor)
{
    WT_CURSOR *file_cursor;
    WT_CURSOR_HS *hs_cursor;
    WT_DECL_RET;
    WT_SESSION_IMPL *session;

    hs_cursor = (WT_CURSOR_HS *)cursor;
    file_cursor = hs_cursor->file_cursor;
    CURSOR_API_CALL_PREPARE_ALLOWED(cursor, session, reset, CUR2BT(file_cursor));

    ret = file_cursor->reset(file_cursor);
    WT_TIME_WINDOW_INIT(&hs_cursor->time_window);
    hs_cursor->btree_id = 0;
    hs_cursor->datastore_key->data = NULL;
    hs_cursor->datastore_key->size = 0;
    hs_cursor->flags = 0;
    cursor->key.data = cursor->key.mem;
    cursor->key.size = cursor->key.memsize;
    cursor->value.data = cursor->value.mem;
    cursor->value.size = cursor->value.memsize;
    F_CLR(cursor, WT_CURSTD_KEY_SET);
    F_CLR(cursor, WT_CURSTD_VALUE_SET);

err:
    API_END_RET(session, ret);
}

/*
 * __curhs_set_key --
 *     WT_CURSOR->set_key method for the hs cursor type.
 */
static void
__curhs_set_key(WT_CURSOR *cursor, ...)
{
    WT_CURSOR *file_cursor;
    WT_CURSOR_HS *hs_cursor;
    WT_ITEM *datastore_key;
    WT_SESSION_IMPL *session;
    wt_timestamp_t start_ts;
    uint64_t counter;
    uint32_t arg_count;
    va_list ap;

    hs_cursor = (WT_CURSOR_HS *)cursor;
    file_cursor = hs_cursor->file_cursor;
    session = CUR2S(cursor);
    start_ts = WT_TS_NONE;
    counter = 0;

    va_start(ap, cursor);
    arg_count = va_arg(ap, uint32_t);

    WT_ASSERT(session, arg_count >= 1 && arg_count <= 4);

    hs_cursor->btree_id = va_arg(ap, uint32_t);
    F_SET(hs_cursor, WT_HS_CUR_BTREE_ID_SET);
    if (arg_count > 1) {
        datastore_key = va_arg(ap, WT_ITEM *);
        WT_IGNORE_RET(__wt_buf_set(
          session, hs_cursor->datastore_key, datastore_key->data, datastore_key->size));
        F_SET(hs_cursor, WT_HS_CUR_KEY_SET);
    } else {
        hs_cursor->datastore_key->data = NULL;
        hs_cursor->datastore_key->size = 0;
        F_CLR(hs_cursor, WT_HS_CUR_KEY_SET);
    }

    if (arg_count > 2) {
        start_ts = va_arg(ap, wt_timestamp_t);
        F_SET(hs_cursor, WT_HS_CUR_TS_SET);
    } else
        F_CLR(hs_cursor, WT_HS_CUR_TS_SET);

    if (arg_count > 3) {
        counter = va_arg(ap, uint64_t);
        F_SET(hs_cursor, WT_HS_CUR_COUNTER_SET);
    } else
        F_CLR(hs_cursor, WT_HS_CUR_COUNTER_SET);

    va_end(ap);

    file_cursor->set_key(
<<<<<<< HEAD
      file_cursor, hs_cursor->btree_id, hs_cursor->datastore_key, start_ts, counter);
=======
      file_cursor, hs_cursor->btree_id, &hs_cursor->datastore_key, start_ts, counter);

    __curhs_key_return(cursor, file_cursor);
>>>>>>> dcf4d3e9
}

/*
 * __curhs_prev_visible --
 *     Check the visibility of the current history store record. If it is not visible, find the
 *     previous visible history store record.
 */
static int
__curhs_prev_visible(WT_SESSION_IMPL *session, WT_CURSOR_HS *hs_cursor)
{
    WT_CURSOR *file_cursor;
    WT_CURSOR *std_cursor;
    WT_CURSOR_BTREE *cbt;
    WT_DECL_ITEM(datastore_key);
    WT_DECL_RET;
    wt_timestamp_t start_ts;
    uint64_t counter;
    uint32_t btree_id;
    int cmp;

    file_cursor = hs_cursor->file_cursor;
    std_cursor = (WT_CURSOR *)hs_cursor;
    cbt = (WT_CURSOR_BTREE *)file_cursor;

    WT_ERR(__wt_scr_alloc(session, 0, &datastore_key));

    for (; ret == 0; ret = __wt_hs_cursor_prev(session, file_cursor)) {
        WT_ERR(file_cursor->get_key(file_cursor, &btree_id, datastore_key, &start_ts, &counter));

        /* Stop before crossing over to the next btree. */
        if (F_ISSET(hs_cursor, WT_HS_CUR_BTREE_ID_SET) && btree_id != hs_cursor->btree_id) {
            ret = WT_NOTFOUND;
            goto err;
        }

        /*
         * Keys are sorted in an order, skip the ones before the desired key, and bail out if we
         * have crossed over the desired key and not found the record we are looking for.
         */
        if (F_ISSET(hs_cursor, WT_HS_CUR_KEY_SET)) {
            WT_ERR(__wt_compare(session, NULL, datastore_key, hs_cursor->datastore_key, &cmp));
            if (cmp != 0) {
                ret = WT_NOTFOUND;
                goto err;
            }
        }

        /*
         * If the stop time pair on the tombstone in the history store is already globally visible
         * we can skip it.
         */
        if (__wt_txn_tw_stop_visible_all(session, &cbt->upd_value->tw)) {
            WT_STAT_CONN_INCR(session, cursor_prev_hs_tombstone);
            WT_STAT_DATA_INCR(session, cursor_prev_hs_tombstone);
            continue;
        }

        /*
         * Don't check the visibility of the record if we want to read any history store record that
         * is not obsolete.
         */
        if (F_ISSET(std_cursor, WT_CURSTD_HS_READ_COMMITTED))
            break;

        /*
         * If we don't have a transaction snapshot, we should have already set the appropriate flag.
         */
        WT_ASSERT(session, F_ISSET(session->txn, WT_TXN_HAS_SNAPSHOT));

        if (__wt_txn_tw_stop_visible(session, &cbt->upd_value->tw)) {
            /*
             * If the stop time point of a record is visible to us, we won't be able to see anything
             * for this entire key.
             */
            if (F_ISSET(hs_cursor, WT_HS_CUR_KEY_SET)) {
                ret = WT_NOTFOUND;
                goto err;
            } else
                continue;
        }

        /* If the start time point is visible to us, let's return that record. */
        if (__wt_txn_tw_start_visible(session, &cbt->upd_value->tw))
            break;
    }

err:
    __wt_scr_free(session, &datastore_key);
    return (ret);
}

/*
 * __curhs_next_visible --
 *     Check the visibility of the current history store record. If it is not visible, find the next
 *     visible history store record.
 */
static int
__curhs_next_visible(WT_SESSION_IMPL *session, WT_CURSOR_HS *hs_cursor)
{
    WT_CURSOR *file_cursor;
    WT_CURSOR *std_cursor;
    WT_CURSOR_BTREE *cbt;
    WT_DECL_ITEM(datastore_key);
    WT_DECL_RET;
    wt_timestamp_t start_ts;
    uint64_t counter;
    uint32_t btree_id;
    int cmp;

    file_cursor = hs_cursor->file_cursor;
    std_cursor = (WT_CURSOR *)hs_cursor;
    cbt = (WT_CURSOR_BTREE *)file_cursor;

    WT_ERR(__wt_scr_alloc(session, 0, &datastore_key));

    for (; ret == 0; ret = __wt_hs_cursor_next(session, file_cursor)) {
        WT_ERR(file_cursor->get_key(file_cursor, &btree_id, datastore_key, &start_ts, &counter));

        /* Stop before crossing over to the next btree. */
        if (F_ISSET(hs_cursor, WT_HS_CUR_BTREE_ID_SET) && btree_id != hs_cursor->btree_id) {
            ret = WT_NOTFOUND;
            goto err;
        }

        /*
         * Keys are sorted in an order, skip the ones before the desired key, and bail out if we
         * have crossed over the desired key and not found the record we are looking for.
         */
        if (F_ISSET(hs_cursor, WT_HS_CUR_KEY_SET)) {
            WT_ERR(__wt_compare(session, NULL, datastore_key, hs_cursor->datastore_key, &cmp));
            if (cmp != 0) {
                ret = WT_NOTFOUND;
                goto err;
            }
        }

        /*
         * If the stop time pair on the tombstone in the history store is already globally visible
         * we can skip it.
         */
        if (__wt_txn_tw_stop_visible_all(session, &cbt->upd_value->tw)) {
            WT_STAT_CONN_INCR(session, cursor_next_hs_tombstone);
            WT_STAT_DATA_INCR(session, cursor_next_hs_tombstone);
            continue;
        }

        /*
         * Don't check the visibility of the record if we want to read any history store record that
         * is not obsolete.
         */
        if (F_ISSET(std_cursor, WT_CURSTD_HS_READ_COMMITTED))
            break;

        /*
         * If we don't have a transaction snapshot, we should have already set the appropriate flag.
         */
        WT_ASSERT(session, F_ISSET(session->txn, WT_TXN_HAS_SNAPSHOT));

        /*
         * If the stop time point of a record is visible to us, check the next one.
         */
        if (__wt_txn_tw_stop_visible(session, &cbt->upd_value->tw))
            continue;

        /* If the start time point is visible to us, let's return that record. */
        if (__wt_txn_tw_start_visible(session, &cbt->upd_value->tw))
            break;
    }

err:
    __wt_scr_free(session, &datastore_key);
    return (ret);
}

/*
 * __curhs_search_near --
 *     WT_CURSOR->search_near method for the hs cursor type.
 */
static int
__curhs_search_near(WT_CURSOR *cursor, int *exactp)
{
    WT_CURSOR *file_cursor;
    WT_CURSOR_HS *hs_cursor;
    WT_DECL_ITEM(datastore_key);
    WT_DECL_ITEM(srch_key);
    WT_DECL_RET;
    WT_SESSION_IMPL *session;
    wt_timestamp_t start_ts;
    uint64_t counter;
    uint32_t btree_id;
    int exact, cmp;

    hs_cursor = (WT_CURSOR_HS *)cursor;
    file_cursor = hs_cursor->file_cursor;
    *exactp = 0;

    CURSOR_API_CALL_PREPARE_ALLOWED(cursor, session, search_near, CUR2BT(file_cursor));

    WT_ERR(__wt_scr_alloc(session, 0, &datastore_key));
    WT_ERR(__wt_scr_alloc(session, 0, &srch_key));
    /* At least we have the btree id set. */
    WT_ASSERT(session, F_ISSET(hs_cursor, WT_HS_CUR_BTREE_ID_SET));
    WT_ERR(__wt_buf_set(session, srch_key, file_cursor->key.data, file_cursor->key.size));
    /* Reset cursor if we get WT_NOTFOUND. */
    WT_ERR(__wt_hs_cursor_search_near(session, file_cursor, &exact));

    /*
     * If we have some missing fields in the key, try to walk forward first to increase the chance
     * of placing the cursor at the key that is larger or equal to the search key. If nothing is
     * found, walk backward.
     */
    if (!F_ISSET(hs_cursor, WT_HS_CUR_COUNTER_SET)) {
        WT_ERR_NOTFOUND_OK(__curhs_next_visible(session, hs_cursor), true);
        if (ret == WT_NOTFOUND) {
            /*
             * Keep walk backward to the specified btree or key space as there may be contents
             * inserted concurrently.
             */
            while ((ret = __wt_hs_cursor_prev(session, file_cursor)) == 0) {
                WT_ERR(
                  file_cursor->get_key(file_cursor, &btree_id, datastore_key, &start_ts, &counter));
                if (btree_id == hs_cursor->btree_id) {
                    if (F_ISSET(hs_cursor, WT_HS_CUR_KEY_SET)) {
                        WT_ERR(__wt_compare(
                          session, NULL, &hs_cursor->datastore_key, datastore_key, &cmp));
                        if (cmp == 0) {
                            break;
                        }

                        if (cmp < 0) {
                            ret = WT_NOTFOUND;
                            goto err;
                        }
                    }
                }
                if (btree_id < hs_cursor->btree_id) {
                    ret = WT_NOTFOUND;
                    goto err;
                }
            }
            WT_ERR(ret);
            WT_ERR(__curhs_prev_visible(session, hs_cursor));
        } else
            WT_ERR(ret);
    }
    /*
     * Walk backward first to try to increase the chance to place the cursor at the key that is
     * smaller or equal to the search key.
     */
    else {
        WT_ERR_NOTFOUND_OK(__curhs_prev_visible(session, hs_cursor), true);
        if (ret == WT_NOTFOUND) {
            /*
             * Keep walk forward to the specified btree or key space as there may be contents
             * inserted concurrently.
             */
            while ((ret = __wt_hs_cursor_next(session, file_cursor)) == 0) {
                WT_ERR(
                  file_cursor->get_key(file_cursor, &btree_id, datastore_key, &start_ts, &counter));
                if (btree_id == hs_cursor->btree_id) {
                    if (F_ISSET(hs_cursor, WT_HS_CUR_KEY_SET)) {
                        WT_ERR(__wt_compare(
                          session, NULL, &hs_cursor->datastore_key, datastore_key, &cmp));
                        if (cmp == 0) {
                            break;
                        }

                        if (cmp > 0) {
                            ret = WT_NOTFOUND;
                            goto err;
                        }
                    }
                }
                if (btree_id > hs_cursor->btree_id) {
                    ret = WT_NOTFOUND;
                    goto err;
                }
            }
<<<<<<< HEAD
            /*
             * No entries less than or equal to the key we searched for. Reset cursor if we get
             * WT_NOTFOUND.
             */
            WT_ERR(ret);

            *exactp = cmp;
=======
            WT_ERR(ret);
            WT_ERR(__curhs_next_visible(session, hs_cursor));
>>>>>>> dcf4d3e9
        } else
            WT_ERR(ret);
    }

    WT_ERR(__wt_compare(session, NULL, &file_cursor->key, srch_key, exactp));

    __curhs_key_return(cursor, file_cursor);
    __curhs_value_return(cursor, file_cursor);

    if (0) {
err:
        WT_TRET(cursor->reset(cursor));
    }

    __wt_scr_free(session, &datastore_key);
    __wt_scr_free(session, &srch_key);
    API_END_RET(session, ret);
}

/*
<<<<<<< HEAD
 * __curhs_get_key --
 *     WT_CURSOR->get_key method for the hs cursor type.
 */
static int
__curhs_get_key(WT_CURSOR *cursor, ...)
{
    WT_CURSOR *file_cursor;
    WT_CURSOR_HS *hs_cursor;
    WT_DECL_RET;
    WT_ITEM *usr_key;
    wt_timestamp_t *start_ts;
    uint64_t *counter;
    uint32_t *btree_id;
    va_list ap;

    hs_cursor = (WT_CURSOR_HS *)cursor;
    file_cursor = hs_cursor->file_cursor;

    va_start(ap, cursor);
    btree_id = va_arg(ap, uint32_t *);
    usr_key = va_arg(ap, WT_ITEM *);
    start_ts = va_arg(ap, wt_timestamp_t *);
    counter = va_arg(ap, uint64_t *);
    va_end(ap);
    ret = file_cursor->get_key(file_cursor, btree_id, usr_key, start_ts, counter);

    return (ret);
}

/*
 * __curhs_get_value --
 *     WT_CURSOR->get_value method for the hs cursor type.
 */
static int
__curhs_get_value(WT_CURSOR *cursor, ...)
{
    WT_CURSOR *file_cursor;
    WT_CURSOR_HS *hs_cursor;
    WT_DECL_RET;
    va_list ap;

    wt_timestamp_t *stop_ts;
    wt_timestamp_t *start_ts;
    uint64_t *type;
    WT_ITEM *hs_val;

    va_start(ap, cursor);
    stop_ts = va_arg(ap, wt_timestamp_t *);
    start_ts = va_arg(ap, wt_timestamp_t *);
    type = va_arg(ap, uint64_t *);
    hs_val = va_arg(ap, WT_ITEM *);
    va_end(ap);

    hs_cursor = (WT_CURSOR_HS *)cursor;
    file_cursor = hs_cursor->file_cursor;

    ret = file_cursor->get_value(file_cursor, stop_ts, start_ts, type, hs_val);

    return (ret);
}

/*
=======
>>>>>>> dcf4d3e9
 * __curhs_set_value --
 *     WT_CURSOR->set_value method for the hs cursor type.
 */
static void
__curhs_set_value(WT_CURSOR *cursor, ...)
{
    WT_CURSOR *file_cursor;
    WT_CURSOR_HS *hs_cursor;
    va_list ap;

    wt_timestamp_t stop_ts;
    wt_timestamp_t start_ts;
    uint64_t type;
    WT_ITEM *hs_val;

    hs_cursor = (WT_CURSOR_HS *)cursor;
    file_cursor = hs_cursor->file_cursor;
    va_start(ap, cursor);
    hs_cursor->time_window = *va_arg(ap, WT_TIME_WINDOW *);

    stop_ts = va_arg(ap, wt_timestamp_t);
    start_ts = va_arg(ap, wt_timestamp_t);
    type = va_arg(ap, uint64_t);
    hs_val = va_arg(ap, WT_ITEM *);

    file_cursor->set_value(file_cursor, stop_ts, start_ts, type, hs_val);
    va_end(ap);

    __curhs_value_return(cursor, file_cursor);
}

/*
 * __curhs_insert --
 *     WT_CURSOR->insert method for the hs cursor type.
 */
static int
__curhs_insert(WT_CURSOR *cursor)
{
    WT_CURSOR *file_cursor;
    WT_CURSOR_BTREE *cbt;
    WT_CURSOR_HS *hs_cursor;
    WT_DECL_RET;
    WT_SESSION_IMPL *session;
    WT_UPDATE *hs_tombstone, *hs_upd;

    hs_cursor = (WT_CURSOR_HS *)cursor;
    file_cursor = hs_cursor->file_cursor;
    cbt = (WT_CURSOR_BTREE *)file_cursor;
    hs_tombstone = hs_upd = NULL;

    CURSOR_API_CALL_PREPARE_ALLOWED(cursor, session, insert, CUR2BT(file_cursor));

    /*
     * Disable bulk loads into history store. This would normally occur when updating a record with
     * a cursor however the history store doesn't use cursor update, so we do it here.
     */
    __wt_cursor_disable_bulk(session);

    /* Allocate a tombstone only when there is a valid stop time point. */
    if (WT_TIME_WINDOW_HAS_STOP(&hs_cursor->time_window)) {
        /*
         * Insert a delete record to represent stop time point for the actual record to be inserted.
         * Set the stop time point as the commit time point of the history store delete record.
         */
        WT_ERR(__wt_upd_alloc_tombstone(session, &hs_tombstone, NULL));
        hs_tombstone->start_ts = hs_cursor->time_window.stop_ts;
        hs_tombstone->durable_ts = hs_cursor->time_window.durable_stop_ts;
        hs_tombstone->txnid = hs_cursor->time_window.stop_txn;
    }

    /*
     * Append to the delete record, the actual record to be inserted into the history store. Set the
     * current update start time point as the commit time point to the history store record.
     */
    WT_ERR(__wt_upd_alloc(session, &file_cursor->value, WT_UPDATE_STANDARD, &hs_upd, NULL));
    hs_upd->start_ts = hs_cursor->time_window.start_ts;
    hs_upd->durable_ts = hs_cursor->time_window.durable_start_ts;
    hs_upd->txnid = hs_cursor->time_window.start_txn;

    /* Insert the standard update as next update if there is a tombstone. */
    if (hs_tombstone != NULL) {
        hs_tombstone->next = hs_upd;
        hs_upd = hs_tombstone;
    }

retry:
    /* Search the page and insert the updates. */
    WT_WITH_PAGE_INDEX(session, ret = __wt_hs_row_search(cbt, &file_cursor->key, true));
    WT_ERR(ret);
    ret = __wt_hs_modify(cbt, hs_upd);
    if (ret == WT_RESTART)
        goto retry;
    WT_ERR(ret);

    /* Insert doesn't maintain a position across calls, clear resources. */
    if (0) {
err:
        __wt_free(session, hs_tombstone);
        __wt_free(session, hs_upd);
    }
    WT_TRET(cursor->reset(cursor));
    API_END_RET(session, ret);
}

/*
 * __curhs_remove --
 *     WT_CURSOR->remove method for the hs cursor type.
 */
static int
__curhs_remove(WT_CURSOR *cursor)
{
    WT_CURSOR *file_cursor;
    WT_CURSOR_BTREE *cbt;
    WT_CURSOR_HS *hs_cursor;
    WT_DECL_RET;
    WT_SESSION_IMPL *session;
    WT_UPDATE *hs_tombstone;

    hs_cursor = (WT_CURSOR_HS *)cursor;
    file_cursor = hs_cursor->file_cursor;
    cbt = (WT_CURSOR_BTREE *)file_cursor;
    hs_tombstone = NULL;

    CURSOR_API_CALL_PREPARE_ALLOWED(cursor, session, insert, CUR2BT(file_cursor));

    /* Remove must be called with cursor positioned. */
    WT_ASSERT(session, F_ISSET(cursor, WT_CURSTD_KEY_INT));

    /*
     * Since we're using internal functions to modify the row structure, we need to manually set the
     * comparison to an exact match.
     */
    cbt->compare = 0;
    /* Add a tombstone with WT_TXN_NONE transaction id and WT_TS_NONE timestamps. */
    WT_ERR(__wt_upd_alloc_tombstone(session, &hs_tombstone, NULL));
    hs_tombstone->txnid = WT_TXN_NONE;
    hs_tombstone->start_ts = hs_tombstone->durable_ts = WT_TS_NONE;
    while ((ret = __wt_hs_modify(cbt, hs_tombstone)) == WT_RESTART) {
        WT_WITH_PAGE_INDEX(session, ret = __wt_hs_row_search(cbt, &file_cursor->key, false));
        WT_ERR(ret);
    }

    WT_ERR(ret);

    /* Invalidate the previous value but we will hold on to the position of the key. */
    F_CLR(file_cursor, WT_CURSTD_VALUE_SET);
    F_CLR(cursor, WT_CURSTD_VALUE_SET);

    if (0) {
err:
        __wt_free(session, hs_tombstone);
        WT_TRET(cursor->reset(cursor));
    }

    API_END_RET(session, ret);
}

/*
 * __curhs_update --
 *     WT_CURSOR->update method for the hs cursor type.
 */
static int
__curhs_update(WT_CURSOR *cursor)
{
    WT_CURSOR *file_cursor;
    WT_CURSOR_BTREE *cbt;
    WT_CURSOR_HS *hs_cursor;
    WT_DECL_ITEM(hs_value);
    WT_DECL_RET;
    WT_SESSION_IMPL *session;
    WT_UPDATE *hs_tombstone, *hs_upd;
    bool retry;

    uint64_t hs_upd_type;
    wt_timestamp_t hs_durable_ts, hs_stop_durable_ts;

    hs_cursor = (WT_CURSOR_HS *)cursor;
    file_cursor = hs_cursor->file_cursor;
    cbt = (WT_CURSOR_BTREE *)file_cursor;
    hs_tombstone = hs_upd = NULL;
    retry = false;

    CURSOR_API_CALL_PREPARE_ALLOWED(cursor, session, update, CUR2BT(file_cursor));

    /* We are assuming that the caller has already searched and found the key. */
    WT_ASSERT(
      session, F_ISSET(file_cursor, WT_CURSTD_KEY_SET | WT_CURSTD_VALUE_SET | WT_CURSTD_VALUE_INT));
    WT_ASSERT(session, F_ISSET(hs_cursor, WT_HS_CUR_COUNTER_SET | WT_HS_CUR_TS_SET));

    /*
     * Only valid scenario to update the history store is to add the stop timestamp. Any other case
     * should fail.
     */
    WT_ASSERT(session, !WT_TIME_WINDOW_IS_EMPTY(&hs_cursor->time_window));
    WT_ASSERT(session, WT_TIME_WINDOW_HAS_STOP(&hs_cursor->time_window));

    /*
     * Ideally we want to check if we are positioned on the newest value for user key. However, we
     * can't check if the timestamp was set to WT_TS_MAX when we searched for the key. We can can a
     * next() on cursor to confirm there is no newer value but that would disturb our cursor. A more
     * expensive method would be to search again and verify.
     */

    /* The tombstone to represent the stop time window. */
    WT_ERR(__wt_upd_alloc_tombstone(session, &hs_tombstone, NULL));
    hs_tombstone->start_ts = hs_cursor->time_window.stop_ts;
    hs_tombstone->durable_ts = hs_cursor->time_window.durable_stop_ts;
    hs_tombstone->txnid = hs_cursor->time_window.stop_txn;

    /* Modify the existing value with a new stop timestamp. */

    /* Allocate a buffer for the history store value. */
    WT_ERR(__wt_scr_alloc(session, 0, &hs_value));

    /* Retrieve the existing update value and stop timestamp. */
    WT_ERR(file_cursor->get_value(
      file_cursor, &hs_stop_durable_ts, &hs_durable_ts, &hs_upd_type, hs_value));
    WT_ASSERT(session, hs_stop_durable_ts == WT_TS_MAX);
    WT_ASSERT(session, (uint8_t)hs_upd_type == WT_UPDATE_STANDARD);

    /* Use set_value method to pack the new value. */
    file_cursor->set_value(
      file_cursor, hs_cursor->time_window.stop_ts, hs_durable_ts, hs_upd_type, hs_value);

    WT_ERR(__wt_upd_alloc(session, &file_cursor->value, WT_UPDATE_STANDARD, &hs_upd, NULL));
    hs_upd->start_ts = hs_cursor->time_window.start_ts;
    hs_upd->durable_ts = hs_cursor->time_window.durable_start_ts;
    hs_upd->txnid = hs_cursor->time_window.start_txn;

    /* Connect the tombstone to the update. */
    hs_tombstone->next = hs_upd;

    /* Make the updates and if we fail, search and try again. */
    while ((ret = __wt_hs_modify(cbt, hs_tombstone)) == WT_RESTART) {
        WT_WITH_PAGE_INDEX(session, ret = __wt_hs_row_search(cbt, &file_cursor->key, false));
        WT_ERR(ret);
        retry = true;
    }

    /* If we retry, search again to point to the updated value. */
    if (retry) {
        WT_WITH_PAGE_INDEX(session, ret = __wt_hs_row_search(cbt, &file_cursor->key, false));
        WT_TRET(ret);
    }

    __curhs_key_return(cursor, file_cursor);
    __curhs_value_return(cursor, file_cursor);

    if (0) {
err:
        __wt_free(session, hs_tombstone);
        __wt_free(session, hs_upd);
        __wt_scr_free(session, &hs_value);
        WT_TRET(cursor->reset(cursor));
    }
    API_END_RET(session, ret);
}

/*
 * __wt_curhs_open --
 *     Initialize a history store cursor.
 */
int
__wt_curhs_open(WT_SESSION_IMPL *session, WT_CURSOR *owner, WT_CURSOR **cursorp)
{
    WT_CURSOR_STATIC_INIT(iface, __wt_cursor_get_key, /* get-key */
      __wt_cursor_get_value,                          /* get-value */
      __curhs_set_key,                                /* set-key */
      __curhs_set_value,                              /* set-value */
      __wt_cursor_compare_notsup,                     /* compare */
      __wt_cursor_equals_notsup,                      /* equals */
      __curhs_next,                                   /* next */
      __curhs_prev,                                   /* prev */
      __curhs_reset,                                  /* reset */
      __wt_cursor_notsup,                             /* search */
      __curhs_search_near,                            /* search-near */
      __curhs_insert,                                 /* insert */
      __wt_cursor_modify_value_format_notsup,         /* modify */
      __curhs_update,                                 /* update */
      __curhs_remove,                                 /* remove */
      __wt_cursor_notsup,                             /* reserve */
      __wt_cursor_reconfigure_notsup,                 /* reconfigure */
      __wt_cursor_notsup,                             /* cache */
      __wt_cursor_reopen_notsup,                      /* reopen */
      __curhs_close);                                 /* close */
    WT_CURSOR *cursor;
    WT_CURSOR_HS *hs_cursor;
    WT_DECL_RET;

    WT_RET(__wt_calloc_one(session, &hs_cursor));
    cursor = (WT_CURSOR *)hs_cursor;
    *cursor = iface;
    cursor->session = (WT_SESSION *)session;
    cursor->key_format = WT_HS_KEY_FORMAT;
    cursor->value_format = WT_HS_VALUE_FORMAT;

    /* Open the file cursor for operations on the regular history store .*/
    WT_ERR(__hs_cursor_open_int(session, &hs_cursor->file_cursor));

    WT_ERR(__wt_cursor_init(cursor, WT_HS_URI, owner, NULL, cursorp));
    WT_TIME_WINDOW_INIT(&hs_cursor->time_window);
    hs_cursor->btree_id = 0;
    WT_ERR(__wt_scr_alloc(session, 0, &hs_cursor->datastore_key));
    hs_cursor->flags = 0;

    WT_TIME_WINDOW_INIT(&hs_cursor->time_window);

    if (0) {
err:
        WT_TRET(__curhs_close(cursor));
        *cursorp = NULL;
    }
    return (ret);
}<|MERGE_RESOLUTION|>--- conflicted
+++ resolved
@@ -378,13 +378,9 @@
     va_end(ap);
 
     file_cursor->set_key(
-<<<<<<< HEAD
-      file_cursor, hs_cursor->btree_id, hs_cursor->datastore_key, start_ts, counter);
-=======
       file_cursor, hs_cursor->btree_id, &hs_cursor->datastore_key, start_ts, counter);
 
     __curhs_key_return(cursor, file_cursor);
->>>>>>> dcf4d3e9
 }
 
 /*
@@ -663,18 +659,8 @@
                     goto err;
                 }
             }
-<<<<<<< HEAD
-            /*
-             * No entries less than or equal to the key we searched for. Reset cursor if we get
-             * WT_NOTFOUND.
-             */
-            WT_ERR(ret);
-
-            *exactp = cmp;
-=======
             WT_ERR(ret);
             WT_ERR(__curhs_next_visible(session, hs_cursor));
->>>>>>> dcf4d3e9
         } else
             WT_ERR(ret);
     }
@@ -695,71 +681,6 @@
 }
 
 /*
-<<<<<<< HEAD
- * __curhs_get_key --
- *     WT_CURSOR->get_key method for the hs cursor type.
- */
-static int
-__curhs_get_key(WT_CURSOR *cursor, ...)
-{
-    WT_CURSOR *file_cursor;
-    WT_CURSOR_HS *hs_cursor;
-    WT_DECL_RET;
-    WT_ITEM *usr_key;
-    wt_timestamp_t *start_ts;
-    uint64_t *counter;
-    uint32_t *btree_id;
-    va_list ap;
-
-    hs_cursor = (WT_CURSOR_HS *)cursor;
-    file_cursor = hs_cursor->file_cursor;
-
-    va_start(ap, cursor);
-    btree_id = va_arg(ap, uint32_t *);
-    usr_key = va_arg(ap, WT_ITEM *);
-    start_ts = va_arg(ap, wt_timestamp_t *);
-    counter = va_arg(ap, uint64_t *);
-    va_end(ap);
-    ret = file_cursor->get_key(file_cursor, btree_id, usr_key, start_ts, counter);
-
-    return (ret);
-}
-
-/*
- * __curhs_get_value --
- *     WT_CURSOR->get_value method for the hs cursor type.
- */
-static int
-__curhs_get_value(WT_CURSOR *cursor, ...)
-{
-    WT_CURSOR *file_cursor;
-    WT_CURSOR_HS *hs_cursor;
-    WT_DECL_RET;
-    va_list ap;
-
-    wt_timestamp_t *stop_ts;
-    wt_timestamp_t *start_ts;
-    uint64_t *type;
-    WT_ITEM *hs_val;
-
-    va_start(ap, cursor);
-    stop_ts = va_arg(ap, wt_timestamp_t *);
-    start_ts = va_arg(ap, wt_timestamp_t *);
-    type = va_arg(ap, uint64_t *);
-    hs_val = va_arg(ap, WT_ITEM *);
-    va_end(ap);
-
-    hs_cursor = (WT_CURSOR_HS *)cursor;
-    file_cursor = hs_cursor->file_cursor;
-
-    ret = file_cursor->get_value(file_cursor, stop_ts, start_ts, type, hs_val);
-
-    return (ret);
-}
-
-/*
-=======
->>>>>>> dcf4d3e9
  * __curhs_set_value --
  *     WT_CURSOR->set_value method for the hs cursor type.
  */
