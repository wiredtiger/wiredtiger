--- conflicted
+++ resolved
@@ -1537,17 +1537,11 @@
      * layered enter/leave calls as we search the full stack, but updates are limited to the
      * top-level.
      */
-<<<<<<< HEAD
-    WT_ERR(__clayered_enter(clayered, false, false, false));
-    WT_ERR(__clayered_lookup(clayered, &value));
-    __clayered_leave(clayered);
-=======
     if (!positioned) {
-        WT_ERR(__clayered_enter(clayered, false, false));
+        WT_ERR(__clayered_enter(clayered, false, false, false));
         WT_ERR(__clayered_lookup(clayered, &value));
         __clayered_leave(clayered);
     }
->>>>>>> 46c60560
 
     WT_ERR(__clayered_enter(clayered, false, true, false));
     /*
