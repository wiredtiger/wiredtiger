--- conflicted
+++ resolved
@@ -30,7 +30,6 @@
 __wt_apply_single_idx(WT_SESSION_IMPL *session, WT_INDEX *idx, WT_CURSOR *cur,
   WT_CURSOR_TABLE *ctable, int (*f)(WT_CURSOR *))
 {
-<<<<<<< HEAD
     WT_RET(__wt_schema_project_merge(
       session, ctable->cg_cursors, idx->key_plan, idx->key_format, &cur->key));
     /*
@@ -39,60 +38,6 @@
     F_SET(cur, WT_CURSTD_KEY_EXT | WT_CURSTD_VALUE_EXT);
     WT_RET(f(cur));
 
-=======
-    WT_CURSOR_STATIC_INIT(iface, __wt_cursor_get_key, /* get-key */
-      __wt_cursor_get_value,                          /* get-value */
-      __wt_cursor_get_raw_key_value,                  /* get-raw-key-value */
-      __wt_cursor_set_key,                            /* set-key */
-      __wt_cursor_set_value,                          /* set-value */
-      __wti_cursor_compare_notsup,                    /* compare */
-      __wti_cursor_equals_notsup,                     /* equals */
-      __wt_cursor_notsup,                             /* next */
-      __wt_cursor_notsup,                             /* prev */
-      __wt_cursor_notsup,                             /* reset */
-      __wt_cursor_notsup,                             /* search */
-      __wt_cursor_search_near_notsup,                 /* search-near */
-      __curextract_insert,                            /* insert */
-      __wt_cursor_modify_notsup,                      /* modify */
-      __wt_cursor_notsup,                             /* update */
-      __wt_cursor_notsup,                             /* remove */
-      __wt_cursor_notsup,                             /* reserve */
-      __wt_cursor_config_notsup,                      /* reconfigure */
-      __wt_cursor_notsup,                             /* largest_key */
-      __wt_cursor_config_notsup,                      /* bound */
-      __wt_cursor_notsup,                             /* cache */
-      __wt_cursor_reopen_notsup,                      /* reopen */
-      __wt_cursor_checkpoint_id,                      /* checkpoint ID */
-      __wt_cursor_notsup);                            /* close */
-    WT_CURSOR_EXTRACTOR extract_cursor;
-    WT_DECL_RET;
-    WT_ITEM key, value;
-
-    if (idx->extractor) {
-        extract_cursor.iface = iface;
-        extract_cursor.iface.session = &session->iface;
-        extract_cursor.iface.key_format = idx->exkey_format;
-        extract_cursor.ctable = ctable;
-        extract_cursor.idxc = cur;
-        extract_cursor.f = f;
-
-        WT_RET(__wt_cursor_get_raw_key(&ctable->iface, &key));
-        WT_RET(__wt_cursor_get_raw_value(&ctable->iface, &value));
-        ret = idx->extractor->extract(
-          idx->extractor, &session->iface, &key, &value, &extract_cursor.iface);
-
-        __wt_buf_free(session, &extract_cursor.iface.key);
-        WT_RET(ret);
-    } else {
-        WT_RET(__wt_schema_project_merge(
-          session, ctable->cg_cursors, idx->key_plan, idx->key_format, &cur->key));
-        /*
-         * The index key is now set and the value is empty (it starts clear and is never set).
-         */
-        F_SET(cur, WT_CURSTD_KEY_EXT | WT_CURSTD_VALUE_EXT);
-        WT_RET(f(cur));
-    }
->>>>>>> 9a61088a
     return (0);
 }
 
