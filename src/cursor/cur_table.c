--- conflicted
+++ resolved
@@ -440,11 +440,7 @@
     u_int i;
 
     ctable = (WT_CURSOR_TABLE *)cursor;
-<<<<<<< HEAD
-    JOINABLE_CURSOR_UPDATE_API_CALL(cursor, session, ret, insert, NULL);
-=======
-    CURSOR_UPDATE_API_CALL(cursor, session, ret, insert);
->>>>>>> 74eaa544
+    CURSOR_UPDATE_API_CALL(cursor, session, ret, insert, NULL);
     WT_ERR(__curtable_open_indices(ctable));
 
     cp = ctable->cg_cursors;
@@ -522,11 +518,7 @@
     WT_SESSION_IMPL *session;
 
     ctable = (WT_CURSOR_TABLE *)cursor;
-<<<<<<< HEAD
-    JOINABLE_CURSOR_UPDATE_API_CALL(cursor, session, ret, update, NULL);
-=======
-    CURSOR_UPDATE_API_CALL(cursor, session, ret, update);
->>>>>>> 74eaa544
+    CURSOR_UPDATE_API_CALL(cursor, session, ret, update, NULL);
     WT_ERR(__curtable_open_indices(ctable));
 
     /*
@@ -623,11 +615,7 @@
     WT_SESSION_IMPL *session;
 
     ctable = (WT_CURSOR_TABLE *)cursor;
-<<<<<<< HEAD
-    JOINABLE_CURSOR_UPDATE_API_CALL(cursor, session, ret, reserve, NULL);
-=======
-    CURSOR_UPDATE_API_CALL(cursor, session, ret, reserve);
->>>>>>> 74eaa544
+    CURSOR_UPDATE_API_CALL(cursor, session, ret, reserve, NULL);
 
     /*
      * We don't have to open the indices here, but it makes the code similar to other cursor
