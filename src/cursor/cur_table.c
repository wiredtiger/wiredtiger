--- conflicted
+++ resolved
@@ -42,11 +42,7 @@
 	cextract = (WT_CURSOR_EXTRACTOR *)cursor;
 	session = (WT_SESSION_IMPL *)cursor->session;
 
-<<<<<<< HEAD
-	WT_RET(__wt_txn_context_prepare_check(session, false));
-=======
 	WT_RET(__wt_txn_context_prepare_check(session));
->>>>>>> e4fdc914
 	WT_ITEM_SET(ikey, cursor->key);
 	/*
 	 * We appended a padding byte to the key to avoid rewriting the last
