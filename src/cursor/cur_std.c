--- conflicted
+++ resolved
@@ -747,15 +747,11 @@
     WT_STAT_DATA_DECR(session, cursor_open_count);
     F_SET(cursor, WT_CURSTD_CACHED);
 
-<<<<<<< HEAD
-    return (ret);
-=======
     /* Document the flags cleared, and set by this function */
     WT_ASSERT(session, !WT_CURSOR_BOUNDS_SET(cursor)); /* __wt_cursor_bound_reset() */
     WT_ASSERT(session, F_AREALLSET(cursor, WT_CURSTD_CACHEABLE | WT_CURSTD_CACHED));
 
-    API_RET_STAT(session, ret, cursor_cache);
->>>>>>> 7d0407c2
+    return (ret);
 }
 
 /*
