/*-
 * Copyright (c) 2014-present MongoDB, Inc.
 * Copyright (c) 2008-2014 WiredTiger, Inc.
 *	All rights reserved.
 *
 * See the file LICENSE for redistribution information.
 */

#include "wt_internal.h"

static int __cursor_config_debug(WT_CURSOR *cursor, const char *cfg[]);

/*
 * __curstd_config_value_for --
 *     Returns NULL if the string being searched for isn't found, or the string after the "=" sign
 *     in the config string.
 */
static WT_INLINE char *
__curstd_config_value_for(const char *config, const char *var, size_t len)
{
    char *cfg;
    if ((cfg = strstr(config, var)) == NULL)
        return (NULL);
    return (cfg + len);
}

#define CONFIG_VALUE_FOR(config, var, cfg) \
    ((cfg) = __curstd_config_value_for((config), var "=", strlen(var "=")))

/*
 * __wt_cursor_noop --
 *     Cursor noop.
 */
int
__wt_cursor_noop(WT_CURSOR *cursor)
{
    WT_UNUSED(cursor);

    return (0);
}

/*
 * __wt_cursor_cached --
 *     No actions on a closed and cached cursor are allowed.
 */
int
__wt_cursor_cached(WT_CURSOR *cursor)
{
    WT_SESSION_IMPL *session;

    session = CUR2S(cursor);
    WT_RET_MSG(session, ENOTSUP, "Cursor has been closed");
}

/*
 * __wt_cursor_notsup --
 *     Unsupported cursor actions.
 */
int
__wt_cursor_notsup(WT_CURSOR *cursor)
{
    WT_SESSION_IMPL *session;

    session = CUR2S(cursor);
    WT_RET_MSG(session, ENOTSUP, "Unsupported cursor operation");
}

/*
 * __wt_cursor_get_value_notsup --
 *     WT_CURSOR.get_value not-supported.
 */
int
__wt_cursor_get_value_notsup(WT_CURSOR *cursor, ...)
{
    return (__wt_cursor_notsup(cursor));
}

/*
 * __wt_cursor_get_raw_key_value_notsup --
 *     WT_CURSOR.get_raw_key_value not-supported.
 */
int
__wt_cursor_get_raw_key_value_notsup(WT_CURSOR *cursor, WT_ITEM *key, WT_ITEM *value)
{
    WT_UNUSED(key);
    WT_UNUSED(value);
    return (__wt_cursor_notsup(cursor));
}

/*
 * __wt_cursor_set_key_notsup --
 *     WT_CURSOR.set_key not-supported.
 */
void
__wt_cursor_set_key_notsup(WT_CURSOR *cursor, ...)
{
    WT_IGNORE_RET(__wt_cursor_notsup(cursor));
}

/*
 * __wt_cursor_set_value_notsup --
 *     WT_CURSOR.set_value not-supported.
 */
void
__wt_cursor_set_value_notsup(WT_CURSOR *cursor, ...)
{
    WT_IGNORE_RET(__wt_cursor_notsup(cursor));
}

/*
 * __wt_cursor_compare_notsup --
 *     Unsupported cursor comparison.
 */
int
__wt_cursor_compare_notsup(WT_CURSOR *a, WT_CURSOR *b, int *cmpp)
{
    WT_UNUSED(b);
    WT_UNUSED(cmpp);

    return (__wt_cursor_notsup(a));
}

/*
 * __wt_cursor_equals_notsup --
 *     Unsupported cursor equality.
 */
int
__wt_cursor_equals_notsup(WT_CURSOR *cursor, WT_CURSOR *other, int *equalp)
{
    WT_UNUSED(other);
    WT_UNUSED(equalp);

    return (__wt_cursor_notsup(cursor));
}

/*
 * Cursor modify operation is supported only in limited cursor types and also the modify
 * operation is supported only with 'S' and 'u' value formats of the cursors. Because of
 * the conditional support of cursor modify operation, To provide a better error description
 * to the application whenever the cursor modify is used based on the cursor types, two
 * default not supported functions are used.
 *
 * __wt_cursor_modify_notsup - Default function for cursor types where the modify operation
 * is not supported.
 *
 * __wt_cursor_modify_value_format_notsup - Default function for cursor types where the modify
 * operation is supported with specific value formats of the cursor.
 */

/*
 * __wt_cursor_modify_notsup --
 *     Unsupported cursor modify.
 */
int
__wt_cursor_modify_notsup(WT_CURSOR *cursor, WT_MODIFY *entries, int nentries)
{
    WT_UNUSED(entries);
    WT_UNUSED(nentries);

    return (__wt_cursor_notsup(cursor));
}

/*
 * __wt_cursor_modify_value_format_notsup --
 *     Unsupported value format for cursor modify.
 */
int
__wt_cursor_modify_value_format_notsup(WT_CURSOR *cursor, WT_MODIFY *entries, int nentries)
{
    WT_SESSION_IMPL *session;

    WT_UNUSED(entries);
    WT_UNUSED(nentries);

    if (cursor->value_format != NULL && strlen(cursor->value_format) != 0) {
        session = CUR2S(cursor);
        WT_RET_MSG(
          session, ENOTSUP, "WT_CURSOR.modify only supported for 'S' and 'u' value formats");
    }
    return (__wt_cursor_notsup(cursor));
}

/*
 * __wt_cursor_search_near_notsup --
 *     Unsupported cursor search-near.
 */
int
__wt_cursor_search_near_notsup(WT_CURSOR *cursor, int *exact)
{
    WT_UNUSED(exact);

    return (__wt_cursor_notsup(cursor));
}

/*
 * __wt_cursor_config_notsup --
 *     Unsupported cursor API call which takes config.
 */
int
__wt_cursor_config_notsup(WT_CURSOR *cursor, const char *config)
{
    WT_UNUSED(config);

    return (__wt_cursor_notsup(cursor));
}

/*
 * __wt_cursor_reopen_notsup --
 *     Unsupported cursor reopen.
 */
int
__wt_cursor_reopen_notsup(WT_CURSOR *cursor, bool check_only)
{
    WT_UNUSED(check_only);

    return (__wt_cursor_notsup(cursor));
}

/*
 * __wt_cursor_set_notsup --
 *     Reset the cursor methods to not-supported.
 */
void
__wt_cursor_set_notsup(WT_CURSOR *cursor)
{
    /*
     * Set cursor methods other than close, reconfigure and reset, to fail. Close is unchanged so
     * the cursor can be discarded; reset is set to a no-op because session transactional operations
     * reset all of the cursors in a session. Reconfigure is left open in case it's possible in the
     * future to change these configurations.
     */
    cursor->bound = __wt_cursor_config_notsup;
    cursor->compare = __wt_cursor_compare_notsup;
    cursor->insert = __wt_cursor_notsup;
    cursor->modify = __wt_cursor_modify_notsup;
    cursor->next = __wt_cursor_notsup;
    cursor->prev = __wt_cursor_notsup;
    cursor->remove = __wt_cursor_notsup;
    cursor->reserve = __wt_cursor_notsup;
    cursor->reset = __wt_cursor_noop;
    cursor->search = __wt_cursor_notsup;
    cursor->search_near = __wt_cursor_search_near_notsup;
    cursor->update = __wt_cursor_notsup;
}

/*
 * __wt_cursor_kv_not_set --
 *     Standard error message for key/values not set.
 */
int
__wt_cursor_kv_not_set(WT_CURSOR *cursor, bool key) WT_GCC_FUNC_ATTRIBUTE((cold))
{
    WT_SESSION_IMPL *session;

    session = CUR2S(cursor);

    WT_RET_MSG(session, cursor->saved_err == 0 ? EINVAL : cursor->saved_err, "requires %s be set",
      key ? "key" : "value");
}

/*
 * __wt_cursor_copy_release_item --
 *     Release memory used by the key or value item in cursor copy debug mode.
 */
int
__wt_cursor_copy_release_item(WT_CURSOR *cursor, WT_ITEM *item) WT_GCC_FUNC_ATTRIBUTE((cold))
{
    WT_DECL_ITEM(tmp);
    WT_DECL_RET;
    WT_SESSION_IMPL *session;

    session = CUR2S(cursor);

    /* Bail out if the item has been cleared. */
    if (item->data == NULL)
        return (0);

    /*
     * Whether or not we own the memory for the item, make a copy of the data and use that instead.
     * That allows us to overwrite and free memory owned by the item, potentially uncovering
     * programming errors related to retaining pointers to key/value memory beyond API boundaries.
     */
    WT_ERR(__wt_scr_alloc(session, 0, &tmp));
    WT_ERR(__wt_buf_set(session, tmp, item->data, item->size));
    __wt_explicit_overwrite(item->mem, item->memsize);
    __wt_buf_free(session, item);
    WT_ERR(__wt_buf_set(session, item, tmp->data, tmp->size));
err:
    __wt_scr_free(session, &tmp);
    return (ret);
}

/*
 * __wt_cursor_get_key --
 *     WT_CURSOR->get_key default implementation.
 */
int
__wt_cursor_get_key(WT_CURSOR *cursor, ...)
{
    WT_DECL_RET;
    va_list ap;

    va_start(ap, cursor);
    ret = __wt_cursor_get_keyv(cursor, cursor->flags, ap);
    va_end(ap);
    return (ret);
}

/*
 * __wt_cursor_set_key --
 *     WT_CURSOR->set_key default implementation.
 */
void
__wt_cursor_set_key(WT_CURSOR *cursor, ...)
{
    WT_DECL_RET;
    va_list ap;

    va_start(ap, cursor);
    if ((ret = __wt_cursor_set_keyv(cursor, cursor->flags, ap)) != 0)
        WT_IGNORE_RET(__wt_panic(CUR2S(cursor), ret, "failed to set key"));
    va_end(ap);
}

/*
 * __wt_cursor_get_raw_key --
 *     Temporarily force raw mode in a cursor to get a canonical copy of the key.
 */
int
__wt_cursor_get_raw_key(WT_CURSOR *cursor, WT_ITEM *key)
{
    WT_DECL_RET;
    bool raw_set;

    raw_set = F_ISSET(cursor, WT_CURSTD_RAW);
    if (!raw_set)
        F_SET(cursor, WT_CURSTD_RAW);
    ret = cursor->get_key(cursor, key);
    if (!raw_set)
        F_CLR(cursor, WT_CURSTD_RAW);
    return (ret);
}

/*
 * __wt_cursor_set_raw_key --
 *     Temporarily force raw mode in a cursor to set a canonical copy of the key.
 */
void
__wt_cursor_set_raw_key(WT_CURSOR *cursor, WT_ITEM *key)
{
    bool raw_set;

    raw_set = F_ISSET(cursor, WT_CURSTD_RAW);
    if (!raw_set)
        F_SET(cursor, WT_CURSTD_RAW);
    cursor->set_key(cursor, key);
    if (!raw_set)
        F_CLR(cursor, WT_CURSTD_RAW);
}

/*
 * __wt_cursor_get_raw_value --
 *     Temporarily force raw mode in a cursor to get a canonical copy of the value.
 */
int
__wt_cursor_get_raw_value(WT_CURSOR *cursor, WT_ITEM *value)
{
    WT_DECL_RET;
    bool raw_set;

    raw_set = F_ISSET(cursor, WT_CURSTD_RAW);
    if (!raw_set)
        F_SET(cursor, WT_CURSTD_RAW);
    ret = cursor->get_value(cursor, value);
    if (!raw_set)
        F_CLR(cursor, WT_CURSTD_RAW);
    return (ret);
}

/*
 * __wt_cursor_set_raw_value --
 *     Temporarily force raw mode in a cursor to set a canonical copy of the value.
 */
void
__wt_cursor_set_raw_value(WT_CURSOR *cursor, WT_ITEM *value)
{
    bool raw_set;

    raw_set = F_ISSET(cursor, WT_CURSTD_RAW);
    if (!raw_set)
        F_SET(cursor, WT_CURSTD_RAW);
    cursor->set_value(cursor, value);
    if (!raw_set)
        F_CLR(cursor, WT_CURSTD_RAW);
}

/*
 * __wt_cursor_get_keyv --
 *     WT_CURSOR->get_key worker function.
 */
int
__wt_cursor_get_keyv(WT_CURSOR *cursor, uint64_t flags, va_list ap)
{
    WT_DECL_RET;
    WT_ITEM *key;
    WT_SESSION_IMPL *session;
    size_t size;
    const char *fmt;

    CURSOR_API_CALL(cursor, session, ret, get_key, NULL);
    if (!F_ISSET(cursor, WT_CURSTD_KEY_SET))
        WT_ERR(__wt_cursor_kv_not_set(cursor, true));

    /* Force an allocated copy when using cursor copy debug. */
    if (FLD_ISSET(S2C(session)->debug_flags, WT_CONN_DEBUG_CURSOR_COPY))
        WT_ERR(__wt_buf_grow(session, &cursor->key, cursor->key.size));

    if (WT_CURSOR_RECNO(cursor)) {
        if (LF_ISSET(WT_CURSTD_RAW)) {
            key = va_arg(ap, WT_ITEM *);
            key->data = cursor->raw_recno_buf;
            WT_ERR(__wt_struct_size(session, &size, "q", cursor->recno));
            key->size = size;
            ret = __wt_struct_pack(
              session, cursor->raw_recno_buf, sizeof(cursor->raw_recno_buf), "q", cursor->recno);
        } else
            *va_arg(ap, uint64_t *) = cursor->recno;
    } else {
        /* Fast path some common cases. */
        fmt = cursor->key_format;
        if (LF_ISSET(WT_CURSOR_RAW_OK) || WT_STREQ(fmt, "u")) {
            key = va_arg(ap, WT_ITEM *);
            key->data = cursor->key.data;
            key->size = cursor->key.size;
        } else if (WT_STREQ(fmt, "S"))
            *va_arg(ap, const char **) = cursor->key.data;
        else
            ret = __wt_struct_unpackv(session, cursor->key.data, cursor->key.size, fmt, ap);
    }

err:
    API_END_RET_STAT(session, ret, cursor_get_key);
}

/*
 * __wt_cursor_set_keyv --
 *     WT_CURSOR->set_key default implementation.
 */
int
__wt_cursor_set_keyv(WT_CURSOR *cursor, uint64_t flags, va_list ap)
{
    WT_DECL_RET;
    WT_ITEM *buf, *item, tmp;
    WT_SESSION_IMPL *session;
    size_t sz;
    const char *fmt, *str;
    va_list ap_copy;

    buf = &cursor->key;
    tmp.mem = NULL;

    CURSOR_API_CALL(cursor, session, ret, set_key, NULL);
    WT_ERR(__cursor_copy_release(cursor));
    if (F_ISSET(cursor, WT_CURSTD_KEY_SET) && WT_DATA_IN_ITEM(buf)) {
        tmp = *buf;
        buf->mem = NULL;
        buf->memsize = 0;
    }

    F_CLR(cursor, WT_CURSTD_KEY_SET);

    if (WT_CURSOR_RECNO(cursor)) {
        if (LF_ISSET(WT_CURSTD_RAW)) {
            item = va_arg(ap, WT_ITEM *);
            WT_ERR(__wt_struct_unpack(session, item->data, item->size, "q", &cursor->recno));
        } else
            cursor->recno = va_arg(ap, uint64_t);
        if (cursor->recno == WT_RECNO_OOB)
            WT_ERR_MSG(session, EINVAL, "%d is an invalid record number", WT_RECNO_OOB);
        buf->data = &cursor->recno;
        sz = sizeof(cursor->recno);
    } else {
        /* Fast path some common cases and special case WT_ITEMs. */
        fmt = cursor->key_format;
        if (LF_ISSET(WT_CURSOR_RAW_OK | WT_CURSTD_DUMP_JSON) || WT_STREQ(fmt, "u")) {
            item = va_arg(ap, WT_ITEM *);
            sz = item->size;
            buf->data = item->data;
        } else if (WT_STREQ(fmt, "S")) {
            str = va_arg(ap, const char *);
            sz = strlen(str) + 1;
            buf->data = (void *)str;
        } else {
            va_copy(ap_copy, ap);
            ret = __wt_struct_sizev(session, &sz, cursor->key_format, ap_copy);
            va_end(ap_copy);
            WT_ERR(ret);

            WT_ERR(__wt_buf_initsize(session, buf, sz));
            WT_ERR(__wt_struct_packv(session, buf->mem, sz, cursor->key_format, ap));
        }
    }
    if (sz == 0)
        WT_ERR_MSG(session, EINVAL, "Empty keys not permitted");
    else if ((uint32_t)sz != sz)
        WT_ERR_MSG(session, EINVAL, "Key size (%" PRIu64 ") out of range", (uint64_t)sz);
    cursor->saved_err = 0;
    buf->size = sz;
    F_SET(cursor, WT_CURSTD_KEY_EXT);
    if (0) {
err:
        cursor->saved_err = ret;
    }

    /*
     * If we copied the key, either put the memory back into the cursor, or if we allocated some
     * memory in the meantime, free it.
     */
    if (tmp.mem != NULL) {
        if (buf->mem == NULL && !FLD_ISSET(S2C(session)->debug_flags, WT_CONN_DEBUG_CURSOR_COPY)) {
            buf->mem = tmp.mem;
            buf->memsize = tmp.memsize;
            F_SET(cursor, WT_CURSTD_DEBUG_COPY_KEY);
        } else
            __wt_free(session, tmp.mem);
    }
    API_END_RET(session, ret);
}

/*
 * __wt_cursor_get_value --
 *     WT_CURSOR->get_value default implementation.
 */
int
__wt_cursor_get_value(WT_CURSOR *cursor, ...)
{
    WT_DECL_RET;
    va_list ap;

    va_start(ap, cursor);
    ret = __wt_cursor_get_valuev(cursor, ap);
    va_end(ap);
    return (ret);
}

/*
 * __wt_cursor_get_valuev --
 *     WT_CURSOR->get_value worker implementation.
 */
int
__wt_cursor_get_valuev(WT_CURSOR *cursor, va_list ap)
{
    WT_DECL_RET;
    WT_ITEM *value;
    WT_SESSION_IMPL *session;
    const char *fmt;

    CURSOR_API_CALL(cursor, session, ret, get_value, NULL);

    if (!F_ISSET(cursor, WT_CURSTD_VALUE_EXT | WT_CURSTD_VALUE_INT))
        WT_ERR(__wt_cursor_kv_not_set(cursor, false));

    /* Force an allocated copy when using cursor copy debug. */
    if (FLD_ISSET(S2C(session)->debug_flags, WT_CONN_DEBUG_CURSOR_COPY))
        WT_ERR(__wt_buf_grow(session, &cursor->value, cursor->value.size));

    /* Fast path some common cases. */
    fmt = cursor->value_format;
    if (F_ISSET(cursor, WT_CURSOR_RAW_OK) || WT_STREQ(fmt, "u")) {
        value = va_arg(ap, WT_ITEM *);
        value->data = cursor->value.data;
        value->size = cursor->value.size;
    } else if (WT_STREQ(fmt, "S"))
        *va_arg(ap, const char **) = cursor->value.data;
    else if (WT_STREQ(fmt, "t") || (__wt_isdigit((u_char)fmt[0]) && WT_STREQ(fmt + 1, "t")))
        *va_arg(ap, uint8_t *) = *(uint8_t *)cursor->value.data;
    else
        ret = __wt_struct_unpackv(session, cursor->value.data, cursor->value.size, fmt, ap);

err:
    API_END_RET_STAT(session, ret, cursor_get_value);
}

/*
 * __wt_cursor_get_raw_key_value --
 *     WT_CURSOR->get_raw_key_value default implementation
 */
int
__wt_cursor_get_raw_key_value(WT_CURSOR *cursor, WT_ITEM *key, WT_ITEM *value)
{
    WT_DECL_RET;
    WT_SESSION_IMPL *session;

    CURSOR_API_CALL(cursor, session, ret, get_raw_key_value, NULL);

    if ((key != NULL) && !F_ISSET(cursor, WT_CURSTD_KEY_SET))
        WT_ERR(__wt_cursor_kv_not_set(cursor, true));

    if ((value != NULL) && !F_ISSET(cursor, WT_CURSTD_VALUE_SET))
        WT_ERR(__wt_cursor_kv_not_set(cursor, false));

    /* Force an allocated copy when using cursor copy debug. */
    if (FLD_ISSET(S2C(session)->debug_flags, WT_CONN_DEBUG_CURSOR_COPY))
        WT_ERR(__wt_buf_grow(session, &cursor->value, cursor->value.size));

    if (key != NULL) {
        key->data = cursor->key.data;
        key->size = cursor->key.size;
    }

    if (value != NULL) {
        value->data = cursor->value.data;
        value->size = cursor->value.size;
    }

err:
    API_END_RET(session, ret);
}

/*
 * __wt_cursor_set_value --
 *     WT_CURSOR->set_value default implementation.
 */
void
__wt_cursor_set_value(WT_CURSOR *cursor, ...)
{
    va_list ap;

    va_start(ap, cursor);
    WT_IGNORE_RET(__wt_cursor_set_valuev(cursor, cursor->value_format, ap));
    va_end(ap);
}

/*
 * __wt_cursor_set_valuev --
 *     WT_CURSOR->set_value worker implementation.
 */
int
__wt_cursor_set_valuev(WT_CURSOR *cursor, const char *fmt, va_list ap)
{
    WT_DECL_RET;
    WT_ITEM *buf, *item, tmp;
    WT_SESSION_IMPL *session;
    size_t sz;
    const char *str;
    va_list ap_copy;

    buf = &cursor->value;
    tmp.mem = NULL;

    CURSOR_API_CALL(cursor, session, ret, set_value, NULL);
    WT_ERR(__cursor_copy_release(cursor));
    if (F_ISSET(cursor, WT_CURSTD_VALUE_SET) && WT_DATA_IN_ITEM(buf)) {
        tmp = *buf;
        buf->mem = NULL;
        buf->memsize = 0;
    }

    F_CLR(cursor, WT_CURSTD_VALUE_SET);

    /* Fast path some common cases. */
    if (F_ISSET(cursor, WT_CURSOR_RAW_OK | WT_CURSTD_DUMP_JSON) || WT_STREQ(fmt, "u")) {
        item = va_arg(ap, WT_ITEM *);
        sz = item->size;
        buf->data = item->data;
    } else if (WT_STREQ(fmt, "S")) {
        str = va_arg(ap, const char *);
        sz = strlen(str) + 1;
        buf->data = str;
    } else if (WT_STREQ(fmt, "t") || (__wt_isdigit((u_char)fmt[0]) && WT_STREQ(fmt + 1, "t"))) {
        sz = 1;
        WT_ERR(__wt_buf_initsize(session, buf, sz));
        *(uint8_t *)buf->mem = (uint8_t)va_arg(ap, int);
    } else {
        va_copy(ap_copy, ap);
        ret = __wt_struct_sizev(session, &sz, fmt, ap_copy);
        va_end(ap_copy);
        WT_ERR(ret);
        WT_ERR(__wt_buf_initsize(session, buf, sz));
        WT_ERR(__wt_struct_packv(session, buf->mem, sz, fmt, ap));
    }
    F_SET(cursor, WT_CURSTD_VALUE_EXT);
    buf->size = sz;

    if (0) {
err:
        cursor->saved_err = ret;
    }

    /*
     * If we copied the value, either put the memory back into the cursor, or if we allocated some
     * memory in the meantime, free it.
     */
    if (tmp.mem != NULL) {
        if (buf->mem == NULL && !FLD_ISSET(S2C(session)->debug_flags, WT_CONN_DEBUG_CURSOR_COPY)) {
            buf->mem = tmp.mem;
            buf->memsize = tmp.memsize;
            F_SET(cursor, WT_CURSTD_DEBUG_COPY_VALUE);
        } else
            __wt_free(session, tmp.mem);
    }

    API_END_RET(session, ret);
}

/*
 * __wt_cursor_cache --
 *     Add this cursor to the cache.
 */
int
__wt_cursor_cache(WT_CURSOR *cursor, WT_DATA_HANDLE *dhandle)
{
    WT_DECL_RET;
    WT_SESSION_IMPL *session;
    uint64_t bucket;

    session = CUR2S(cursor);
    WT_ASSERT(session, !F_ISSET(cursor, WT_CURSTD_CACHED) && dhandle != NULL);
    /* Since open_cursor_count decremented below */
    WT_ASSERT(session, F_ISSET(cursor, WT_CURSTD_OPEN));

    WT_TRET(cursor->reset(cursor));

    /*
     * Cursor reset clears bounds on cursors when called externally, we need to clear the bounds
     * manually when we cache a cursor.
     */
    __wt_cursor_bound_reset(cursor);

    /* Don't keep buffers allocated for cached cursors. */
    __wt_buf_free(session, &cursor->key);
    __wt_buf_free(session, &cursor->value);

    /* Discard the underlying WT_CURSOR_BTREE buffers. */
    __wt_btcur_cache((WT_CURSOR_BTREE *)cursor);

    /*
     * Acquire a reference while decrementing the in-use counter. After this point, the dhandle may
     * be marked dead, but the actual handle won't be removed.
     */
    session->dhandle = dhandle;
    WT_DHANDLE_ACQUIRE(dhandle);
    __wt_cursor_dhandle_decr_use(session);

    /* Move the cursor from the open list to the caching hash table. */
    if (cursor->uri_hash == 0)
        cursor->uri_hash = __wt_hash_city64(cursor->uri, strlen(cursor->uri));
    bucket = cursor->uri_hash & (S2C(session)->hash_size - 1);
    TAILQ_REMOVE(&session->cursors, cursor, q);
    TAILQ_INSERT_HEAD(&session->cursor_cache[bucket], cursor, q);

    (void)__wt_atomic_sub32(&S2C(session)->open_cursor_count, 1);
    WT_STAT_CONN_INCR_ATOMIC(session, cursor_cached_count);
    WT_STAT_DATA_DECR(session, cursor_open_count);
    F_SET(cursor, WT_CURSTD_CACHED);

    /* Document the flags cleared, and set by this function */
    WT_ASSERT(session, !WT_CURSOR_BOUNDS_SET(cursor)); /* __wt_cursor_bound_reset() */
    WT_ASSERT(session, F_AREALLSET(cursor, WT_CURSTD_CACHEABLE | WT_CURSTD_CACHED));

    API_RET_STAT(session, ret, cursor_cache);
}

/*
 * __wt_cursor_reopen --
 *     Reopen this cursor from the cached state.
 */
void
__wt_cursor_reopen(WT_CURSOR *cursor, WT_DATA_HANDLE *dhandle)
{
    WT_SESSION_IMPL *session;
    uint64_t bucket;

    session = CUR2S(cursor);
    WT_ASSERT(session, F_ISSET(cursor, WT_CURSTD_CACHED));

    if (dhandle != NULL) {
        session->dhandle = dhandle;
        __wt_cursor_dhandle_incr_use(session);
        WT_DHANDLE_RELEASE(dhandle);
    }
    (void)__wt_atomic_add32(&S2C(session)->open_cursor_count, 1);
    WT_STAT_CONN_DECR_ATOMIC(session, cursor_cached_count);
    WT_STAT_DATA_INCR(session, cursor_open_count);

    bucket = cursor->uri_hash & (S2C(session)->hash_size - 1);
    TAILQ_REMOVE(&session->cursor_cache[bucket], cursor, q);
    TAILQ_INSERT_HEAD(&session->cursors, cursor, q);
    F_CLR(cursor, WT_CURSTD_CACHED);
}

/*
 * __wt_cursor_cache_release --
 *     Put the cursor into a cached state, called during cursor close operations.
 */
int
__wt_cursor_cache_release(WT_SESSION_IMPL *session, WT_CURSOR *cursor, bool *released)
{
    WT_DECL_RET;

    *released = false;
    if (!F_ISSET(cursor, WT_CURSTD_CACHEABLE) || !F_ISSET(session, WT_SESSION_CACHE_CURSORS))
        return (0);

    WT_ASSERT(session, !F_ISSET(cursor, WT_CURSTD_BULK | WT_CURSTD_CACHED));

    /*
     * Do any sweeping first, if there are errors, it will be easier to clean up if the cursor is
     * not already cached. When sweeping, don't use the "big" option. We want only a modest sweep as
     * we're in a performance path.
     */
    if (--session->cursor_sweep_countdown == 0) {
        session->cursor_sweep_countdown = WT_SESSION_CURSOR_SWEEP_COUNTDOWN;
        WT_RET(__wt_session_cursor_cache_sweep(session, false));
        __wt_session_dhandle_sweep(session);
    }

    /*
     * Caching the cursor releases its data handle. So we have to update statistics first. If
     * caching fails, we'll decrement the statistics after reopening the cursor (and getting the
     * data handle back).
     */
    WT_STAT_CONN_DATA_INCR(session, cursor_cache);
    WT_ERR(cursor->cache(cursor));
    WT_ASSERT(session, F_ISSET(cursor, WT_CURSTD_CACHED));
    *released = true;

    if (0) {
        /*
         * If caching fails, we must restore the state of the cursor back to open so that the close
         * works from a known state. The reopen may also fail, but that doesn't matter at this
         * point.
         */
err:
        WT_TRET(cursor->reopen(cursor, false));
        WT_ASSERT(session, !F_ISSET(cursor, WT_CURSTD_CACHED));
        WT_STAT_CONN_DATA_DECR(session, cursor_cache);
    }

    return (ret);
}

/*
 * __wt_cursor_get_hash --
 *     Get hash value from the given uri.
 */
void
__wt_cursor_get_hash(
  WT_SESSION_IMPL *session, const char *uri, WT_CURSOR *to_dup, uint64_t *hash_value)
{
    if (to_dup != NULL) {
        WT_ASSERT(session, uri == NULL);
        *hash_value = to_dup->uri_hash;
    } else {
        WT_ASSERT(session, uri != NULL);
        *hash_value = __wt_hash_city64(uri, strlen(uri));
    }
}

/*
 * __cursors_must_be_readonly --
 *     Determine whether connection and/or cfg[] requires that a cursor be read-only.
 */
static int
__cursors_must_be_readonly(WT_SESSION_IMPL *session, const char *cfg[], bool *readonlyp)
{
    WT_CONFIG_ITEM cval;
    bool readonly;

    /*
     * checkpoint, readonly Checkpoint cursors are permanently read-only, avoid the extra work of
     * two configuration string checks.
     */
    readonly = F_ISSET(S2C(session), WT_CONN_READONLY);
    if (!readonly && cfg != NULL) {
        WT_RET(__wt_config_gets_def(session, cfg, "checkpoint", 0, &cval));
        readonly = cval.len != 0;

        if (!readonly) {
            WT_RET(__wt_config_gets_def(session, cfg, "readonly", 0, &cval));
            readonly = cval.val != 0;
        }
    }
    *readonlyp = readonly;
    return (0);
}

/*
 * __cursors_can_be_cached --
 *     Determine whether cfg[] allows that a cursor be cached.
 */
static int
__cursors_can_be_cached(WT_SESSION_IMPL *session, const char *cfg[], bool *cacheablep)
{
    WT_CONFIG_ITEM cval;

    /*
     * Any cursors that have special configuration cannot be cached. There are some exceptions for
     * configurations that only differ by a cursor flag, which we can patch up if we find a matching
     * cursor.
     */
    WT_RET(__wt_config_gets_def(session, cfg, "bulk", 0, &cval));
    if (cval.val)
        goto return_false;

    WT_RET(__wt_config_gets_def(session, cfg, "debug", 0, &cval));
    if (cval.len != 0)
        goto return_false;

    WT_RET(__wt_config_gets_def(session, cfg, "dump", 0, &cval));
    if (cval.len != 0)
        goto return_false;

    WT_RET(__wt_config_gets_def(session, cfg, "next_random", 0, &cval));
    if (cval.val != 0)
        goto return_false;

    WT_RET(__wt_config_gets_def(session, cfg, "readonly", 0, &cval));
    if (cval.val)
        goto return_false;

    /* Checkpoints are readonly, we won't cache them. */
    WT_RET(__wt_config_gets_def(session, cfg, "checkpoint", 0, &cval));
    if (cval.val) {
return_false:
        *cacheablep = false;
    } else {
        *cacheablep = true;
    }

    return (0);
}

/*
 * __cursor_reuse_or_init --
 *     Initialization shared between reuse of a cached cursor and initialization of a new cursor.
 */
static int
__cursor_reuse_or_init(WT_SESSION_IMPL *session, WT_CURSOR *cursor, const char *cfg[],
  bool *readonlyp, WT_CURSOR **ownerp, WT_CURSOR **cdumpp)
{
    WT_CONFIG_ITEM cval;
    WT_CURSOR *cdump;
    WT_CURSOR *owner;

    if (cfg != NULL) {
        /*
         * WT_CURSTD_APPEND is only relevant to column stores.
         */
        if (WT_CURSOR_RECNO(cursor)) {
            WT_RET(__wt_config_gets_def(session, cfg, "append", 0, &cval));
            if (cval.val != 0)
                F_SET(cursor, WT_CURSTD_APPEND);
            else
                F_CLR(cursor, WT_CURSTD_APPEND);
        }

        /* WT_CURSTD_RAW */
        WT_RET(__wt_config_gets_def(session, cfg, "raw", 0, &cval));
        if (cval.val != 0)
            F_SET(cursor, WT_CURSTD_RAW);

        /* WT_CURSTD_DEBUG_RESET_EVICT */
        WT_RET(__cursor_config_debug(cursor, cfg));
    }

    /* Readonly? */
    WT_RET(__cursors_must_be_readonly(session, cfg, readonlyp));

    /* WT_CURSTD_CACHEABLE */
    if (*readonlyp) /* We do not cache read-only cursors. */
        F_CLR(cursor, WT_CURSTD_CACHEABLE);

    /*
     * If an index cursor is opened with the dump configuration option, then this function is called
     * on the index files, with the dump config string, and with the index cursor as an owner. We
     * don't want to create a dump cursor in that case, because we'll create the dump cursor on the
     * index cursor itself.
     */
    WT_RET(__wt_config_gets_def(session, cfg, "dump", 0, &cval));
    owner = ownerp ? *ownerp : NULL;
    if (cval.len != 0 && owner == NULL) {
        uint64_t dump_flag;
        if (WT_STRING_MATCH("json", cval.str, cval.len))
            dump_flag = WT_CURSTD_DUMP_JSON;
        else if (WT_STRING_MATCH("print", cval.str, cval.len))
            dump_flag = WT_CURSTD_DUMP_PRINT;
        else if (WT_STRING_MATCH("pretty", cval.str, cval.len))
            dump_flag = WT_CURSTD_DUMP_PRETTY;
        else if (WT_STRING_MATCH("pretty_hex", cval.str, cval.len))
            dump_flag = WT_CURSTD_DUMP_HEX | WT_CURSTD_DUMP_PRETTY;
        else
            dump_flag = WT_CURSTD_DUMP_HEX;
        F_SET(cursor, dump_flag);

        /*
         * Dump cursors should not have owners: only the top-level cursor should be wrapped in a
         * dump cursor.
         */
        WT_RET(__wt_curdump_create(cursor, owner, &cdump));
        *ownerp = cdump;
        F_CLR(cursor, WT_CURSTD_CACHEABLE);
    } else
        cdump = NULL;
    *cdumpp = cdump;

    return (0);
}

/*
 * __wt_cursor_cache_get --
 *     Open a matching cursor from the cache.
 */
int
__wt_cursor_cache_get(WT_SESSION_IMPL *session, const char *uri, uint64_t hash_value,
  WT_CURSOR *to_dup, const char *cfg[], WT_CURSOR **cursorp)
{
    WT_CONFIG_ITEM cval;
    WT_CURSOR *cdump;
    WT_CURSOR *cursor;
    WT_CURSOR_BTREE *cbt;
    WT_DECL_RET;
    uint64_t bucket, overwrite_flag;
    bool cacheable;
    bool have_config;
    bool readonly;

    /* cacheable */
    if (!F_ISSET(session, WT_SESSION_CACHE_CURSORS))
        return (WT_NOTFOUND);

    /* If original config string is NULL or "", don't check it. */
    have_config =
      (cfg != NULL && cfg[0] != NULL && cfg[1] != NULL && (cfg[2] != NULL || cfg[1][0] != '\0'));

    /* WT_CURSTD_OVERWRITE: Fast path overwrite configuration */
    if (have_config && cfg[2] == NULL && strcmp(cfg[1], "overwrite=false") == 0) {
        have_config = false;
        overwrite_flag = 0;
    } else
        overwrite_flag = WT_CURSTD_OVERWRITE;

    if (have_config) {
        WT_RET(__cursors_can_be_cached(session, cfg, &cacheable));
        if (!cacheable)
            return (WT_NOTFOUND);
    }

    if (to_dup != NULL)
        uri = to_dup->uri;
    /*
     * Walk through all cursors, if there is a cached cursor that matches uri and configuration, use
     * it.
     */
    bucket = hash_value & (S2C(session)->hash_size - 1);
    TAILQ_FOREACH (cursor, &session->cursor_cache[bucket], q) {
        /* Document some flags always set in the cache */
        WT_ASSERT(session, F_AREALLSET(cursor, WT_CURSTD_CACHEABLE | WT_CURSTD_CACHED));

        if (cursor->uri_hash == hash_value && strcmp(cursor->uri, uri) == 0) {
            if ((ret = cursor->reopen(cursor, false)) != 0) {
                F_CLR(cursor, WT_CURSTD_CACHEABLE);
                session->dhandle = NULL;
                (void)cursor->close(cursor);
                return (ret);
            }

            /*
             * For these configuration values, there is no difference in the resulting cursor other
             * than flag values, so fix them up according to the given configuration.
             */
            F_CLR(cursor, WT_CURSTD_APPEND | WT_CURSTD_OVERWRITE | WT_CURSTD_RAW);
            F_SET(cursor, overwrite_flag);
            /*
             * If this is a btree cursor, clear its read_once flag.
             */
            if (WT_BTREE_PREFIX(cursor->internal_uri)) {
                cbt = (WT_CURSOR_BTREE *)cursor;
                F_CLR(cbt, WT_CBT_READ_ONCE);
            } else {
                cbt = NULL;
            }

            cdump = NULL;
            WT_RET(__cursor_reuse_or_init(session, cursor, cfg, &readonly, NULL, &cdump));
            /* Since owner == NULL */
            WT_ASSERT(session, cdump == NULL);

            if (cbt) {
                if (have_config) {
                    WT_RET(__wt_config_gets_def(session, cfg, "read_once", 0, &cval));
                    if (cval.val != 0)
                        F_SET(cbt, WT_CBT_READ_ONCE);
                }

                /*
                 * A side effect of a cursor open is to leave the session's data handle set. Honor
                 * that for a "reopen".
                 */
                session->dhandle = cbt->dhandle;
            }

            *cursorp = cursor;
            return (0);
        }
    }
    return (WT_NOTFOUND);
}

/*
 * __wt_cursor_close --
 *     WT_CURSOR->close default implementation.
 */
void
__wt_cursor_close(WT_CURSOR *cursor)
{
    WT_SESSION_IMPL *session;

    session = CUR2S(cursor);

    if (F_ISSET(cursor, WT_CURSTD_OPEN)) {
        TAILQ_REMOVE(&session->cursors, cursor, q);

        (void)__wt_atomic_sub32(&S2C(session)->open_cursor_count, 1);
        WT_STAT_DATA_DECR(session, cursor_open_count);
    }
    __wt_buf_free(session, &cursor->key);
    __wt_buf_free(session, &cursor->value);

    __wt_buf_free(session, &cursor->lower_bound);
    __wt_buf_free(session, &cursor->upper_bound);

    __wt_free(session, cursor->internal_uri);
    __wt_free(session, cursor->uri);
    __wt_overwrite_and_free(session, cursor);
}

/*
 * __wt_cursor_equals --
 *     WT_CURSOR->equals default implementation.
 */
int
__wt_cursor_equals(WT_CURSOR *cursor, WT_CURSOR *other, int *equalp)
{
    WT_DECL_RET;
    WT_SESSION_IMPL *session;
    int cmp;

    CURSOR_API_CALL(cursor, session, ret, equals, NULL);

    WT_ERR(cursor->compare(cursor, other, &cmp));
    *equalp = (cmp == 0) ? 1 : 0;

err:
    API_END_RET_STAT(session, ret, cursor_equals);
}

/*
 * __cursor_modify --
 *     WT_CURSOR->modify default implementation.
 */
static int
__cursor_modify(WT_CURSOR *cursor, WT_MODIFY *entries, int nentries)
{
    WT_DECL_RET;
    WT_SESSION_IMPL *session;

    CURSOR_API_CALL(cursor, session, ret, modify, NULL);

    /* Check for a rational modify vector count. */
    if (nentries <= 0)
        WT_ERR_MSG(session, EINVAL, "Illegal modify vector with %d entries", nentries);

    /*
     * The underlying btree code cannot support WT_CURSOR.modify within a read-committed or
     * read-uncommitted transaction, or outside of an explicit transaction. Disallow here as well,
     * for consistency.
     */
    if (session->txn->isolation != WT_ISO_SNAPSHOT)
        WT_ERR_MSG(
          session, ENOTSUP, "not supported in read-committed or read-uncommitted transactions");
    if (F_ISSET(session->txn, WT_TXN_AUTOCOMMIT))
        WT_ERR_MSG(session, ENOTSUP, "not supported in implicit transactions");

    WT_ERR(__cursor_checkkey(cursor));

    /* Get the current value, apply the modifications. */
    WT_ERR(cursor->search(cursor));
    WT_ERR(__wt_modify_apply_api(cursor, entries, nentries));

    /* We know both key and value are set, "overwrite" doesn't matter. */
    ret = cursor->update(cursor);

err:
    API_END_RET_STAT(session, ret, cursor_modify);
}

/*
 * __cursor_config_debug --
 *     Set configuration options for debug category.
 */
static int
__cursor_config_debug(WT_CURSOR *cursor, const char *cfg[])
{
    WT_CONFIG_ITEM cval;
    WT_DECL_RET;
    WT_SESSION_IMPL *session;

    session = (WT_SESSION_IMPL *)cursor->session;

    /*
     * Debug options. Special handling for options that aren't found - since reconfigure passes in
     * just the single configuration string, not the stack.
     */
    if ((ret = __wt_config_gets_def(session, cfg, "debug.release_evict", 0, &cval)) == 0) {
        if (cval.val)
            F_SET(cursor, WT_CURSTD_DEBUG_RESET_EVICT);
        else
            F_CLR(cursor, WT_CURSTD_DEBUG_RESET_EVICT);
    } else
        WT_RET_NOTFOUND_OK(ret);
    return (0);
}

/*
 * __wt_cursor_reconfigure --
 *     Set runtime-configurable settings.
 */
int
__wt_cursor_reconfigure(WT_CURSOR *cursor, const char *config)
{
    WT_CONFIG_ITEM cval;
    WT_DECL_RET;
    WT_SESSION_IMPL *session;

    CURSOR_API_CALL_CONF(cursor, session, ret, reconfigure, config, cfg, NULL);

    /* Reconfiguration resets the cursor. */
    WT_ERR(cursor->reset(cursor));

    /*
     * append Only relevant to column stores.
     */
    if (WT_CURSOR_RECNO(cursor)) {
        if ((ret = __wt_config_getones(session, config, "append", &cval)) == 0) {
            if (cval.val)
                F_SET(cursor, WT_CURSTD_APPEND);
            else
                F_CLR(cursor, WT_CURSTD_APPEND);
        } else
            WT_ERR_NOTFOUND_OK(ret, false);
    }

    /*
     * overwrite
     */
    if ((ret = __wt_config_getones(session, config, "overwrite", &cval)) == 0) {
        if (cval.val)
            F_SET(cursor, WT_CURSTD_OVERWRITE);
        else
            F_CLR(cursor, WT_CURSTD_OVERWRITE);
    } else
        WT_ERR_NOTFOUND_OK(ret, false);

    /* WT_CURSTD_DEBUG_RESET_EVICT */
    WT_ERR(__cursor_config_debug(cursor, cfg));

err:
    API_END_RET_STAT(session, ret, cursor_reconfigure);
}

/*
 * __wt_cursor_largest_key --
 *     WT_CURSOR->largest_key default implementation..
 */
int
__wt_cursor_largest_key(WT_CURSOR *cursor)
{
    WT_CURSOR_BTREE *cbt;
    WT_DECL_ITEM(key);
    WT_DECL_RET;
    WT_SESSION_IMPL *session;
    bool key_only;

    cbt = (WT_CURSOR_BTREE *)cursor;
    key_only = F_ISSET(cursor, WT_CURSTD_KEY_ONLY);
    CURSOR_API_CALL(cursor, session, ret, largest_key, CUR2BT(cbt));

    if (WT_CURSOR_BOUNDS_SET(cursor))
        WT_ERR_MSG(session, EINVAL, "setting bounds is not compatible with cursor largest key");

    WT_ERR(__wt_scr_alloc(session, 0, &key));

    /* Reset the cursor to give up the cursor position. */
    WT_ERR(cursor->reset(cursor));

    /* Set the flag to bypass value read. */
    F_SET(cursor, WT_CURSTD_KEY_ONLY);

    /* Call btree cursor prev to get the largest key. */
    WT_ERR(__wt_btcur_prev(cbt, false));

    /* Copy the key as we will reset the cursor after that. */
    WT_ERR(__wt_buf_set(session, key, cursor->key.data, cursor->key.size));
    WT_ERR(cursor->reset(cursor));
    WT_ERR(__wt_buf_set(session, &cursor->key, key->data, key->size));
    /* Set the key as external. */
    F_SET(cursor, WT_CURSTD_KEY_EXT);

err:
    if (!key_only)
        F_CLR(cursor, WT_CURSTD_KEY_ONLY);
    __wt_scr_free(session, &key);
    if (ret != 0)
        WT_TRET(cursor->reset(cursor));
    API_END_RET_STAT(session, ret, cursor_largest_key);
}

/*
 * __wt_cursor_bound --
 *     WT_CURSOR->bound default implementation.
 */
int
__wt_cursor_bound(WT_CURSOR *cursor, const char *config)
{
    WT_CURSOR_BTREE *cbt;
    WT_DECL_RET;
    WT_ITEM key;
    WT_SESSION_IMPL *session;
    int exact;
    char *cfg;
    bool inclusive, have_action;

    cfg = NULL;
    cbt = (WT_CURSOR_BTREE *)cursor;
    exact = 0;

    /*
     * Our API defines "inclusive" as true by default, it also defines "set" as the default action.
     * This means we can't expect the user to have provided those configurations via the config
     * string. Normally WiredTiger merges the user provided configuration with the default
     * configuration, for performance reasons we are skipping this step. As such we need to handle
     * the cases where the user did and didn't provide the config making up the difference for the
     * defaults.
     *
     * These two booleans provide a mechanism to handle the user not providing the configuration and
     * still being able to parse it.
     */
    inclusive = true;
    have_action = false;

    CURSOR_API_CALL(cursor, session, ret, bound, NULL);

    if (CUR2BT(cursor)->type == BTREE_COL_FIX)
        WT_ERR_MSG(session, EINVAL, "setting bounds is not compatible with fixed column store");

    if (config == NULL || config[0] == '\0')
        WT_ERR_MSG(session, EINVAL, "an empty config is not valid when setting or clearing bounds");

    /* Action is default to "set". */
    if (CONFIG_VALUE_FOR(config, "action", cfg) != NULL)
        have_action = true;

    if (!have_action || WT_PREFIX_MATCH(cfg, "set")) {
        if (WT_CURSOR_IS_POSITIONED(cbt))
            WT_ERR_MSG(session, EINVAL, "setting bounds on a positioned cursor is not allowed");

        /* The cursor must have a key set to place the lower or upper bound. */
        WT_ERR(__cursor_checkkey(cursor));

        /* Inclusive is true by default. */
        if (CONFIG_VALUE_FOR(config, "inclusive", cfg) != NULL && !WT_PREFIX_MATCH(cfg, "true"))
            inclusive = false;

        if (CONFIG_VALUE_FOR(config, "bound", cfg) == NULL)
            WT_ERR_MSG(session, EINVAL,
              "a bound must be specified when setting bounds, either \"lower\" or \"upper\"");
        else if (WT_PREFIX_MATCH(cfg, "upper")) {
            /*
             * If the lower bounds are set, make sure that the upper bound is greater than the lower
             * bound.
             */
            WT_ERR(__wt_cursor_get_raw_key(cursor, &key));
            if (F_ISSET(cursor, WT_CURSTD_BOUND_LOWER)) {
                WT_ERR(__wt_compare(
                  session, CUR2BT(cursor)->collator, &key, &cursor->lower_bound, &exact));
                if (exact < 0)
                    WT_ERR_MSG(session, EINVAL, "The provided cursor bounds are overlapping");
                /*
                 * If the lower bound and upper bound are equal, both inclusive flags must be
                 * specified.
                 */
                if (exact == 0 && (!F_ISSET(cursor, WT_CURSTD_BOUND_LOWER_INCLUSIVE) || !inclusive))
                    WT_ERR_MSG(
                      session, EINVAL, "The provided cursor bounds are equal but not inclusive");
            }
            /* Copy the key over to the upper bound item and set upper bound and inclusive flags. */
            F_SET(cursor, WT_CURSTD_BOUND_UPPER);
            if (inclusive)
                F_SET(cursor, WT_CURSTD_BOUND_UPPER_INCLUSIVE);
            else
                F_CLR(cursor, WT_CURSTD_BOUND_UPPER_INCLUSIVE);
            WT_ERR(__wt_buf_set(session, &cursor->upper_bound, key.data, key.size));
        } else if (WT_PREFIX_MATCH(cfg, "lower")) {
            /*
             * If the upper bounds are set, make sure that the lower bound is less than the upper
             * bound.
             */
            WT_ERR(__wt_cursor_get_raw_key(cursor, &key));
            if (F_ISSET(cursor, WT_CURSTD_BOUND_UPPER)) {
                WT_ERR(__wt_compare(
                  session, CUR2BT(cursor)->collator, &key, &cursor->upper_bound, &exact));
                if (exact > 0)
                    WT_ERR_MSG(session, EINVAL, "The provided cursor bounds are overlapping");
                /*
                 * If the lower bound and upper bound are equal, both inclusive flags must be
                 * specified.
                 */
                if (exact == 0 && (!F_ISSET(cursor, WT_CURSTD_BOUND_UPPER_INCLUSIVE) || !inclusive))
                    WT_ERR_MSG(
                      session, EINVAL, "The provided cursor bounds are equal but not inclusive");
            }
            /* Copy the key over to the lower bound item and set upper bound and inclusive flags. */
            F_SET(cursor, WT_CURSTD_BOUND_LOWER);
            if (inclusive)
                F_SET(cursor, WT_CURSTD_BOUND_LOWER_INCLUSIVE);
            else
                F_CLR(cursor, WT_CURSTD_BOUND_LOWER_INCLUSIVE);
            WT_ERR(__wt_buf_set(session, &cursor->lower_bound, key.data, key.size));
        } else
            WT_ERR_MSG(session, EINVAL,
              "a bound must be specified when setting bounds, either \"lower\" or \"upper\"");
    } else if (have_action && WT_PREFIX_MATCH(cfg, "clear")) {
        F_CLR(cursor, WT_CURSTD_BOUND_ALL);
        __wt_buf_free(session, &cursor->upper_bound);
        __wt_buf_free(session, &cursor->lower_bound);
        WT_CLEAR(cursor->upper_bound);
        WT_CLEAR(cursor->lower_bound);
    } else
        WT_ERR_MSG(session, EINVAL,
          "an action of either \"clear\" or \"set\" should be specified when setting bounds");
err:
    API_END_RET_STAT(session, ret, cursor_bound);
}

/*
 * __wt_cursor_bounds_save --
 *     Save cursor bounds to restore the state.
 */
int
__wt_cursor_bounds_save(
  WT_SESSION_IMPL *session, WT_CURSOR *cursor, WT_CURSOR_BOUNDS_STATE *bounds_state)
{
    /* Save the bound flags to the state. */
    bounds_state->bound_flags = F_MASK(cursor, WT_CURSTD_BOUND_ALL);

    if (F_ISSET(cursor, WT_CURSTD_BOUND_LOWER)) {
        WT_RET(__wt_scr_alloc(session, cursor->lower_bound.size, &bounds_state->lower_bound));
        WT_RET(__wt_buf_set(
          session, bounds_state->lower_bound, cursor->lower_bound.data, cursor->lower_bound.size));
    }
    if (F_ISSET(cursor, WT_CURSTD_BOUND_UPPER)) {
        WT_RET(__wt_scr_alloc(session, cursor->upper_bound.size, &bounds_state->upper_bound));
        WT_RET(__wt_buf_set(
          session, bounds_state->upper_bound, cursor->upper_bound.data, cursor->upper_bound.size));
    }

    return (0);
}

/*
 * __wt_cursor_bounds_restore --
 *     Restore the cursor's bounds state. We want to change only related flags as we can't guarantee
 *     the initial flag state of the column group cursors are the same.
 */
int
__wt_cursor_bounds_restore(
  WT_SESSION_IMPL *session, WT_CURSOR *cursor, WT_CURSOR_BOUNDS_STATE *bounds_state)
{
    WT_DECL_RET;

    /* Clear all the bound flags. */
    F_CLR(cursor, WT_CURSTD_BOUND_ALL);
    /* Set the saved bound flags back to the cursor. */
    F_SET(cursor, bounds_state->bound_flags);

    if (bounds_state->lower_bound != NULL)
        if ((ret = __wt_buf_set(session, &cursor->lower_bound, bounds_state->lower_bound->data,
               bounds_state->lower_bound->size)) != 0)
            WT_RET_PANIC(session, ret, "Unrecoverable error encountered while restoring bounds");

    if (bounds_state->upper_bound != NULL)
        if ((ret = __wt_buf_set(session, &cursor->upper_bound, bounds_state->upper_bound->data,
               bounds_state->upper_bound->size)) != 0)
            WT_RET_PANIC(session, ret, "Unrecoverable error encountered while restoring bounds");

    return (0);
}

/*
 * __wt_cursor_dup_position --
 *     Set a cursor to another cursor's position.
 */
int
__wt_cursor_dup_position(WT_CURSOR *to_dup, WT_CURSOR *cursor)
{
    WT_DECL_RET;
    WT_ITEM key;

    /*
     * Get a copy of the cursor's raw key, and set it in the new cursor, then search for that key to
     * position the cursor.
     *
     * We don't clear the WT_ITEM structure: all that happens when getting and setting the key is
     * the data/size fields are reset to reference the original cursor's key.
     *
     * That said, we're playing games with the cursor flags: setting the key sets the key/value
     * application-set flags in the new cursor, which may or may not be correct, but there's nothing
     * simple that fixes it. We depend on the subsequent cursor search to clean things up, as search
     * is required to copy and/or reference private memory after success.
     */
    WT_RET(__wt_cursor_get_raw_key(to_dup, &key));
    __wt_cursor_set_raw_key(cursor, &key);

    /*
     * We now have a reference to the raw key, but we don't know anything about the memory in which
     * it's stored, it could be btree/file page memory in the cache, application memory or the
     * original cursor's key/value WT_ITEMs. Memory allocated in support of another cursor could be
     * discarded when that cursor is closed, so it's a problem. However, doing a search to position
     * the cursor will fix the problem: cursors cannot reference application memory after cursor
     * operations and that requirement will save the day.
     */
    F_SET(cursor, WT_CURSTD_RAW_SEARCH);
    ret = cursor->search(cursor);
    F_CLR(cursor, WT_CURSTD_RAW_SEARCH);

    return (ret);
}

/*
 * __wt_cursor_init --
 *     Default cursor initialization.
 */
int
__wt_cursor_init(
  WT_CURSOR *cursor, const char *uri, WT_CURSOR *owner, const char *cfg[], WT_CURSOR **cursorp)
{
    WT_CONFIG_ITEM cval;
    WT_CURSOR *cdump;
    WT_SESSION_IMPL *session;
    bool readonly;

    session = CUR2S(cursor);

    if (cursor->internal_uri == NULL) {
        /* Various cursor code assumes there is an internal URI, so there better be one to set. */
        WT_ASSERT(session, uri != NULL);
        WT_RET(__wt_strdup(session, uri, &cursor->internal_uri));
    }

    /* WT_CURSTD_OVERWRITE */
    WT_RET(__wt_config_gets_def(session, cfg, "overwrite", 1, &cval));
    if (cval.val)
        F_SET(cursor, WT_CURSTD_OVERWRITE);
    else
        F_CLR(cursor, WT_CURSTD_OVERWRITE);

    WT_RET(__cursor_reuse_or_init(session, cursor, cfg, &readonly, &owner, &cdump));

    if (readonly) {
        cursor->insert = __wt_cursor_notsup;
        cursor->modify = __wt_cursor_modify_notsup;
        cursor->remove = __wt_cursor_notsup;
        cursor->reserve = __wt_cursor_notsup;
        cursor->update = __wt_cursor_notsup;
    }
<<<<<<< HEAD
    WT_RET(__cursor_config_debug(cursor, cfg));

    /*
     * dump If an index cursor is opened with dump, then this function is called on the index files,
     * with the dump config string, and with the index cursor as an owner. We don't want to create a
     * dump cursor in that case, because we'll create the dump cursor on the index cursor itself.
     */
    WT_RET(__wt_config_gets_def(session, cfg, "dump", 0, &cval));
    if (cval.len != 0 && owner == NULL) {
        uint64_t dump_flag;
        if (WT_CONFIG_LIT_MATCH("json", cval))
            dump_flag = WT_CURSTD_DUMP_JSON;
        else if (WT_CONFIG_LIT_MATCH("print", cval))
            dump_flag = WT_CURSTD_DUMP_PRINT;
        else if (WT_CONFIG_LIT_MATCH("pretty", cval))
            dump_flag = WT_CURSTD_DUMP_PRETTY;
        else if (WT_CONFIG_LIT_MATCH("pretty_hex", cval))
            dump_flag = WT_CURSTD_DUMP_HEX | WT_CURSTD_DUMP_PRETTY;
        else
            dump_flag = WT_CURSTD_DUMP_HEX;
        F_SET(cursor, dump_flag);
        /*
         * Dump cursors should not have owners: only the top-level cursor should be wrapped in a
         * dump cursor.
         */
        WT_RET(__wt_curdump_create(cursor, owner, &cdump));
        owner = cdump;
        F_CLR(cursor, WT_CURSTD_CACHEABLE);
    } else
        cdump = NULL;

    /* overwrite */
    WT_RET(__wt_config_gets_def(session, cfg, "overwrite", 1, &cval));
    if (cval.val)
        F_SET(cursor, WT_CURSTD_OVERWRITE);
    else
        F_CLR(cursor, WT_CURSTD_OVERWRITE);

    /* raw */
    WT_RET(__wt_config_gets_def(session, cfg, "raw", 0, &cval));
    if (cval.val != 0)
        F_SET(cursor, WT_CURSTD_RAW);
=======
>>>>>>> cdb2ad89

    /*
     * WT_CURSOR.modify supported on 'S' and 'u' value formats, but may have been already
     * initialized (file cursors have a faster implementation).
     */
    if ((WT_STREQ(cursor->value_format, "S") || WT_STREQ(cursor->value_format, "u")) &&
      cursor->modify == __wt_cursor_modify_value_format_notsup)
        cursor->modify = __cursor_modify;

    /* Tiered cursors are not yet candidates for caching. */
    if (uri != NULL && WT_PREFIX_MATCH(uri, "tiered:"))
        F_CLR(cursor, WT_CURSTD_CACHEABLE);

    /*
     * Cursors that are internal to some other cursor (such as file cursors inside a table cursor)
     * should be closed after the containing cursor. Arrange for that to happen by putting internal
     * cursors after their owners on the queue.
     */
    if (owner != NULL) {
        WT_ASSERT(session, F_ISSET(owner, WT_CURSTD_OPEN));
        TAILQ_INSERT_AFTER(&session->cursors, owner, cursor, q);
    } else
        TAILQ_INSERT_HEAD(&session->cursors, cursor, q);

    /* WT_CURSTD_OPEN */
    F_SET(cursor, WT_CURSTD_OPEN);
    (void)__wt_atomic_add32(&S2C(session)->open_cursor_count, 1);
    WT_STAT_DATA_INCR(session, cursor_open_count);

    *cursorp = (cdump != NULL) ? cdump : cursor;
    return (0);
}<|MERGE_RESOLUTION|>--- conflicted
+++ resolved
@@ -1574,51 +1574,6 @@
         cursor->reserve = __wt_cursor_notsup;
         cursor->update = __wt_cursor_notsup;
     }
-<<<<<<< HEAD
-    WT_RET(__cursor_config_debug(cursor, cfg));
-
-    /*
-     * dump If an index cursor is opened with dump, then this function is called on the index files,
-     * with the dump config string, and with the index cursor as an owner. We don't want to create a
-     * dump cursor in that case, because we'll create the dump cursor on the index cursor itself.
-     */
-    WT_RET(__wt_config_gets_def(session, cfg, "dump", 0, &cval));
-    if (cval.len != 0 && owner == NULL) {
-        uint64_t dump_flag;
-        if (WT_CONFIG_LIT_MATCH("json", cval))
-            dump_flag = WT_CURSTD_DUMP_JSON;
-        else if (WT_CONFIG_LIT_MATCH("print", cval))
-            dump_flag = WT_CURSTD_DUMP_PRINT;
-        else if (WT_CONFIG_LIT_MATCH("pretty", cval))
-            dump_flag = WT_CURSTD_DUMP_PRETTY;
-        else if (WT_CONFIG_LIT_MATCH("pretty_hex", cval))
-            dump_flag = WT_CURSTD_DUMP_HEX | WT_CURSTD_DUMP_PRETTY;
-        else
-            dump_flag = WT_CURSTD_DUMP_HEX;
-        F_SET(cursor, dump_flag);
-        /*
-         * Dump cursors should not have owners: only the top-level cursor should be wrapped in a
-         * dump cursor.
-         */
-        WT_RET(__wt_curdump_create(cursor, owner, &cdump));
-        owner = cdump;
-        F_CLR(cursor, WT_CURSTD_CACHEABLE);
-    } else
-        cdump = NULL;
-
-    /* overwrite */
-    WT_RET(__wt_config_gets_def(session, cfg, "overwrite", 1, &cval));
-    if (cval.val)
-        F_SET(cursor, WT_CURSTD_OVERWRITE);
-    else
-        F_CLR(cursor, WT_CURSTD_OVERWRITE);
-
-    /* raw */
-    WT_RET(__wt_config_gets_def(session, cfg, "raw", 0, &cval));
-    if (cval.val != 0)
-        F_SET(cursor, WT_CURSTD_RAW);
-=======
->>>>>>> cdb2ad89
 
     /*
      * WT_CURSOR.modify supported on 'S' and 'u' value formats, but may have been already
