--- conflicted
+++ resolved
@@ -885,11 +885,6 @@
                 }
             }
 
-<<<<<<< HEAD
-=======
-            WT_STAT_CONN_DATA_INCR(session, cursor_reopen);
-
->>>>>>> 8ed7755e
             *cursorp = cursor;
             return (0);
         }
