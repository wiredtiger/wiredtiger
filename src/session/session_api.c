/*-
 * Copyright (c) 2014-present MongoDB, Inc.
 * Copyright (c) 2008-2014 WiredTiger, Inc.
 *	All rights reserved.
 *
 * See the file LICENSE for redistribution information.
 */

#include "wt_internal.h"

static int __session_rollback_transaction(WT_SESSION *, const char *);

/*
 * __wt_session_notsup --
 *     Unsupported session method.
 */
int
__wt_session_notsup(WT_SESSION_IMPL *session)
{
    WT_RET_MSG(session, ENOTSUP, "Unsupported session method");
}

/*
 * __wt_session_reset_cursors --
 *     Reset all open cursors.
 */
int
__wt_session_reset_cursors(WT_SESSION_IMPL *session, bool free_buffers)
{
    WT_CURSOR *cursor;
    WT_DECL_RET;

    TAILQ_FOREACH (cursor, &session->cursors, q) {
        /* Stop when there are no positioned cursors. */
        if (session->ncursors == 0)
            break;
        if (!F_ISSET(cursor, WT_CURSTD_JOINED))
            WT_TRET(cursor->reset(cursor));
        /* Optionally, free the cursor buffers */
        if (free_buffers) {
            __wt_buf_free(session, &cursor->key);
            __wt_buf_free(session, &cursor->value);
        }
    }

    WT_ASSERT(session, session->ncursors == 0);
    return (ret);
}

/*
 * __wt_session_cursor_cache_sweep --
 *     Sweep the cursor cache.
 */
int
__wt_session_cursor_cache_sweep(WT_SESSION_IMPL *session)
{
    WT_CURSOR *cursor, *cursor_tmp;
    WT_CURSOR_LIST *cached_list;
    WT_DECL_RET;
#ifdef HAVE_DIAGNOSTIC
    WT_DATA_HANDLE *saved_dhandle;
#endif
    uint64_t now;
    uint32_t position;
    int i, t_ret, nbuckets, nexamined, nclosed;
    bool productive;

    if (!F_ISSET(session, WT_SESSION_CACHE_CURSORS))
        return (0);

    /*
     * Periodically sweep for dead cursors; if we've swept recently, don't do it again.
     */
    __wt_seconds(session, &now);
    if (now - session->last_cursor_sweep < 1)
        return (0);
    session->last_cursor_sweep = now;

    position = session->cursor_sweep_position;
    productive = true;
    nbuckets = nexamined = nclosed = 0;
#ifdef HAVE_DIAGNOSTIC
    saved_dhandle = session->dhandle;
#endif

    /* Turn off caching so that cursor close doesn't try to cache. */
    F_CLR(session, WT_SESSION_CACHE_CURSORS);
    for (i = 0; i < WT_SESSION_CURSOR_SWEEP_MAX && productive; i++) {
        ++nbuckets;
        cached_list = &session->cursor_cache[position];
        position = (position + 1) & (S2C(session)->hash_size - 1);
        TAILQ_FOREACH_SAFE(cursor, cached_list, q, cursor_tmp)
        {
            /*
             * First check to see if the cursor could be reopened and should be swept.
             */
            ++nexamined;
            t_ret = cursor->reopen(cursor, true);
            if (t_ret != 0) {
                WT_TRET_NOTFOUND_OK(t_ret);
                WT_TRET_NOTFOUND_OK(cursor->reopen(cursor, false));
                WT_TRET(cursor->close(cursor));
                ++nclosed;
            }
        }

        /*
         * We continue sweeping as long as we have some good average productivity, or we are under
         * the minimum.
         */
        productive = (nclosed + WT_SESSION_CURSOR_SWEEP_MIN > i);
    }

    session->cursor_sweep_position = position;
    F_SET(session, WT_SESSION_CACHE_CURSORS);

    WT_STAT_CONN_INCR(session, cursor_sweep);
    WT_STAT_CONN_INCRV(session, cursor_sweep_buckets, nbuckets);
    WT_STAT_CONN_INCRV(session, cursor_sweep_examined, nexamined);
    WT_STAT_CONN_INCRV(session, cursor_sweep_closed, nclosed);

    WT_ASSERT(session, session->dhandle == saved_dhandle);
    return (ret);
}

/*
 * __wt_session_copy_values --
 *     Copy values into all positioned cursors, so that they don't keep transaction IDs pinned.
 */
int
__wt_session_copy_values(WT_SESSION_IMPL *session)
{
    WT_CURSOR *cursor;

    TAILQ_FOREACH (cursor, &session->cursors, q)
        if (F_ISSET(cursor, WT_CURSTD_VALUE_INT)) {
#ifdef HAVE_DIAGNOSTIC
            /*
             * We have to do this with a transaction ID pinned unless the cursor is reading from a
             * checkpoint.
             */
            WT_TXN_SHARED *txn_shared = WT_SESSION_TXN_SHARED(session);
            WT_ASSERT(session,
              txn_shared->pinned_id != WT_TXN_NONE ||
                (WT_PREFIX_MATCH(cursor->uri, "file:") &&
                  F_ISSET((WT_CURSOR_BTREE *)cursor, WT_CBT_NO_TXN)));
#endif
            WT_RET(__cursor_localvalue(cursor));
        }

    return (0);
}

/*
 * __wt_session_release_resources --
 *     Release common session resources.
 */
int
__wt_session_release_resources(WT_SESSION_IMPL *session)
{
    WT_DECL_RET;

    /* Transaction cleanup */
    __wt_txn_release_resources(session);

    /* Block manager cleanup */
    if (session->block_manager_cleanup != NULL)
        WT_TRET(session->block_manager_cleanup(session));

    /* Reconciliation cleanup */
    if (session->reconcile_cleanup != NULL)
        WT_TRET(session->reconcile_cleanup(session));

    /* Stashed memory. */
    __wt_stash_discard(session);

    /*
     * Discard scratch buffers, error memory; last, just in case a cleanup routine uses scratch
     * buffers.
     */
    __wt_scr_discard(session);
    __wt_buf_free(session, &session->err);

    return (ret);
}

/*
 * __session_clear --
 *     Clear a session structure.
 */
static void
__session_clear(WT_SESSION_IMPL *session)
{
    /*
     * There's no serialization support around the review of the hazard array, which means threads
     * checking for hazard pointers first check the active field (which may be 0) and then use the
     * hazard pointer (which cannot be NULL).
     *
     * Additionally, the session structure can include information that persists past the session's
     * end-of-life, stored as part of page splits.
     *
     * For these reasons, be careful when clearing the session structure.
     */
    memset(session, 0, WT_SESSION_CLEAR_SIZE);

    session->hazard_inuse = 0;
    session->nhazard = 0;
}

/*
 * __session_close_cursors --
 *     Close all cursors in a list.
 */
static int
__session_close_cursors(WT_SESSION_IMPL *session, WT_CURSOR_LIST *cursors)
{
    WT_CURSOR *cursor, *cursor_tmp;
    WT_DECL_RET;

    /* Close all open cursors. */
    WT_TAILQ_SAFE_REMOVE_BEGIN(cursor, cursors, q, cursor_tmp)
    {
        if (F_ISSET(cursor, WT_CURSTD_CACHED))
            /*
             * Put the cached cursor in an open state that allows it to be closed.
             */
            WT_TRET_NOTFOUND_OK(cursor->reopen(cursor, false));
        else if (session->event_handler->handle_close != NULL &&
          strcmp(cursor->internal_uri, WT_HS_URI) != 0)
            /*
             * Notify the user that we are closing the cursor handle via the registered close
             * callback.
             */
            WT_TRET(session->event_handler->handle_close(
              session->event_handler, &session->iface, cursor));

        WT_TRET(cursor->close(cursor));
    }
    WT_TAILQ_SAFE_REMOVE_END

    return (ret);
}

/*
 * __session_close_cached_cursors --
 *     Fully close all cached cursors.
 */
static int
__session_close_cached_cursors(WT_SESSION_IMPL *session)
{
    WT_DECL_RET;
    uint64_t i;

    for (i = 0; i < S2C(session)->hash_size; i++)
        WT_TRET(__session_close_cursors(session, &session->cursor_cache[i]));
    return (ret);
}

/*
 * __session_close --
 *     WT_SESSION->close method.
 */
static int
__session_close(WT_SESSION *wt_session, const char *config)
{
    WT_DECL_RET;
    WT_SESSION_IMPL *session;

    session = (WT_SESSION_IMPL *)wt_session;

    SESSION_API_CALL_PREPARE_ALLOWED(session, close, config, cfg);
    WT_UNUSED(cfg);

    WT_TRET(__wt_session_close_internal(session));
    session = NULL;

err:
    API_END_RET_NOTFOUND_MAP(session, ret);
}

/*
 * __wt_session_close_internal --
 *     Internal function of WT_SESSION->close method.
 */
int
__wt_session_close_internal(WT_SESSION_IMPL *session)
{
    WT_CONNECTION_IMPL *conn;
    WT_DECL_RET;

    conn = S2C(session);

    /* Close all open cursors while the cursor cache is disabled. */
    F_CLR(session, WT_SESSION_CACHE_CURSORS);

    /* Rollback any active transaction. */
    if (F_ISSET(session->txn, WT_TXN_RUNNING))
        WT_TRET(__session_rollback_transaction((WT_SESSION *)session, NULL));

    /*
     * Also release any pinned transaction ID from a non-transactional operation.
     */
    if (conn->txn_global.txn_shared_list != NULL)
        __wt_txn_release_snapshot(session);

    /*
     * Close all open cursors. We don't need to explicitly close the session's pointer to the
     * history store cursor since it will also be included in session's cursor table.
     */
    WT_TRET(__session_close_cursors(session, &session->cursors));
    WT_TRET(__session_close_cached_cursors(session));

    WT_ASSERT(session, session->ncursors == 0);

    /* Discard cached handles. */
    __wt_session_close_cache(session);

    /* Confirm we're not holding any hazard pointers. */
    __wt_hazard_close(session);

    /* Discard metadata tracking. */
    __wt_meta_track_discard(session);

    /* Free transaction information. */
    __wt_txn_destroy(session);

    /*
     * Close the file where we tracked long operations. Do this before releasing resources, as we do
     * scratch buffer management when we flush optrack buffers to disk.
     */
    if (F_ISSET(conn, WT_CONN_OPTRACK)) {
        if (session->optrackbuf_ptr > 0) {
            __wt_optrack_flush_buffer(session);
            WT_TRET(__wt_close(session, &session->optrack_fh));
        }

        /* Free the operation tracking buffer */
        __wt_free(session, session->optrack_buf);
    }

    /* Release common session resources. */
    WT_TRET(__wt_session_release_resources(session));

    /* The API lock protects opening and closing of sessions. */
    __wt_spin_lock(session, &conn->api_lock);

    /* Decrement the count of open sessions. */
    WT_STAT_CONN_DECR(session, session_open);

    /*
     * Sessions are re-used, clear the structure: the clear sets the active field to 0, which will
     * exclude the hazard array from review by the eviction thread. Because some session fields are
     * accessed by other threads, the structure must be cleared carefully.
     *
     * We don't need to publish here, because regardless of the active field being non-zero, the
     * hazard pointer is always valid.
     */
    __session_clear(session);
    session = conn->default_session;

    /*
     * Decrement the count of active sessions if that's possible: a session being closed may or may
     * not be at the end of the array, step toward the beginning of the array until we reach an
     * active session.
     */
    while (conn->sessions[conn->session_cnt - 1].active == 0)
        if (--conn->session_cnt == 0)
            break;

    __wt_spin_unlock(session, &conn->api_lock);

    return (ret);
}

/*
 * __session_reconfigure --
 *     WT_SESSION->reconfigure method.
 */
static int
__session_reconfigure(WT_SESSION *wt_session, const char *config)
{
    WT_CONFIG_ITEM cval;
    WT_DECL_RET;
    WT_SESSION_IMPL *session;

    session = (WT_SESSION_IMPL *)wt_session;
    SESSION_API_CALL_PREPARE_NOT_ALLOWED(session, reconfigure, config, cfg);
    WT_UNUSED(cfg);

    WT_ERR(__wt_txn_context_check(session, false));

    WT_ERR(__wt_session_reset_cursors(session, false));

    /*
     * Note that this method only checks keys that are passed in by the application: we don't want
     * to reset other session settings to their default values.
     */
    WT_ERR(__wt_txn_reconfigure(session, config));

    ret = __wt_config_getones(session, config, "ignore_cache_size", &cval);
    if (ret == 0) {
        if (cval.val)
            F_SET(session, WT_SESSION_IGNORE_CACHE_SIZE);
        else
            F_CLR(session, WT_SESSION_IGNORE_CACHE_SIZE);
    }
    WT_ERR_NOTFOUND_OK(ret, false);

    ret = __wt_config_getones(session, config, "cache_cursors", &cval);
    if (ret == 0) {
        if (cval.val)
            F_SET(session, WT_SESSION_CACHE_CURSORS);
        else {
            F_CLR(session, WT_SESSION_CACHE_CURSORS);
            WT_ERR(__session_close_cached_cursors(session));
        }
    }
    WT_ERR_NOTFOUND_OK(ret, false);

err:
    API_END_RET_NOTFOUND_MAP(session, ret);
}

/*
 * __session_open_cursor_int --
 *     Internal version of WT_SESSION::open_cursor, with second cursor arg.
 */
static int
__session_open_cursor_int(WT_SESSION_IMPL *session, const char *uri, WT_CURSOR *owner,
  WT_CURSOR *other, const char *cfg[], uint64_t hash_value, WT_CURSOR **cursorp)
{
    WT_COLGROUP *colgroup;
    WT_DATA_SOURCE *dsrc;
    WT_DECL_RET;

    *cursorp = NULL;

    /*
     * Open specific cursor types we know about, or call the generic data source open function.
     *
     * Unwind a set of string comparisons into a switch statement hoping the compiler can make it
     * fast, but list the common choices first instead of sorting so if/else patterns are still
     * fast.
     */
    switch (uri[0]) {
    /*
     * Common cursor types.
     */
    case 't':
        if (WT_PREFIX_MATCH(uri, "table:"))
            WT_RET(__wt_curtable_open(session, uri, owner, cfg, cursorp));
        if (WT_PREFIX_MATCH(uri, "tiered:"))
            WT_RET(__wt_curfile_open(session, uri, owner, cfg, cursorp));
        break;
    case 'c':
        if (WT_PREFIX_MATCH(uri, "colgroup:")) {
            /*
             * Column groups are a special case: open a cursor on the underlying data source.
             */
            WT_RET(__wt_schema_get_colgroup(session, uri, false, NULL, &colgroup));
            WT_RET(__wt_open_cursor(session, colgroup->source, owner, cfg, cursorp));
        } else if (WT_PREFIX_MATCH(uri, "config:"))
            WT_RET(__wt_curconfig_open(session, uri, cfg, cursorp));
        break;
    case 'i':
        if (WT_PREFIX_MATCH(uri, "index:"))
            WT_RET(__wt_curindex_open(session, uri, owner, cfg, cursorp));
        break;
    case 'j':
        if (WT_PREFIX_MATCH(uri, "join:"))
            WT_RET(__wt_curjoin_open(session, uri, owner, cfg, cursorp));
        break;
    case 'l':
        if (WT_PREFIX_MATCH(uri, "lsm:"))
            WT_RET(__wt_clsm_open(session, uri, owner, cfg, cursorp));
        else if (WT_PREFIX_MATCH(uri, "log:"))
            WT_RET(__wt_curlog_open(session, uri, cfg, cursorp));
        break;

    /*
     * Less common cursor types.
     */
    case 'f':
        if (WT_PREFIX_MATCH(uri, "file:"))
            WT_RET(__wt_curfile_open(session, uri, owner, cfg, cursorp));
        break;
    case 'm':
        if (WT_PREFIX_MATCH(uri, WT_METADATA_URI))
            WT_RET(__wt_curmetadata_open(session, uri, owner, cfg, cursorp));
        break;
    case 'b':
        if (WT_PREFIX_MATCH(uri, "backup:"))
            WT_RET(__wt_curbackup_open(session, uri, other, cfg, cursorp));
        break;
    case 's':
        if (WT_PREFIX_MATCH(uri, "statistics:"))
            WT_RET(__wt_curstat_open(session, uri, other, cfg, cursorp));
        break;
    default:
        break;
    }

    if (*cursorp == NULL && (dsrc = __wt_schema_get_source(session, uri)) != NULL)
        WT_RET(dsrc->open_cursor == NULL ?
            __wt_object_unsupported(session, uri) :
            __wt_curds_open(session, uri, owner, cfg, dsrc, cursorp));

    if (*cursorp == NULL)
        return (__wt_bad_object_type(session, uri));

    if (owner != NULL) {
        /*
         * We support caching simple cursors that have no children. If this cursor is a child, we're
         * not going to cache this child or its parent.
         */
        F_CLR(owner, WT_CURSTD_CACHEABLE);
        F_CLR(*cursorp, WT_CURSTD_CACHEABLE);
    }

    /*
     * When opening simple tables, the table code calls this function on the underlying data source,
     * in which case the application's URI has been copied.
     */
    if ((*cursorp)->uri == NULL && (ret = __wt_strdup(session, uri, &(*cursorp)->uri)) != 0) {
        WT_TRET((*cursorp)->close(*cursorp));
        *cursorp = NULL;
    }

    if (*cursorp != NULL)
        (*cursorp)->uri_hash = hash_value;

    return (ret);
}

/*
 * __wt_open_cursor --
 *     Internal version of WT_SESSION::open_cursor.
 */
int
__wt_open_cursor(WT_SESSION_IMPL *session, const char *uri, WT_CURSOR *owner, const char *cfg[],
  WT_CURSOR **cursorp)
{
    WT_DECL_RET;
    uint64_t hash_value;

    hash_value = 0;

    /* We should not open other cursors when there are open history store cursors in the session. */
    WT_ASSERT(session, strcmp(uri, WT_HS_URI) == 0 || session->hs_cursor_counter == 0);

    /* We do not cache any subordinate tables/files cursors. */
    if (owner == NULL) {
        __wt_cursor_get_hash(session, uri, NULL, &hash_value);
        if ((ret = __wt_cursor_cache_get(session, uri, hash_value, NULL, cfg, cursorp)) == 0)
            return (0);
        WT_RET_NOTFOUND_OK(ret);
    }

    return (__session_open_cursor_int(session, uri, owner, NULL, cfg, hash_value, cursorp));
}

/*
 * __session_open_cursor --
 *     WT_SESSION->open_cursor method.
 */
static int
__session_open_cursor(WT_SESSION *wt_session, const char *uri, WT_CURSOR *to_dup,
  const char *config, WT_CURSOR **cursorp)
{
    WT_CURSOR *cursor;
    WT_DECL_RET;
    WT_SESSION_IMPL *session;
    uint64_t hash_value;
    bool dup_backup, statjoin;

    cursor = *cursorp = NULL;
    hash_value = 0;
    dup_backup = false;
    session = (WT_SESSION_IMPL *)wt_session;
    SESSION_API_CALL(session, open_cursor, config, cfg);

    statjoin = (to_dup != NULL && uri != NULL && strcmp(uri, "statistics:join") == 0);
    if (!statjoin) {
        if ((to_dup == NULL && uri == NULL) || (to_dup != NULL && uri != NULL))
            WT_ERR_MSG(session, EINVAL,
              "should be passed either a URI or a cursor to duplicate, but not both");

        __wt_cursor_get_hash(session, uri, to_dup, &hash_value);
        if ((ret = __wt_cursor_cache_get(session, uri, hash_value, to_dup, cfg, &cursor)) == 0)
            goto done;

        /*
         * Detect if we're duplicating a backup cursor specifically. That needs special handling.
         */
        if (to_dup != NULL && strcmp(to_dup->uri, "backup:") == 0)
            dup_backup = true;
        WT_ERR_NOTFOUND_OK(ret, false);

        if (to_dup != NULL) {
            uri = to_dup->uri;
            if (!WT_PREFIX_MATCH(uri, "backup:") && !WT_PREFIX_MATCH(uri, "colgroup:") &&
              !WT_PREFIX_MATCH(uri, "index:") && !WT_PREFIX_MATCH(uri, "file:") &&
              !WT_PREFIX_MATCH(uri, "lsm:") && !WT_PREFIX_MATCH(uri, WT_METADATA_URI) &&
              !WT_PREFIX_MATCH(uri, "table:") && !WT_PREFIX_MATCH(uri, "tiered:") &&
              __wt_schema_get_source(session, uri) == NULL)
                WT_ERR(__wt_bad_object_type(session, uri));
        }
    }

    if (config != NULL && (WT_PREFIX_MATCH(uri, "backup:") || to_dup != NULL))
        __wt_verbose(session, WT_VERB_BACKUP, "Backup cursor config \"%s\"", config);

    WT_ERR(__session_open_cursor_int(
      session, uri, NULL, statjoin || dup_backup ? to_dup : NULL, cfg, hash_value, &cursor));

done:
    if (to_dup != NULL && !statjoin && !dup_backup)
        WT_ERR(__wt_cursor_dup_position(to_dup, cursor));

    *cursorp = cursor;

    if (0) {
err:
        if (cursor != NULL)
            WT_TRET(cursor->close(cursor));
    }
    /*
     * Opening a cursor on a non-existent data source will set ret to either of ENOENT or
     * WT_NOTFOUND at this point. However, applications may reasonably do this inside a transaction
     * to check for the existence of a table or index.
     *
     * Failure in opening a cursor should not set an error on the transaction and WT_NOTFOUND will
     * be mapped to ENOENT.
     */

    API_END_RET_NO_TXN_ERROR(session, ret);
}

/*
 * __session_alter --
 *     Alter a table setting.
 */
static int
__session_alter(WT_SESSION *wt_session, const char *uri, const char *config)
{
    WT_DECL_RET;
    WT_SESSION_IMPL *session;

    session = (WT_SESSION_IMPL *)wt_session;

    SESSION_API_CALL(session, alter, config, cfg);

    /* In-memory ignores alter operations. */
    if (F_ISSET(S2C(session), WT_CONN_IN_MEMORY))
        goto err;

    /* Disallow objects in the WiredTiger name space. */
    WT_ERR(__wt_str_name_check(session, uri));

    /*
     * We replace the default configuration listing with the current configuration. Otherwise the
     * defaults for values that can be altered would override settings used by the user in create.
     */
    cfg[0] = cfg[1];
    cfg[1] = NULL;
    WT_WITH_CHECKPOINT_LOCK(
      session, WT_WITH_SCHEMA_LOCK(session, ret = __wt_schema_alter(session, uri, cfg)));

err:
    if (ret != 0)
        WT_STAT_CONN_INCR(session, session_table_alter_fail);
    else
        WT_STAT_CONN_INCR(session, session_table_alter_success);
    API_END_RET_NOTFOUND_MAP(session, ret);
}

/*
 * __session_alter_readonly --
 *     WT_SESSION->alter method; readonly version.
 */
static int
__session_alter_readonly(WT_SESSION *wt_session, const char *uri, const char *config)
{
    WT_DECL_RET;
    WT_SESSION_IMPL *session;

    WT_UNUSED(uri);
    WT_UNUSED(config);

    session = (WT_SESSION_IMPL *)wt_session;
    SESSION_API_CALL_NOCONF(session, alter);

    WT_STAT_CONN_INCR(session, session_table_alter_fail);
    ret = __wt_session_notsup(session);
err:
    API_END_RET(session, ret);
}

/*
 * __wt_session_create --
 *     Internal version of WT_SESSION::create.
 */
int
__wt_session_create(WT_SESSION_IMPL *session, const char *uri, const char *config)
{
    WT_DECL_RET;

    WT_WITH_SCHEMA_LOCK(
      session, WT_WITH_TABLE_WRITE_LOCK(session, ret = __wt_schema_create(session, uri, config)));
    return (ret);
}

/*
 * __session_create --
 *     WT_SESSION->create method.
 */
static int
__session_create(WT_SESSION *wt_session, const char *uri, const char *config)
{
    WT_CONFIG_ITEM cval;
    WT_DECL_RET;
    WT_SESSION_IMPL *session;

    session = (WT_SESSION_IMPL *)wt_session;
    SESSION_API_CALL(session, create, config, cfg);
    WT_UNUSED(cfg);

    /* Disallow objects in the WiredTiger name space. */
    WT_ERR(__wt_str_name_check(session, uri));

    /*
     * Type configuration only applies to tables, column groups and indexes. We don't want
     * applications to attempt to layer LSM on top of their extended data-sources, and the fact we
     * allow LSM as a valid URI is an invitation to that mistake: nip it in the bud.
     */
    if (!WT_PREFIX_MATCH(uri, "colgroup:") && !WT_PREFIX_MATCH(uri, "index:") &&
      !WT_PREFIX_MATCH(uri, "table:")) {
        /*
         * We can't disallow type entirely, a configuration string might innocently include it, for
         * example, a dump/load pair. If the underlying type is "file", it's OK ("file" is the
         * underlying type for every type); if the URI type prefix and the type are the same, let it
         * go.
         */
        if ((ret = __wt_config_getones(session, config, "type", &cval)) == 0 &&
          !WT_STRING_MATCH("file", cval.str, cval.len) &&
          (strncmp(uri, cval.str, cval.len) != 0 || uri[cval.len] != ':'))
            WT_ERR_MSG(session, EINVAL, "%s: unsupported type configuration", uri);
        WT_ERR_NOTFOUND_OK(ret, false);
    }

    ret = __wt_session_create(session, uri, config);

err:
    if (ret != 0)
        WT_STAT_CONN_INCR(session, session_table_create_fail);
    else
        WT_STAT_CONN_INCR(session, session_table_create_success);
    API_END_RET_NOTFOUND_MAP(session, ret);
}

/*
 * __session_create_readonly --
 *     WT_SESSION->create method; readonly version.
 */
static int
__session_create_readonly(WT_SESSION *wt_session, const char *uri, const char *config)
{
    WT_DECL_RET;
    WT_SESSION_IMPL *session;

    WT_UNUSED(uri);
    WT_UNUSED(config);

    session = (WT_SESSION_IMPL *)wt_session;
    SESSION_API_CALL_NOCONF(session, create);

    WT_STAT_CONN_INCR(session, session_table_create_fail);
    ret = __wt_session_notsup(session);
err:
    API_END_RET(session, ret);
}

/*
 * __session_log_flush --
 *     WT_SESSION->log_flush method.
 */
static int
__session_log_flush(WT_SESSION *wt_session, const char *config)
{
    WT_CONFIG_ITEM cval;
    WT_CONNECTION_IMPL *conn;
    WT_DECL_RET;
    WT_SESSION_IMPL *session;
    uint32_t flags;

    session = (WT_SESSION_IMPL *)wt_session;
    SESSION_API_CALL(session, log_flush, config, cfg);
    WT_STAT_CONN_INCR(session, log_flush);

    conn = S2C(session);
    flags = 0;
    /*
     * If logging is not enabled there is nothing to do.
     */
    if (!FLD_ISSET(conn->log_flags, WT_CONN_LOG_ENABLED))
        WT_ERR_MSG(session, EINVAL, "logging not enabled");

    WT_ERR(__wt_config_gets_def(session, cfg, "sync", 0, &cval));
    if (WT_STRING_MATCH("off", cval.str, cval.len))
        flags = WT_LOG_FLUSH;
    else if (WT_STRING_MATCH("on", cval.str, cval.len))
        flags = WT_LOG_FSYNC;
    ret = __wt_log_flush(session, flags);

err:
    API_END_RET(session, ret);
}

/*
 * __session_log_flush_readonly --
 *     WT_SESSION->log_flush method; readonly version.
 */
static int
__session_log_flush_readonly(WT_SESSION *wt_session, const char *config)
{
    WT_DECL_RET;
    WT_SESSION_IMPL *session;

    WT_UNUSED(config);

    session = (WT_SESSION_IMPL *)wt_session;
    SESSION_API_CALL_NOCONF(session, log_flush);

    ret = __wt_session_notsup(session);
err:
    API_END_RET(session, ret);
}

/*
 * __session_log_printf --
 *     WT_SESSION->log_printf method.
 */
static int
__session_log_printf(WT_SESSION *wt_session, const char *fmt, ...)
  WT_GCC_FUNC_ATTRIBUTE((format(printf, 2, 3)))
{
    WT_DECL_RET;
    WT_SESSION_IMPL *session;
    va_list ap;

    session = (WT_SESSION_IMPL *)wt_session;
    SESSION_API_CALL_PREPARE_ALLOWED_NOCONF(session, log_printf);

    va_start(ap, fmt);
    ret = __wt_log_vprintf(session, fmt, ap);
    va_end(ap);

err:
    API_END_RET(session, ret);
}

/*
 * __session_log_printf_readonly --
 *     WT_SESSION->log_printf method; readonly version.
 */
static int
__session_log_printf_readonly(WT_SESSION *wt_session, const char *fmt, ...)
  WT_GCC_FUNC_ATTRIBUTE((format(printf, 2, 3)))
{
    WT_DECL_RET;
    WT_SESSION_IMPL *session;

    WT_UNUSED(fmt);

    session = (WT_SESSION_IMPL *)wt_session;
    SESSION_API_CALL_NOCONF(session, log_printf);

    ret = __wt_session_notsup(session);
err:
    API_END_RET(session, ret);
}

/*
 * __session_rename --
 *     WT_SESSION->rename method.
 */
static int
__session_rename(WT_SESSION *wt_session, const char *uri, const char *newuri, const char *config)
{
    WT_DECL_RET;
    WT_SESSION_IMPL *session;

    session = (WT_SESSION_IMPL *)wt_session;
    SESSION_API_CALL(session, rename, config, cfg);

    /* Disallow objects in the WiredTiger name space. */
    WT_ERR(__wt_str_name_check(session, uri));
    WT_ERR(__wt_str_name_check(session, newuri));

    WT_WITH_CHECKPOINT_LOCK(session,
      WT_WITH_SCHEMA_LOCK(session,
        WT_WITH_TABLE_WRITE_LOCK(session, ret = __wt_schema_rename(session, uri, newuri, cfg))));
err:
    if (ret != 0)
        WT_STAT_CONN_INCR(session, session_table_rename_fail);
    else
        WT_STAT_CONN_INCR(session, session_table_rename_success);
    API_END_RET_NOTFOUND_MAP(session, ret);
}

/*
 * __session_rename_readonly --
 *     WT_SESSION->rename method; readonly version.
 */
static int
__session_rename_readonly(
  WT_SESSION *wt_session, const char *uri, const char *newuri, const char *config)
{
    WT_DECL_RET;
    WT_SESSION_IMPL *session;

    WT_UNUSED(uri);
    WT_UNUSED(newuri);
    WT_UNUSED(config);

    session = (WT_SESSION_IMPL *)wt_session;
    SESSION_API_CALL_NOCONF(session, rename);

    WT_STAT_CONN_INCR(session, session_table_rename_fail);
    ret = __wt_session_notsup(session);
err:
    API_END_RET(session, ret);
}

/*
 * __session_reset --
 *     WT_SESSION->reset method.
 */
static int
__session_reset(WT_SESSION *wt_session)
{
    WT_DECL_RET;
    WT_SESSION_IMPL *session;

    session = (WT_SESSION_IMPL *)wt_session;
    SESSION_API_CALL_PREPARE_NOT_ALLOWED_NOCONF(session, reset);

    WT_ERR(__wt_txn_context_check(session, false));

    WT_TRET(__wt_session_reset_cursors(session, true));

    if (--session->cursor_sweep_countdown == 0) {
        session->cursor_sweep_countdown = WT_SESSION_CURSOR_SWEEP_COUNTDOWN;
        WT_TRET(__wt_session_cursor_cache_sweep(session));
    }

    /* Release common session resources. */
    WT_TRET(__wt_session_release_resources(session));

    /* Reset the session statistics. */
    if (WT_STAT_ENABLED(session))
        __wt_stat_session_clear_single(&session->stats);

err:
    API_END_RET_NOTFOUND_MAP(session, ret);
}

/*
 * __session_drop --
 *     WT_SESSION->drop method.
 */
static int
__session_drop(WT_SESSION *wt_session, const char *uri, const char *config)
{
    WT_CONFIG_ITEM cval;
    WT_DECL_RET;
    WT_SESSION_IMPL *session;
    bool checkpoint_wait, lock_wait;

    session = (WT_SESSION_IMPL *)wt_session;
    SESSION_API_CALL(session, drop, config, cfg);

    /* Disallow objects in the WiredTiger name space. */
    WT_ERR(__wt_str_name_check(session, uri));

    WT_ERR(__wt_config_gets_def(session, cfg, "checkpoint_wait", 1, &cval));
    checkpoint_wait = cval.val != 0;
    WT_ERR(__wt_config_gets_def(session, cfg, "lock_wait", 1, &cval));
    lock_wait = cval.val != 0;

    /*
     * Take the checkpoint lock if there is a need to prevent the drop operation from failing with
     * EBUSY due to an ongoing checkpoint.
     */
    if (checkpoint_wait) {
        if (lock_wait)
            WT_WITH_CHECKPOINT_LOCK(session,
              WT_WITH_SCHEMA_LOCK(session,
                WT_WITH_TABLE_WRITE_LOCK(session, ret = __wt_schema_drop(session, uri, cfg))));
        else
            WT_WITH_CHECKPOINT_LOCK_NOWAIT(session, ret,
              WT_WITH_SCHEMA_LOCK_NOWAIT(session, ret,
                WT_WITH_TABLE_WRITE_LOCK_NOWAIT(
                  session, ret, ret = __wt_schema_drop(session, uri, cfg))));
    } else {
        if (lock_wait)
            WT_WITH_SCHEMA_LOCK(session,
              WT_WITH_TABLE_WRITE_LOCK(session, ret = __wt_schema_drop(session, uri, cfg)));
        else
            WT_WITH_SCHEMA_LOCK_NOWAIT(session, ret,
              WT_WITH_TABLE_WRITE_LOCK_NOWAIT(
                session, ret, ret = __wt_schema_drop(session, uri, cfg)));
    }

err:
    if (ret != 0)
        WT_STAT_CONN_INCR(session, session_table_drop_fail);
    else
        WT_STAT_CONN_INCR(session, session_table_drop_success);

    /* Note: drop operations cannot be unrolled (yet?). */
    API_END_RET_NOTFOUND_MAP(session, ret);
}

/*
 * __session_drop_readonly --
 *     WT_SESSION->drop method; readonly version.
 */
static int
__session_drop_readonly(WT_SESSION *wt_session, const char *uri, const char *config)
{
    WT_DECL_RET;
    WT_SESSION_IMPL *session;

    WT_UNUSED(uri);
    WT_UNUSED(config);

    session = (WT_SESSION_IMPL *)wt_session;
    SESSION_API_CALL_NOCONF(session, drop);

    WT_STAT_CONN_INCR(session, session_table_drop_fail);
    ret = __wt_session_notsup(session);
err:
    API_END_RET(session, ret);
}

/*
 * __session_join --
 *     WT_SESSION->join method.
 */
static int
__session_join(
  WT_SESSION *wt_session, WT_CURSOR *join_cursor, WT_CURSOR *ref_cursor, const char *config)
{
    WT_CONFIG_ITEM cval;
    WT_CURSOR *firstcg;
    WT_CURSOR_INDEX *cindex;
    WT_CURSOR_JOIN *cjoin;
    WT_CURSOR_TABLE *ctable;
    WT_DECL_RET;
    WT_INDEX *idx;
    WT_SESSION_IMPL *session;
    WT_TABLE *table;
    uint64_t count;
    uint32_t bloom_bit_count, bloom_hash_count;
    uint8_t flags, range;
    bool nested;

    session = (WT_SESSION_IMPL *)wt_session;
    SESSION_API_CALL(session, join, config, cfg);

    firstcg = NULL;
    table = NULL;
    nested = false;
    count = 0;

    if (!WT_PREFIX_MATCH(join_cursor->uri, "join:"))
        WT_ERR_MSG(session, EINVAL, "not a join cursor");

    if (WT_PREFIX_MATCH(ref_cursor->uri, "index:")) {
        cindex = (WT_CURSOR_INDEX *)ref_cursor;
        idx = cindex->index;
        table = cindex->table;
        firstcg = cindex->cg_cursors[0];
    } else if (WT_PREFIX_MATCH(ref_cursor->uri, "table:")) {
        idx = NULL;
        ctable = (WT_CURSOR_TABLE *)ref_cursor;
        table = ctable->table;
        firstcg = ctable->cg_cursors[0];
    } else if (WT_PREFIX_MATCH(ref_cursor->uri, "join:")) {
        idx = NULL;
        table = ((WT_CURSOR_JOIN *)ref_cursor)->table;
        nested = true;
    } else
        WT_ERR_MSG(session, EINVAL, "ref_cursor must be an index, table or join cursor");

    if (firstcg != NULL && !F_ISSET(firstcg, WT_CURSTD_KEY_SET))
        WT_ERR_MSG(session, EINVAL, "requires reference cursor be positioned");
    cjoin = (WT_CURSOR_JOIN *)join_cursor;
    if (cjoin->table != table)
        WT_ERR_MSG(session, EINVAL, "table for join cursor does not match table for ref_cursor");
    if (F_ISSET(ref_cursor, WT_CURSTD_JOINED))
        WT_ERR_MSG(session, EINVAL, "cursor already used in a join");

    /* "ge" is the default */
    range = WT_CURJOIN_END_GT | WT_CURJOIN_END_EQ;
    flags = 0;
    WT_ERR(__wt_config_gets(session, cfg, "compare", &cval));
    if (cval.len != 0) {
        if (WT_STRING_MATCH("gt", cval.str, cval.len))
            range = WT_CURJOIN_END_GT;
        else if (WT_STRING_MATCH("lt", cval.str, cval.len))
            range = WT_CURJOIN_END_LT;
        else if (WT_STRING_MATCH("le", cval.str, cval.len))
            range = WT_CURJOIN_END_LE;
        else if (WT_STRING_MATCH("eq", cval.str, cval.len))
            range = WT_CURJOIN_END_EQ;
        else if (!WT_STRING_MATCH("ge", cval.str, cval.len))
            WT_ERR_MSG(session, EINVAL, "compare=%.*s not supported", (int)cval.len, cval.str);
    }
    WT_ERR(__wt_config_gets(session, cfg, "count", &cval));
    if (cval.len != 0)
        count = (uint64_t)cval.val;

    WT_ERR(__wt_config_gets(session, cfg, "strategy", &cval));
    if (cval.len != 0) {
        if (WT_STRING_MATCH("bloom", cval.str, cval.len))
            LF_SET(WT_CURJOIN_ENTRY_BLOOM);
        else if (!WT_STRING_MATCH("default", cval.str, cval.len))
            WT_ERR_MSG(session, EINVAL, "strategy=%.*s not supported", (int)cval.len, cval.str);
    }
    WT_ERR(__wt_config_gets(session, cfg, "bloom_bit_count", &cval));
    if ((uint64_t)cval.val > UINT32_MAX)
        WT_ERR_MSG(session, EINVAL, "bloom_bit_count: value too large");
    bloom_bit_count = (uint32_t)cval.val;
    WT_ERR(__wt_config_gets(session, cfg, "bloom_hash_count", &cval));
    if ((uint64_t)cval.val > UINT32_MAX)
        WT_ERR_MSG(session, EINVAL, "bloom_hash_count: value too large");
    bloom_hash_count = (uint32_t)cval.val;
    if (LF_ISSET(WT_CURJOIN_ENTRY_BLOOM) && count == 0)
        WT_ERR_MSG(session, EINVAL, "count must be nonzero when strategy=bloom");
    WT_ERR(__wt_config_gets_def(session, cfg, "bloom_false_positives", 0, &cval));
    if (cval.val != 0)
        LF_SET(WT_CURJOIN_ENTRY_FALSE_POSITIVES);

    WT_ERR(__wt_config_gets(session, cfg, "operation", &cval));
    if (cval.len != 0 && WT_STRING_MATCH("or", cval.str, cval.len))
        LF_SET(WT_CURJOIN_ENTRY_DISJUNCTION);

    if (nested && (count != 0 || range != WT_CURJOIN_END_EQ || LF_ISSET(WT_CURJOIN_ENTRY_BLOOM)))
        WT_ERR_MSG(session, EINVAL,
          "joining a nested join cursor is incompatible with setting \"strategy\", \"compare\" or "
          "\"count\"");

    WT_ERR(__wt_curjoin_join(
      session, cjoin, idx, ref_cursor, flags, range, count, bloom_bit_count, bloom_hash_count));
    /*
     * There's an implied ownership ordering that isn't known when the cursors are created: the join
     * cursor must be closed before any of the indices. Enforce that here by reordering.
     */
    if (TAILQ_FIRST(&session->cursors) != join_cursor) {
        TAILQ_REMOVE(&session->cursors, join_cursor, q);
        TAILQ_INSERT_HEAD(&session->cursors, join_cursor, q);
    }
    /* Disable the reference cursor for regular operations */
    F_SET(ref_cursor, WT_CURSTD_JOINED);

err:
    API_END_RET_NOTFOUND_MAP(session, ret);
}

/*
<<<<<<< HEAD
 * __session_range_uri --
 *     Session handling of the range stat method with objects.
 */
static int
__session_range_uri(
  WT_SESSION_IMPL *session, const char *uri, uint64_t *row_countp, uint64_t *byte_countp)
{
    WT_CKPT ckpt;
    WT_DECL_RET;
    WT_TABLE *table;
    uint64_t row_count;
    u_int i;

    table = NULL;

    if (WT_PREFIX_MATCH(uri, "file:")) {
        WT_ERR(__wt_meta_checkpoint(session, uri, NULL, &ckpt));
        *row_countp += ckpt.row_count;
        *byte_countp += ckpt.byte_count;
        __wt_meta_checkpoint_free(session, &ckpt);
    } else if (WT_PREFIX_SKIP(uri, "table:")) {
        WT_ERR(__wt_schema_get_table(session, uri, strlen(uri), false, 0, &table));

        /* Set the number of rows from one column group, sum the column group byte counts. */
        row_count = 0; /* [-Wconditional-uninitialized] */
        for (i = 0; i < WT_COLGROUPS(table); i++) {
            row_count = 0;
            WT_ERR(
              __session_range_uri(session, table->cgroups[i]->source, &row_count, byte_countp));
        }
        *row_countp = row_count;
    } else
        ret = __wt_bad_object_type(session, uri);

err:
    if (table != NULL)
        WT_TRET(__wt_schema_release_table(session, &table));

    /* If we didn't find a metadata entry, map that error to ENOENT. */
    return (ret == WT_NOTFOUND ? ENOENT : ret);
}

/*
 * __session_range_cursor_table --
 *     Session handling of the range stat method with table cursors.
 */
static int
__session_range_cursor_table(
  WT_CURSOR_TABLE *start, WT_CURSOR_TABLE *stop, uint64_t *row_countp, uint64_t *byte_countp)
{
    WT_DECL_RET;
    uint64_t row_count;
    u_int i;

    /* Set the number of rows from one column group, sum the column group byte counts. */
    row_count = 0; /* [-Wconditional-uninitialized] */
    for (i = 0; i < WT_COLGROUPS(start->table); i++) {
        row_count = 0;
        WT_ERR(__wt_btcur_range_stat(
          start->cg_cursors[i], stop->cg_cursors[i], &row_count, byte_countp));
    }
    *row_countp = row_count;

err:
    return (ret);
}

/*
 * __session_range_cursor --
 *     Session handling of the range stat method with cursors.
 */
static int
__session_range_cursor(WT_SESSION_IMPL *session, WT_CURSOR *start, WT_CURSOR *stop,
  uint64_t *row_countp, uint64_t *byte_countp)
{
    WT_DECL_RET;
    int cmp;
    bool local_start, local_stop;

    local_start = local_stop = false;

    /*
     * Cursor statistics are only supported for some objects, check the type and for a supporting
     * compare method.
     */
    if (start != NULL &&
      ((!WT_PREFIX_MATCH(start->uri, "file:") && !WT_PREFIX_MATCH(start->uri, "table:")) ||
        start->compare == NULL))
        WT_ERR(__wt_bad_object_type(session, start->uri));
    if (stop != NULL &&
      ((!WT_PREFIX_MATCH(stop->uri, "file:") && !WT_PREFIX_MATCH(stop->uri, "table:")) ||
        stop->compare == NULL))
        WT_ERR(__wt_bad_object_type(session, stop->uri));

    /*
     * If both cursors set, check they're correctly ordered with respect to each other. We have to
     * test this before any search, the search can change the initial cursor position.
     *
     * Rather happily, the compare routine will also confirm the cursors reference the same object
     * and the keys are set.
     *
     * The test for a NULL start comparison function isn't necessary (we checked it above), but it
     * quiets clang static analysis complaints.
     */
    if (start != NULL && stop != NULL && start->compare != NULL) {
        WT_ERR(start->compare(start, stop, &cmp));
        if (cmp > 0)
            WT_ERR_MSG(
              session, EINVAL, "the start cursor position is after the stop cursor position");
    }

    /*
     * Statistics do not require keys actually exist so that applications can query parts of the
     * object's name space without knowing exactly what records currently appear in the object. For
     * this reason, do a search-near, rather than a search. Additionally, we have to correct after
     * calling search-near, to position the start/stop cursors on the next record greater than/less
     * than the original key. If we fail to find a key in a search-near, there are no keys in the
     * table. If we fail to move forward or backward in a range, there are no keys in the range. In
     * either of those cases, we're done.
     */
    if (start != NULL)
        if ((ret = start->search_near(start, &cmp)) != 0 ||
          (cmp < 0 && (ret = start->next(start)) != 0)) {
            WT_ERR_NOTFOUND_OK(ret, false);
            goto done;
        }
    if (stop != NULL)
        if ((ret = stop->search_near(stop, &cmp)) != 0 ||
          (cmp > 0 && (ret = stop->prev(stop)) != 0)) {
            WT_ERR_NOTFOUND_OK(ret, false);
            goto done;
        }

    /* If we don't have a start cursor, create one and position it at the first record. */
    if (start == NULL) {
        WT_ERR(__session_open_cursor((WT_SESSION *)session, stop->uri, NULL, NULL, &start));
        local_start = true;
        WT_ERR(start->next(start));
    }
    /* If we don't have a stop cursor, create one and position it at the last record. */
    if (stop == NULL) {
        WT_ERR(__session_open_cursor((WT_SESSION *)session, start->uri, NULL, NULL, &stop));
        local_stop = true;
        WT_ERR(start->next(stop));
    }

    /* If the start/stop keys are equal or cross, we're done, the range must be empty. */
    WT_ERR(start->compare(start, stop, &cmp));
    if (cmp >= 0)
        goto done;

    if (WT_PREFIX_MATCH(start->internal_uri, "file:"))
        ret = __wt_btcur_range_stat(start, stop, row_countp, byte_countp);
    else
        ret = __session_range_cursor_table(
          (WT_CURSOR_TABLE *)start, (WT_CURSOR_TABLE *)stop, row_countp, byte_countp);

done:
err:
    /*
     * Reset application cursors, they've possibly moved and the application cannot use them. Close
     * any locally-opened cursors.
     */
    WT_TRET(start->reset(start));
    WT_TRET(stop->reset(stop));
    if (local_start)
        WT_TRET(start->close(start));
    if (local_stop)
        WT_TRET(stop->close(stop));
    return (ret);
}

/*
 * __session_range_stat --
 *     WT_SESSION->range_stat method.
 */
static int
__session_range_stat(WT_SESSION *wt_session, const char *uri, WT_CURSOR *start, WT_CURSOR *stop,
  const char *config, uint64_t *row_countp, uint64_t *byte_countp)
{
    WT_DECL_RET;
    WT_SESSION_IMPL *session;

    (void)start;
    (void)stop;

    *row_countp = *byte_countp = 0;

    session = (WT_SESSION_IMPL *)wt_session;
    SESSION_API_CALL(session, range_stat, config, cfg);
    WT_UNUSED(cfg);
    WT_STAT_CONN_INCR(session, cursor_range_stat);

    /*
     * If the URI is specified, we don't need a start/stop, if start/stop is specified, we don't
     * need a URI.
     *
     * If no URI is specified, and both cursors are specified, start/stop must reference the same
     * object.
     *
     * Any specified cursor must have been initialized.
     */
    if ((uri == NULL && start == NULL && stop == NULL) ||
      (uri != NULL && (start != NULL || stop != NULL)))
        WT_ERR_MSG(session, EINVAL,
          "the WT_SESSION.range_stat method should be passed either a URI or start/stop cursors, "
          "but not both");

    /* Disallow objects in the WiredTiger name space. */
    if (uri == NULL)
        WT_ERR(__session_range_cursor(session, start, stop, row_countp, byte_countp));
    else {
        WT_ERR(__wt_str_name_check(session, uri));
        WT_WITH_SCHEMA_LOCK(
          session, ret = __session_range_uri(session, uri, row_countp, byte_countp));
    }

err:
    if (ret != 0)
        WT_STAT_CONN_INCR(session, session_table_range_fail);
    else
        WT_STAT_CONN_INCR(session, session_table_range_success);

    /*
     * Only map WT_NOTFOUND to ENOENT if a URI was specified.
     */
    if (uri != NULL && ret == WT_NOTFOUND)
        ret = ENOENT;

    API_END_RET(session, ret);
=======
 * __session_salvage_worker --
 *     Wrapper function for salvage processing.
 */
static int
__session_salvage_worker(WT_SESSION_IMPL *session, const char *uri, const char *cfg[])
{
    WT_RET(__wt_schema_worker(
      session, uri, __wt_salvage, NULL, cfg, WT_DHANDLE_EXCLUSIVE | WT_BTREE_SALVAGE));
    WT_RET(__wt_schema_worker(session, uri, NULL, __wt_rollback_to_stable_one, cfg, 0));
    return (0);
>>>>>>> 0cbc1d8d
}

/*
 * __session_salvage --
 *     WT_SESSION->salvage method.
 */
static int
__session_salvage(WT_SESSION *wt_session, const char *uri, const char *config)
{
    WT_DECL_RET;
    WT_SESSION_IMPL *session;

    session = (WT_SESSION_IMPL *)wt_session;

    SESSION_API_CALL(session, salvage, config, cfg);

    WT_ERR(__wt_inmem_unsupported_op(session, NULL));

    /*
     * Run salvage and then rollback-to-stable (to bring the object into compliance with database
     * timestamps).
     *
     * Block out checkpoints to avoid spurious EBUSY errors.
     *
     * Hold the schema lock across both salvage and rollback-to-stable to avoid races where another
     * thread opens the handle before rollback-to-stable completes.
     */
    WT_WITH_CHECKPOINT_LOCK(
      session, WT_WITH_SCHEMA_LOCK(session, ret = __session_salvage_worker(session, uri, cfg)));

err:
    if (ret != 0)
        WT_STAT_CONN_INCR(session, session_table_salvage_fail);
    else
        WT_STAT_CONN_INCR(session, session_table_salvage_success);
    API_END_RET_NOTFOUND_MAP(session, ret);
}

/*
 * __session_salvage_readonly --
 *     WT_SESSION->salvage method; readonly version.
 */
static int
__session_salvage_readonly(WT_SESSION *wt_session, const char *uri, const char *config)
{
    WT_DECL_RET;
    WT_SESSION_IMPL *session;

    WT_UNUSED(uri);
    WT_UNUSED(config);

    session = (WT_SESSION_IMPL *)wt_session;
    SESSION_API_CALL_NOCONF(session, salvage);

    WT_STAT_CONN_INCR(session, session_table_salvage_fail);
    ret = __wt_session_notsup(session);
err:
    API_END_RET(session, ret);
}

/*
 * __wt_session_range_truncate --
 *     Session handling of a range truncate.
 */
int
__wt_session_range_truncate(
  WT_SESSION_IMPL *session, const char *uri, WT_CURSOR *start, WT_CURSOR *stop)
{
    WT_DECL_RET;
    int cmp;
    bool local_start;

    local_start = false;
    if (uri != NULL) {
        WT_ASSERT(session, WT_PREFIX_MATCH(uri, "file:"));
        /*
         * A URI file truncate becomes a range truncate where we set a start cursor at the
         * beginning. We already know the NULL stop goes to the end of the range.
         */
        WT_ERR(__session_open_cursor((WT_SESSION *)session, uri, NULL, NULL, &start));
        local_start = true;
        WT_ERR_NOTFOUND_OK(start->next(start), true);
        if (ret == WT_NOTFOUND) {
            /*
             * If there are no elements, there is nothing to do.
             */
            ret = 0;
            goto done;
        }
    }

    /*
     * Cursor truncate is only supported for some objects, check for a supporting compare method.
     */
    if (start != NULL && start->compare == NULL)
        WT_ERR(__wt_bad_object_type(session, start->uri));
    if (stop != NULL && stop->compare == NULL)
        WT_ERR(__wt_bad_object_type(session, stop->uri));

    /*
     * If both cursors set, check they're correctly ordered with respect to each other. We have to
     * test this before any search, the search can change the initial cursor position.
     *
     * Rather happily, the compare routine will also confirm the cursors reference the same object
     * and the keys are set.
     *
     * The test for a NULL start comparison function isn't necessary (we checked it above), but it
     * quiets clang static analysis complaints.
     */
    if (start != NULL && stop != NULL && start->compare != NULL) {
        WT_ERR(start->compare(start, stop, &cmp));
        if (cmp > 0)
            WT_ERR_MSG(
              session, EINVAL, "the start cursor position is after the stop cursor position");
    }

    /*
     * Truncate does not require keys actually exist so that applications can discard parts of the
     * object's name space without knowing exactly what records currently appear in the object. For
     * this reason, do a search-near, rather than a search. Additionally, we have to correct after
     * calling search-near, to position the start/stop cursors on the next record greater than/less
     * than the original key. If we fail to find a key in a search-near, there are no keys in the
     * table. If we fail to move forward or backward in a range, there are no keys in the range. In
     * either of those cases, we're done.
     */
    if (start != NULL)
        if ((ret = start->search_near(start, &cmp)) != 0 ||
          (cmp < 0 && (ret = start->next(start)) != 0)) {
            WT_ERR_NOTFOUND_OK(ret, false);
            goto done;
        }
    if (stop != NULL)
        if ((ret = stop->search_near(stop, &cmp)) != 0 ||
          (cmp > 0 && (ret = stop->prev(stop)) != 0)) {
            WT_ERR_NOTFOUND_OK(ret, false);
            goto done;
        }

    /*
     * We always truncate in the forward direction because the underlying data structures can move
     * through pages faster forward than backward. If we don't have a start cursor, create one and
     * position it at the first record.
     *
     * If start is NULL, stop must not be NULL, but static analyzers have a hard time with that,
     * test explicitly.
     */
    if (start == NULL && stop != NULL) {
        WT_ERR(__session_open_cursor((WT_SESSION *)session, stop->uri, NULL, NULL, &start));
        local_start = true;
        WT_ERR(start->next(start));
    }

    /*
     * If the start/stop keys cross, we're done, the range must be empty.
     */
    if (stop != NULL) {
        WT_ERR(start->compare(start, stop, &cmp));
        if (cmp > 0)
            goto done;
    }

    WT_ERR(__wt_schema_range_truncate(session, start, stop));

done:
err:
    /*
     * Close any locally-opened start cursor.
     *
     * Reset application cursors, they've possibly moved and the application cannot use them. Note
     * that we can make it here with a NULL start cursor (e.g., if the truncate range is empty).
     */
    if (local_start)
        WT_TRET(start->close(start));
    else if (start != NULL)
        WT_TRET(start->reset(start));
    if (stop != NULL)
        WT_TRET(stop->reset(stop));
    return (ret);
}

/*
 * __session_truncate --
 *     WT_SESSION->truncate method.
 */
static int
__session_truncate(
  WT_SESSION *wt_session, const char *uri, WT_CURSOR *start, WT_CURSOR *stop, const char *config)
{
    WT_DECL_RET;
    WT_SESSION_IMPL *session;

    session = (WT_SESSION_IMPL *)wt_session;
    SESSION_TXN_API_CALL(session, truncate, config, cfg);
    WT_STAT_CONN_INCR(session, cursor_truncate);

    /*
     * If the URI is specified, we don't need a start/stop, if start/stop is specified, we don't
     * need a URI. One exception is the log URI which may truncate (archive) log files for a backup
     * cursor.
     *
     * If no URI is specified, and both cursors are specified, start/stop must reference the same
     * object.
     *
     * Any specified cursor must have been initialized.
     */
    if ((uri == NULL && start == NULL && stop == NULL) ||
      (uri != NULL && !WT_PREFIX_MATCH(uri, "log:") && (start != NULL || stop != NULL)))
        WT_ERR_MSG(session, EINVAL,
          "the truncate method should be passed either a URI or start/stop cursors, but not both");

    if (uri != NULL) {
        /* Disallow objects in the WiredTiger name space. */
        WT_ERR(__wt_str_name_check(session, uri));

        if (WT_PREFIX_MATCH(uri, "log:")) {
            /*
             * Verify the user only gave the URI prefix and not a specific target name after that.
             */
            if (strcmp(uri, "log:") != 0)
                WT_ERR_MSG(session, EINVAL,
                  "the truncate method should not specify any target after the log: URI prefix");
            WT_ERR(__wt_log_truncate_files(session, start, false));
        } else if (WT_PREFIX_MATCH(uri, "file:"))
            WT_ERR(__wt_session_range_truncate(session, uri, start, stop));
        else
            /* Wait for checkpoints to avoid EBUSY errors. */
            WT_WITH_CHECKPOINT_LOCK(
              session, WT_WITH_SCHEMA_LOCK(session, ret = __wt_schema_truncate(session, uri, cfg)));
    } else
        WT_ERR(__wt_session_range_truncate(session, uri, start, stop));

err:
    TXN_API_END(session, ret, false);

    if (ret != 0)
        WT_STAT_CONN_INCR(session, session_table_truncate_fail);
    else
        WT_STAT_CONN_INCR(session, session_table_truncate_success);
    /*
     * Only map WT_NOTFOUND to ENOENT if a URI was specified.
     */
    return (ret == WT_NOTFOUND && uri != NULL ? ENOENT : ret);
}

/*
 * __session_truncate_readonly --
 *     WT_SESSION->truncate method; readonly version.
 */
static int
__session_truncate_readonly(
  WT_SESSION *wt_session, const char *uri, WT_CURSOR *start, WT_CURSOR *stop, const char *config)
{
    WT_DECL_RET;
    WT_SESSION_IMPL *session;

    WT_UNUSED(uri);
    WT_UNUSED(start);
    WT_UNUSED(stop);
    WT_UNUSED(config);

    session = (WT_SESSION_IMPL *)wt_session;
    SESSION_API_CALL_NOCONF(session, truncate);

    WT_STAT_CONN_INCR(session, session_table_truncate_fail);
    ret = __wt_session_notsup(session);
err:
    API_END_RET(session, ret);
}

/*
 * __session_upgrade --
 *     WT_SESSION->upgrade method.
 */
static int
__session_upgrade(WT_SESSION *wt_session, const char *uri, const char *config)
{
    WT_DECL_RET;
    WT_SESSION_IMPL *session;

    session = (WT_SESSION_IMPL *)wt_session;

    SESSION_API_CALL(session, upgrade, config, cfg);

    WT_ERR(__wt_inmem_unsupported_op(session, NULL));

    /* Block out checkpoints to avoid spurious EBUSY errors. */
    WT_WITH_CHECKPOINT_LOCK(session,
      WT_WITH_SCHEMA_LOCK(session,
        ret = __wt_schema_worker(
          session, uri, __wt_upgrade, NULL, cfg, WT_DHANDLE_EXCLUSIVE | WT_BTREE_UPGRADE)));

err:
    API_END_RET_NOTFOUND_MAP(session, ret);
}

/*
 * __session_upgrade_readonly --
 *     WT_SESSION->upgrade method; readonly version.
 */
static int
__session_upgrade_readonly(WT_SESSION *wt_session, const char *uri, const char *config)
{
    WT_DECL_RET;
    WT_SESSION_IMPL *session;

    WT_UNUSED(uri);
    WT_UNUSED(config);

    session = (WT_SESSION_IMPL *)wt_session;
    SESSION_API_CALL_NOCONF(session, upgrade);

    ret = __wt_session_notsup(session);
err:
    API_END_RET(session, ret);
}

/*
 * __session_verify --
 *     WT_SESSION->verify method.
 */
static int
__session_verify(WT_SESSION *wt_session, const char *uri, const char *config)
{
    WT_DECL_RET;
    WT_SESSION_IMPL *session;

    session = (WT_SESSION_IMPL *)wt_session;
    SESSION_API_CALL(session, verify, config, cfg);
    WT_ERR(__wt_inmem_unsupported_op(session, NULL));

    /* Block out checkpoints to avoid spurious EBUSY errors. */
    WT_WITH_CHECKPOINT_LOCK(session,
      WT_WITH_SCHEMA_LOCK(session,
        ret = __wt_schema_worker(
          session, uri, __wt_verify, NULL, cfg, WT_DHANDLE_EXCLUSIVE | WT_BTREE_VERIFY)));
    WT_ERR(ret);
err:
    if (ret != 0)
        WT_STAT_CONN_INCR(session, session_table_verify_fail);
    else
        WT_STAT_CONN_INCR(session, session_table_verify_success);
    API_END_RET_NOTFOUND_MAP(session, ret);
}

/*
 * __session_begin_transaction --
 *     WT_SESSION->begin_transaction method.
 */
static int
__session_begin_transaction(WT_SESSION *wt_session, const char *config)
{
    WT_DECL_RET;
    WT_SESSION_IMPL *session;

    session = (WT_SESSION_IMPL *)wt_session;
    SESSION_API_CALL_PREPARE_NOT_ALLOWED(session, begin_transaction, config, cfg);
    WT_STAT_CONN_INCR(session, txn_begin);

    WT_ERR(__wt_txn_context_check(session, false));

    ret = __wt_txn_begin(session, cfg);

err:
    API_END_RET(session, ret);
}

/*
 * __session_commit_transaction --
 *     WT_SESSION->commit_transaction method.
 */
static int
__session_commit_transaction(WT_SESSION *wt_session, const char *config)
{
    WT_DECL_RET;
    WT_SESSION_IMPL *session;
    WT_TXN *txn;

    session = (WT_SESSION_IMPL *)wt_session;
    txn = session->txn;
    SESSION_API_CALL_PREPARE_ALLOWED(session, commit_transaction, config, cfg);
    WT_STAT_CONN_INCR(session, txn_commit);

    if (F_ISSET(txn, WT_TXN_PREPARE)) {
        WT_STAT_CONN_INCR(session, txn_prepare_commit);
        WT_STAT_CONN_DECR(session, txn_prepare_active);
    }

    WT_ERR(__wt_txn_context_check(session, true));

    /* Permit the commit if the transaction failed, but was read-only. */
    if (F_ISSET(txn, WT_TXN_ERROR) && txn->mod_count != 0) {
        __wt_err(session, EINVAL,
          "failed %s"
          "transaction requires rollback%s%s",
          F_ISSET(txn, WT_TXN_PREPARE) ? "prepared " : "", txn->rollback_reason == NULL ? "" : ": ",
          txn->rollback_reason == NULL ? "" : txn->rollback_reason);
        ret = EINVAL;
    }

err:
    /*
     * We might have failed because an illegal configuration was specified or because there wasn't a
     * transaction running, and we check the former as part of the api macros before we check the
     * latter. Deal with it here: if there's an error and a transaction is running, roll it back.
     */
    if (ret == 0) {
        F_SET(session, WT_SESSION_RESOLVING_TXN);
        ret = __wt_txn_commit(session, cfg);
        F_CLR(session, WT_SESSION_RESOLVING_TXN);
    } else if (F_ISSET(txn, WT_TXN_RUNNING)) {
        if (F_ISSET(txn, WT_TXN_PREPARE))
            WT_RET_PANIC(session, ret, "failed to commit prepared transaction, failing the system");

        WT_TRET(__wt_session_reset_cursors(session, false));
        F_SET(session, WT_SESSION_RESOLVING_TXN);
        WT_TRET(__wt_txn_rollback(session, cfg));
        F_CLR(session, WT_SESSION_RESOLVING_TXN);
    }

    API_END_RET(session, ret);
}

/*
 * __session_prepare_transaction --
 *     WT_SESSION->prepare_transaction method.
 */
static int
__session_prepare_transaction(WT_SESSION *wt_session, const char *config)
{
    WT_DECL_RET;
    WT_SESSION_IMPL *session;

    session = (WT_SESSION_IMPL *)wt_session;
    SESSION_API_CALL(session, prepare_transaction, config, cfg);
    WT_STAT_CONN_INCR(session, txn_prepare);
    WT_STAT_CONN_INCR(session, txn_prepare_active);

    WT_ERR(__wt_txn_context_check(session, true));

    F_SET(session, WT_SESSION_RESOLVING_TXN);
    WT_ERR(__wt_txn_prepare(session, cfg));
    F_CLR(session, WT_SESSION_RESOLVING_TXN);

err:
    API_END_RET(session, ret);
}

/*
 * __session_prepare_transaction_readonly --
 *     WT_SESSION->prepare_transaction method; readonly version.
 */
static int
__session_prepare_transaction_readonly(WT_SESSION *wt_session, const char *config)
{
    WT_DECL_RET;
    WT_SESSION_IMPL *session;

    WT_UNUSED(config);

    session = (WT_SESSION_IMPL *)wt_session;
    SESSION_API_CALL_NOCONF(session, prepare_transaction);

    ret = __wt_session_notsup(session);
err:
    API_END_RET(session, ret);
}

/*
 * __session_rollback_transaction --
 *     WT_SESSION->rollback_transaction method.
 */
static int
__session_rollback_transaction(WT_SESSION *wt_session, const char *config)
{
    WT_DECL_RET;
    WT_SESSION_IMPL *session;
    WT_TXN *txn;

    session = (WT_SESSION_IMPL *)wt_session;
    SESSION_API_CALL_PREPARE_ALLOWED(session, rollback_transaction, config, cfg);
    WT_STAT_CONN_INCR(session, txn_rollback);

    txn = session->txn;
    if (F_ISSET(txn, WT_TXN_PREPARE)) {
        WT_STAT_CONN_INCR(session, txn_prepare_rollback);
        WT_STAT_CONN_DECR(session, txn_prepare_active);
    }

    WT_ERR(__wt_txn_context_check(session, true));

    WT_TRET(__wt_session_reset_cursors(session, false));

    F_SET(session, WT_SESSION_RESOLVING_TXN);
    WT_TRET(__wt_txn_rollback(session, cfg));
    F_CLR(session, WT_SESSION_RESOLVING_TXN);

err:
    API_END_RET(session, ret);
}

/*
 * __session_timestamp_transaction --
 *     WT_SESSION->timestamp_transaction method.
 */
static int
__session_timestamp_transaction(WT_SESSION *wt_session, const char *config)
{
    WT_DECL_RET;
    WT_SESSION_IMPL *session;

    session = (WT_SESSION_IMPL *)wt_session;
#ifdef HAVE_DIAGNOSTIC
    SESSION_API_CALL_PREPARE_ALLOWED(session, timestamp_transaction, config, cfg);
#else
    SESSION_API_CALL_PREPARE_ALLOWED(session, timestamp_transaction, NULL, cfg);
    cfg[1] = config;
#endif

    ret = __wt_txn_set_timestamp(session, cfg);
err:
    API_END_RET(session, ret);
}

/*
 * __session_query_timestamp --
 *     WT_SESSION->query_timestamp method.
 */
static int
__session_query_timestamp(WT_SESSION *wt_session, char *hex_timestamp, const char *config)
{
    WT_DECL_RET;
    WT_SESSION_IMPL *session;

    session = (WT_SESSION_IMPL *)wt_session;
    SESSION_API_CALL_PREPARE_ALLOWED(session, query_timestamp, config, cfg);

    ret = __wt_txn_query_timestamp(session, hex_timestamp, cfg, false);
err:
    API_END_RET(session, ret);
}

/*
 * __session_reset_snapshot --
 *     WT_SESSION->reset_snapshot method.
 */
static int
__session_reset_snapshot(WT_SESSION *wt_session)
{
    WT_SESSION_IMPL *session;

    session = (WT_SESSION_IMPL *)wt_session;
    /* Return error if the isolation mode is read committed. */
    if (session->txn->isolation != WT_ISO_SNAPSHOT)
        WT_RET_MSG(
          session, ENOTSUP, "not supported in read-committed or read-uncommitted transactions.");

    /* Return error if the session has performed any write operations. */
    if (F_ISSET(session->txn, WT_TXN_HAS_ID))
        WT_RET_MSG(session, ENOTSUP, "not supported in write transactions.");

    __wt_txn_release_snapshot(session);
    __wt_txn_get_snapshot(session);

    return (0);
}

/*
 * __session_transaction_pinned_range --
 *     WT_SESSION->transaction_pinned_range method.
 */
static int
__session_transaction_pinned_range(WT_SESSION *wt_session, uint64_t *prange)
{
    WT_DECL_RET;
    WT_SESSION_IMPL *session;
    WT_TXN_SHARED *txn_shared;
    uint64_t pinned;

    session = (WT_SESSION_IMPL *)wt_session;
    SESSION_API_CALL_PREPARE_NOT_ALLOWED_NOCONF(session, transaction_pinned_range);

    txn_shared = WT_SESSION_TXN_SHARED(session);

    /* Assign pinned to the lesser of id or snap_min */
    if (txn_shared->id != WT_TXN_NONE && WT_TXNID_LT(txn_shared->id, txn_shared->pinned_id))
        pinned = txn_shared->id;
    else
        pinned = txn_shared->pinned_id;

    if (pinned == WT_TXN_NONE)
        *prange = 0;
    else
        *prange = S2C(session)->txn_global.current - pinned;

err:
    API_END_RET(session, ret);
}

/*
 * __session_checkpoint --
 *     WT_SESSION->checkpoint method.
 */
static int
__session_checkpoint(WT_SESSION *wt_session, const char *config)
{
    WT_DECL_RET;
    WT_SESSION_IMPL *session;

    session = (WT_SESSION_IMPL *)wt_session;
    WT_STAT_CONN_INCR(session, txn_checkpoint);
    SESSION_API_CALL_PREPARE_NOT_ALLOWED(session, checkpoint, config, cfg);

    WT_ERR(__wt_inmem_unsupported_op(session, NULL));

    /*
     * Checkpoints require a snapshot to write a transactionally consistent snapshot of the data.
     *
     * We can't use an application's transaction: if it has uncommitted changes, they will be
     * written in the checkpoint and may appear after a crash.
     *
     * Use a real snapshot transaction: we don't want any chance of the snapshot being updated
     * during the checkpoint. Eviction is prevented from evicting anything newer than this because
     * we track the oldest transaction ID in the system that is not visible to all readers.
     */
    WT_ERR(__wt_txn_context_check(session, false));

    ret = __wt_txn_checkpoint(session, cfg, true);

    /*
     * Release common session resources (for example, checkpoint may acquire significant
     * reconciliation structures/memory).
     */
    WT_TRET(__wt_session_release_resources(session));

err:
    API_END_RET_NOTFOUND_MAP(session, ret);
}

/*
 * __session_checkpoint_readonly --
 *     WT_SESSION->checkpoint method; readonly version.
 */
static int
__session_checkpoint_readonly(WT_SESSION *wt_session, const char *config)
{
    WT_DECL_RET;
    WT_SESSION_IMPL *session;

    WT_UNUSED(config);

    session = (WT_SESSION_IMPL *)wt_session;
    SESSION_API_CALL_NOCONF(session, checkpoint);

    ret = __wt_session_notsup(session);
err:
    API_END_RET(session, ret);
}

/*
 * __wt_session_strerror --
 *     WT_SESSION->strerror method.
 */
const char *
__wt_session_strerror(WT_SESSION *wt_session, int error)
{
    WT_SESSION_IMPL *session;

    session = (WT_SESSION_IMPL *)wt_session;

    return (__wt_strerror(session, error, NULL, 0));
}

/*
 * __session_flush_tier --
 *     Wrapper for the flush_tier method.
 */
static int
__session_flush_tier(WT_SESSION *wt_session, const char *config)
{
    WT_DECL_RET;
    WT_SESSION_IMPL *session;

    session = (WT_SESSION_IMPL *)wt_session;
    SESSION_API_CALL_NOCONF(session, flush_tier);
    ret = __wt_flush_tier(session, config);
err:
    API_END_RET(session, ret);
}

/*
 * __wt_session_breakpoint --
 *     A place to put a breakpoint, if you need one, or call some check code.
 */
int
__wt_session_breakpoint(WT_SESSION *wt_session)
{
    WT_UNUSED(wt_session);

    return (0);
}

/*
 * __open_session --
 *     Allocate a session handle.
 */
static int
__open_session(WT_CONNECTION_IMPL *conn, WT_EVENT_HANDLER *event_handler, const char *config,
  WT_SESSION_IMPL **sessionp)
{
    static const WT_SESSION
      stds = {NULL, NULL, __session_close, __session_reconfigure, __session_flush_tier,
        __wt_session_strerror, __session_open_cursor, __session_alter, __session_create,
        __wt_session_compact, __session_drop, __session_join, __session_log_flush,
<<<<<<< HEAD
        __session_log_printf, __session_range_stat, __session_rename, __session_reset,
        __session_salvage, __session_truncate, __session_upgrade, __session_verify,
        __session_begin_transaction, __session_commit_transaction, __session_prepare_transaction,
        __session_reset_snapshot, __session_rollback_transaction, __session_timestamp_transaction,
        __session_query_timestamp, __session_checkpoint, __session_transaction_pinned_range,
        __session_transaction_sync, __wt_session_breakpoint},
=======
        __session_log_printf, __session_rename, __session_reset, __session_salvage,
        __session_truncate, __session_upgrade, __session_verify, __session_begin_transaction,
        __session_commit_transaction, __session_prepare_transaction, __session_reset_snapshot,
        __session_rollback_transaction, __session_timestamp_transaction, __session_query_timestamp,
        __session_checkpoint, __session_transaction_pinned_range, __wt_session_breakpoint},
>>>>>>> 0cbc1d8d
      stds_readonly = {NULL, NULL, __session_close, __session_reconfigure, __session_flush_tier,
        __wt_session_strerror, __session_open_cursor, __session_alter_readonly,
        __session_create_readonly, __wt_session_compact_readonly, __session_drop_readonly,
        __session_join, __session_log_flush_readonly, __session_log_printf_readonly,
        __session_range_stat, __session_rename_readonly, __session_reset,
        __session_salvage_readonly, __session_truncate_readonly, __session_upgrade_readonly,
        __session_verify, __session_begin_transaction, __session_commit_transaction,
        __session_prepare_transaction_readonly, __session_reset_snapshot,
        __session_rollback_transaction, __session_timestamp_transaction, __session_query_timestamp,
        __session_checkpoint_readonly, __session_transaction_pinned_range, __wt_session_breakpoint};
    WT_DECL_RET;
    WT_SESSION_IMPL *session, *session_ret;
    uint32_t i;

    *sessionp = NULL;

    session = conn->default_session;
    session_ret = NULL;

    __wt_spin_lock(session, &conn->api_lock);

    /*
     * Make sure we don't try to open a new session after the application closes the connection.
     * This is particularly intended to catch cases where server threads open sessions.
     */
    WT_ASSERT(session, !F_ISSET(conn, WT_CONN_CLOSING));

    /* Find the first inactive session slot. */
    for (session_ret = conn->sessions, i = 0; i < conn->session_size; ++session_ret, ++i)
        if (!session_ret->active)
            break;
    if (i == conn->session_size)
        WT_ERR_MSG(session, WT_ERROR,
          "out of sessions, configured for %" PRIu32 " (including internal sessions)",
          conn->session_size);

    /*
     * If the active session count is increasing, update it. We don't worry about correcting the
     * session count on error, as long as we don't mark this session as active, we'll clean it up on
     * close.
     */
    if (i >= conn->session_cnt) /* Defend against off-by-one errors. */
        conn->session_cnt = i + 1;

    session_ret->iface = F_ISSET(conn, WT_CONN_READONLY) ? stds_readonly : stds;
    session_ret->iface.connection = &conn->iface;

    session_ret->name = NULL;
    session_ret->id = i;

    if (WT_SESSION_FIRST_USE(session_ret))
        __wt_random_init(&session_ret->rnd);

    __wt_event_handler_set(
      session_ret, event_handler == NULL ? session->event_handler : event_handler);

    TAILQ_INIT(&session_ret->cursors);
    TAILQ_INIT(&session_ret->dhandles);

    /*
     * If we don't have them, allocate the cursor and dhandle hash arrays. Allocate the table hash
     * array as well.
     */
    if (session_ret->cursor_cache == NULL)
        WT_ERR(__wt_calloc_def(session, conn->hash_size, &session_ret->cursor_cache));
    if (session_ret->dhhash == NULL)
        WT_ERR(__wt_calloc_def(session, conn->dh_hash_size, &session_ret->dhhash));

    /* Initialize the dhandle hash array. */
    for (i = 0; i < (uint32_t)conn->dh_hash_size; i++)
        TAILQ_INIT(&session_ret->dhhash[i]);

    /* Initialize the cursor cache hash buckets and sweep trigger. */
    for (i = 0; i < (uint32_t)conn->hash_size; i++)
        TAILQ_INIT(&session_ret->cursor_cache[i]);
    session_ret->cursor_sweep_countdown = WT_SESSION_CURSOR_SWEEP_COUNTDOWN;

    /* Initialize transaction support: default to snapshot. */
    session_ret->isolation = WT_ISO_SNAPSHOT;
    WT_ERR(__wt_txn_init(session, session_ret));

    /*
     * The session's hazard pointer memory isn't discarded during normal session close because
     * access to it isn't serialized. Allocate the first time we open this session.
     */
    if (WT_SESSION_FIRST_USE(session_ret)) {
        WT_ERR(__wt_calloc_def(session, WT_SESSION_INITIAL_HAZARD_SLOTS, &session_ret->hazard));
        session_ret->hazard_size = WT_SESSION_INITIAL_HAZARD_SLOTS;
        session_ret->hazard_inuse = 0;
        session_ret->nhazard = 0;
    }

    /*
     * Cache the offset of this session's statistics bucket. It's important we pass the correct
     * session to the hash define here or we'll calculate the stat bucket with the wrong session id.
     */
    session_ret->stat_bucket = WT_STATS_SLOT_ID(session_ret);

    /* Safety check to make sure we're doing the right thing. */
    WT_ASSERT(session, session_ret->stat_bucket == session_ret->id % WT_COUNTER_SLOTS);

    /* Allocate the buffer for operation tracking */
    if (F_ISSET(conn, WT_CONN_OPTRACK)) {
        WT_ERR(__wt_malloc(session, WT_OPTRACK_BUFSIZE, &session_ret->optrack_buf));
        session_ret->optrackbuf_ptr = 0;
    }

    __wt_stat_session_init_single(&session_ret->stats);

    /* Set the default value for session flags. */
    if (F_ISSET(conn, WT_CONN_CACHE_CURSORS))
        F_SET(session_ret, WT_SESSION_CACHE_CURSORS);

    /*
     * Configuration: currently, the configuration for open_session is the same as
     * session.reconfigure, so use that function.
     */
    if (config != NULL)
        WT_ERR(__session_reconfigure((WT_SESSION *)session_ret, config));

    /*
     * Publish: make the entry visible to server threads. There must be a barrier for two reasons,
     * to ensure structure fields are set before any other thread will consider the session, and to
     * push the session count to ensure the eviction thread can't review too few slots.
     */
    WT_PUBLISH(session_ret->active, 1);

    WT_STATIC_ASSERT(offsetof(WT_SESSION_IMPL, iface) == 0);
    *sessionp = session_ret;

    WT_STAT_CONN_INCR(session, session_open);

err:
    __wt_spin_unlock(session, &conn->api_lock);
    return (ret);
}

/*
 * __wt_open_session --
 *     Allocate a session handle.
 */
int
__wt_open_session(WT_CONNECTION_IMPL *conn, WT_EVENT_HANDLER *event_handler, const char *config,
  bool open_metadata, WT_SESSION_IMPL **sessionp)
{
    WT_DECL_RET;
    WT_SESSION_IMPL *session;

    *sessionp = NULL;

    /* Acquire a session. */
    WT_RET(__open_session(conn, event_handler, config, &session));

    /*
     * Acquiring the metadata handle requires the schema lock; we've seen problems in the past where
     * a session has acquired the schema lock unexpectedly, relatively late in the run, and
     * deadlocked. Be defensive, get it now. The metadata file may not exist when the connection
     * first creates its default session or the shared cache pool creates its sessions, let our
     * caller decline this work.
     */
    if (open_metadata) {
        WT_ASSERT(session, !FLD_ISSET(session->lock_flags, WT_SESSION_LOCKED_SCHEMA));
        if ((ret = __wt_metadata_cursor(session, NULL)) != 0) {
            WT_TRET(__wt_session_close_internal(session));
            return (ret);
        }
    }

    *sessionp = session;
    return (0);
}

/*
 * __wt_open_internal_session --
 *     Allocate a session for WiredTiger's use.
 */
int
__wt_open_internal_session(WT_CONNECTION_IMPL *conn, const char *name, bool open_metadata,
  uint32_t session_flags, uint32_t session_lock_flags, WT_SESSION_IMPL **sessionp)
{
    WT_SESSION_IMPL *session;

    *sessionp = NULL;

    /* Acquire a session. */
    WT_RET(__wt_open_session(conn, NULL, NULL, open_metadata, &session));
    session->name = name;

    /*
     * Public sessions are automatically closed during WT_CONNECTION->close. If the session handles
     * for internal threads were to go on the public list, there would be complex ordering issues
     * during close. Set a flag to avoid this: internal sessions are not closed automatically.
     */
    F_SET(session, session_flags | WT_SESSION_INTERNAL);
    FLD_SET(session->lock_flags, session_lock_flags);

    *sessionp = session;
    return (0);
}<|MERGE_RESOLUTION|>--- conflicted
+++ resolved
@@ -1170,7 +1170,6 @@
 }
 
 /*
-<<<<<<< HEAD
  * __session_range_uri --
  *     Session handling of the range stat method with objects.
  */
@@ -1401,7 +1400,9 @@
         ret = ENOENT;
 
     API_END_RET(session, ret);
-=======
+}
+
+/*
  * __session_salvage_worker --
  *     Wrapper function for salvage processing.
  */
@@ -1412,7 +1413,6 @@
       session, uri, __wt_salvage, NULL, cfg, WT_DHANDLE_EXCLUSIVE | WT_BTREE_SALVAGE));
     WT_RET(__wt_schema_worker(session, uri, NULL, __wt_rollback_to_stable_one, cfg, 0));
     return (0);
->>>>>>> 0cbc1d8d
 }
 
 /*
@@ -2126,20 +2126,12 @@
       stds = {NULL, NULL, __session_close, __session_reconfigure, __session_flush_tier,
         __wt_session_strerror, __session_open_cursor, __session_alter, __session_create,
         __wt_session_compact, __session_drop, __session_join, __session_log_flush,
-<<<<<<< HEAD
         __session_log_printf, __session_range_stat, __session_rename, __session_reset,
         __session_salvage, __session_truncate, __session_upgrade, __session_verify,
         __session_begin_transaction, __session_commit_transaction, __session_prepare_transaction,
         __session_reset_snapshot, __session_rollback_transaction, __session_timestamp_transaction,
         __session_query_timestamp, __session_checkpoint, __session_transaction_pinned_range,
-        __session_transaction_sync, __wt_session_breakpoint},
-=======
-        __session_log_printf, __session_rename, __session_reset, __session_salvage,
-        __session_truncate, __session_upgrade, __session_verify, __session_begin_transaction,
-        __session_commit_transaction, __session_prepare_transaction, __session_reset_snapshot,
-        __session_rollback_transaction, __session_timestamp_transaction, __session_query_timestamp,
-        __session_checkpoint, __session_transaction_pinned_range, __wt_session_breakpoint},
->>>>>>> 0cbc1d8d
+        __wt_session_breakpoint},
       stds_readonly = {NULL, NULL, __session_close, __session_reconfigure, __session_flush_tier,
         __wt_session_strerror, __session_open_cursor, __session_alter_readonly,
         __session_create_readonly, __wt_session_compact_readonly, __session_drop_readonly,
