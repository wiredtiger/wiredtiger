/*-
 * Copyright (c) 2014-present MongoDB, Inc.
 * Copyright (c) 2008-2014 WiredTiger, Inc.
 *	All rights reserved.
 *
 * See the file LICENSE for redistribution information.
 */

#include "wt_internal.h"

static int __session_rollback_transaction(WT_SESSION *, const char *);

/*
 * __wt_session_notsup --
 *     Unsupported session method.
 */
int
__wt_session_notsup(WT_SESSION_IMPL *session)
{
    WT_RET_MSG(session, ENOTSUP, "Unsupported session method");
}

/*
 * __wt_session_reset_cursors --
 *     Reset all open cursors.
 */
int
__wt_session_reset_cursors(WT_SESSION_IMPL *session, bool free_buffers)
{
    WT_CURSOR *cursor;
    WT_DECL_RET;

    TAILQ_FOREACH (cursor, &session->cursors, q) {
        /* Stop when there are no positioned cursors. */
        if (session->ncursors == 0)
            break;
        if (!F_ISSET(cursor, WT_CURSTD_JOINED))
            WT_TRET(cursor->reset(cursor));
        /* Optionally, free the cursor buffers */
        if (free_buffers) {
            __wt_buf_free(session, &cursor->key);
            __wt_buf_free(session, &cursor->value);
        }
    }

    WT_ASSERT(session, session->ncursors == 0);
    return (ret);
}

/*
 * __wt_session_cursor_cache_sweep --
 *     Sweep the cursor cache.
 */
int
__wt_session_cursor_cache_sweep(WT_SESSION_IMPL *session, bool big_sweep)
{
    WT_CONNECTION_IMPL *conn;
    WT_CURSOR *cursor, *cursor_tmp;
    WT_CURSOR_LIST *cached_list;
    WT_DATA_HANDLE *saved_dhandle;
    WT_DECL_RET;
    uint64_t now, sweep_max, sweep_min;
    uint32_t i, nbuckets, nclosed, nexamined, position;
    int t_ret;
    bool productive;

    if (!F_ISSET(session, WT_SESSION_CACHE_CURSORS))
        return (0);

    conn = S2C(session);

    /*
     * Periodically sweep for dead cursors; if we've swept recently, don't do it again.
     *
     * Each call of this sweep function visits all the cursors in some number of buckets used by the
     * cursor cache. If any of the visited cursors reference dead or dying data handles those
     * cursors are fully closed and removed from the cache. Removing a cursor from the cursor cache
     * has the important effect of freeing a reference to the associated data handle. Data handles
     * can be closed and marked dead, but cannot be freed until all referencing sessions give up
     * their references. So sweeping the cursor cache (for all sessions!) is a prerequisite for the
     * connection data handle sweep to find handles that can be freed.
     *
     * We determine the number of buckets to visit based on how this function is called. When
     * big_sweep is true and enough time has passed, walk through at least a quarter of the buckets,
     * and as long as there is progress finding enough cursors to close, continue on, up to the
     * entire set of buckets.
     *
     * When big_sweep is false, we start with a small set of buckets to look at and quit when we
     * stop making progress or when we reach the maximum configured. This way, we amortize the work
     * of the sweep over many calls in a performance path.
     */
    __wt_seconds(session, &now);
    if (big_sweep && now - session->last_cursor_big_sweep >= 30) {
        session->last_cursor_big_sweep = session->last_cursor_sweep = now;
        sweep_min = conn->hash_size / 4;
        sweep_max = conn->hash_size;
    } else if (now - session->last_cursor_sweep >= 1) {
        session->last_cursor_sweep = now;
        sweep_min = WT_SESSION_CURSOR_SWEEP_MIN;
        sweep_max = WT_SESSION_CURSOR_SWEEP_MAX;
    } else
        return (0);

    position = session->cursor_sweep_position;
    productive = true;
    nbuckets = nclosed = nexamined = 0;
    saved_dhandle = session->dhandle;

    /* Turn off caching so that cursor close doesn't try to cache. */
    F_CLR(session, WT_SESSION_CACHE_CURSORS);
    for (i = 0; i < sweep_max && productive; i++) {
        ++nbuckets;
        cached_list = &session->cursor_cache[position];
        position = (position + 1) & (conn->hash_size - 1);
        TAILQ_FOREACH_SAFE(cursor, cached_list, q, cursor_tmp)
        {
            /*
             * First check to see if the cursor could be reopened and should be swept.
             */
            ++nexamined;
            t_ret = cursor->reopen(cursor, true);
            if (t_ret != 0) {
                WT_TRET_NOTFOUND_OK(t_ret);
                WT_TRET_NOTFOUND_OK(cursor->reopen(cursor, false));
                WT_TRET(cursor->close(cursor));
                ++nclosed;
            }
        }

        /*
         * We continue sweeping as long as we have some good average productivity, or we are under
         * the minimum.
         */
        productive = (nclosed + sweep_min > i);
    }

    session->cursor_sweep_position = position;
    F_SET(session, WT_SESSION_CACHE_CURSORS);

    WT_STAT_CONN_INCR(session, cursor_sweep);
    WT_STAT_CONN_INCRV(session, cursor_sweep_buckets, nbuckets);
    WT_STAT_CONN_INCRV(session, cursor_sweep_examined, nexamined);
    WT_STAT_CONN_INCRV(session, cursor_sweep_closed, nclosed);

    WT_ASSERT_ALWAYS(
      session, session->dhandle == saved_dhandle, "Session dhandle changed during cursor sweep");
    return (ret);
}

/*
 * __wt_session_copy_values --
 *     Copy values into all positioned cursors, so that they don't keep transaction IDs pinned.
 */
int
__wt_session_copy_values(WT_SESSION_IMPL *session)
{
    WT_CURSOR *cursor;

    TAILQ_FOREACH (cursor, &session->cursors, q)
        if (F_ISSET(cursor, WT_CURSTD_VALUE_INT)) {
#ifdef HAVE_DIAGNOSTIC
            /*
             * We have to do this with a transaction ID pinned unless the cursor is reading from a
             * checkpoint.
             */
            WT_TXN_SHARED *txn_shared = WT_SESSION_TXN_SHARED(session);
            WT_ASSERT(session,
              txn_shared->pinned_id != WT_TXN_NONE ||
                (WT_BTREE_PREFIX(cursor->uri) &&
                  WT_DHANDLE_IS_CHECKPOINT(((WT_CURSOR_BTREE *)cursor)->dhandle)));
#endif
            WT_RET(__cursor_localvalue(cursor));
        }

    return (0);
}

/*
 * __wt_session_release_resources --
 *     Release common session resources.
 */
int
__wt_session_release_resources(WT_SESSION_IMPL *session)
{
    WT_DECL_RET;
    bool done;

    /*
     * Called when sessions are reset and closed, and when heavy-weight session methods or functions
     * complete (for example, checkpoint and compact). If the session has no open cursors discard it
     * all; if there are cursors, discard what we can safely clean out.
     */
    done = TAILQ_FIRST(&session->cursors) == NULL;

    /* Transaction cleanup */
    if (done)
        __wt_txn_release_resources(session);

    /* Block manager cleanup */
    if (session->block_manager_cleanup != NULL)
        WT_TRET(session->block_manager_cleanup(session));

    /* Reconciliation cleanup */
    if (session->reconcile_cleanup != NULL)
        WT_TRET(session->reconcile_cleanup(session));

    /* Stashed memory. */
    __wt_stash_discard(session);

    /* Scratch buffers and error memory. */
    if (done) {
        __wt_scr_discard(session);
        __wt_buf_free(session, &session->err);
    }

    return (ret);
}

/*
 * __session_clear --
 *     Clear a session structure.
 */
static void
__session_clear(WT_SESSION_IMPL *session)
{
    /*
     * There's no serialization support around the review of the hazard array, which means threads
     * checking for hazard pointers first check the active field (which may be 0) and then use the
     * hazard pointer (which cannot be NULL).
     *
     * Additionally, the session structure can include information that persists past the session's
     * end-of-life, stored as part of page splits.
     *
     * For these reasons, be careful when clearing the session structure.
     */
    memset(session, 0, WT_SESSION_CLEAR_SIZE);

    session->hazards.inuse = 0;
    session->hazards.num_active = 0;
}

/*
 * __session_close_cursors --
 *     Close all cursors in a list.
 */
static int
__session_close_cursors(WT_SESSION_IMPL *session, WT_CURSOR_LIST *cursors)
{
    WT_CURSOR *cursor, *cursor_tmp;
    WT_DECL_RET;

    /* Close all open cursors. */
    WT_TAILQ_SAFE_REMOVE_BEGIN(cursor, cursors, q, cursor_tmp)
    {
        if (F_ISSET(cursor, WT_CURSTD_CACHED))
            /*
             * Put the cached cursor in an open state that allows it to be closed.
             */
            WT_TRET_NOTFOUND_OK(cursor->reopen(cursor, false));
        else if (session->event_handler->handle_close != NULL &&
          strcmp(cursor->internal_uri, WT_HS_URI) != 0)
            /*
             * Notify the user that we are closing the cursor handle via the registered close
             * callback.
             */
            WT_TRET(session->event_handler->handle_close(
              session->event_handler, &session->iface, cursor));

        WT_TRET(cursor->close(cursor));
    }
    WT_TAILQ_SAFE_REMOVE_END

    return (ret);
}

/*
 * __session_close_cached_cursors --
 *     Fully close all cached cursors.
 */
static int
__session_close_cached_cursors(WT_SESSION_IMPL *session)
{
    WT_DECL_RET;
    uint64_t i;

    for (i = 0; i < S2C(session)->hash_size; i++)
        WT_TRET(__session_close_cursors(session, &session->cursor_cache[i]));
    return (ret);
}

/*
 * __session_close --
 *     WT_SESSION->close method.
 */
static int
__session_close(WT_SESSION *wt_session, const char *config)
{
    WT_DECL_RET;
    WT_SESSION_IMPL *session;

    session = (WT_SESSION_IMPL *)wt_session;

    SESSION_API_CALL_PREPARE_ALLOWED(session, close, config, cfg);
    WT_UNUSED(cfg);

    WT_TRET(__wt_session_close_internal(session));
    session = NULL;

err:
    API_END_RET_NOTFOUND_MAP(session, ret);
}

/*
 * __wt_session_close_internal --
 *     Internal function of WT_SESSION->close method.
 */
int
__wt_session_close_internal(WT_SESSION_IMPL *session)
{
    WT_CONNECTION_IMPL *conn;
    WT_DECL_RET;
#ifdef HAVE_CALL_LOG
    bool internal_session;
#endif

    conn = S2C(session);

#ifdef HAVE_CALL_LOG
    internal_session = F_ISSET(session, WT_SESSION_INTERNAL);
    if (!internal_session)
        /*
         * The call log entry for the session_close API is generated by two functions. The reason is
         * that the first function (called below) requires session's variables and the second
         * function (called at the end) requires the ret value.
         */
        WT_TRET(__wt_call_log_close_session(session));
#endif

    /* Close all open cursors while the cursor cache is disabled. */
    F_CLR(session, WT_SESSION_CACHE_CURSORS);

    /* Rollback any active transaction. */
    if (F_ISSET(session->txn, WT_TXN_RUNNING))
        WT_TRET(__session_rollback_transaction((WT_SESSION *)session, NULL));

    /*
     * Also release any pinned transaction ID from a non-transactional operation.
     */
    if (conn->txn_global.txn_shared_list != NULL)
        __wt_txn_release_snapshot(session);

    /*
     * Close all open cursors. We don't need to explicitly close the session's pointer to the
     * history store cursor since it will also be included in session's cursor table.
     */
    WT_TRET(__session_close_cursors(session, &session->cursors));
    WT_TRET(__session_close_cached_cursors(session));

    WT_ASSERT(session, session->ncursors == 0);

    /* Discard cached handles. */
    __wt_session_close_cache(session);

    /* Confirm we're not holding any hazard pointers. */
    __wt_hazard_close(session);

    /* Discard metadata tracking. */
    __wt_meta_track_discard(session);

    /*
     * Close the file where we tracked long operations. Do this before releasing resources, as we do
     * scratch buffer management when we flush optrack buffers to disk.
     */
    if (F_ISSET(conn, WT_CONN_OPTRACK)) {
        if (session->optrackbuf_ptr > 0) {
            __wt_optrack_flush_buffer(session);
            WT_TRET(__wt_close(session, &session->optrack_fh));
        }

        /* Free the operation tracking buffer */
        __wt_free(session, session->optrack_buf);
    }

    /* Release common session resources. */
    WT_TRET(__wt_session_release_resources(session));

    /* The API lock protects opening and closing of sessions. */
    __wt_spin_lock(session, &conn->api_lock);

    /*
     * Free transaction information: inside the lock because we're freeing the WT_TXN structure and
     * RTS looks at it.
     */
    __wt_txn_destroy(session);

    /* Decrement the count of open sessions. */
    WT_STAT_CONN_DECR(session, session_open);

#ifdef HAVE_DIAGNOSTIC
    __wt_spin_destroy(session, &session->thread_check.lock);
#endif

    /*
     * Sessions are re-used, clear the structure: the clear sets the active field to 0, which will
     * exclude the hazard array from review by the eviction thread. Because some session fields are
     * accessed by other threads, the structure must be cleared carefully.
     *
     * We don't need to publish here, because regardless of the active field being non-zero, the
     * hazard pointer is always valid.
     */
    __session_clear(session);
    session = conn->default_session;

    /*
     * Decrement the count of active sessions if that's possible: a session being closed may or may
     * not be at the end of the array, step toward the beginning of the array until we reach an
     * active session.
     */
    while (WT_CONN_SESSIONS_GET(conn)[conn->session_array.cnt - 1].active == 0)
        if (--conn->session_array.cnt == 0)
            break;

    __wt_spin_unlock(session, &conn->api_lock);

#ifdef HAVE_CALL_LOG
    if (!internal_session)
        WT_TRET(__wt_call_log_print_return(conn, session, ret, ""));
#endif

    return (ret);
}

/*
 * __session_reconfigure --
 *     WT_SESSION->reconfigure method.
 */
static int
__session_reconfigure(WT_SESSION *wt_session, const char *config)
{
    WT_CONFIG_ITEM cval;
    WT_DECL_RET;
    WT_SESSION_IMPL *session;

    session = (WT_SESSION_IMPL *)wt_session;
    SESSION_API_CALL_PREPARE_NOT_ALLOWED(session, ret, reconfigure, config, cfg);
    WT_UNUSED(cfg);

    WT_ERR(__wt_txn_context_check(session, false));

    WT_ERR(__wt_session_reset_cursors(session, false));

    /*
     * Note that this method only checks keys that are passed in by the application: we don't want
     * to reset other session settings to their default values.
     */
    WT_ERR(__wt_txn_reconfigure(session, config));

    ret = __wt_config_getones(session, config, "ignore_cache_size", &cval);
    if (ret == 0) {
        if (cval.val)
            F_SET(session, WT_SESSION_IGNORE_CACHE_SIZE);
        else
            F_CLR(session, WT_SESSION_IGNORE_CACHE_SIZE);
    }
    WT_ERR_NOTFOUND_OK(ret, false);

    ret = __wt_config_getones(session, config, "cache_cursors", &cval);
    if (ret == 0) {
        if (cval.val)
            F_SET(session, WT_SESSION_CACHE_CURSORS);
        else {
            F_CLR(session, WT_SESSION_CACHE_CURSORS);
            WT_ERR(__session_close_cached_cursors(session));
        }
    }
    WT_ERR_NOTFOUND_OK(ret, false);

    /*
     * FIXME-WT-12021 Replace this debug option with the corresponding failpoint once this project
     * is completed.
     */
    if ((ret = __wt_config_getones(
           session, config, "debug.checkpoint_fail_before_turtle_update", &cval)) == 0) {
        if (cval.val)
            F_SET(session, WT_SESSION_DEBUG_CHECKPOINT_FAIL_BEFORE_TURTLE_UPDATE);
        else
            F_CLR(session, WT_SESSION_DEBUG_CHECKPOINT_FAIL_BEFORE_TURTLE_UPDATE);
    }
    WT_ERR_NOTFOUND_OK(ret, false);

    /*
     * There is a session debug configuration which can be set to evict pages as they are released
     * and no longer needed.
     */
    if ((ret = __wt_config_getones(session, config, "debug.release_evict_page", &cval)) == 0) {
        if (cval.val)
            F_SET(session, WT_SESSION_DEBUG_RELEASE_EVICT);
        else
            F_CLR(session, WT_SESSION_DEBUG_RELEASE_EVICT);
    }

    WT_ERR_NOTFOUND_OK(ret, false);

    ret = __wt_config_getones(session, config, "cache_max_wait_ms", &cval);
    if (ret == 0 && cval.val)
        session->cache_max_wait_us = (uint64_t)(cval.val * WT_THOUSAND);
    WT_ERR_NOTFOUND_OK(ret, false);

    if (S2C(session)->prefetch_auto_on)
        F_SET(session, WT_SESSION_PREFETCH_ENABLED);
    else
        F_CLR(session, WT_SESSION_PREFETCH_ENABLED);

    /*
     * Override any connection-level pre-fetch settings if a specific session-level setting was
     * provided.
     */
    if (__wt_config_gets(session, cfg + 1, "prefetch.enabled", &cval) != WT_NOTFOUND) {
        if (cval.val) {
            if (!S2C(session)->prefetch_available) {
                F_CLR(session, WT_SESSION_PREFETCH_ENABLED);
                WT_ERR_MSG(session, EINVAL,
                  "pre-fetching cannot be enabled for the session if pre-fetching is configured as "
                  "unavailable");
            } else
                F_SET(session, WT_SESSION_PREFETCH_ENABLED);
        } else
            F_CLR(session, WT_SESSION_PREFETCH_ENABLED);
    }

    WT_ERR_NOTFOUND_OK(ret, false);
err:
    API_END_RET_NOTFOUND_MAP(session, ret);
}

/*
 * __session_reconfigure_notsup --
 *     WT_SESSION->reconfigure method; not supported version.
 */
static int
__session_reconfigure_notsup(WT_SESSION *wt_session, const char *config)
{
    WT_DECL_RET;
    WT_SESSION_IMPL *session;

    WT_UNUSED(config);

    session = (WT_SESSION_IMPL *)wt_session;
    SESSION_API_CALL_NOCONF(session, reconfigure);
    ret = __wt_session_notsup(session);
err:
    API_END_RET(session, ret);
}

/*
 * __session_open_cursor_int --
 *     Internal version of WT_SESSION::open_cursor, with second cursor arg.
 */
static int
__session_open_cursor_int(WT_SESSION_IMPL *session, const char *uri, WT_CURSOR *owner,
  WT_CURSOR *other, const char *cfg[], uint64_t hash_value, WT_CURSOR **cursorp)
{
    WT_COLGROUP *colgroup;
    WT_CONFIG_ITEM cval;
    WT_DATA_SOURCE *dsrc;
    WT_DECL_RET;

    *cursorp = NULL;

    /*
     * Open specific cursor types we know about, or call the generic data source open function.
     *
     * Unwind a set of string comparisons into a switch statement hoping the compiler can make it
     * fast, but list the common choices first instead of sorting so if/else patterns are still
     * fast.
     */
    switch (uri[0]) {
    /*
     * Common cursor types.
     */
    case 't':
        if (WT_PREFIX_MATCH(uri, "table:"))
            WT_RET(__wt_curtable_open(session, uri, owner, cfg, cursorp));
        if (WT_PREFIX_MATCH(uri, "tiered:"))
            WT_RET(__wt_curfile_open(session, uri, owner, cfg, cursorp));
        break;
    case 'c':
        if (WT_PREFIX_MATCH(uri, "colgroup:")) {
            /*
             * Column groups are a special case: open a cursor on the underlying data source.
             */
            WT_RET(__wt_schema_get_colgroup(session, uri, false, NULL, &colgroup));
            WT_RET(__wt_open_cursor(session, colgroup->source, owner, cfg, cursorp));
        } else if (WT_PREFIX_MATCH(uri, "config:"))
            WT_RET(__wt_curconfig_open(session, uri, cfg, cursorp));
        break;
    case 'i':
        if (WT_PREFIX_MATCH(uri, "index:"))
            WT_RET(__wt_curindex_open(session, uri, owner, cfg, cursorp));
        break;
    case 'j':
        if (WT_PREFIX_MATCH(uri, "join:"))
            WT_RET(__wt_curjoin_open(session, uri, owner, cfg, cursorp));
        break;
    case 'l':
        if (WT_PREFIX_MATCH(uri, "lsm:"))
            WT_RET(__wt_clsm_open(session, uri, owner, cfg, cursorp));
        else if (WT_PREFIX_MATCH(uri, "log:"))
            WT_RET(__wt_curlog_open(session, uri, cfg, cursorp));
        break;

    /*
     * Less common cursor types.
     */
    case 'f':
        if (WT_PREFIX_MATCH(uri, "file:")) {
            /*
             * Open a version cursor instead of a table cursor if we are using the special debug
             * configuration.
             */
            if ((ret = __wt_config_gets_def(session, cfg, "debug.dump_version", 0, &cval)) == 0 &&
              cval.val) {
                if (WT_STREQ(uri, WT_HS_URI))
                    WT_RET_MSG(session, EINVAL, "cannot open version cursor on the history store");
                WT_RET(__wt_curversion_open(session, uri, owner, cfg, cursorp));
            } else
                WT_RET(__wt_curfile_open(session, uri, owner, cfg, cursorp));
        }
        break;
    case 'm':
        if (WT_PREFIX_MATCH(uri, WT_METADATA_URI))
            WT_RET(__wt_curmetadata_open(session, uri, owner, cfg, cursorp));
        break;
    case 'b':
        if (WT_PREFIX_MATCH(uri, "backup:"))
            WT_RET(__wt_curbackup_open(session, uri, other, cfg, cursorp));
        break;
    case 's':
        if (WT_PREFIX_MATCH(uri, "statistics:"))
            WT_RET(__wt_curstat_open(session, uri, other, cfg, cursorp));
        break;
    default:
        break;
    }

    if (*cursorp == NULL && (dsrc = __wt_schema_get_source(session, uri)) != NULL)
        WT_RET(dsrc->open_cursor == NULL ?
            __wt_object_unsupported(session, uri) :
            __wt_curds_open(session, uri, owner, cfg, dsrc, cursorp));

    if (*cursorp == NULL)
        return (__wt_bad_object_type(session, uri));

    if (owner != NULL) {
        /*
         * We support caching simple cursors that have no children. If this cursor is a child, we're
         * not going to cache this child or its parent.
         */
        F_CLR(owner, WT_CURSTD_CACHEABLE);
        F_CLR(*cursorp, WT_CURSTD_CACHEABLE);
    }

    /*
     * When opening simple tables, the table code calls this function on the underlying data source,
     * in which case the application's URI has been copied.
     */
    if ((*cursorp)->uri == NULL && (ret = __wt_strdup(session, uri, &(*cursorp)->uri)) != 0) {
        WT_TRET((*cursorp)->close(*cursorp));
        *cursorp = NULL;
    }

    if (*cursorp != NULL)
        (*cursorp)->uri_hash = hash_value;

    return (ret);
}

/*
 * __wt_open_cursor --
 *     Internal version of WT_SESSION::open_cursor.
 */
int
__wt_open_cursor(WT_SESSION_IMPL *session, const char *uri, WT_CURSOR *owner, const char *cfg[],
  WT_CURSOR **cursorp)
{
    WT_DECL_RET;
    uint64_t hash_value;

    hash_value = 0;

    /*
     * We should not open other cursors when there are open history store cursors in the session.
     * There are two exceptions to this rule:
     *  - Verifying the metadata through an internal session.
     *  - The btree is being verified.
     */
    WT_ASSERT(session,
      strcmp(uri, WT_HS_URI) == 0 || session->hs_cursor_counter == 0 ||
        F_ISSET(session, WT_SESSION_INTERNAL) ||
        (S2BT_SAFE(session) != NULL && F_ISSET(S2BT(session), WT_BTREE_VERIFY)));

    /* We do not cache any subordinate tables/files cursors. */
    if (owner == NULL) {
        __wt_cursor_get_hash(session, uri, NULL, &hash_value);
        if ((ret = __wt_cursor_cache_get(session, uri, hash_value, NULL, cfg, cursorp)) == 0)
            return (0);
        WT_RET_NOTFOUND_OK(ret);
    }

    return (__session_open_cursor_int(session, uri, owner, NULL, cfg, hash_value, cursorp));
}

/*
 * __session_open_cursor --
 *     WT_SESSION->open_cursor method.
 */
static int
__session_open_cursor(WT_SESSION *wt_session, const char *uri, WT_CURSOR *to_dup,
  const char *config, WT_CURSOR **cursorp)
{
    WT_CURSOR *cursor;
    WT_DECL_RET;
    WT_SESSION_IMPL *session;
    uint64_t hash_value;
    bool dup_backup, statjoin;

    cursor = *cursorp = NULL;
    hash_value = 0;
    dup_backup = false;
    session = (WT_SESSION_IMPL *)wt_session;
    SESSION_API_CALL(session, ret, open_cursor, config, cfg);

    /*
     * Check for early usage of a user session to collect statistics. If the connection is not fully
     * ready but can be used, then only allow a cursor uri of "statistics:" only. The conditional is
     * complicated. Allow the cursor to open if any of these conditions are met:
     * - The connection is ready
     * - The session is an internal session
     * - The connection is minimally ready and the URI is "statistics:"
     */
    if (!F_ISSET(S2C(session), WT_CONN_READY) && !F_ISSET(session, WT_SESSION_INTERNAL) &&
      (!F_ISSET(S2C(session), WT_CONN_MINIMAL) || strcmp(uri, "statistics:") != 0))
        WT_ERR_MSG(
          session, EINVAL, "cannot open a non-statistics cursor before connection is opened");

    statjoin = (to_dup != NULL && uri != NULL && strcmp(uri, "statistics:join") == 0);
    if (!statjoin) {
        if ((to_dup == NULL && uri == NULL) || (to_dup != NULL && uri != NULL))
            WT_ERR_MSG(session, EINVAL,
              "should be passed either a URI or a cursor to duplicate, but not both");

        __wt_cursor_get_hash(session, uri, to_dup, &hash_value);
        if ((ret = __wt_cursor_cache_get(session, uri, hash_value, to_dup, cfg, &cursor)) == 0)
            goto done;

        /*
         * Detect if we're duplicating a backup cursor specifically. That needs special handling.
         */
        if (to_dup != NULL && strcmp(to_dup->uri, "backup:") == 0)
            dup_backup = true;
        WT_ERR_NOTFOUND_OK(ret, false);

        if (to_dup != NULL) {
            uri = to_dup->uri;
            if (!WT_PREFIX_MATCH(uri, "backup:") && !WT_PREFIX_MATCH(uri, "colgroup:") &&
              !WT_PREFIX_MATCH(uri, "index:") && !WT_PREFIX_MATCH(uri, "file:") &&
              !WT_PREFIX_MATCH(uri, "lsm:") && !WT_PREFIX_MATCH(uri, WT_METADATA_URI) &&
              !WT_PREFIX_MATCH(uri, "table:") && !WT_PREFIX_MATCH(uri, "tiered:") &&
              __wt_schema_get_source(session, uri) == NULL)
                WT_ERR(__wt_bad_object_type(session, uri));
        }
    }

    WT_ERR(__session_open_cursor_int(
      session, uri, NULL, statjoin || dup_backup ? to_dup : NULL, cfg, hash_value, &cursor));

done:
    if (to_dup != NULL && !statjoin && !dup_backup)
        WT_ERR(__wt_cursor_dup_position(to_dup, cursor));

    *cursorp = cursor;

    if (0) {
err:
        if (cursor != NULL)
            WT_TRET(cursor->close(cursor));
    }
    /*
     * Opening a cursor on a non-existent data source will set ret to either of ENOENT or
     * WT_NOTFOUND at this point. However, applications may reasonably do this inside a transaction
     * to check for the existence of a table or index.
     *
     * Failure in opening a cursor should not set an error on the transaction and WT_NOTFOUND will
     * be mapped to ENOENT.
     */

    API_END_RET_NO_TXN_ERROR(session, ret);
}

/*
 * __session_alter_internal --
 *     Internal implementation of the WT_SESSION.alter method.
 */
static int
__session_alter_internal(WT_SESSION_IMPL *session, const char *uri, const char *config)
{
    WT_DECL_RET;

    SESSION_API_CALL(session, ret, alter, config, cfg);

    /* In-memory ignores alter operations. */
    if (F_ISSET(S2C(session), WT_CONN_IN_MEMORY))
        goto err;

    /* Disallow objects in the WiredTiger name space. */
    WT_ERR(__wt_str_name_check(session, uri));

    /*
     * We replace the default configuration listing with the current configuration. Otherwise the
     * defaults for values that can be altered would override settings used by the user in create.
     */
    cfg[0] = cfg[1];
    cfg[1] = NULL;
    WT_WITH_CHECKPOINT_LOCK(
      session, WT_WITH_SCHEMA_LOCK(session, ret = __wt_schema_alter(session, uri, cfg)));

err:
    if (ret != 0)
        WT_STAT_CONN_INCR(session, session_table_alter_fail);
    else
        WT_STAT_CONN_INCR(session, session_table_alter_success);
    API_END_RET_NOTFOUND_MAP(session, ret);
}

/*
 * __session_blocking_checkpoint --
 *     Perform a checkpoint or wait if it is already running to resolve an EBUSY error.
 */
static int
__session_blocking_checkpoint(WT_SESSION_IMPL *session)
{
    WT_DECL_RET;
    WT_TXN_GLOBAL *txn_global;
    uint64_t txn_gen;
    const char *checkpoint_cfg[] = {WT_CONFIG_BASE(session, WT_SESSION_checkpoint), NULL};

    if ((ret = __wt_txn_checkpoint(session, checkpoint_cfg, false)) == 0)
        return (0);
    WT_RET_BUSY_OK(ret);

    /*
     * If there's a checkpoint running, wait for it to complete. If there's no checkpoint running or
     * the checkpoint generation number changes, the checkpoint blocking us has completed.
     */
#define WT_CKPT_WAIT 2
    txn_global = &S2C(session)->txn_global;
    for (txn_gen = __wt_gen(session, WT_GEN_CHECKPOINT);; __wt_sleep(WT_CKPT_WAIT, 0)) {
        /*
         * This loop only checks objects that are declared volatile, therefore no barriers are
         * needed.
         */
        if (!txn_global->checkpoint_running || txn_gen != __wt_gen(session, WT_GEN_CHECKPOINT))
            break;
    }

    return (0);
}

/*
 * __session_alter --
 *     Alter a table setting.
 */
static int
__session_alter(WT_SESSION *wt_session, const char *uri, const char *config)
{
    WT_DECL_RET;
    WT_SESSION_IMPL *session;

    session = (WT_SESSION_IMPL *)wt_session;

    /*
     * Alter table can return EBUSY error when the table is modified in parallel by eviction. Retry
     * the command after performing a system wide checkpoint. Only retry once to avoid potentially
     * waiting forever.
     */
    ret = __session_alter_internal(session, uri, config);
    if (ret == EBUSY) {
        WT_RET(__session_blocking_checkpoint(session));
        WT_STAT_CONN_INCR(session, session_table_alter_trigger_checkpoint);
        ret = __session_alter_internal(session, uri, config);
    }

    return (ret);
}

/*
 * __session_alter_readonly --
 *     WT_SESSION->alter method; readonly version.
 */
static int
__session_alter_readonly(WT_SESSION *wt_session, const char *uri, const char *config)
{
    WT_DECL_RET;
    WT_SESSION_IMPL *session;

    WT_UNUSED(uri);
    WT_UNUSED(config);

    session = (WT_SESSION_IMPL *)wt_session;
    SESSION_API_CALL_NOCONF(session, alter);

    WT_STAT_CONN_INCR(session, session_table_alter_fail);
    ret = __wt_session_notsup(session);
err:
    API_END_RET(session, ret);
}

/*
 * __session_bind_configuration --
 *     Bind values to a compiled configuration string.
 */
static int
__session_bind_configuration(WT_SESSION *wt_session, const char *compiled, ...)
{
    WT_DECL_RET;
    WT_SESSION_IMPL *session;
    va_list ap;

    WT_UNUSED(compiled);

    session = (WT_SESSION_IMPL *)wt_session;
    SESSION_API_CALL_NOCONF(session, alter);

    va_start(ap, compiled);
    ret = __wt_conf_bind(session, compiled, ap);
    va_end(ap);
err:
    API_END_RET(session, ret);
}

/*
 * __wt_session_create --
 *     Internal version of WT_SESSION::create.
 */
int
__wt_session_create(WT_SESSION_IMPL *session, const char *uri, const char *config)
{
    WT_DECL_RET;

    WT_WITH_SCHEMA_LOCK(
      session, WT_WITH_TABLE_WRITE_LOCK(session, ret = __wt_schema_create(session, uri, config)));
    return (ret);
}

/*
 * __session_create --
 *     WT_SESSION->create method.
 */
static int
__session_create(WT_SESSION *wt_session, const char *uri, const char *config)
{
    WT_CONFIG_ITEM cval;
    WT_DECL_RET;
    WT_SESSION_IMPL *session;
    bool is_import;

    session = (WT_SESSION_IMPL *)wt_session;
    is_import = session->import_list != NULL ||
      (__wt_config_getones(session, config, "import.enabled", &cval) == 0 && cval.val != 0);
    SESSION_API_CALL(session, ret, create, config, cfg);
    WT_UNUSED(cfg);

    /* Disallow objects in the WiredTiger name space. */
    WT_ERR(__wt_str_name_check(session, uri));

    /*
     * Type configuration only applies to tables, column groups and indexes. We don't want
     * applications to attempt to layer LSM on top of their extended data-sources, and the fact we
     * allow LSM as a valid URI is an invitation to that mistake: nip it in the bud.
     */
    if (!WT_PREFIX_MATCH(uri, "colgroup:") && !WT_PREFIX_MATCH(uri, "index:") &&
      !WT_PREFIX_MATCH(uri, "table:")) {
        /*
         * We can't disallow type entirely, a configuration string might innocently include it, for
         * example, a dump/load pair. If the underlying type is "file", it's OK ("file" is the
         * underlying type for every type); if the URI type prefix and the type are the same, let it
         * go.
         */
        if ((ret = __wt_config_getones(session, config, "type", &cval)) == 0 &&
          !WT_STRING_MATCH("file", cval.str, cval.len) &&
          (strncmp(uri, cval.str, cval.len) != 0 || uri[cval.len] != ':'))
            WT_ERR_MSG(session, EINVAL, "%s: unsupported type configuration", uri);
        WT_ERR_NOTFOUND_OK(ret, false);
    }

    ret = __wt_session_create(session, uri, config);

err:
    if (ret != 0)
        WT_STAT_CONN_INCR(session, session_table_create_fail);
    else
        WT_STAT_CONN_INCR(session, session_table_create_success);

    if (is_import) {
        if (ret != 0)
            WT_STAT_CONN_INCR(session, session_table_create_import_fail);
        else
            WT_STAT_CONN_INCR(session, session_table_create_import_success);
    }
    API_END_RET_NOTFOUND_MAP(session, ret);
}

/*
 * __session_create_readonly --
 *     WT_SESSION->create method; readonly version.
 */
static int
__session_create_readonly(WT_SESSION *wt_session, const char *uri, const char *config)
{
    WT_DECL_RET;
    WT_SESSION_IMPL *session;

    WT_UNUSED(uri);
    WT_UNUSED(config);

    session = (WT_SESSION_IMPL *)wt_session;
    SESSION_API_CALL_NOCONF(session, create);

    WT_STAT_CONN_INCR(session, session_table_create_fail);
    ret = __wt_session_notsup(session);
err:
    API_END_RET(session, ret);
}

/*
 * __session_log_flush --
 *     WT_SESSION->log_flush method.
 */
static int
__session_log_flush(WT_SESSION *wt_session, const char *config)
{
    WT_CONFIG_ITEM cval;
    WT_CONNECTION_IMPL *conn;
    WT_DECL_RET;
    WT_SESSION_IMPL *session;
    uint32_t flags;

    session = (WT_SESSION_IMPL *)wt_session;
    SESSION_API_CALL(session, ret, log_flush, config, cfg);
    WT_STAT_CONN_INCR(session, log_flush);

    conn = S2C(session);
    flags = 0;
    /*
     * If logging is not enabled there is nothing to do.
     */
    if (!FLD_ISSET(conn->log_flags, WT_CONN_LOG_ENABLED))
        WT_ERR_MSG(session, EINVAL, "logging not enabled");

    WT_ERR(__wt_config_gets_def(session, cfg, "sync", 0, &cval));
    if (WT_STRING_MATCH("off", cval.str, cval.len))
        flags = WT_LOG_FLUSH;
    else if (WT_STRING_MATCH("on", cval.str, cval.len))
        flags = WT_LOG_FSYNC;
    ret = __wt_log_flush(session, flags);

err:
    API_END_RET(session, ret);
}

/*
 * __session_log_flush_readonly --
 *     WT_SESSION->log_flush method; readonly version.
 */
static int
__session_log_flush_readonly(WT_SESSION *wt_session, const char *config)
{
    WT_DECL_RET;
    WT_SESSION_IMPL *session;

    WT_UNUSED(config);

    session = (WT_SESSION_IMPL *)wt_session;
    SESSION_API_CALL_NOCONF(session, log_flush);

    ret = __wt_session_notsup(session);
err:
    API_END_RET(session, ret);
}

/*
 * __session_log_printf --
 *     WT_SESSION->log_printf method.
 */
static int
__session_log_printf(WT_SESSION *wt_session, const char *fmt, ...)
  WT_GCC_FUNC_ATTRIBUTE((format(printf, 2, 3)))
{
    WT_DECL_RET;
    WT_SESSION_IMPL *session;
    va_list ap;

    session = (WT_SESSION_IMPL *)wt_session;
    SESSION_API_CALL_PREPARE_ALLOWED_NOCONF(session, log_printf);

    va_start(ap, fmt);
    ret = __wt_log_vprintf(session, fmt, ap);
    va_end(ap);

err:
    API_END_RET(session, ret);
}

/*
 * __session_log_printf_readonly --
 *     WT_SESSION->log_printf method; readonly version.
 */
static int
__session_log_printf_readonly(WT_SESSION *wt_session, const char *fmt, ...)
  WT_GCC_FUNC_ATTRIBUTE((format(printf, 2, 3)))
{
    WT_DECL_RET;
    WT_SESSION_IMPL *session;

    WT_UNUSED(fmt);

    session = (WT_SESSION_IMPL *)wt_session;
    SESSION_API_CALL_NOCONF(session, log_printf);

    ret = __wt_session_notsup(session);
err:
    API_END_RET(session, ret);
}

/*
 * __session_rename --
 *     WT_SESSION->rename method.
 */
static int
__session_rename(WT_SESSION *wt_session, const char *uri, const char *newuri, const char *config)
{
    WT_DECL_RET;
    WT_SESSION_IMPL *session;

    session = (WT_SESSION_IMPL *)wt_session;
    SESSION_API_CALL(session, ret, rename, config, cfg);

    /* Disallow objects in the WiredTiger name space. */
    WT_ERR(__wt_str_name_check(session, uri));
    WT_ERR(__wt_str_name_check(session, newuri));

    WT_WITH_CHECKPOINT_LOCK(session,
      WT_WITH_SCHEMA_LOCK(session,
        WT_WITH_TABLE_WRITE_LOCK(session, ret = __wt_schema_rename(session, uri, newuri, cfg))));
err:
    if (ret != 0)
        WT_STAT_CONN_INCR(session, session_table_rename_fail);
    else
        WT_STAT_CONN_INCR(session, session_table_rename_success);
    API_END_RET_NOTFOUND_MAP(session, ret);
}

/*
 * __session_rename_readonly --
 *     WT_SESSION->rename method; readonly version.
 */
static int
__session_rename_readonly(
  WT_SESSION *wt_session, const char *uri, const char *newuri, const char *config)
{
    WT_DECL_RET;
    WT_SESSION_IMPL *session;

    WT_UNUSED(uri);
    WT_UNUSED(newuri);
    WT_UNUSED(config);

    session = (WT_SESSION_IMPL *)wt_session;
    SESSION_API_CALL_NOCONF(session, rename);

    WT_STAT_CONN_INCR(session, session_table_rename_fail);
    ret = __wt_session_notsup(session);
err:
    API_END_RET(session, ret);
}

/*
 * __session_reset --
 *     WT_SESSION->reset method.
 */
static int
__session_reset(WT_SESSION *wt_session)
{
    WT_DECL_RET;
    WT_SESSION_IMPL *session;

    session = (WT_SESSION_IMPL *)wt_session;
    SESSION_API_CALL_PREPARE_NOT_ALLOWED_NOCONF(session, ret, reset);

    WT_ERR(__wt_txn_context_check(session, false));

    WT_TRET(__wt_session_reset_cursors(session, true));

    /*
     * Run the session sweeps. Run the cursor cache sweep with "big" option to sweep more, as we're
     * not in a performance path.
     */
    session->cursor_sweep_countdown = WT_SESSION_CURSOR_SWEEP_COUNTDOWN;
    WT_TRET(__wt_session_cursor_cache_sweep(session, true));
    __wt_session_dhandle_sweep(session);

    /* Release common session resources. */
    WT_TRET(__wt_session_release_resources(session));

    /* Reset the session statistics. */
    if (WT_STAT_ENABLED(session))
        __wt_stat_session_clear_single(&session->stats);

err:
    API_END_RET_NOTFOUND_MAP(session, ret);
}

/*
 * __session_reset_notsup --
 *     WT_SESSION->reset method; not supported version.
 */
static int
__session_reset_notsup(WT_SESSION *wt_session)
{
    WT_DECL_RET;
    WT_SESSION_IMPL *session;

    session = (WT_SESSION_IMPL *)wt_session;
    SESSION_API_CALL_NOCONF(session, reset);
    ret = __wt_session_notsup(session);
err:
    API_END_RET(session, ret);
}

/*
 * __session_drop --
 *     WT_SESSION->drop method.
 */
static int
__session_drop(WT_SESSION *wt_session, const char *uri, const char *config)
{
    WT_CONFIG_ITEM cval;
    WT_DECL_RET;
    WT_SESSION_IMPL *session;
    bool checkpoint_wait, lock_wait;

    session = (WT_SESSION_IMPL *)wt_session;
    SESSION_API_CALL(session, ret, drop, config, cfg);

    /* Disallow objects in the WiredTiger name space. */
    WT_ERR(__wt_str_name_check(session, uri));

    WT_ERR(__wt_config_gets_def(session, cfg, "checkpoint_wait", 1, &cval));
    checkpoint_wait = cval.val != 0;
    WT_ERR(__wt_config_gets_def(session, cfg, "lock_wait", 1, &cval));
    lock_wait = cval.val != 0;

    /*
     * Take the checkpoint lock if there is a need to prevent the drop operation from failing with
     * EBUSY due to an ongoing checkpoint.
     */
    if (checkpoint_wait) {
        if (lock_wait)
            WT_WITH_CHECKPOINT_LOCK(session,
              WT_WITH_SCHEMA_LOCK(session,
                WT_WITH_TABLE_WRITE_LOCK(session, ret = __wt_schema_drop(session, uri, cfg))));
        else
            WT_WITH_CHECKPOINT_LOCK_NOWAIT(session, ret,
              WT_WITH_SCHEMA_LOCK_NOWAIT(session, ret,
                WT_WITH_TABLE_WRITE_LOCK_NOWAIT(
                  session, ret, ret = __wt_schema_drop(session, uri, cfg))));
    } else {
        if (lock_wait)
            WT_WITH_SCHEMA_LOCK(session,
              WT_WITH_TABLE_WRITE_LOCK(session, ret = __wt_schema_drop(session, uri, cfg)));
        else
            WT_WITH_SCHEMA_LOCK_NOWAIT(session, ret,
              WT_WITH_TABLE_WRITE_LOCK_NOWAIT(
                session, ret, ret = __wt_schema_drop(session, uri, cfg)));
    }

err:
    if (ret != 0)
        WT_STAT_CONN_INCR(session, session_table_drop_fail);
    else
        WT_STAT_CONN_INCR(session, session_table_drop_success);

    /* Note: drop operations cannot be unrolled (yet?). */
    API_END_RET_NOTFOUND_MAP(session, ret);
}

/*
 * __session_drop_readonly --
 *     WT_SESSION->drop method; readonly version.
 */
static int
__session_drop_readonly(WT_SESSION *wt_session, const char *uri, const char *config)
{
    WT_DECL_RET;
    WT_SESSION_IMPL *session;

    WT_UNUSED(uri);
    WT_UNUSED(config);

    session = (WT_SESSION_IMPL *)wt_session;
    SESSION_API_CALL_NOCONF(session, drop);

    WT_STAT_CONN_INCR(session, session_table_drop_fail);
    ret = __wt_session_notsup(session);
err:
    API_END_RET(session, ret);
}

/*
 * __session_join --
 *     WT_SESSION->join method.
 */
static int
__session_join(
  WT_SESSION *wt_session, WT_CURSOR *join_cursor, WT_CURSOR *ref_cursor, const char *config)
{
    WT_CONFIG_ITEM cval;
    WT_CURSOR *firstcg;
    WT_CURSOR_INDEX *cindex;
    WT_CURSOR_JOIN *cjoin;
    WT_CURSOR_TABLE *ctable;
    WT_DECL_RET;
    WT_INDEX *idx;
    WT_SESSION_IMPL *session;
    WT_TABLE *table;
    uint64_t count;
    uint32_t bloom_bit_count, bloom_hash_count;
    uint8_t flags, range;
    bool nested;

    session = (WT_SESSION_IMPL *)wt_session;
    SESSION_API_CALL(session, ret, join, config, cfg);

    firstcg = NULL;
    table = NULL;
    nested = false;
    count = 0;

    if (!WT_PREFIX_MATCH(join_cursor->uri, "join:"))
        WT_ERR_MSG(session, EINVAL, "not a join cursor");

    if (WT_PREFIX_MATCH(ref_cursor->uri, "index:")) {
        cindex = (WT_CURSOR_INDEX *)ref_cursor;
        idx = cindex->index;
        table = cindex->table;
        firstcg = cindex->cg_cursors[0];
    } else if (WT_PREFIX_MATCH(ref_cursor->uri, "table:")) {
        idx = NULL;
        ctable = (WT_CURSOR_TABLE *)ref_cursor;
        table = ctable->table;
        firstcg = ctable->cg_cursors[0];
    } else if (WT_PREFIX_MATCH(ref_cursor->uri, "join:")) {
        idx = NULL;
        table = ((WT_CURSOR_JOIN *)ref_cursor)->table;
        nested = true;
    } else
        WT_ERR_MSG(session, EINVAL, "ref_cursor must be an index, table or join cursor");

    if (firstcg != NULL && !F_ISSET(firstcg, WT_CURSTD_KEY_SET))
        WT_ERR_MSG(session, EINVAL, "requires reference cursor be positioned");
    cjoin = (WT_CURSOR_JOIN *)join_cursor;
    if (cjoin->table != table)
        WT_ERR_MSG(session, EINVAL, "table for join cursor does not match table for ref_cursor");
    if (F_ISSET(ref_cursor, WT_CURSTD_JOINED))
        WT_ERR_MSG(session, EINVAL, "cursor already used in a join");

    /* "ge" is the default */
    range = WT_CURJOIN_END_GT | WT_CURJOIN_END_EQ;
    flags = 0;
    WT_ERR(__wt_config_gets(session, cfg, "compare", &cval));
    if (cval.len != 0) {
        if (WT_STRING_MATCH("gt", cval.str, cval.len))
            range = WT_CURJOIN_END_GT;
        else if (WT_STRING_MATCH("lt", cval.str, cval.len))
            range = WT_CURJOIN_END_LT;
        else if (WT_STRING_MATCH("le", cval.str, cval.len))
            range = WT_CURJOIN_END_LE;
        else if (WT_STRING_MATCH("eq", cval.str, cval.len))
            range = WT_CURJOIN_END_EQ;
        else if (!WT_STRING_MATCH("ge", cval.str, cval.len))
            WT_ERR_MSG(session, EINVAL, "compare=%.*s not supported", (int)cval.len, cval.str);
    }
    WT_ERR(__wt_config_gets(session, cfg, "count", &cval));
    if (cval.len != 0)
        count = (uint64_t)cval.val;

    WT_ERR(__wt_config_gets(session, cfg, "strategy", &cval));
    if (cval.len != 0) {
        if (WT_STRING_MATCH("bloom", cval.str, cval.len))
            LF_SET(WT_CURJOIN_ENTRY_BLOOM);
        else if (!WT_STRING_MATCH("default", cval.str, cval.len))
            WT_ERR_MSG(session, EINVAL, "strategy=%.*s not supported", (int)cval.len, cval.str);
    }
    WT_ERR(__wt_config_gets(session, cfg, "bloom_bit_count", &cval));
    if ((uint64_t)cval.val > UINT32_MAX)
        WT_ERR_MSG(session, EINVAL, "bloom_bit_count: value too large");
    bloom_bit_count = (uint32_t)cval.val;
    WT_ERR(__wt_config_gets(session, cfg, "bloom_hash_count", &cval));
    if ((uint64_t)cval.val > UINT32_MAX)
        WT_ERR_MSG(session, EINVAL, "bloom_hash_count: value too large");
    bloom_hash_count = (uint32_t)cval.val;
    if (LF_ISSET(WT_CURJOIN_ENTRY_BLOOM) && count == 0)
        WT_ERR_MSG(session, EINVAL, "count must be nonzero when strategy=bloom");
    WT_ERR(__wt_config_gets_def(session, cfg, "bloom_false_positives", 0, &cval));
    if (cval.val != 0)
        LF_SET(WT_CURJOIN_ENTRY_FALSE_POSITIVES);

    WT_ERR(__wt_config_gets(session, cfg, "operation", &cval));
    if (cval.len != 0 && WT_STRING_MATCH("or", cval.str, cval.len))
        LF_SET(WT_CURJOIN_ENTRY_DISJUNCTION);

    if (nested && (count != 0 || range != WT_CURJOIN_END_EQ || LF_ISSET(WT_CURJOIN_ENTRY_BLOOM)))
        WT_ERR_MSG(session, EINVAL,
          "joining a nested join cursor is incompatible with setting \"strategy\", \"compare\" or "
          "\"count\"");

    WT_ERR(__wt_curjoin_join(
      session, cjoin, idx, ref_cursor, flags, range, count, bloom_bit_count, bloom_hash_count));
    /*
     * There's an implied ownership ordering that isn't known when the cursors are created: the join
     * cursor must be closed before any of the indices. Enforce that here by reordering.
     */
    if (TAILQ_FIRST(&session->cursors) != join_cursor) {
        TAILQ_REMOVE(&session->cursors, join_cursor, q);
        TAILQ_INSERT_HEAD(&session->cursors, join_cursor, q);
    }
    /* Disable the reference cursor for regular operations */
    F_SET(ref_cursor, WT_CURSTD_JOINED);

err:
    API_END_RET_NOTFOUND_MAP(session, ret);
}

/*
 * __session_join_notsup --
 *     WT_SESSION->join method; not supported version.
 */
static int
__session_join_notsup(
  WT_SESSION *wt_session, WT_CURSOR *join_cursor, WT_CURSOR *ref_cursor, const char *config)
{
    WT_DECL_RET;
    WT_SESSION_IMPL *session;

    WT_UNUSED(join_cursor);
    WT_UNUSED(ref_cursor);
    WT_UNUSED(config);

    session = (WT_SESSION_IMPL *)wt_session;
    SESSION_API_CALL_NOCONF(session, join);
    ret = __wt_session_notsup(session);
err:
    API_END_RET(session, ret);
}

/*
 * __session_salvage_worker --
 *     Wrapper function for salvage processing.
 */
static int
__session_salvage_worker(WT_SESSION_IMPL *session, const char *uri, const char *cfg[])
{
    WT_ASSERT_SPINLOCK_OWNED(session, &S2C(session)->checkpoint_lock);
    WT_ASSERT_SPINLOCK_OWNED(session, &S2C(session)->schema_lock);

    WT_RET(__wt_schema_worker(
      session, uri, __wt_salvage, NULL, cfg, WT_DHANDLE_EXCLUSIVE | WT_BTREE_SALVAGE));
    WT_RET(
      __wt_schema_worker(session, uri, NULL, S2C(session)->rts->rollback_to_stable_one, cfg, 0));
    return (0);
}

/*
 * __session_salvage --
 *     WT_SESSION->salvage method.
 */
static int
__session_salvage(WT_SESSION *wt_session, const char *uri, const char *config)
{
    WT_DECL_RET;
    WT_SESSION_IMPL *session;

    session = (WT_SESSION_IMPL *)wt_session;

    SESSION_API_CALL(session, ret, salvage, config, cfg);

    WT_ERR(__wt_inmem_unsupported_op(session, NULL));

    /*
     * Run salvage and then rollback-to-stable (to bring the object into compliance with database
     * timestamps).
     *
     * Block out checkpoints to avoid spurious EBUSY errors.
     *
     * Hold the schema lock across both salvage and rollback-to-stable to avoid races where another
     * thread opens the handle before rollback-to-stable completes.
     */
    WT_WITH_CHECKPOINT_LOCK(
      session, WT_WITH_SCHEMA_LOCK(session, ret = __session_salvage_worker(session, uri, cfg)));

err:
    if (ret != 0)
        WT_STAT_CONN_INCR(session, session_table_salvage_fail);
    else
        WT_STAT_CONN_INCR(session, session_table_salvage_success);
    API_END_RET_NOTFOUND_MAP(session, ret);
}

/*
 * __session_salvage_readonly --
 *     WT_SESSION->salvage method; readonly version.
 */
static int
__session_salvage_readonly(WT_SESSION *wt_session, const char *uri, const char *config)
{
    WT_DECL_RET;
    WT_SESSION_IMPL *session;

    WT_UNUSED(uri);
    WT_UNUSED(config);

    session = (WT_SESSION_IMPL *)wt_session;
    SESSION_API_CALL_NOCONF(session, salvage);

    WT_STAT_CONN_INCR(session, session_table_salvage_fail);
    ret = __wt_session_notsup(session);
err:
    API_END_RET(session, ret);
}

/*
 * __wt_session_range_truncate --
 *     Session handling of a range truncate.
 */
int
__wt_session_range_truncate(
  WT_SESSION_IMPL *session, const char *uri, WT_CURSOR *start, WT_CURSOR *stop)
{
    WT_CURSOR_BTREE *cbt;
    WT_DATA_HANDLE *dhandle;
    WT_DECL_ITEM(orig_start_key);
    WT_DECL_ITEM(orig_stop_key);
    WT_DECL_RET;
    WT_ITEM start_key, stop_key;
    WT_TRUNCATE_INFO *trunc_info, _trunc_info;
    int cmp;
    bool local_start, log_op, log_trunc;

    orig_start_key = orig_stop_key = NULL;
    local_start = log_trunc = false;

    /* Setup the truncate information structure */
    trunc_info = &_trunc_info;
    memset(trunc_info, 0, sizeof(*trunc_info));
    if (uri == NULL && start != NULL)
        F_SET(trunc_info, WT_TRUNC_EXPLICIT_START);
    if (uri == NULL && stop != NULL)
        F_SET(trunc_info, WT_TRUNC_EXPLICIT_STOP);
    if (uri != NULL) {
        WT_ASSERT(session, WT_BTREE_PREFIX(uri));
        /*
         * A URI file truncate becomes a range truncate where we set a start cursor at the
         * beginning. We already know the NULL stop goes to the end of the range.
         */
        WT_ERR(__session_open_cursor((WT_SESSION *)session, uri, NULL, NULL, &start));
        local_start = true;
        WT_ERR_NOTFOUND_OK(start->next(start), true);
        if (ret == WT_NOTFOUND) {
            /*
             * If there are no elements, there is nothing to do.
             */
            ret = 0;
            goto done;
        }
    }

    /*
     * Cursor truncate is only supported for some objects, check for a supporting compare method.
     */
    if (start != NULL && start->compare == NULL)
        WT_ERR(__wt_bad_object_type(session, start->uri));
    if (stop != NULL && stop->compare == NULL)
        WT_ERR(__wt_bad_object_type(session, stop->uri));

    /*
     * If both cursors are set, check they're correctly ordered with respect to each other. We have
     * to test this before any search, the search can change the initial cursor position.
     *
     * Rather happily, the compare routine will also confirm the cursors reference the same object
     * and the keys are set.
     *
     * The test for a NULL start comparison function isn't necessary (we checked it above), but it
     * quiets clang static analysis complaints.
     */
    if (start != NULL && stop != NULL && start->compare != NULL) {
        WT_ERR(start->compare(start, stop, &cmp));
        if (cmp > 0)
            WT_ERR_MSG(
              session, EINVAL, "the start cursor position is after the stop cursor position");
    }

    /*
     * Use temporary buffers to store the original start and stop keys. We track the original keys
     * for writing the truncate operation in the write-ahead log.
     */
    if (!local_start && start != NULL) {
        WT_ERR(__wt_cursor_get_raw_key(start, &start_key));
        WT_ERR(__wt_scr_alloc(session, 0, &orig_start_key));
        WT_ERR(__wt_buf_set(session, orig_start_key, start_key.data, start_key.size));
    }

    if (stop != NULL) {
        WT_ERR(__wt_cursor_get_raw_key(stop, &stop_key));
        WT_ERR(__wt_scr_alloc(session, 0, &orig_stop_key));
        WT_ERR(__wt_buf_set(session, orig_stop_key, stop_key.data, stop_key.size));
    }

    /*
     * Now that the truncate is setup and ready regardless of how the API was called, populate our
     * truncate information cookie.
     */
    trunc_info->session = session;
    trunc_info->start = start;
    trunc_info->stop = stop;
    trunc_info->orig_start_key = orig_start_key;
    trunc_info->orig_stop_key = orig_stop_key;
    if (uri != NULL)
        trunc_info->uri = uri;
    else if (start != NULL)
        trunc_info->uri = start->internal_uri;
    else {
        WT_ASSERT(session, stop != NULL);
        trunc_info->uri = stop->internal_uri;
    }

    /*
     * Truncate does not require keys actually exist so that applications can discard parts of the
     * object's name space without knowing exactly what records currently appear in the object. For
     * this reason, do a search-near, rather than a search. Additionally, we have to correct after
     * calling search-near, to position the start/stop cursors on the next record greater than/less
     * than the original key. If we fail to find a key in a search-near, there are no keys in the
     * table. If we fail to move forward or backward in a range, there are no keys in the range. In
     * either of those cases, we're done.
     *
     * No need to search the record again if it is already pointing to the btree.
     */
    if (start != NULL && !F_ISSET(start, WT_CURSTD_KEY_INT))
        if ((ret = start->search_near(start, &cmp)) != 0 ||
          (cmp < 0 && (ret = start->next(start)) != 0)) {
            WT_ERR_NOTFOUND_OK(ret, false);
            log_trunc = true;
            goto done;
        }
    if (stop != NULL && !F_ISSET(stop, WT_CURSTD_KEY_INT))
        if ((ret = stop->search_near(stop, &cmp)) != 0 ||
          (cmp > 0 && (ret = stop->prev(stop)) != 0)) {
            WT_ERR_NOTFOUND_OK(ret, false);
            log_trunc = true;
            goto done;
        }

    /*
     * We always truncate in the forward direction because the underlying data structures can move
     * through pages faster forward than backward. If we don't have a start cursor, create one and
     * position it at the first record.
     *
     * If start is NULL, stop must not be NULL, but static analyzers have a hard time with that,
     * test explicitly.
     */
    if (start == NULL && stop != NULL) {
        WT_ERR(__session_open_cursor((WT_SESSION *)session, stop->uri, NULL, NULL, &start));
        local_start = true;
        WT_ERR(start->next(start));
        /* Record new start cursor. */
        trunc_info->start = start;
    }

    /*
     * If the start/stop keys cross, we're done, the range must be empty.
     */
    if (stop != NULL) {
        WT_ERR(start->compare(start, stop, &cmp));
        if (cmp > 0) {
            log_trunc = true;
            goto done;
        }
    }

    WT_ERR(__wt_schema_range_truncate(trunc_info));

done:
    /*
     * In the cases where truncate doesn't have work to do, we still need to generate a log record
     * for the operation. That way we can be consistent with other competing inserts or truncates on
     * other tables in this transaction.
     */
    if (log_trunc) {
        /*
         * If we have cursors and know there is no work to do, there may not be a dhandle in the
         * session. Grab it from the start or stop cursor as needed.
         */
        dhandle = session->dhandle;
        if (dhandle == NULL && start != NULL) {
            cbt = (WT_CURSOR_BTREE *)start;
            dhandle = cbt->dhandle;
        } else if (dhandle == NULL && stop != NULL) {
            cbt = (WT_CURSOR_BTREE *)stop;
            dhandle = cbt->dhandle;
        }
        /* We have to have a dhandle from somewhere. */
        WT_ASSERT(session, dhandle != NULL);
        if (WT_DHANDLE_BTREE(dhandle)) {
            WT_WITH_DHANDLE(session, dhandle, log_op = __wt_log_op(session));
            if (log_op) {
                WT_WITH_DHANDLE(session, dhandle, ret = __wt_txn_truncate_log(trunc_info));
                WT_ERR(ret);
                __wt_txn_truncate_end(session);
            }
        }
    }
err:
    /*
     * Close any locally-opened start cursor.
     *
     * Reset application cursors, they've possibly moved and the application cannot use them. Note
     * that we can make it here with a NULL start cursor (e.g., if the truncate range is empty).
     */
    if (local_start)
        WT_TRET(start->close(start));
    else if (start != NULL) {
        /* Clear the temporary buffer that was storing the original start key. */
        __wt_scr_free(session, &orig_start_key);
        WT_TRET(start->reset(start));
    }
    if (stop != NULL) {
        /* Clear the temporary buffer that was storing the original stop key. */
        __wt_scr_free(session, &orig_stop_key);
        WT_TRET(stop->reset(stop));
    }
    return (ret);
}

/*
 * __session_truncate --
 *     WT_SESSION->truncate method.
 */
static int
__session_truncate(
  WT_SESSION *wt_session, const char *uri, WT_CURSOR *start, WT_CURSOR *stop, const char *config)
{
    WT_DECL_RET;
    WT_SESSION_IMPL *session;

    session = (WT_SESSION_IMPL *)wt_session;
    SESSION_TXN_API_CALL(session, ret, truncate, config, cfg);
    WT_STAT_CONN_INCR(session, cursor_truncate);

    /*
     * If the URI is specified, we don't need a start/stop, if start/stop is specified, we don't
     * need a URI. One exception is the log URI which may remove log files for a backup cursor.
     *
     * If no URI is specified, and both cursors are specified, start/stop must reference the same
     * object.
     *
     * Any specified cursor must have been initialized.
     */
    if ((uri == NULL && start == NULL && stop == NULL) ||
      (uri != NULL && !WT_PREFIX_MATCH(uri, "log:") && (start != NULL || stop != NULL)))
        WT_ERR_MSG(session, EINVAL,
          "the truncate method should be passed either a URI or start/stop cursors, but not both");

    if (uri != NULL) {
        /* Disallow objects in the WiredTiger name space. */
        WT_ERR(__wt_str_name_check(session, uri));

        if (WT_PREFIX_MATCH(uri, "log:")) {
            /*
             * Verify the user only gave the URI prefix and not a specific target name after that.
             */
            if (strcmp(uri, "log:") != 0)
                WT_ERR_MSG(session, EINVAL,
                  "the truncate method should not specify any target after the log: URI prefix");
            WT_ERR(__wt_log_truncate_files(session, start, false));
        } else if (WT_BTREE_PREFIX(uri))
            WT_ERR(__wt_session_range_truncate(session, uri, start, stop));
        else
            /* Wait for checkpoints to avoid EBUSY errors. */
            WT_WITH_CHECKPOINT_LOCK(
              session, WT_WITH_SCHEMA_LOCK(session, ret = __wt_schema_truncate(session, uri, cfg)));
    } else
        WT_ERR(__wt_session_range_truncate(session, uri, start, stop));

err:
    /* Map prepare-conflict to rollback. */
    if (ret == WT_PREPARE_CONFLICT)
        ret = WT_ROLLBACK;

    TXN_API_END(session, ret, false);

    if (ret != 0)
        WT_STAT_CONN_INCR(session, session_table_truncate_fail);
    else
        WT_STAT_CONN_INCR(session, session_table_truncate_success);

    /* Map WT_NOTFOUND to ENOENT if a URI was specified. */
    if (ret == WT_NOTFOUND && uri != NULL)
        ret = ENOENT;
    return (ret);
}

/*
 * __session_truncate_readonly --
 *     WT_SESSION->truncate method; readonly version.
 */
static int
__session_truncate_readonly(
  WT_SESSION *wt_session, const char *uri, WT_CURSOR *start, WT_CURSOR *stop, const char *config)
{
    WT_DECL_RET;
    WT_SESSION_IMPL *session;

    WT_UNUSED(uri);
    WT_UNUSED(start);
    WT_UNUSED(stop);
    WT_UNUSED(config);

    session = (WT_SESSION_IMPL *)wt_session;
    SESSION_API_CALL_NOCONF(session, truncate);

    WT_STAT_CONN_INCR(session, session_table_truncate_fail);
    ret = __wt_session_notsup(session);
err:
    API_END_RET(session, ret);
}

/*
 * __session_upgrade --
 *     WT_SESSION->upgrade method.
 */
static int
__session_upgrade(WT_SESSION *wt_session, const char *uri, const char *config)
{
    WT_DECL_RET;
    WT_SESSION_IMPL *session;

    session = (WT_SESSION_IMPL *)wt_session;

    SESSION_API_CALL(session, ret, upgrade, config, cfg);

    WT_ERR(__wt_inmem_unsupported_op(session, NULL));

    /* Block out checkpoints to avoid spurious EBUSY errors. */
    WT_WITH_CHECKPOINT_LOCK(session,
      WT_WITH_SCHEMA_LOCK(session,
        ret = __wt_schema_worker(
          session, uri, __wt_upgrade, NULL, cfg, WT_DHANDLE_EXCLUSIVE | WT_BTREE_UPGRADE)));

err:
    API_END_RET_NOTFOUND_MAP(session, ret);
}

/*
 * __session_upgrade_readonly --
 *     WT_SESSION->upgrade method; readonly version.
 */
static int
__session_upgrade_readonly(WT_SESSION *wt_session, const char *uri, const char *config)
{
    WT_DECL_RET;
    WT_SESSION_IMPL *session;

    WT_UNUSED(uri);
    WT_UNUSED(config);

    session = (WT_SESSION_IMPL *)wt_session;
    SESSION_API_CALL_NOCONF(session, upgrade);

    ret = __wt_session_notsup(session);
err:
    API_END_RET(session, ret);
}

/*
 * __session_verify --
 *     WT_SESSION->verify method.
 */
static int
__session_verify(WT_SESSION *wt_session, const char *uri, const char *config)
{
    WT_DECL_RET;
    WT_SESSION_IMPL *session;

    session = (WT_SESSION_IMPL *)wt_session;
    SESSION_API_CALL(session, ret, verify, config, cfg);
    WT_ERR(__wt_inmem_unsupported_op(session, NULL));

    /* Block out checkpoints to avoid spurious EBUSY errors. */
    WT_WITH_CHECKPOINT_LOCK(session,
      WT_WITH_SCHEMA_LOCK(session,
        ret = __wt_schema_worker(
          session, uri, __wt_verify, NULL, cfg, WT_DHANDLE_EXCLUSIVE | WT_BTREE_VERIFY)));
    WT_ERR(ret);
err:
    if (ret != 0)
        WT_STAT_CONN_INCR(session, session_table_verify_fail);
    else
        WT_STAT_CONN_INCR(session, session_table_verify_success);
    API_END_RET_NOTFOUND_MAP(session, ret);
}

/*
 * __session_verify_notsup --
 *     WT_SESSION->verify method; not supported version.
 */
static int
__session_verify_notsup(WT_SESSION *wt_session, const char *uri, const char *config)
{
    WT_DECL_RET;
    WT_SESSION_IMPL *session;

    WT_UNUSED(uri);
    WT_UNUSED(config);

    session = (WT_SESSION_IMPL *)wt_session;
    SESSION_API_CALL_NOCONF(session, verify);
    ret = __wt_session_notsup(session);
err:
    API_END_RET(session, ret);
}

/*
 * __session_begin_transaction --
 *     WT_SESSION->begin_transaction method.
 */
static int
__session_begin_transaction(WT_SESSION *wt_session, const char *config)
{
    WT_DECL_CONF(WT_SESSION, begin_transaction, conf);
    WT_DECL_RET;
    WT_SESSION_IMPL *session;

    session = (WT_SESSION_IMPL *)wt_session;
<<<<<<< HEAD
    SESSION_API_CALL_PREPARE_NOT_ALLOWED(session, begin_transaction, config, cfg);
    SESSION_API_CONF(session, begin_transaction, cfg, conf);
=======
    SESSION_API_CALL_PREPARE_NOT_ALLOWED(session, ret, begin_transaction, config, cfg);
>>>>>>> 026076fc
    WT_STAT_CONN_INCR(session, txn_begin);
    WT_STAT_SESSION_SET(session, txn_bytes_dirty, 0);

    WT_ERR(__wt_txn_context_check(session, false));

    ret = __wt_txn_begin(session, conf);

err:
#ifdef HAVE_CALL_LOG
    WT_TRET(__wt_call_log_begin_transaction(session, config, ret));
#endif
    API_CONF_END(session, conf);
    API_END_RET(session, ret);
}

/*
 * __session_begin_transaction_notsup --
 *     WT_SESSION->begin_transaction method; not supported version.
 */
static int
__session_begin_transaction_notsup(WT_SESSION *wt_session, const char *config)
{
    WT_DECL_RET;
    WT_SESSION_IMPL *session;

    WT_UNUSED(config);

    session = (WT_SESSION_IMPL *)wt_session;
    SESSION_API_CALL_NOCONF(session, begin_transaction);
    ret = __wt_session_notsup(session);
err:
    API_END_RET(session, ret);
}

/*
 * __session_commit_transaction --
 *     WT_SESSION->commit_transaction method.
 */
static int
__session_commit_transaction(WT_SESSION *wt_session, const char *config)
{
    WT_DECL_RET;
    WT_SESSION_IMPL *session;
    WT_TXN *txn;

    session = (WT_SESSION_IMPL *)wt_session;
    txn = session->txn;
    SESSION_API_CALL_PREPARE_ALLOWED(session, commit_transaction, config, cfg);
    WT_STAT_CONN_INCR(session, txn_commit);

    if (F_ISSET(txn, WT_TXN_PREPARE)) {
        WT_STAT_CONN_INCR(session, txn_prepare_commit);
        WT_STAT_CONN_DECR(session, txn_prepare_active);
    }

    WT_ERR(__wt_txn_context_check(session, true));

    /* Permit the commit if the transaction failed, but was read-only. */
    if (F_ISSET(txn, WT_TXN_ERROR) && txn->mod_count != 0)
        WT_ERR_MSG(session, EINVAL, "failed %s transaction requires rollback%s%s",
          F_ISSET(txn, WT_TXN_PREPARE) ? "prepared " : "", txn->rollback_reason == NULL ? "" : ": ",
          txn->rollback_reason == NULL ? "" : txn->rollback_reason);

err:
    /*
     * We might have failed because an illegal configuration was specified or because there wasn't a
     * transaction running, and we check the former as part of the api macros before we check the
     * latter. Deal with it here: if there's an error and a transaction is running, roll it back.
     */
    if (ret == 0) {
        F_SET(session, WT_SESSION_RESOLVING_TXN);
        ret = __wt_txn_commit(session, cfg);
        F_CLR(session, WT_SESSION_RESOLVING_TXN);
    } else if (F_ISSET(txn, WT_TXN_RUNNING)) {
        if (F_ISSET(txn, WT_TXN_PREPARE))
            WT_RET_PANIC(session, ret, "failed to commit prepared transaction, failing the system");

        WT_TRET(__wt_session_reset_cursors(session, false));
        F_SET(session, WT_SESSION_RESOLVING_TXN);
        WT_TRET(__wt_txn_rollback(session, cfg));
        F_CLR(session, WT_SESSION_RESOLVING_TXN);
    }
#ifdef HAVE_CALL_LOG
    WT_TRET(__wt_call_log_commit_transaction(session, config, ret));
#endif
    API_END_RET(session, ret);
}

/*
 * __session_commit_transaction_notsup --
 *     WT_SESSION->commit_transaction method; not supported version.
 */
static int
__session_commit_transaction_notsup(WT_SESSION *wt_session, const char *config)
{
    WT_DECL_RET;
    WT_SESSION_IMPL *session;

    WT_UNUSED(config);

    session = (WT_SESSION_IMPL *)wt_session;
    SESSION_API_CALL_NOCONF(session, commit_transaction);
    ret = __wt_session_notsup(session);
err:
    API_END_RET(session, ret);
}

/*
 * __session_prepare_transaction --
 *     WT_SESSION->prepare_transaction method.
 */
static int
__session_prepare_transaction(WT_SESSION *wt_session, const char *config)
{
    WT_DECL_RET;
    WT_SESSION_IMPL *session;

    session = (WT_SESSION_IMPL *)wt_session;
    SESSION_API_CALL(session, ret, prepare_transaction, config, cfg);
    WT_STAT_CONN_INCR(session, txn_prepare);
    WT_STAT_CONN_INCR(session, txn_prepare_active);

    WT_ERR(__wt_txn_context_check(session, true));

    F_SET(session, WT_SESSION_RESOLVING_TXN);
    WT_ERR(__wt_txn_prepare(session, cfg));
    F_CLR(session, WT_SESSION_RESOLVING_TXN);

err:
#ifdef HAVE_CALL_LOG
    WT_TRET(__wt_call_log_prepare_transaction(session, config, ret));
#endif
    API_END_RET(session, ret);
}

/*
 * __session_prepare_transaction_readonly --
 *     WT_SESSION->prepare_transaction method; readonly version.
 */
static int
__session_prepare_transaction_readonly(WT_SESSION *wt_session, const char *config)
{
    WT_DECL_RET;
    WT_SESSION_IMPL *session;

    WT_UNUSED(config);

    session = (WT_SESSION_IMPL *)wt_session;
    SESSION_API_CALL_NOCONF(session, prepare_transaction);

    ret = __wt_session_notsup(session);
err:
    API_END_RET(session, ret);
}

/*
 * __session_rollback_transaction --
 *     WT_SESSION->rollback_transaction method.
 */
static int
__session_rollback_transaction(WT_SESSION *wt_session, const char *config)
{
    WT_DECL_RET;
    WT_SESSION_IMPL *session;
    WT_TXN *txn;

    session = (WT_SESSION_IMPL *)wt_session;
    SESSION_API_CALL_PREPARE_ALLOWED(session, rollback_transaction, config, cfg);
    WT_STAT_CONN_INCR(session, txn_rollback);

    txn = session->txn;
    if (F_ISSET(txn, WT_TXN_PREPARE)) {
        WT_STAT_CONN_INCR(session, txn_prepare_rollback);
        WT_STAT_CONN_DECR(session, txn_prepare_active);
    }

    WT_ERR(__wt_txn_context_check(session, true));

    WT_TRET(__wt_session_reset_cursors(session, false));

    F_SET(session, WT_SESSION_RESOLVING_TXN);
    WT_TRET(__wt_txn_rollback(session, cfg));
    F_CLR(session, WT_SESSION_RESOLVING_TXN);

err:
#ifdef HAVE_CALL_LOG
    WT_TRET(__wt_call_log_rollback_transaction(session, config, ret));
#endif
    API_END_RET(session, ret);
}

/*
 * __session_rollback_transaction_notsup --
 *     WT_SESSION->rollback_transaction method; not supported version.
 */
static int
__session_rollback_transaction_notsup(WT_SESSION *wt_session, const char *config)
{
    WT_DECL_RET;
    WT_SESSION_IMPL *session;

    WT_UNUSED(config);

    session = (WT_SESSION_IMPL *)wt_session;
    SESSION_API_CALL_NOCONF(session, rollback_transaction);
    ret = __wt_session_notsup(session);
err:
    API_END_RET(session, ret);
}

/*
 * __session_timestamp_transaction --
 *     WT_SESSION->timestamp_transaction method. Also see __session_timestamp_transaction_uint if
 *     config parsing is a performance issue.
 */
static int
__session_timestamp_transaction(WT_SESSION *wt_session, const char *config)
{
    WT_DECL_RET;
    WT_SESSION_IMPL *session;

    session = (WT_SESSION_IMPL *)wt_session;
#ifdef HAVE_DIAGNOSTIC
    SESSION_API_CALL_PREPARE_ALLOWED(session, timestamp_transaction, config, cfg);
#else
    SESSION_API_CALL_PREPARE_ALLOWED(session, timestamp_transaction, NULL, cfg);
    cfg[1] = config;
#endif

    ret = __wt_txn_set_timestamp(session, cfg, false);
err:
#ifdef HAVE_CALL_LOG
    WT_TRET(__wt_call_log_timestamp_transaction(session, config, ret));
#endif
    API_END_RET(session, ret);
}

/*
 * __session_timestamp_transaction_notsup --
 *     WT_SESSION->timestamp_transaction method; not supported version.
 */
static int
__session_timestamp_transaction_notsup(WT_SESSION *wt_session, const char *config)
{
    WT_DECL_RET;
    WT_SESSION_IMPL *session;

    WT_UNUSED(config);

    session = (WT_SESSION_IMPL *)wt_session;
    SESSION_API_CALL_NOCONF(session, timestamp_transaction);
    ret = __wt_session_notsup(session);
err:
    API_END_RET(session, ret);
}

/*
 * __session_timestamp_transaction_uint --
 *     WT_SESSION->timestamp_transaction_uint method.
 */
static int
__session_timestamp_transaction_uint(WT_SESSION *wt_session, WT_TS_TXN_TYPE which, uint64_t ts)
{
    WT_DECL_RET;
    WT_SESSION_IMPL *session;

    session = (WT_SESSION_IMPL *)wt_session;
    SESSION_API_CALL_PREPARE_ALLOWED_NOCONF(session, timestamp_transaction_uint);

    ret = __wt_txn_set_timestamp_uint(session, which, (wt_timestamp_t)ts);
err:
#ifdef HAVE_CALL_LOG
    WT_TRET(__wt_call_log_timestamp_transaction_uint(session, which, ts, ret));
#endif
    API_END_RET(session, ret);
}

/*
 * __session_timestamp_transaction_uint_notsup --
 *     WT_SESSION->timestamp_transaction_uint_ method; not supported version.
 */
static int
__session_timestamp_transaction_uint_notsup(
  WT_SESSION *wt_session, WT_TS_TXN_TYPE which, uint64_t ts)
{
    WT_DECL_RET;
    WT_SESSION_IMPL *session;

    WT_UNUSED(which);
    WT_UNUSED(ts);

    session = (WT_SESSION_IMPL *)wt_session;
    SESSION_API_CALL_NOCONF(session, timestamp_transaction_uint);
    ret = __wt_session_notsup(session);
err:
    API_END_RET(session, ret);
}

/*
 * __session_query_timestamp --
 *     WT_SESSION->query_timestamp method.
 */
static int
__session_query_timestamp(WT_SESSION *wt_session, char *hex_timestamp, const char *config)
{
    WT_DECL_RET;
    WT_SESSION_IMPL *session;

    session = (WT_SESSION_IMPL *)wt_session;
    SESSION_API_CALL_PREPARE_ALLOWED(session, query_timestamp, config, cfg);

    ret = __wt_txn_query_timestamp(session, hex_timestamp, cfg, false);
err:
#ifdef HAVE_CALL_LOG
    WT_TRET(__wt_call_log_query_timestamp(session, config, hex_timestamp, ret, false));
#endif
    API_END_RET(session, ret);
}

/*
 * __session_query_timestamp_notsup --
 *     WT_SESSION->query_timestamp method; not supported version.
 */
static int
__session_query_timestamp_notsup(WT_SESSION *wt_session, char *hex_timestamp, const char *config)
{
    WT_DECL_RET;
    WT_SESSION_IMPL *session;

    WT_UNUSED(hex_timestamp);
    WT_UNUSED(config);

    session = (WT_SESSION_IMPL *)wt_session;
    SESSION_API_CALL_NOCONF(session, query_timestamp);
    ret = __wt_session_notsup(session);
err:
    API_END_RET(session, ret);
}

/*
 * __session_reset_snapshot --
 *     WT_SESSION->reset_snapshot method.
 */
static int
__session_reset_snapshot(WT_SESSION *wt_session)
{
    WT_SESSION_IMPL *session;
    WT_TXN *txn;

    session = (WT_SESSION_IMPL *)wt_session;
    txn = session->txn;

    /* Return error if the isolation mode is not snapshot. */
    if (txn->isolation != WT_ISO_SNAPSHOT)
        WT_RET_MSG(
          session, ENOTSUP, "not supported in read-committed or read-uncommitted transactions");

    /* Return error if the session has performed any write operations. */
    if (txn->mod_count != 0)
        WT_RET_MSG(session, ENOTSUP, "only supported before a transaction makes modifications");

    __wt_txn_release_snapshot(session);
    __wt_txn_get_snapshot(session);

    return (0);
}

/*
 * __session_reset_snapshot_notsup --
 *     WT_SESSION->reset_snapshot method; not supported version.
 */
static int
__session_reset_snapshot_notsup(WT_SESSION *wt_session)
{
    WT_DECL_RET;
    WT_SESSION_IMPL *session;

    session = (WT_SESSION_IMPL *)wt_session;
    SESSION_API_CALL_NOCONF(session, reset_snapshot);
    ret = __wt_session_notsup(session);
err:
    API_END_RET(session, ret);
}

/*
 * __session_transaction_pinned_range --
 *     WT_SESSION->transaction_pinned_range method.
 */
static int
__session_transaction_pinned_range(WT_SESSION *wt_session, uint64_t *prange)
{
    WT_DECL_RET;
    WT_SESSION_IMPL *session;
    WT_TXN_SHARED *txn_shared;
    uint64_t pinned;

    session = (WT_SESSION_IMPL *)wt_session;
    SESSION_API_CALL_PREPARE_NOT_ALLOWED_NOCONF(session, ret, transaction_pinned_range);

    txn_shared = WT_SESSION_TXN_SHARED(session);

    /* Assign pinned to the lesser of id or snap_min */
    if (txn_shared->id != WT_TXN_NONE && WT_TXNID_LT(txn_shared->id, txn_shared->pinned_id))
        pinned = txn_shared->id;
    else
        pinned = txn_shared->pinned_id;

    if (pinned == WT_TXN_NONE)
        *prange = 0;
    else
        *prange = S2C(session)->txn_global.current - pinned;

err:
    API_END_RET(session, ret);
}

/*
 * __session_transaction_pinned_range_notsup --
 *     WT_SESSION->transaction_pinned_range method; not supported version.
 */
static int
__session_transaction_pinned_range_notsup(WT_SESSION *wt_session, uint64_t *prange)
{
    WT_DECL_RET;
    WT_SESSION_IMPL *session;

    WT_UNUSED(prange);

    session = (WT_SESSION_IMPL *)wt_session;
    SESSION_API_CALL_NOCONF(session, transaction_pinned_range);
    ret = __wt_session_notsup(session);
err:
    API_END_RET(session, ret);
}

/*
 * __session_get_rollback_reason --
 *     WT_SESSION->get_rollback_reason method.
 */
static const char *
__session_get_rollback_reason(WT_SESSION *wt_session)
{
    WT_SESSION_IMPL *session;

    session = (WT_SESSION_IMPL *)wt_session;

    return (session->txn->rollback_reason);
}

/*
 * __session_checkpoint --
 *     WT_SESSION->checkpoint method.
 */
static int
__session_checkpoint(WT_SESSION *wt_session, const char *config)
{
    WT_DECL_RET;
    WT_SESSION_IMPL *session;

    session = (WT_SESSION_IMPL *)wt_session;
    WT_STAT_CONN_INCR(session, checkpoints_api);
    WT_STAT_CONN_SET(session, checkpoint_state, WT_CHECKPOINT_STATE_RUNNING);
    SESSION_API_CALL_PREPARE_NOT_ALLOWED(session, ret, checkpoint, config, cfg);

    WT_ERR(__wt_inmem_unsupported_op(session, NULL));

    /*
     * Checkpoints require a snapshot to write a transactionally consistent snapshot of the data.
     *
     * We can't use an application's transaction: if it has uncommitted changes, they will be
     * written in the checkpoint and may appear after a crash.
     *
     * Use a real snapshot transaction: we don't want any chance of the snapshot being updated
     * during the checkpoint. Eviction is prevented from evicting anything newer than this because
     * we track the oldest transaction ID in the system that is not visible to all readers.
     */
    WT_ERR(__wt_txn_context_check(session, false));

    ret = __wt_txn_checkpoint(session, cfg, true);

    /*
     * Release common session resources (for example, checkpoint may acquire significant
     * reconciliation structures/memory).
     */
    WT_TRET(__wt_session_release_resources(session));

err:
    API_END_RET_NOTFOUND_MAP(session, ret);
}

/*
 * __session_checkpoint_readonly --
 *     WT_SESSION->checkpoint method; readonly version.
 */
static int
__session_checkpoint_readonly(WT_SESSION *wt_session, const char *config)
{
    WT_DECL_RET;
    WT_SESSION_IMPL *session;

    WT_UNUSED(config);

    session = (WT_SESSION_IMPL *)wt_session;
    SESSION_API_CALL_NOCONF(session, checkpoint);

    ret = __wt_session_notsup(session);
err:
    API_END_RET(session, ret);
}

/*
 * __wt_session_strerror --
 *     WT_SESSION->strerror method.
 */
const char *
__wt_session_strerror(WT_SESSION *wt_session, int error)
{
    WT_SESSION_IMPL *session;

    session = (WT_SESSION_IMPL *)wt_session;

    return (__wt_strerror(session, error, NULL, 0));
}

/*
 * __wt_session_breakpoint --
 *     A place to put a breakpoint, if you need one, or call some check code.
 */
int
__wt_session_breakpoint(WT_SESSION *wt_session)
{
    WT_UNUSED(wt_session);

    return (0);
}

/*
 * __open_session --
 *     Allocate a session handle.
 */
static int
__open_session(WT_CONNECTION_IMPL *conn, WT_EVENT_HANDLER *event_handler, const char *config,
  WT_SESSION_IMPL **sessionp)
{
    static const WT_SESSION
      stds = {NULL, NULL, __session_close, __session_reconfigure, __wt_session_strerror,
        __session_open_cursor, __session_alter, __session_bind_configuration, __session_create,
        __wt_session_compact, __session_drop, __session_join, __session_log_flush,
        __session_log_printf, __session_rename, __session_reset, __session_salvage,
        __session_truncate, __session_upgrade, __session_verify, __session_begin_transaction,
        __session_commit_transaction, __session_prepare_transaction, __session_rollback_transaction,
        __session_query_timestamp, __session_timestamp_transaction,
        __session_timestamp_transaction_uint, __session_checkpoint, __session_reset_snapshot,
        __session_transaction_pinned_range, __session_get_rollback_reason, __wt_session_breakpoint},
      stds_min = {NULL, NULL, __session_close, __session_reconfigure_notsup, __wt_session_strerror,
        __session_open_cursor, __session_alter_readonly, __session_bind_configuration,
        __session_create_readonly, __wt_session_compact_readonly, __session_drop_readonly,
        __session_join_notsup, __session_log_flush_readonly, __session_log_printf_readonly,
        __session_rename_readonly, __session_reset_notsup, __session_salvage_readonly,
        __session_truncate_readonly, __session_upgrade_readonly, __session_verify_notsup,
        __session_begin_transaction_notsup, __session_commit_transaction_notsup,
        __session_prepare_transaction_readonly, __session_rollback_transaction_notsup,
        __session_query_timestamp_notsup, __session_timestamp_transaction_notsup,
        __session_timestamp_transaction_uint_notsup, __session_checkpoint_readonly,
        __session_reset_snapshot_notsup, __session_transaction_pinned_range_notsup,
        __session_get_rollback_reason, __wt_session_breakpoint},
      stds_readonly = {NULL, NULL, __session_close, __session_reconfigure, __wt_session_strerror,
        __session_open_cursor, __session_alter_readonly, __session_bind_configuration,
        __session_create_readonly, __wt_session_compact_readonly, __session_drop_readonly,
        __session_join, __session_log_flush_readonly, __session_log_printf_readonly,
        __session_rename_readonly, __session_reset, __session_salvage_readonly,
        __session_truncate_readonly, __session_upgrade_readonly, __session_verify,
        __session_begin_transaction, __session_commit_transaction,
        __session_prepare_transaction_readonly, __session_rollback_transaction,
        __session_query_timestamp, __session_timestamp_transaction,
        __session_timestamp_transaction_uint, __session_checkpoint_readonly,
        __session_reset_snapshot, __session_transaction_pinned_range, __session_get_rollback_reason,
        __wt_session_breakpoint};
    WT_DECL_RET;
    WT_SESSION_IMPL *session, *session_ret;
    uint32_t i;

    WT_VERIFY_OPAQUE_POINTER(WT_SESSION_IMPL);

    *sessionp = NULL;

    session = conn->default_session;
    session_ret = NULL;

    __wt_spin_lock(session, &conn->api_lock);

    /*
     * Make sure we don't try to open a new session after the application closes the connection.
     * This is particularly intended to catch cases where server threads open sessions.
     */
    WT_ASSERT(session, !F_ISSET(conn, WT_CONN_CLOSING));

    /* Find the first inactive session slot. */
    for (session_ret = WT_CONN_SESSIONS_GET(conn), i = 0; i < conn->session_array.size;
         ++session_ret, ++i)
        if (!session_ret->active)
            break;
    if (i == conn->session_array.size)
        WT_ERR_MSG(session, WT_ERROR,
          "out of sessions, configured for %" PRIu32 " (including internal sessions)",
          conn->session_array.size);

    /*
     * If the active session count is increasing, update it. We don't worry about correcting the
     * session count on error, as long as we don't mark this session as active, we'll clean it up on
     * close.
     */
    if (i >= conn->session_array.cnt) /* Defend against off-by-one errors. */
        conn->session_array.cnt = i + 1;

    /* Find the set of methods appropriate to this session. */
    if (F_ISSET(conn, WT_CONN_MINIMAL) && !F_ISSET(session, WT_SESSION_INTERNAL))
        session_ret->iface = stds_min;
    else
        session_ret->iface = F_ISSET(conn, WT_CONN_READONLY) ? stds_readonly : stds;
    session_ret->iface.connection = &conn->iface;

    session_ret->name = NULL;
    session_ret->id = i;

#ifdef HAVE_UNITTEST_ASSERTS
    session_ret->unittest_assert_hit = false;
    memset(session->unittest_assert_msg, 0, WT_SESSION_UNITTEST_BUF_LEN);
#endif

#ifdef HAVE_DIAGNOSTIC
    WT_ERR(__wt_spin_init(session, &session_ret->thread_check.lock, "thread check lock"));
#endif

    /*
     * Initialize the pseudo random number generator. We're not seeding it, so all of the sessions
     * initialize to the same value and proceed in lock step for the session's life. That's not a
     * problem because sessions are long-lived and will diverge into different parts of the value
     * space, and what we care about are small values, that is, the low-order bits.
     */
    if (WT_SESSION_FIRST_USE(session_ret))
        __wt_random_init(&session_ret->rnd);

    __wt_event_handler_set(
      session_ret, event_handler == NULL ? session->event_handler : event_handler);

    TAILQ_INIT(&session_ret->cursors);
    TAILQ_INIT(&session_ret->dhandles);

    /*
     * If we don't have them, allocate the cursor and dhandle hash arrays. Allocate the table hash
     * array as well.
     */
    if (session_ret->cursor_cache == NULL)
        WT_ERR(__wt_calloc_def(session, conn->hash_size, &session_ret->cursor_cache));
    if (session_ret->dhhash == NULL)
        WT_ERR(__wt_calloc_def(session, conn->dh_hash_size, &session_ret->dhhash));

    /* Initialize the dhandle hash array. */
    for (i = 0; i < (uint32_t)conn->dh_hash_size; i++)
        TAILQ_INIT(&session_ret->dhhash[i]);

    /* Initialize the cursor cache hash buckets and sweep trigger. */
    for (i = 0; i < (uint32_t)conn->hash_size; i++)
        TAILQ_INIT(&session_ret->cursor_cache[i]);
    session_ret->cursor_sweep_countdown = WT_SESSION_CURSOR_SWEEP_COUNTDOWN;

    /* Initialize transaction support: default to snapshot. */
    session_ret->isolation = WT_ISO_SNAPSHOT;
    WT_ERR(__wt_txn_init(session, session_ret));

    /*
     * The session's hazard pointer memory isn't discarded during normal session close because
     * access to it isn't serialized. Allocate the first time we open this session.
     */
    if (WT_SESSION_FIRST_USE(session_ret)) {
        WT_ERR(
          __wt_calloc_def(session, WT_SESSION_INITIAL_HAZARD_SLOTS, &session_ret->hazards.arr));
        session_ret->hazards.size = WT_SESSION_INITIAL_HAZARD_SLOTS;
        session_ret->hazards.inuse = 0;
        session_ret->hazards.num_active = 0;
    }

    /*
     * Cache the offset of this session's statistics bucket. It's important we pass the correct
     * session to the hash define here or we'll calculate the stat bucket with the wrong session id.
     */
    session_ret->stat_bucket = WT_STATS_SLOT_ID(session_ret);

    /* Safety check to make sure we're doing the right thing. */
    WT_ASSERT(session, session_ret->stat_bucket == session_ret->id % WT_COUNTER_SLOTS);

    /* Allocate the buffer for operation tracking */
    if (F_ISSET(conn, WT_CONN_OPTRACK)) {
        WT_ERR(__wt_malloc(session, WT_OPTRACK_BUFSIZE, &session_ret->optrack_buf));
        session_ret->optrackbuf_ptr = 0;
    }

    __wt_stat_session_init_single(&session_ret->stats);

    /* Set the default value for session flags. */
    if (F_ISSET(conn, WT_CONN_CACHE_CURSORS))
        F_SET(session_ret, WT_SESSION_CACHE_CURSORS);

    /*
     * Configuration: currently, the configuration for open_session is the same as
     * session.reconfigure, so use that function.
     */
    if (config != NULL)
        WT_ERR(__session_reconfigure((WT_SESSION *)session_ret, config));

    /*
     * Publish: make the entry visible to server threads. There must be a barrier for two reasons,
     * to ensure structure fields are set before any other thread will consider the session, and to
     * push the session count to ensure the eviction thread can't review too few slots.
     */
    WT_PUBLISH(session_ret->active, 1);

    *sessionp = session_ret;

    WT_STAT_CONN_INCR(session, session_open);

err:
#ifdef HAVE_DIAGNOSTIC
    __wt_spin_destroy(session, &session->thread_check.lock);
#endif
    __wt_spin_unlock(session, &conn->api_lock);
    return (ret);
}

/*
 * __wt_open_session --
 *     Allocate a session handle.
 */
int
__wt_open_session(WT_CONNECTION_IMPL *conn, WT_EVENT_HANDLER *event_handler, const char *config,
  bool open_metadata, WT_SESSION_IMPL **sessionp)
{
    WT_DECL_RET;
    WT_SESSION_IMPL *session;

    *sessionp = NULL;

    /* Acquire a session. */
    WT_RET(__open_session(conn, event_handler, config, &session));

    /*
     * Acquiring the metadata handle requires the schema lock; we've seen problems in the past where
     * a session has acquired the schema lock unexpectedly, relatively late in the run, and
     * deadlocked. Be defensive, get it now. The metadata file may not exist when the connection
     * first creates its default session or the shared cache pool creates its sessions, let our
     * caller decline this work.
     */
    if (open_metadata) {
        WT_ASSERT(session, !FLD_ISSET(session->lock_flags, WT_SESSION_LOCKED_SCHEMA));
        if ((ret = __wt_metadata_cursor(session, NULL)) != 0) {
            WT_TRET(__wt_session_close_internal(session));
            return (ret);
        }
    }

    *sessionp = session;
    return (0);
}

/*
 * __wt_open_internal_session --
 *     Allocate a session for WiredTiger's use.
 */
int
__wt_open_internal_session(WT_CONNECTION_IMPL *conn, const char *name, bool open_metadata,
  uint32_t session_flags, uint32_t session_lock_flags, WT_SESSION_IMPL **sessionp)
{
    WT_SESSION_IMPL *session;

    *sessionp = NULL;

    /* Acquire a session. */
    WT_RET(__wt_open_session(conn, NULL, NULL, open_metadata, &session));
    session->name = name;

    /*
     * Public sessions are automatically closed during WT_CONNECTION->close. If the session handles
     * for internal threads were to go on the public list, there would be complex ordering issues
     * during close. Set a flag to avoid this: internal sessions are not closed automatically.
     */
    F_SET(session, session_flags | WT_SESSION_INTERNAL);
    FLD_SET(session->lock_flags, session_lock_flags);

    *sessionp = session;
    return (0);
}<|MERGE_RESOLUTION|>--- conflicted
+++ resolved
@@ -1950,12 +1950,8 @@
     WT_SESSION_IMPL *session;
 
     session = (WT_SESSION_IMPL *)wt_session;
-<<<<<<< HEAD
-    SESSION_API_CALL_PREPARE_NOT_ALLOWED(session, begin_transaction, config, cfg);
+    SESSION_API_CALL_PREPARE_NOT_ALLOWED(session, ret, begin_transaction, config, cfg);
     SESSION_API_CONF(session, begin_transaction, cfg, conf);
-=======
-    SESSION_API_CALL_PREPARE_NOT_ALLOWED(session, ret, begin_transaction, config, cfg);
->>>>>>> 026076fc
     WT_STAT_CONN_INCR(session, txn_begin);
     WT_STAT_SESSION_SET(session, txn_bytes_dirty, 0);
 
