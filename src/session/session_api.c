/*-
 * Copyright (c) 2014-2018 MongoDB, Inc.
 * Copyright (c) 2008-2014 WiredTiger, Inc.
 *	All rights reserved.
 *
 * See the file LICENSE for redistribution information.
 */

#include "wt_internal.h"

static int __session_checkpoint(WT_SESSION *, const char *);
static int __session_snapshot(WT_SESSION *, const char *);
static int __session_rollback_transaction(WT_SESSION *, const char *);

/*
 * __wt_session_notsup --
 *	Unsupported session method.
 */
int
__wt_session_notsup(WT_SESSION_IMPL *session)
{
	WT_RET_MSG(session, ENOTSUP, "Unsupported session method");
}

/*
 * __wt_session_reset_cursors --
 *	Reset all open cursors.
 */
int
__wt_session_reset_cursors(WT_SESSION_IMPL *session, bool free_buffers)
{
	WT_CURSOR *cursor;
	WT_DECL_RET;

	TAILQ_FOREACH(cursor, &session->cursors, q) {
		/* Stop when there are no positioned cursors. */
		if (session->ncursors == 0)
			break;
		if (!F_ISSET(cursor, WT_CURSTD_JOINED))
			WT_TRET(cursor->reset(cursor));
		/* Optionally, free the cursor buffers */
		if (free_buffers) {
			__wt_buf_free(session, &cursor->key);
			__wt_buf_free(session, &cursor->value);
		}
	}

	WT_ASSERT(session, session->ncursors == 0);
	return (ret);
}

/*
 * __wt_session_copy_values --
 *	Copy values into all positioned cursors, so that they don't keep
 *	transaction IDs pinned.
 */
int
__wt_session_copy_values(WT_SESSION_IMPL *session)
{
	WT_CURSOR *cursor;

	TAILQ_FOREACH(cursor, &session->cursors, q)
		if (F_ISSET(cursor, WT_CURSTD_VALUE_INT)) {
#ifdef HAVE_DIAGNOSTIC
			/*
			 * We have to do this with a transaction ID pinned
			 * unless the cursor is reading from a checkpoint.
			 */
			WT_TXN_STATE *txn_state = WT_SESSION_TXN_STATE(session);
			WT_ASSERT(session,
			    txn_state->pinned_id != WT_TXN_NONE ||
			    (WT_PREFIX_MATCH(cursor->uri, "file:") &&
			    F_ISSET((WT_CURSOR_BTREE *)cursor, WT_CBT_NO_TXN)));
#endif
			WT_RET(__cursor_localvalue(cursor));
		}

	return (0);
}

/*
 * __wt_session_release_resources --
 *	Release common session resources.
 */
int
__wt_session_release_resources(WT_SESSION_IMPL *session)
{
	WT_DECL_RET;

	/* Block manager cleanup */
	if (session->block_manager_cleanup != NULL)
		WT_TRET(session->block_manager_cleanup(session));

	/* Reconciliation cleanup */
	if (session->reconcile_cleanup != NULL)
		WT_TRET(session->reconcile_cleanup(session));

	/* Stashed memory. */
	__wt_stash_discard(session);

	/*
	 * Discard scratch buffers, error memory; last, just in case a cleanup
	 * routine uses scratch buffers.
	 */
	__wt_scr_discard(session);
	__wt_buf_free(session, &session->err);

	return (ret);
}

/*
 * __session_clear_commit_queue --
 *	We're about to clear the session and overwrite the txn structure.
 *	Remove ourselves from the commit timestamp queue if we're on it.
 */
static void
__session_clear_commit_queue(WT_SESSION_IMPL *session)
{
	WT_TXN *txn;
	WT_TXN_GLOBAL *txn_global;

	txn = &session->txn;
	txn_global = &S2C(session)->txn_global;

	if (!txn->clear_ts_queue)
		return;

	__wt_writelock(session, &txn_global->commit_timestamp_rwlock);
	/*
	 * Recheck after acquiring the lock.
	 */
	if (txn->clear_ts_queue) {
		TAILQ_REMOVE(
		    &txn_global->commit_timestamph, txn, commit_timestampq);
		--txn_global->commit_timestampq_len;
		txn->clear_ts_queue = false;
	}
	__wt_writeunlock(session, &txn_global->commit_timestamp_rwlock);

}

/*
 * __session_clear --
 *	Clear a session structure.
 */
static void
__session_clear(WT_SESSION_IMPL *session)
{
	/*
	 * There's no serialization support around the review of the hazard
	 * array, which means threads checking for hazard pointers first check
	 * the active field (which may be 0) and then use the hazard pointer
	 * (which cannot be NULL).
	 *
	 * Additionally, the session structure can include information that
	 * persists past the session's end-of-life, stored as part of page
	 * splits.
	 *
	 * For these reasons, be careful when clearing the session structure.
	 */
	__session_clear_commit_queue(session);
	memset(session, 0, WT_SESSION_CLEAR_SIZE);

	WT_INIT_LSN(&session->bg_sync_lsn);

	session->hazard_inuse = 0;
	session->nhazard = 0;
}

/*
 * __session_close --
 *	WT_SESSION->close method.
 */
static int
__session_close(WT_SESSION *wt_session, const char *config)
{
	WT_CONNECTION_IMPL *conn;
	WT_CURSOR *cursor, *cursor_tmp;
	WT_DECL_RET;
	WT_SESSION_IMPL *session;

	conn = (WT_CONNECTION_IMPL *)wt_session->connection;
	session = (WT_SESSION_IMPL *)wt_session;

	SESSION_API_CALL(session, close, config, cfg);
	WT_UNUSED(cfg);

	/* Rollback any active transaction. */
	if (F_ISSET(&session->txn, WT_TXN_RUNNING))
		WT_TRET(__session_rollback_transaction(wt_session, NULL));

	/*
	 * Also release any pinned transaction ID from a non-transactional
	 * operation.
	 */
	if (conn->txn_global.states != NULL)
		__wt_txn_release_snapshot(session);

	/* Close all open cursors. */
	WT_TAILQ_SAFE_REMOVE_BEGIN(cursor, &session->cursors, q, cursor_tmp) {
		/*
		 * Notify the user that we are closing the cursor handle
		 * via the registered close callback.
		 */
		if (session->event_handler->handle_close != NULL &&
		    !WT_STREQ(cursor->internal_uri, WT_LAS_URI))
			WT_TRET(session->event_handler->handle_close(
			    session->event_handler, wt_session, cursor));
		WT_TRET(cursor->close(cursor));
	} WT_TAILQ_SAFE_REMOVE_END

	WT_ASSERT(session, session->ncursors == 0);

	/* Discard cached handles. */
	__wt_session_close_cache(session);

	/* Confirm we're not holding any hazard pointers. */
	__wt_hazard_close(session);

	/* Discard metadata tracking. */
	__wt_meta_track_discard(session);

	/* Free transaction information. */
	__wt_txn_destroy(session);

	/*
	 * Close the file where we tracked long operations.  Do this before
	 * releasing resources, as we do scratch buffer management when we flush
	 * optrack buffers to disk
	 */
	if (F_ISSET(conn, WT_CONN_OPTRACK)) {
		if (session->optrackbuf_ptr > 0) {
			WT_IGNORE_RET((int)__wt_optrack_flush_buffer(session));
			WT_IGNORE_RET(__wt_close(session,
			    &session->optrack_fh));
			/* Indicate that the file is closed */
			session->optrack_fh = NULL;
		}

		/* Free the operation tracking buffer */
		__wt_free(session, session->optrack_buf);
	}

	/* Release common session resources. */
	WT_TRET(__wt_session_release_resources(session));

	/* The API lock protects opening and closing of sessions. */
	__wt_spin_lock(session, &conn->api_lock);

	/* Decrement the count of open sessions. */
	WT_STAT_CONN_DECR(session, session_open);

	/*
	 * Sessions are re-used, clear the structure: the clear sets the active
	 * field to 0, which will exclude the hazard array from review by the
	 * eviction thread. Because some session fields are accessed by other
	 * threads, the structure must be cleared carefully.
	 *
	 * We don't need to publish here, because regardless of the active field
	 * being non-zero, the hazard pointer is always valid.
	 */
	__session_clear(session);
	session = conn->default_session;

	/*
	 * Decrement the count of active sessions if that's possible: a session
	 * being closed may or may not be at the end of the array, step toward
	 * the beginning of the array until we reach an active session.
	 */
	while (conn->sessions[conn->session_cnt - 1].active == 0)
		if (--conn->session_cnt == 0)
			break;

	__wt_spin_unlock(session, &conn->api_lock);

	/* We no longer have a session, don't try to update it. */
	session = NULL;

err:	API_END_RET_NOTFOUND_MAP(session, ret);
}

/*
 * __session_reconfigure --
 *	WT_SESSION->reconfigure method.
 */
static int
__session_reconfigure(WT_SESSION *wt_session, const char *config)
{
	WT_CONFIG_ITEM cval;
	WT_DECL_RET;
	WT_SESSION_IMPL *session;

	session = (WT_SESSION_IMPL *)wt_session;
	SESSION_API_CALL(session, reconfigure, config, cfg);

	/*
	 * Note that this method only checks keys that are passed in by the
	 * application: we don't want to reset other session settings to their
	 * default values.
	 */
	WT_UNUSED(cfg);

	WT_ERR(__wt_txn_context_check(session, false, false));

	WT_ERR(__wt_session_reset_cursors(session, false));

	WT_ERR(__wt_txn_reconfigure(session, config));

	ret = __wt_config_getones(session, config, "ignore_cache_size", &cval);
	if (ret == 0) {
		if (cval.val)
			F_SET(session, WT_SESSION_IGNORE_CACHE_SIZE);
		else
			F_CLR(session, WT_SESSION_IGNORE_CACHE_SIZE);
	}
	WT_ERR_NOTFOUND_OK(ret);

err:	API_END_RET_NOTFOUND_MAP(session, ret);
}

/*
 * __session_open_cursor_int --
 *	Internal version of WT_SESSION::open_cursor, with second cursor arg.
 */
static int
__session_open_cursor_int(WT_SESSION_IMPL *session, const char *uri,
    WT_CURSOR *owner, WT_CURSOR *other, const char *cfg[], WT_CURSOR **cursorp)
{
	WT_COLGROUP *colgroup;
	WT_DATA_SOURCE *dsrc;
	WT_DECL_RET;

	*cursorp = NULL;

	/*
	 * Open specific cursor types we know about, or call the generic data
	 * source open function.
	 *
	 * Unwind a set of string comparisons into a switch statement hoping
	 * the compiler can make it fast, but list the common choices first
	 * instead of sorting so if/else patterns are still fast.
	 */
	switch (uri[0]) {
	/*
	 * Common cursor types.
	 */
	case 't':
		if (WT_PREFIX_MATCH(uri, "table:"))
			WT_RET(__wt_curtable_open(
			    session, uri, owner, cfg, cursorp));
		break;
	case 'c':
		if (WT_PREFIX_MATCH(uri, "colgroup:")) {
			/*
			 * Column groups are a special case: open a cursor on
			 * the underlying data source.
			 */
			WT_RET(__wt_schema_get_colgroup(
			    session, uri, false, NULL, &colgroup));
			WT_RET(__wt_open_cursor(
			    session, colgroup->source, owner, cfg, cursorp));
		} else if (WT_PREFIX_MATCH(uri, "config:"))
			WT_RET(__wt_curconfig_open(
			    session, uri, cfg, cursorp));
		break;
	case 'i':
		if (WT_PREFIX_MATCH(uri, "index:"))
			WT_RET(__wt_curindex_open(
			    session, uri, owner, cfg, cursorp));
		break;
	case 'j':
		if (WT_PREFIX_MATCH(uri, "join:"))
			WT_RET(__wt_curjoin_open(
			    session, uri, owner, cfg, cursorp));
		break;
	case 'l':
		if (WT_PREFIX_MATCH(uri, "lsm:"))
			WT_RET(__wt_clsm_open(
			    session, uri, owner, cfg, cursorp));
		else if (WT_PREFIX_MATCH(uri, "log:"))
			WT_RET(__wt_curlog_open(session, uri, cfg, cursorp));
		break;

	/*
	 * Less common cursor types.
	 */
	case 'f':
		if (WT_PREFIX_MATCH(uri, "file:"))
			WT_RET(__wt_curfile_open(
			    session, uri, owner, cfg, cursorp));
		break;
	case 'm':
		if (WT_PREFIX_MATCH(uri, WT_METADATA_URI))
			WT_RET(__wt_curmetadata_open(
			    session, uri, owner, cfg, cursorp));
		break;
	case 'b':
		if (WT_PREFIX_MATCH(uri, "backup:"))
			WT_RET(__wt_curbackup_open(
			    session, uri, cfg, cursorp));
		break;
	case 's':
		if (WT_PREFIX_MATCH(uri, "statistics:"))
			WT_RET(__wt_curstat_open(session, uri, other, cfg,
			    cursorp));
		break;
	default:
		break;
	}

	if (*cursorp == NULL &&
	    (dsrc = __wt_schema_get_source(session, uri)) != NULL)
		WT_RET(dsrc->open_cursor == NULL ?
		    __wt_object_unsupported(session, uri) :
		    __wt_curds_open(session, uri, owner, cfg, dsrc, cursorp));

	if (*cursorp == NULL)
		return (__wt_bad_object_type(session, uri));

	/*
	 * When opening simple tables, the table code calls this function on the
	 * underlying data source, in which case the application's URI has been
	 * copied.
	 */
	if ((*cursorp)->uri == NULL &&
	    (ret = __wt_strdup(session, uri, &(*cursorp)->uri)) != 0) {
		WT_TRET((*cursorp)->close(*cursorp));
		*cursorp = NULL;
	}

	return (ret);
}

/*
 * __wt_open_cursor --
 *	Internal version of WT_SESSION::open_cursor.
 */
int
__wt_open_cursor(WT_SESSION_IMPL *session,
    const char *uri, WT_CURSOR *owner, const char *cfg[], WT_CURSOR **cursorp)
{
	return (__session_open_cursor_int(session, uri, owner, NULL, cfg,
	    cursorp));
}

/*
 * __session_open_cursor --
 *	WT_SESSION->open_cursor method.
 */
static int
__session_open_cursor(WT_SESSION *wt_session,
    const char *uri, WT_CURSOR *to_dup, const char *config, WT_CURSOR **cursorp)
{
	WT_CURSOR *cursor;
	WT_DECL_RET;
	WT_SESSION_IMPL *session;
	bool statjoin;

	cursor = *cursorp = NULL;

	session = (WT_SESSION_IMPL *)wt_session;
	SESSION_API_CALL(session, open_cursor, config, cfg);
	WT_ERR(__wt_txn_context_prepare_check(session, false));

	statjoin = (to_dup != NULL && uri != NULL &&
	    WT_STREQ(uri, "statistics:join"));
	if ((to_dup == NULL && uri == NULL) ||
	    (to_dup != NULL && uri != NULL && !statjoin))
		WT_ERR_MSG(session, EINVAL,
		    "should be passed either a URI or a cursor to duplicate, "
		    "but not both");

	if (to_dup != NULL && !statjoin) {
		uri = to_dup->uri;
		if (!WT_PREFIX_MATCH(uri, "colgroup:") &&
		    !WT_PREFIX_MATCH(uri, "index:") &&
		    !WT_PREFIX_MATCH(uri, "file:") &&
		    !WT_PREFIX_MATCH(uri, "lsm:") &&
		    !WT_PREFIX_MATCH(uri, WT_METADATA_URI) &&
		    !WT_PREFIX_MATCH(uri, "table:") &&
		    __wt_schema_get_source(session, uri) == NULL)
			WT_ERR(__wt_bad_object_type(session, uri));
	}

	WT_ERR(__session_open_cursor_int(session, uri, NULL,
	    statjoin ? to_dup : NULL, cfg, &cursor));
	if (to_dup != NULL && !statjoin)
		WT_ERR(__wt_cursor_dup_position(to_dup, cursor));

	*cursorp = cursor;

	if (0) {
err:		if (cursor != NULL)
			WT_TRET(cursor->close(cursor));
	}

	/*
	 * Opening a cursor on a non-existent data source will set ret to
	 * either of ENOENT or WT_NOTFOUND at this point. However,
	 * applications may reasonably do this inside a transaction to check
	 * for the existence of a table or index.
	 *
	 * Failure in opening a cursor should not set an error on the
	 * transaction and WT_NOTFOUND will be mapped to ENOENT.
	 */

	API_END_RET_NO_TXN_ERROR(session, ret);
}

/*
 * __session_alter --
 *	Alter a table setting.
 */
static int
__session_alter(WT_SESSION *wt_session, const char *uri, const char *config)
{
	WT_DECL_RET;
	WT_SESSION_IMPL *session;

	session = (WT_SESSION_IMPL *)wt_session;

	SESSION_API_CALL(session, alter, config, cfg);

	/* In-memory ignores alter operations. */
	if (F_ISSET(S2C(session), WT_CONN_IN_MEMORY))
		goto err;

	/* Disallow objects in the WiredTiger name space. */
	WT_ERR(__wt_str_name_check(session, uri));

	/*
	 * We replace the default configuration listing with the current
	 * configuration.  Otherwise the defaults for values that can be
	 * altered would override settings used by the user in create.
	 */
	cfg[0] = cfg[1];
	cfg[1] = NULL;
	WT_WITH_CHECKPOINT_LOCK(session,
	    WT_WITH_SCHEMA_LOCK(session,
		ret = __wt_schema_worker(session, uri, __wt_alter, NULL, cfg,
		WT_BTREE_ALTER | WT_DHANDLE_EXCLUSIVE)));

err:
	if (ret != 0)
		WT_STAT_CONN_INCR(session, session_table_alter_fail);
	else
		WT_STAT_CONN_INCR(session, session_table_alter_success);
	API_END_RET_NOTFOUND_MAP(session, ret);
}

/*
 * __session_alter_readonly --
 *	WT_SESSION->alter method; readonly version.
 */
static int
__session_alter_readonly(
    WT_SESSION *wt_session, const char *uri, const char *config)
{
	WT_DECL_RET;
	WT_SESSION_IMPL *session;

	WT_UNUSED(uri);
	WT_UNUSED(config);

	session = (WT_SESSION_IMPL *)wt_session;
	SESSION_API_CALL_NOCONF(session, alter);

	WT_STAT_CONN_INCR(session, session_table_alter_fail);
	ret = __wt_session_notsup(session);
err:	API_END_RET(session, ret);
}

/*
 * __wt_session_create --
 *	Internal version of WT_SESSION::create.
 */
int
__wt_session_create(
    WT_SESSION_IMPL *session, const char *uri, const char *config)
{
	WT_DECL_RET;

	WT_WITH_SCHEMA_LOCK(session,
	    WT_WITH_TABLE_WRITE_LOCK(session,
		ret = __wt_schema_create(session, uri, config)));
	return (ret);
}

/*
 * __session_create --
 *	WT_SESSION->create method.
 */
static int
__session_create(WT_SESSION *wt_session, const char *uri, const char *config)
{
	WT_CONFIG_ITEM cval;
	WT_DECL_RET;
	WT_SESSION_IMPL *session;

	session = (WT_SESSION_IMPL *)wt_session;
	SESSION_API_CALL(session, create, config, cfg);
	WT_UNUSED(cfg);

	/* Disallow objects in the WiredTiger name space. */
	WT_ERR(__wt_str_name_check(session, uri));

	/*
	 * Type configuration only applies to tables, column groups and indexes.
	 * We don't want applications to attempt to layer LSM on top of their
	 * extended data-sources, and the fact we allow LSM as a valid URI is an
	 * invitation to that mistake: nip it in the bud.
	 */
	if (!WT_PREFIX_MATCH(uri, "colgroup:") &&
	    !WT_PREFIX_MATCH(uri, "index:") &&
	    !WT_PREFIX_MATCH(uri, "table:")) {
		/*
		 * We can't disallow type entirely, a configuration string might
		 * innocently include it, for example, a dump/load pair.  If the
		 * underlying type is "file", it's OK ("file" is the underlying
		 * type for every type); if the URI type prefix and the type are
		 * the same, let it go.
		 */
		if ((ret =
		    __wt_config_getones(session, config, "type", &cval)) == 0 &&
		    !WT_STRING_MATCH("file", cval.str, cval.len) &&
		    (strncmp(uri, cval.str, cval.len) != 0 ||
		    uri[cval.len] != ':'))
			WT_ERR_MSG(session, EINVAL,
			    "%s: unsupported type configuration", uri);
		WT_ERR_NOTFOUND_OK(ret);
	}

	ret = __wt_session_create(session, uri, config);

err:
	if (ret != 0)
		WT_STAT_CONN_INCR(session, session_table_create_fail);
	else
		WT_STAT_CONN_INCR(session, session_table_create_success);
	API_END_RET_NOTFOUND_MAP(session, ret);
}

/*
 * __session_create_readonly --
 *	WT_SESSION->create method; readonly version.
 */
static int
__session_create_readonly(
    WT_SESSION *wt_session, const char *uri, const char *config)
{
	WT_DECL_RET;
	WT_SESSION_IMPL *session;

	WT_UNUSED(uri);
	WT_UNUSED(config);

	session = (WT_SESSION_IMPL *)wt_session;
	SESSION_API_CALL_NOCONF(session, create);

	WT_STAT_CONN_INCR(session, session_table_create_fail);
	ret = __wt_session_notsup(session);
err:	API_END_RET(session, ret);
}

/*
 * __session_log_flush --
 *	WT_SESSION->log_flush method.
 */
static int
__session_log_flush(WT_SESSION *wt_session, const char *config)
{
	WT_CONFIG_ITEM cval;
	WT_CONNECTION_IMPL *conn;
	WT_DECL_RET;
	WT_SESSION_IMPL *session;
	uint32_t flags;

	session = (WT_SESSION_IMPL *)wt_session;
	SESSION_API_CALL(session, log_flush, config, cfg);
	WT_STAT_CONN_INCR(session, log_flush);

	conn = S2C(session);
	flags = 0;
	/*
	 * If logging is not enabled there is nothing to do.
	 */
	if (!FLD_ISSET(conn->log_flags, WT_CONN_LOG_ENABLED))
		WT_ERR_MSG(session, EINVAL, "logging not enabled");

	WT_ERR(__wt_config_gets_def(session, cfg, "sync", 0, &cval));
	if (WT_STRING_MATCH("background", cval.str, cval.len))
		flags = WT_LOG_BACKGROUND;
	else if (WT_STRING_MATCH("off", cval.str, cval.len))
		flags = WT_LOG_FLUSH;
	else if (WT_STRING_MATCH("on", cval.str, cval.len))
		flags = WT_LOG_FSYNC;
	ret = __wt_log_flush(session, flags);

err:	API_END_RET(session, ret);
}

/*
 * __session_log_flush_readonly --
 *	WT_SESSION->log_flush method; readonly version.
 */
static int
__session_log_flush_readonly(WT_SESSION *wt_session, const char *config)
{
	WT_DECL_RET;
	WT_SESSION_IMPL *session;

	WT_UNUSED(config);

	session = (WT_SESSION_IMPL *)wt_session;
	SESSION_API_CALL_NOCONF(session, log_flush);

	ret = __wt_session_notsup(session);
err:	API_END_RET(session, ret);
}

/*
 * __session_log_printf --
 *	WT_SESSION->log_printf method.
 */
static int
__session_log_printf(WT_SESSION *wt_session, const char *fmt, ...)
    WT_GCC_FUNC_ATTRIBUTE((format (printf, 2, 3)))
{
	WT_DECL_RET;
	WT_SESSION_IMPL *session;
	va_list ap;

	session = (WT_SESSION_IMPL *)wt_session;
	SESSION_API_CALL_NOCONF(session, log_printf);

	va_start(ap, fmt);
	ret = __wt_log_vprintf(session, fmt, ap);
	va_end(ap);

err:	API_END_RET(session, ret);
}

/*
 * __session_log_printf_readonly --
 *	WT_SESSION->log_printf method; readonly version.
 */
static int
__session_log_printf_readonly(WT_SESSION *wt_session, const char *fmt, ...)
    WT_GCC_FUNC_ATTRIBUTE((format (printf, 2, 3)))
{
	WT_DECL_RET;
	WT_SESSION_IMPL *session;

	WT_UNUSED(fmt);

	session = (WT_SESSION_IMPL *)wt_session;
	SESSION_API_CALL_NOCONF(session, log_printf);

	ret = __wt_session_notsup(session);
err:	API_END_RET(session, ret);
}

/*
 * __session_rebalance --
 *	WT_SESSION->rebalance method.
 */
static int
__session_rebalance(WT_SESSION *wt_session, const char *uri, const char *config)
{
	WT_DECL_RET;
	WT_SESSION_IMPL *session;

	session = (WT_SESSION_IMPL *)wt_session;

	SESSION_API_CALL(session, rebalance, config, cfg);

	/* In-memory ignores rebalance operations. */
	if (F_ISSET(S2C(session), WT_CONN_IN_MEMORY))
		goto err;

	/* Block out checkpoints to avoid spurious EBUSY errors. */
	WT_WITH_CHECKPOINT_LOCK(session,
	    WT_WITH_SCHEMA_LOCK(session,
		ret = __wt_schema_worker(session, uri, __wt_bt_rebalance,
		NULL, cfg, WT_DHANDLE_EXCLUSIVE | WT_BTREE_REBALANCE)));

err:
	if (ret != 0)
		WT_STAT_CONN_INCR(session, session_table_rebalance_fail);
	else
		WT_STAT_CONN_INCR(session, session_table_rebalance_success);
	API_END_RET_NOTFOUND_MAP(session, ret);
}

/*
 * __session_rebalance_readonly --
 *	WT_SESSION->rebalance method; readonly version.
 */
static int
__session_rebalance_readonly(
    WT_SESSION *wt_session, const char *uri, const char *config)
{
	WT_DECL_RET;
	WT_SESSION_IMPL *session;

	WT_UNUSED(uri);
	WT_UNUSED(config);

	session = (WT_SESSION_IMPL *)wt_session;
	SESSION_API_CALL_NOCONF(session, rebalance);

	WT_STAT_CONN_INCR(session, session_table_rebalance_fail);
	ret = __wt_session_notsup(session);
err:	API_END_RET(session, ret);
}

/*
 * __session_rename --
 *	WT_SESSION->rename method.
 */
static int
__session_rename(WT_SESSION *wt_session,
    const char *uri, const char *newuri, const char *config)
{
	WT_DECL_RET;
	WT_SESSION_IMPL *session;

	session = (WT_SESSION_IMPL *)wt_session;
	SESSION_API_CALL(session, rename, config, cfg);

	/* Disallow objects in the WiredTiger name space. */
	WT_ERR(__wt_str_name_check(session, uri));
	WT_ERR(__wt_str_name_check(session, newuri));

	WT_WITH_CHECKPOINT_LOCK(session,
	    WT_WITH_SCHEMA_LOCK(session,
		WT_WITH_TABLE_WRITE_LOCK(session,
		    ret = __wt_schema_rename(session, uri, newuri, cfg))));
err:
	if (ret != 0)
		WT_STAT_CONN_INCR(session, session_table_rename_fail);
	else
		WT_STAT_CONN_INCR(session, session_table_rename_success);
	API_END_RET_NOTFOUND_MAP(session, ret);
}

/*
 * __session_rename_readonly --
 *	WT_SESSION->rename method; readonly version.
 */
static int
__session_rename_readonly(WT_SESSION *wt_session,
    const char *uri, const char *newuri, const char *config)
{
	WT_DECL_RET;
	WT_SESSION_IMPL *session;

	WT_UNUSED(uri);
	WT_UNUSED(newuri);
	WT_UNUSED(config);

	session = (WT_SESSION_IMPL *)wt_session;
	SESSION_API_CALL_NOCONF(session, rename);

	WT_STAT_CONN_INCR(session, session_table_rename_fail);
	ret = __wt_session_notsup(session);
err:	API_END_RET(session, ret);
}

/*
 * __session_reset --
 *	WT_SESSION->reset method.
 */
static int
__session_reset(WT_SESSION *wt_session)
{
	WT_DECL_RET;
	WT_SESSION_IMPL *session;

	session = (WT_SESSION_IMPL *)wt_session;

	SESSION_API_CALL_NOCONF(session, reset);

	WT_ERR(__wt_txn_context_check(session, false, false));

	WT_TRET(__wt_session_reset_cursors(session, true));

	/* Release common session resources. */
	WT_TRET(__wt_session_release_resources(session));

err:	API_END_RET_NOTFOUND_MAP(session, ret);
}

/*
 * __session_drop --
 *	WT_SESSION->drop method.
 */
static int
__session_drop(WT_SESSION *wt_session, const char *uri, const char *config)
{
	WT_CONFIG_ITEM cval;
	WT_DECL_RET;
	WT_SESSION_IMPL *session;
	bool checkpoint_wait, lock_wait;

	session = (WT_SESSION_IMPL *)wt_session;
	SESSION_API_CALL(session, drop, config, cfg);

	/* Disallow objects in the WiredTiger name space. */
	WT_ERR(__wt_str_name_check(session, uri));

	WT_ERR(__wt_config_gets_def(session, cfg, "checkpoint_wait", 1, &cval));
	checkpoint_wait = cval.val != 0;
	WT_ERR(__wt_config_gets_def(session, cfg, "lock_wait", 1, &cval));
	lock_wait = cval.val != 0;

	/*
	 * Take the checkpoint lock if there is a need to prevent the drop
	 * operation from failing with EBUSY due to an ongoing checkpoint.
	 */
	if (checkpoint_wait) {
		if (lock_wait)
			WT_WITH_CHECKPOINT_LOCK(session,
			    WT_WITH_SCHEMA_LOCK(session,
				WT_WITH_TABLE_WRITE_LOCK(session, ret =
				    __wt_schema_drop(session, uri, cfg))));
		else
			WT_WITH_CHECKPOINT_LOCK_NOWAIT(session, ret,
			    WT_WITH_SCHEMA_LOCK_NOWAIT(session, ret,
				WT_WITH_TABLE_WRITE_LOCK_NOWAIT(session, ret,
				    ret =
				    __wt_schema_drop(session, uri, cfg))));
	} else {
		if (lock_wait)
			WT_WITH_SCHEMA_LOCK(session,
			    WT_WITH_TABLE_WRITE_LOCK(session,
				ret = __wt_schema_drop(session, uri, cfg)));
		else
			WT_WITH_SCHEMA_LOCK_NOWAIT(session, ret,
			    WT_WITH_TABLE_WRITE_LOCK_NOWAIT(session, ret,
				ret = __wt_schema_drop(session, uri, cfg)));
	}

err:
	if (ret != 0)
		WT_STAT_CONN_INCR(session, session_table_drop_fail);
	else
		WT_STAT_CONN_INCR(session, session_table_drop_success);

	/* Note: drop operations cannot be unrolled (yet?). */
	API_END_RET_NOTFOUND_MAP(session, ret);
}

/*
 * __session_drop_readonly --
 *	WT_SESSION->drop method; readonly version.
 */
static int
__session_drop_readonly(
    WT_SESSION *wt_session, const char *uri, const char *config)
{
	WT_DECL_RET;
	WT_SESSION_IMPL *session;

	WT_UNUSED(uri);
	WT_UNUSED(config);

	session = (WT_SESSION_IMPL *)wt_session;
	SESSION_API_CALL_NOCONF(session, drop);

	WT_STAT_CONN_INCR(session, session_table_drop_fail);
	ret = __wt_session_notsup(session);
err:	API_END_RET(session, ret);
}

/*
 * __session_join --
 *	WT_SESSION->join method.
 */
static int
__session_join(WT_SESSION *wt_session, WT_CURSOR *join_cursor,
    WT_CURSOR *ref_cursor, const char *config)
{
	WT_CONFIG_ITEM cval;
	WT_CURSOR *firstcg;
	WT_CURSOR_INDEX *cindex;
	WT_CURSOR_JOIN *cjoin;
	WT_CURSOR_TABLE *ctable;
	WT_DECL_RET;
	WT_INDEX *idx;
	WT_SESSION_IMPL *session;
	WT_TABLE *table;
	uint64_t count;
	uint32_t bloom_bit_count, bloom_hash_count;
	uint8_t flags, range;
	bool nested;

	session = (WT_SESSION_IMPL *)wt_session;
	SESSION_API_CALL(session, join, config, cfg);

	firstcg = NULL;
	table = NULL;
	nested = false;
	count = 0;

	if (!WT_PREFIX_MATCH(join_cursor->uri, "join:"))
		WT_ERR_MSG(session, EINVAL, "not a join cursor");

	if (WT_PREFIX_MATCH(ref_cursor->uri, "index:")) {
		cindex = (WT_CURSOR_INDEX *)ref_cursor;
		idx = cindex->index;
		table = cindex->table;
		firstcg = cindex->cg_cursors[0];
	} else if (WT_PREFIX_MATCH(ref_cursor->uri, "table:")) {
		idx = NULL;
		ctable = (WT_CURSOR_TABLE *)ref_cursor;
		table = ctable->table;
		firstcg = ctable->cg_cursors[0];
	} else if (WT_PREFIX_MATCH(ref_cursor->uri, "join:")) {
		idx = NULL;
		table = ((WT_CURSOR_JOIN *)ref_cursor)->table;
		nested = true;
	} else
		WT_ERR_MSG(session, EINVAL,
		    "ref_cursor must be an index, table or join cursor");

	if (firstcg != NULL && !F_ISSET(firstcg, WT_CURSTD_KEY_SET))
		WT_ERR_MSG(session, EINVAL,
		    "requires reference cursor be positioned");
	cjoin = (WT_CURSOR_JOIN *)join_cursor;
	if (cjoin->table != table)
		WT_ERR_MSG(session, EINVAL,
		    "table for join cursor does not match table for "
		    "ref_cursor");
	if (F_ISSET(ref_cursor, WT_CURSTD_JOINED))
		WT_ERR_MSG(session, EINVAL, "cursor already used in a join");

	/* "ge" is the default */
	range = WT_CURJOIN_END_GT | WT_CURJOIN_END_EQ;
	flags = 0;
	WT_ERR(__wt_config_gets(session, cfg, "compare", &cval));
	if (cval.len != 0) {
		if (WT_STRING_MATCH("gt", cval.str, cval.len))
			range = WT_CURJOIN_END_GT;
		else if (WT_STRING_MATCH("lt", cval.str, cval.len))
			range = WT_CURJOIN_END_LT;
		else if (WT_STRING_MATCH("le", cval.str, cval.len))
			range = WT_CURJOIN_END_LE;
		else if (WT_STRING_MATCH("eq", cval.str, cval.len))
			range = WT_CURJOIN_END_EQ;
		else if (!WT_STRING_MATCH("ge", cval.str, cval.len))
			WT_ERR_MSG(session, EINVAL,
			    "compare=%.*s not supported",
			    (int)cval.len, cval.str);
	}
	WT_ERR(__wt_config_gets(session, cfg, "count", &cval));
	if (cval.len != 0)
		count = (uint64_t)cval.val;

	WT_ERR(__wt_config_gets(session, cfg, "strategy", &cval));
	if (cval.len != 0) {
		if (WT_STRING_MATCH("bloom", cval.str, cval.len))
			LF_SET(WT_CURJOIN_ENTRY_BLOOM);
		else if (!WT_STRING_MATCH("default", cval.str, cval.len))
			WT_ERR_MSG(session, EINVAL,
			    "strategy=%.*s not supported",
			    (int)cval.len, cval.str);
	}
	WT_ERR(__wt_config_gets(session, cfg, "bloom_bit_count", &cval));
	if ((uint64_t)cval.val > UINT32_MAX)
		WT_ERR_MSG(session, EINVAL, "bloom_bit_count: value too large");
	bloom_bit_count = (uint32_t)cval.val;
	WT_ERR(__wt_config_gets(session, cfg, "bloom_hash_count", &cval));
	if ((uint64_t)cval.val > UINT32_MAX)
		WT_ERR_MSG(session, EINVAL,
		    "bloom_hash_count: value too large");
	bloom_hash_count = (uint32_t)cval.val;
	if (LF_ISSET(WT_CURJOIN_ENTRY_BLOOM) && count == 0)
		WT_ERR_MSG(session, EINVAL,
		    "count must be nonzero when strategy=bloom");
	WT_ERR(__wt_config_gets_def(
	    session, cfg, "bloom_false_positives", 0, &cval));
	if (cval.val != 0)
		LF_SET(WT_CURJOIN_ENTRY_FALSE_POSITIVES);

	WT_ERR(__wt_config_gets(session, cfg, "operation", &cval));
	if (cval.len != 0 && WT_STRING_MATCH("or", cval.str, cval.len))
		LF_SET(WT_CURJOIN_ENTRY_DISJUNCTION);

	if (nested && (count != 0 || range != WT_CURJOIN_END_EQ ||
	    LF_ISSET(WT_CURJOIN_ENTRY_BLOOM)))
		WT_ERR_MSG(session, EINVAL,
		    "joining a nested join cursor is incompatible with "
		    "setting \"strategy\", \"compare\" or \"count\"");

	WT_ERR(__wt_curjoin_join(session, cjoin, idx, ref_cursor, flags,
	    range, count, bloom_bit_count, bloom_hash_count));
	/*
	 * There's an implied ownership ordering that isn't
	 * known when the cursors are created: the join cursor
	 * must be closed before any of the indices.  Enforce
	 * that here by reordering.
	 */
	if (TAILQ_FIRST(&session->cursors) != join_cursor) {
		TAILQ_REMOVE(&session->cursors, join_cursor, q);
		TAILQ_INSERT_HEAD(&session->cursors, join_cursor, q);
	}
	/* Disable the reference cursor for regular operations */
	F_SET(ref_cursor, WT_CURSTD_JOINED);

err:	API_END_RET_NOTFOUND_MAP(session, ret);
}

/*
 * __session_salvage --
 *	WT_SESSION->salvage method.
 */
static int
__session_salvage(WT_SESSION *wt_session, const char *uri, const char *config)
{
	WT_DECL_RET;
	WT_SESSION_IMPL *session;

	session = (WT_SESSION_IMPL *)wt_session;

	SESSION_API_CALL(session, salvage, config, cfg);

	WT_ERR(__wt_inmem_unsupported_op(session, NULL));

	/* Block out checkpoints to avoid spurious EBUSY errors. */
	WT_WITH_CHECKPOINT_LOCK(session,
	    WT_WITH_SCHEMA_LOCK(session,
		ret = __wt_schema_worker(session, uri, __wt_salvage,
		NULL, cfg, WT_DHANDLE_EXCLUSIVE | WT_BTREE_SALVAGE)));

err:
	if (ret != 0)
		WT_STAT_CONN_INCR(session, session_table_salvage_fail);
	else
		WT_STAT_CONN_INCR(session, session_table_salvage_success);
	API_END_RET_NOTFOUND_MAP(session, ret);
}

/*
 * __session_salvage_readonly --
 *	WT_SESSION->salvage method; readonly version.
 */
static int
__session_salvage_readonly(
    WT_SESSION *wt_session, const char *uri, const char *config)
{
	WT_DECL_RET;
	WT_SESSION_IMPL *session;

	WT_UNUSED(uri);
	WT_UNUSED(config);

	session = (WT_SESSION_IMPL *)wt_session;
	SESSION_API_CALL_NOCONF(session, salvage);

	WT_STAT_CONN_INCR(session, session_table_salvage_fail);
	ret = __wt_session_notsup(session);
err:	API_END_RET(session, ret);
}

/*
 * __wt_session_range_truncate --
 *	Session handling of a range truncate.
 */
int
__wt_session_range_truncate(WT_SESSION_IMPL *session,
    const char *uri, WT_CURSOR *start, WT_CURSOR *stop)
{
	WT_DECL_RET;
	int cmp;
	bool local_start;

	local_start = false;
	if (uri != NULL) {
		WT_ASSERT(session, WT_PREFIX_MATCH(uri, "file:"));
		/*
		 * A URI file truncate becomes a range truncate where we
		 * set a start cursor at the beginning.  We already
		 * know the NULL stop goes to the end of the range.
		 */
		WT_ERR(__session_open_cursor(
		    (WT_SESSION *)session, uri, NULL, NULL, &start));
		local_start = true;
		ret = start->next(start);
		if (ret == WT_NOTFOUND) {
			/*
			 * If there are no elements, there is nothing
			 * to do.
			 */
			ret = 0;
			goto done;
		}
		WT_ERR(ret);
	}

	/*
	 * Cursor truncate is only supported for some objects, check for a
	 * supporting compare method.
	 */
	if (start != NULL && start->compare == NULL)
		WT_ERR(__wt_bad_object_type(session, start->uri));
	if (stop != NULL && stop->compare == NULL)
		WT_ERR(__wt_bad_object_type(session, stop->uri));

	/*
	 * If both cursors set, check they're correctly ordered with respect to
	 * each other.  We have to test this before any search, the search can
	 * change the initial cursor position.
	 *
	 * Rather happily, the compare routine will also confirm the cursors
	 * reference the same object and the keys are set.
	 *
	 * The test for a NULL start comparison function isn't necessary (we
	 * checked it above), but it quiets clang static analysis complaints.
	 */
	if (start != NULL && stop != NULL && start->compare != NULL) {
		WT_ERR(start->compare(start, stop, &cmp));
		if (cmp > 0)
			WT_ERR_MSG(session, EINVAL,
			    "the start cursor position is after the stop "
			    "cursor position");
	}

	/*
	 * Truncate does not require keys actually exist so that applications
	 * can discard parts of the object's name space without knowing exactly
	 * what records currently appear in the object.  For this reason, do a
	 * search-near, rather than a search.  Additionally, we have to correct
	 * after calling search-near, to position the start/stop cursors on the
	 * next record greater than/less than the original key.
	 */
	if (start != NULL) {
		WT_ERR(start->search_near(start, &cmp));
		if (cmp < 0 && (ret = start->next(start)) != 0) {
			WT_ERR_NOTFOUND_OK(ret);
			goto done;
		}
	}
	if (stop != NULL) {
		WT_ERR(stop->search_near(stop, &cmp));
		if (cmp > 0 && (ret = stop->prev(stop)) != 0) {
			WT_ERR_NOTFOUND_OK(ret);
			goto done;
		}
	}

	/*
	 * We always truncate in the forward direction because the underlying
	 * data structures can move through pages faster forward than backward.
	 * If we don't have a start cursor, create one and position it at the
	 * first record.
	 *
	 * If start is NULL, stop must not be NULL, but static analyzers have
	 * a hard time with that, test explicitly.
	 */
	if (start == NULL && stop != NULL) {
		WT_ERR(__session_open_cursor(
		    (WT_SESSION *)session, stop->uri, NULL, NULL, &start));
		local_start = true;
		WT_ERR(start->next(start));
	}

	/*
	 * If the start/stop keys cross, we're done, the range must be empty.
	 */
	if (stop != NULL) {
		WT_ERR(start->compare(start, stop, &cmp));
		if (cmp > 0)
			goto done;
	}

	WT_ERR(__wt_schema_range_truncate(session, start, stop));

done:
err:	/*
	 * Close any locally-opened start cursor. Reset application cursors,
	 * they've possibly moved and the application cannot use them.
	 */
	if (local_start)
		WT_TRET(start->close(start));
	else
		WT_TRET(start->reset(start));
	if (stop != NULL)
		WT_TRET(stop->reset(stop));
	return (ret);
}

/*
 * __session_truncate --
 *	WT_SESSION->truncate method.
 */
static int
__session_truncate(WT_SESSION *wt_session,
    const char *uri, WT_CURSOR *start, WT_CURSOR *stop, const char *config)
{
	WT_DECL_RET;
	WT_SESSION_IMPL *session;

	session = (WT_SESSION_IMPL *)wt_session;
	SESSION_TXN_API_CALL(session, truncate, config, cfg);
	WT_STAT_CONN_INCR(session, cursor_truncate);

	/*
	 * If the URI is specified, we don't need a start/stop, if start/stop
	 * is specified, we don't need a URI.  One exception is the log URI
	 * which may truncate (archive) log files for a backup cursor.
	 *
	 * If no URI is specified, and both cursors are specified, start/stop
	 * must reference the same object.
	 *
	 * Any specified cursor must have been initialized.
	 */
	if ((uri == NULL && start == NULL && stop == NULL) ||
	    (uri != NULL && !WT_PREFIX_MATCH(uri, "log:") &&
	    (start != NULL || stop != NULL)))
		WT_ERR_MSG(session, EINVAL,
		    "the truncate method should be passed either a URI or "
		    "start/stop cursors, but not both");

	if (uri != NULL) {
		/* Disallow objects in the WiredTiger name space. */
		WT_ERR(__wt_str_name_check(session, uri));

		if (WT_PREFIX_MATCH(uri, "log:")) {
			/*
			 * Verify the user only gave the URI prefix and not
			 * a specific target name after that.
			 */
			if (!WT_STREQ(uri, "log:"))
				WT_ERR_MSG(session, EINVAL,
				    "the truncate method should not specify any"
				    "target after the log: URI prefix");
			WT_ERR(__wt_log_truncate_files(session, start, false));
		} else if (WT_PREFIX_MATCH(uri, "file:"))
			WT_ERR(__wt_session_range_truncate(
			    session, uri, start, stop));
		else
			/* Wait for checkpoints to avoid EBUSY errors. */
			WT_WITH_CHECKPOINT_LOCK(session,
			    WT_WITH_SCHEMA_LOCK(session,
				ret = __wt_schema_truncate(session, uri, cfg)));
	} else
		WT_ERR(__wt_session_range_truncate(session, uri, start, stop));

err:	TXN_API_END_RETRY(session, ret, 0);

	if (ret != 0)
		WT_STAT_CONN_INCR(session, session_table_truncate_fail);
	else
		WT_STAT_CONN_INCR(session, session_table_truncate_success);
	/*
	 * Only map WT_NOTFOUND to ENOENT if a URI was specified.
	 */
	return (ret == WT_NOTFOUND && uri != NULL ? ENOENT : ret);
}

/*
 * __session_truncate_readonly --
 *	WT_SESSION->truncate method; readonly version.
 */
static int
__session_truncate_readonly(WT_SESSION *wt_session,
    const char *uri, WT_CURSOR *start, WT_CURSOR *stop, const char *config)
{
	WT_DECL_RET;
	WT_SESSION_IMPL *session;

	WT_UNUSED(uri);
	WT_UNUSED(start);
	WT_UNUSED(stop);
	WT_UNUSED(config);

	session = (WT_SESSION_IMPL *)wt_session;
	SESSION_API_CALL_NOCONF(session, truncate);

	WT_STAT_CONN_INCR(session, session_table_truncate_fail);
	ret = __wt_session_notsup(session);
err:	API_END_RET(session, ret);
}

/*
 * __session_upgrade --
 *	WT_SESSION->upgrade method.
 */
static int
__session_upgrade(WT_SESSION *wt_session, const char *uri, const char *config)
{
	WT_DECL_RET;
	WT_SESSION_IMPL *session;

	session = (WT_SESSION_IMPL *)wt_session;

	SESSION_API_CALL(session, upgrade, config, cfg);

	WT_ERR(__wt_inmem_unsupported_op(session, NULL));

	/* Block out checkpoints to avoid spurious EBUSY errors. */
	WT_WITH_CHECKPOINT_LOCK(session,
	    WT_WITH_SCHEMA_LOCK(session,
		ret = __wt_schema_worker(session, uri, __wt_upgrade,
		NULL, cfg, WT_DHANDLE_EXCLUSIVE | WT_BTREE_UPGRADE)));

err:	API_END_RET_NOTFOUND_MAP(session, ret);
}

/*
 * __session_upgrade_readonly --
 *	WT_SESSION->upgrade method; readonly version.
 */
static int
__session_upgrade_readonly(
    WT_SESSION *wt_session, const char *uri, const char *config)
{
	WT_DECL_RET;
	WT_SESSION_IMPL *session;

	WT_UNUSED(uri);
	WT_UNUSED(config);

	session = (WT_SESSION_IMPL *)wt_session;
	SESSION_API_CALL_NOCONF(session, upgrade);

	ret = __wt_session_notsup(session);
err:	API_END_RET(session, ret);
}

/*
 * __session_verify --
 *	WT_SESSION->verify method.
 */
static int
__session_verify(WT_SESSION *wt_session, const char *uri, const char *config)
{
	WT_DECL_RET;
	WT_SESSION_IMPL *session;

	session = (WT_SESSION_IMPL *)wt_session;

	SESSION_API_CALL(session, verify, config, cfg);

	WT_ERR(__wt_inmem_unsupported_op(session, NULL));

	/* Block out checkpoints to avoid spurious EBUSY errors. */
	WT_WITH_CHECKPOINT_LOCK(session,
	    WT_WITH_SCHEMA_LOCK(session,
		ret = __wt_schema_worker(session, uri, __wt_verify,
		NULL, cfg, WT_DHANDLE_EXCLUSIVE | WT_BTREE_VERIFY)));

err:
	if (ret != 0)
		WT_STAT_CONN_INCR(session, session_table_verify_fail);
	else
		WT_STAT_CONN_INCR(session, session_table_verify_success);
	API_END_RET_NOTFOUND_MAP(session, ret);
}

/*
 * __session_begin_transaction --
 *	WT_SESSION->begin_transaction method.
 */
static int
__session_begin_transaction(WT_SESSION *wt_session, const char *config)
{
	WT_DECL_RET;
	WT_SESSION_IMPL *session;

	session = (WT_SESSION_IMPL *)wt_session;
	SESSION_API_CALL(session, begin_transaction, config, cfg);
	WT_STAT_CONN_INCR(session, txn_begin);

	WT_ERR(__wt_txn_context_check(session, false, false));

	ret = __wt_txn_begin(session, cfg);

err:	API_END_RET(session, ret);
}

/*
 * __session_commit_transaction --
 *	WT_SESSION->commit_transaction method.
 */
static int
__session_commit_transaction(WT_SESSION *wt_session, const char *config)
{
	WT_DECL_RET;
	WT_SESSION_IMPL *session;
	WT_TXN *txn;

	session = (WT_SESSION_IMPL *)wt_session;
	SESSION_API_CALL(session, commit_transaction, config, cfg);
	WT_STAT_CONN_INCR(session, txn_commit);

	WT_ERR(__wt_txn_context_check(session, true, true));

	txn = &session->txn;
	if (F_ISSET(txn, WT_TXN_ERROR) && txn->mod_count != 0)
		WT_ERR_MSG(session, EINVAL,
		    "failed transaction requires rollback%s%s",
		    txn->rollback_reason == NULL ? "" : ": ",
		    txn->rollback_reason == NULL ? "" : txn->rollback_reason);

	__wt_txn_prepare_clear(session);
	if (ret == 0)
		ret = __wt_txn_commit(session, cfg);
	else {
		WT_TRET(__wt_session_reset_cursors(session, false));
		WT_TRET(__wt_txn_rollback(session, cfg));
	}

err:	API_END_RET(session, ret);
}

/*
 * __session_prepare_transaction --
 *	WT_SESSION->prepare_transaction method.
 */
static int
__session_prepare_transaction(WT_SESSION *wt_session, const char *config)
{
	WT_DECL_RET;
	WT_SESSION_IMPL *session;

	session = (WT_SESSION_IMPL *)wt_session;
	SESSION_API_CALL(session, prepare_transaction, config, cfg);

<<<<<<< HEAD
	WT_TRET(__wt_txn_prepare(session, cfg));

err:	API_END_RET(session, ret);
=======
	WT_ERR(__wt_txn_context_check(session, true));

	WT_TRET(__wt_txn_prepare(session, cfg));

	/*
	 * Below code to be corrected as part of prepare functionality
	 * implementation, coded as below to avoid setting error to transaction.
	 */

err:	API_END_RET_NO_TXN_ERROR(session, ret);
>>>>>>> ff4b4e84
}

/*
 * __session_rollback_transaction --
 *	WT_SESSION->rollback_transaction method.
 */
static int
__session_rollback_transaction(WT_SESSION *wt_session, const char *config)
{
	WT_DECL_RET;
	WT_SESSION_IMPL *session;

	session = (WT_SESSION_IMPL *)wt_session;
	SESSION_API_CALL(session, rollback_transaction, config, cfg);
	WT_STAT_CONN_INCR(session, txn_rollback);

	WT_ERR(__wt_txn_context_check(session, true, true));

	__wt_txn_prepare_clear(session);
	WT_TRET(__wt_session_reset_cursors(session, false));

	WT_TRET(__wt_txn_rollback(session, cfg));

err:	API_END_RET(session, ret);
}

/*
 * __session_timestamp_transaction --
 *	WT_SESSION->timestamp_transaction method.
 */
static int
__session_timestamp_transaction(WT_SESSION *wt_session, const char *config)
{
	WT_DECL_RET;
	WT_SESSION_IMPL *session;

	session = (WT_SESSION_IMPL *)wt_session;
#ifdef HAVE_DIAGNOSTIC
	SESSION_API_CALL(session, timestamp_transaction, config, cfg);
#else
	SESSION_API_CALL(session, timestamp_transaction, NULL, cfg);
	cfg[1] = config;
#endif
	WT_TRET(__wt_txn_set_timestamp(session, cfg));
err:	API_END_RET(session, ret);
}

/*
 * __session_transaction_pinned_range --
 *	WT_SESSION->transaction_pinned_range method.
 */
static int
__session_transaction_pinned_range(WT_SESSION *wt_session, uint64_t *prange)
{
	WT_DECL_RET;
	WT_SESSION_IMPL *session;
	WT_TXN_STATE *txn_state;
	uint64_t pinned;

	session = (WT_SESSION_IMPL *)wt_session;
	SESSION_API_CALL_NOCONF(session, pinned_range);

	txn_state = WT_SESSION_TXN_STATE(session);

	/* Assign pinned to the lesser of id or snap_min */
	if (txn_state->id != WT_TXN_NONE &&
	    WT_TXNID_LT(txn_state->id, txn_state->pinned_id))
		pinned = txn_state->id;
	else
		pinned = txn_state->pinned_id;

	if (pinned == WT_TXN_NONE)
		*prange = 0;
	else
		*prange = S2C(session)->txn_global.current - pinned;

err:	API_END_RET(session, ret);
}

/*
 * __transaction_sync_run_chk --
 *	Check to decide if the transaction sync call should continue running.
 */
static bool
__transaction_sync_run_chk(WT_SESSION_IMPL *session)
{
	WT_CONNECTION_IMPL *conn;

	conn = S2C(session);

	return (FLD_ISSET(conn->flags, WT_CONN_SERVER_LOG));
}

/*
 * __session_transaction_sync --
 *	WT_SESSION->transaction_sync method.
 */
static int
__session_transaction_sync(WT_SESSION *wt_session, const char *config)
{
	WT_CONFIG_ITEM cval;
	WT_CONNECTION_IMPL *conn;
	WT_DECL_RET;
	WT_LOG *log;
	WT_SESSION_IMPL *session;
	uint64_t remaining_usec, timeout_ms, waited_ms;
	uint64_t time_start, time_stop;

	session = (WT_SESSION_IMPL *)wt_session;
	SESSION_API_CALL(session, transaction_sync, config, cfg);
	WT_STAT_CONN_INCR(session, txn_sync);

	conn = S2C(session);
	WT_ERR(__wt_txn_context_check(session, false, false));

	/*
	 * If logging is not enabled there is nothing to do.
	 */
	if (!FLD_ISSET(conn->log_flags, WT_CONN_LOG_ENABLED))
		WT_ERR_MSG(session, EINVAL, "logging not enabled");

	log = conn->log;

	/*
	 * If there is no background sync LSN in this session, there
	 * is nothing to do.
	 */
	if (WT_IS_INIT_LSN(&session->bg_sync_lsn))
		goto err;

	/*
	 * If our LSN is smaller than the current sync LSN then our
	 * transaction is stable.  We're done.
	 */
	if (__wt_log_cmp(&session->bg_sync_lsn, &log->sync_lsn) <= 0)
		goto err;

	/*
	 * Our LSN is not yet stable.  Wait and check again depending on the
	 * timeout.
	 */
	WT_ERR(__wt_config_gets_def(session,
	    cfg, "timeout_ms", (int)WT_SESSION_BG_SYNC_MSEC, &cval));
	timeout_ms = (uint64_t)cval.val;

	if (timeout_ms == 0)
		WT_ERR(ETIMEDOUT);

	/*
	 * Keep checking the LSNs until we find it is stable or we reach
	 * our timeout, or there's some other reason to quit.
	 */
	time_start = __wt_clock(session);
	while (__wt_log_cmp(&session->bg_sync_lsn, &log->sync_lsn) > 0) {
		if (!__transaction_sync_run_chk(session))
			WT_ERR(ETIMEDOUT);

		__wt_cond_signal(session, conn->log_file_cond);
		time_stop = __wt_clock(session);
		waited_ms = WT_CLOCKDIFF_MS(time_stop, time_start);
		if (waited_ms < timeout_ms) {
			remaining_usec = (timeout_ms - waited_ms) * WT_THOUSAND;
			__wt_cond_wait(session, log->log_sync_cond,
			    remaining_usec, __transaction_sync_run_chk);
		} else
			WT_ERR(ETIMEDOUT);
	}

err:	API_END_RET(session, ret);
}

/*
 * __session_transaction_sync_readonly --
 *	WT_SESSION->transaction_sync method; readonly version.
 */
static int
__session_transaction_sync_readonly(WT_SESSION *wt_session, const char *config)
{
	WT_DECL_RET;
	WT_SESSION_IMPL *session;

	WT_UNUSED(config);

	session = (WT_SESSION_IMPL *)wt_session;
	SESSION_API_CALL_NOCONF(session, transaction_sync);

	ret = __wt_session_notsup(session);
err:	API_END_RET(session, ret);
}

/*
 * __session_checkpoint --
 *	WT_SESSION->checkpoint method.
 */
static int
__session_checkpoint(WT_SESSION *wt_session, const char *config)
{
	WT_DECL_RET;
	WT_SESSION_IMPL *session;

	session = (WT_SESSION_IMPL *)wt_session;

	WT_STAT_CONN_INCR(session, txn_checkpoint);
	SESSION_API_CALL(session, checkpoint, config, cfg);

	WT_ERR(__wt_inmem_unsupported_op(session, NULL));

	/*
	 * Checkpoints require a snapshot to write a transactionally consistent
	 * snapshot of the data.
	 *
	 * We can't use an application's transaction: if it has uncommitted
	 * changes, they will be written in the checkpoint and may appear after
	 * a crash.
	 *
	 * Use a real snapshot transaction: we don't want any chance of the
	 * snapshot being updated during the checkpoint.  Eviction is prevented
	 * from evicting anything newer than this because we track the oldest
	 * transaction ID in the system that is not visible to all readers.
	 */
	WT_ERR(__wt_txn_context_check(session, false, false));

	ret = __wt_txn_checkpoint(session, cfg, true);

	/*
	 * Release common session resources (for example, checkpoint may acquire
	 * significant reconciliation structures/memory).
	 */
	WT_TRET(__wt_session_release_resources(session));

err:	API_END_RET_NOTFOUND_MAP(session, ret);
}

/*
 * __session_checkpoint_readonly --
 *	WT_SESSION->checkpoint method; readonly version.
 */
static int
__session_checkpoint_readonly(WT_SESSION *wt_session, const char *config)
{
	WT_DECL_RET;
	WT_SESSION_IMPL *session;

	WT_UNUSED(config);

	session = (WT_SESSION_IMPL *)wt_session;
	SESSION_API_CALL_NOCONF(session, checkpoint);

	ret = __wt_session_notsup(session);
err:	API_END_RET(session, ret);
}

/*
 * __session_snapshot --
 *	WT_SESSION->snapshot method.
 */
static int
__session_snapshot(WT_SESSION *wt_session, const char *config)
{
	WT_DECL_RET;
	WT_SESSION_IMPL *session;
	WT_TXN_GLOBAL *txn_global;
	bool has_create, has_drop;

	has_create = has_drop = false;
	session = (WT_SESSION_IMPL *)wt_session;
	txn_global = &S2C(session)->txn_global;

	SESSION_API_CALL(session, snapshot, config, cfg);

	WT_ERR(__wt_txn_named_snapshot_config(
	    session, cfg, &has_create, &has_drop));

	__wt_writelock(session, &txn_global->nsnap_rwlock);

	/* Drop any snapshots to be removed first. */
	if (has_drop)
		WT_ERR(__wt_txn_named_snapshot_drop(session, cfg));

	/* Start the named snapshot if requested. */
	if (has_create)
		WT_ERR(__wt_txn_named_snapshot_begin(session, cfg));

err:	__wt_writeunlock(session, &txn_global->nsnap_rwlock);

	API_END_RET_NOTFOUND_MAP(session, ret);
}

/*
 * __wt_session_strerror --
 *	WT_SESSION->strerror method.
 */
const char *
__wt_session_strerror(WT_SESSION *wt_session, int error)
{
	WT_SESSION_IMPL *session;

	session = (WT_SESSION_IMPL *)wt_session;

	return (__wt_strerror(session, error, NULL, 0));
}

/*
 * __wt_session_breakpoint --
 *	A place to put a breakpoint, if you need one, or call some check
 * code.
 */
int
__wt_session_breakpoint(WT_SESSION *wt_session)
{
	WT_UNUSED(wt_session);

	return (0);
}

/*
 * __open_session --
 *	Allocate a session handle.
 */
static int
__open_session(WT_CONNECTION_IMPL *conn,
    WT_EVENT_HANDLER *event_handler, const char *config,
    WT_SESSION_IMPL **sessionp)
{
	static const WT_SESSION stds = {
		NULL,
		NULL,
		__session_close,
		__session_reconfigure,
		__wt_session_strerror,
		__session_open_cursor,
		__session_alter,
		__session_create,
		__wt_session_compact,
		__session_drop,
		__session_join,
		__session_log_flush,
		__session_log_printf,
		__session_rebalance,
		__session_rename,
		__session_reset,
		__session_salvage,
		__session_truncate,
		__session_upgrade,
		__session_verify,
		__session_begin_transaction,
		__session_commit_transaction,
		__session_prepare_transaction,
		__session_rollback_transaction,
		__session_timestamp_transaction,
		__session_checkpoint,
		__session_snapshot,
		__session_transaction_pinned_range,
		__session_transaction_sync,
		__wt_session_breakpoint
	}, stds_readonly = {
		NULL,
		NULL,
		__session_close,
		__session_reconfigure,
		__wt_session_strerror,
		__session_open_cursor,
		__session_alter_readonly,
		__session_create_readonly,
		__wt_session_compact_readonly,
		__session_drop_readonly,
		__session_join,
		__session_log_flush_readonly,
		__session_log_printf_readonly,
		__session_rebalance_readonly,
		__session_rename_readonly,
		__session_reset,
		__session_salvage_readonly,
		__session_truncate_readonly,
		__session_upgrade_readonly,
		__session_verify,
		__session_begin_transaction,
		__session_commit_transaction,
		__session_prepare_transaction,
		__session_rollback_transaction,
		__session_timestamp_transaction,
		__session_checkpoint_readonly,
		__session_snapshot,
		__session_transaction_pinned_range,
		__session_transaction_sync_readonly,
		__wt_session_breakpoint
	};
	WT_DECL_RET;
	WT_SESSION_IMPL *session, *session_ret;
	uint32_t i;

	*sessionp = NULL;

	session = conn->default_session;
	session_ret = NULL;

	__wt_spin_lock(session, &conn->api_lock);

	/*
	 * Make sure we don't try to open a new session after the application
	 * closes the connection.  This is particularly intended to catch
	 * cases where server threads open sessions.
	 */
	WT_ASSERT(session, !F_ISSET(conn, WT_CONN_CLOSING));

	/* Find the first inactive session slot. */
	for (session_ret = conn->sessions,
	    i = 0; i < conn->session_size; ++session_ret, ++i)
		if (!session_ret->active)
			break;
	if (i == conn->session_size)
		WT_ERR_MSG(session, WT_ERROR,
		    "out of sessions, configured for %" PRIu32 " (including "
		    "internal sessions)",
		    conn->session_size);

	/*
	 * If the active session count is increasing, update it.  We don't worry
	 * about correcting the session count on error, as long as we don't mark
	 * this session as active, we'll clean it up on close.
	 */
	if (i >= conn->session_cnt)	/* Defend against off-by-one errors. */
		conn->session_cnt = i + 1;

	session_ret->iface =
	    F_ISSET(conn, WT_CONN_READONLY) ? stds_readonly : stds;
	session_ret->iface.connection = &conn->iface;

	session_ret->name = NULL;
	session_ret->id = i;

	if (WT_SESSION_FIRST_USE(session_ret))
		__wt_random_init(&session_ret->rnd);

	__wt_event_handler_set(session_ret,
	    event_handler == NULL ? session->event_handler : event_handler);

	TAILQ_INIT(&session_ret->cursors);
	TAILQ_INIT(&session_ret->dhandles);
	/*
	 * If we don't have one, allocate the dhandle hash array.
	 * Allocate the table hash array as well.
	 */
	if (session_ret->dhhash == NULL)
		WT_ERR(__wt_calloc(session, WT_HASH_ARRAY_SIZE,
		    sizeof(struct __dhandles_hash), &session_ret->dhhash));
	for (i = 0; i < WT_HASH_ARRAY_SIZE; i++)
		TAILQ_INIT(&session_ret->dhhash[i]);

	/* Initialize transaction support: default to read-committed. */
	session_ret->isolation = WT_ISO_READ_COMMITTED;
	WT_ERR(__wt_txn_init(session, session_ret));

	/*
	 * The session's hazard pointer memory isn't discarded during normal
	 * session close because access to it isn't serialized.  Allocate the
	 * first time we open this session.
	 */
	if (WT_SESSION_FIRST_USE(session_ret)) {
		WT_ERR(__wt_calloc_def(session,
		    WT_SESSION_INITIAL_HAZARD_SLOTS, &session_ret->hazard));
		session_ret->hazard_size = WT_SESSION_INITIAL_HAZARD_SLOTS;
		session_ret->hazard_inuse = 0;
		session_ret->nhazard = 0;
	}

	/* Cache the offset of this session's statistics bucket. */
	session_ret->stat_bucket = WT_STATS_SLOT_ID(session);

	/* Allocate the buffer for operation tracking */
	if (F_ISSET(conn, WT_CONN_OPTRACK)) {
		WT_ERR(__wt_malloc(
		    session, WT_OPTRACK_BUFSIZE, &session_ret->optrack_buf));
		session_ret->optrackbuf_ptr = 0;
	}
	/*
	 * Configuration: currently, the configuration for open_session is the
	 * same as session.reconfigure, so use that function.
	 */
	if (config != NULL)
		WT_ERR(
		    __session_reconfigure((WT_SESSION *)session_ret, config));

	/*
	 * Publish: make the entry visible to server threads.  There must be a
	 * barrier for two reasons, to ensure structure fields are set before
	 * any other thread will consider the session, and to push the session
	 * count to ensure the eviction thread can't review too few slots.
	 */
	WT_PUBLISH(session_ret->active, 1);

	WT_STATIC_ASSERT(offsetof(WT_SESSION_IMPL, iface) == 0);
	*sessionp = session_ret;

	WT_STAT_CONN_INCR(session, session_open);

err:	__wt_spin_unlock(session, &conn->api_lock);
	return (ret);
}

/*
 * __wt_open_session --
 *	Allocate a session handle.
 */
int
__wt_open_session(WT_CONNECTION_IMPL *conn,
    WT_EVENT_HANDLER *event_handler, const char *config,
    bool open_metadata, WT_SESSION_IMPL **sessionp)
{
	WT_DECL_RET;
	WT_SESSION *wt_session;
	WT_SESSION_IMPL *session;

	*sessionp = NULL;

	/* Acquire a session. */
	WT_RET(__open_session(conn, event_handler, config, &session));

	/*
	 * Acquiring the metadata handle requires the schema lock; we've seen
	 * problems in the past where a session has acquired the schema lock
	 * unexpectedly, relatively late in the run, and deadlocked. Be
	 * defensive, get it now.  The metadata file may not exist when the
	 * connection first creates its default session or the shared cache
	 * pool creates its sessions, let our caller decline this work.
	 */
	if (open_metadata) {
		WT_ASSERT(session, !F_ISSET(session, WT_SESSION_LOCKED_SCHEMA));
		if ((ret = __wt_metadata_cursor(session, NULL)) != 0) {
			wt_session = &session->iface;
			WT_TRET(wt_session->close(wt_session, NULL));
			return (ret);
		}
	}

	*sessionp = session;
	return (0);
}

/*
 * __wt_open_internal_session --
 *	Allocate a session for WiredTiger's use.
 */
int
__wt_open_internal_session(WT_CONNECTION_IMPL *conn, const char *name,
    bool open_metadata, uint32_t session_flags, WT_SESSION_IMPL **sessionp)
{
	WT_SESSION_IMPL *session;

	*sessionp = NULL;

	/* Acquire a session. */
	WT_RET(__wt_open_session(conn, NULL, NULL, open_metadata, &session));
	session->name = name;

	/*
	 * Public sessions are automatically closed during WT_CONNECTION->close.
	 * If the session handles for internal threads were to go on the public
	 * list, there would be complex ordering issues during close.  Set a
	 * flag to avoid this: internal sessions are not closed automatically.
	 */
	F_SET(session, session_flags | WT_SESSION_INTERNAL);

	*sessionp = session;
	return (0);
}<|MERGE_RESOLUTION|>--- conflicted
+++ resolved
@@ -1528,22 +1528,13 @@
 	session = (WT_SESSION_IMPL *)wt_session;
 	SESSION_API_CALL(session, prepare_transaction, config, cfg);
 
-<<<<<<< HEAD
+
+ 	WT_ERR(__wt_txn_context_check(session, true, false));
+  
 	WT_TRET(__wt_txn_prepare(session, cfg));
 
 err:	API_END_RET(session, ret);
-=======
-	WT_ERR(__wt_txn_context_check(session, true));
-
-	WT_TRET(__wt_txn_prepare(session, cfg));
-
-	/*
-	 * Below code to be corrected as part of prepare functionality
-	 * implementation, coded as below to avoid setting error to transaction.
-	 */
-
-err:	API_END_RET_NO_TXN_ERROR(session, ret);
->>>>>>> ff4b4e84
+
 }
 
 /*
