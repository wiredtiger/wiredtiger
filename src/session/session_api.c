/*-
 * Copyright (c) 2014-2018 MongoDB, Inc.
 * Copyright (c) 2008-2014 WiredTiger, Inc.
 *	All rights reserved.
 *
 * See the file LICENSE for redistribution information.
 */

#include "wt_internal.h"

static int __session_checkpoint(WT_SESSION *, const char *);
static int __session_snapshot(WT_SESSION *, const char *);
static int __session_rollback_transaction(WT_SESSION *, const char *);

/*
 * __wt_session_notsup --
 *	Unsupported session method.
 */
int
__wt_session_notsup(WT_SESSION_IMPL *session)
{
	WT_RET_MSG(session, ENOTSUP, "Unsupported session method");
}

/*
 * __wt_session_reset_cursors --
 *	Reset all open cursors.
 */
int
__wt_session_reset_cursors(WT_SESSION_IMPL *session, bool free_buffers)
{
	WT_CURSOR *cursor;
	WT_DECL_RET;

	TAILQ_FOREACH(cursor, &session->cursors, q) {
		/* Stop when there are no positioned cursors. */
		if (session->ncursors == 0)
			break;
		if (!F_ISSET(cursor, WT_CURSTD_JOINED))
			WT_TRET(cursor->reset(cursor));
		/* Optionally, free the cursor buffers */
		if (free_buffers) {
			__wt_buf_free(session, &cursor->key);
			__wt_buf_free(session, &cursor->value);
		}
	}

	WT_ASSERT(session, session->ncursors == 0);
	return (ret);
}

/*
 * __wt_session_cursor_cache_sweep --
 *	Sweep the cursor cache.
 */
int
__wt_session_cursor_cache_sweep(WT_SESSION_IMPL *session)
{
	WT_CURSOR *cursor, *cursor_tmp;
	WT_CURSOR_LIST *cached_list;
	WT_DECL_RET;
	uint32_t position;
	int i, t_ret, nbuckets, nexamined, nclosed;
	bool productive;

	if (!F_ISSET(session, WT_SESSION_CACHE_CURSORS))
		return (0);

	position = session->cursor_sweep_position;
	productive = true;
	nbuckets = nexamined = nclosed = 0;

	/* Turn off caching so that cursor close doesn't try to cache. */
	F_CLR(session, WT_SESSION_CACHE_CURSORS);
	for (i = 0; i < WT_SESSION_CURSOR_SWEEP_MAX && productive; i++) {
		++nbuckets;
		cached_list = &session->cursor_cache[position];
		position = (position + 1) % WT_HASH_ARRAY_SIZE;
		TAILQ_FOREACH_SAFE(cursor, cached_list, q, cursor_tmp) {
			/*
			 * First check to see if the cursor could be reopened.
			 */
			++nexamined;
			t_ret = cursor->reopen(cursor, true);
			if (t_ret != 0) {
				WT_TRET_NOTFOUND_OK(t_ret);
				WT_TRET_NOTFOUND_OK(
				    cursor->reopen(cursor, false));
				WT_TRET(cursor->close(cursor));
				++nclosed;
			}
		}

		/*
		 * We continue sweeping as long as we have some good average
		 * productivity. At a minimum, we look at two buckets.
		 */
		productive = (nclosed >= i);
	}

	session->cursor_sweep_position = position;
	session->cursor_sweep_countdown = WT_SESSION_CURSOR_SWEEP_COUNTDOWN;
	F_SET(session, WT_SESSION_CACHE_CURSORS);

	WT_STAT_CONN_INCR(session, cursor_sweep);
	WT_STAT_CONN_INCRV(session, cursor_sweep_buckets, nbuckets);
	WT_STAT_CONN_INCRV(session, cursor_sweep_examined, nexamined);
	WT_STAT_CONN_INCRV(session, cursor_sweep_closed, nclosed);

	return (ret);
}

/*
 * __wt_session_copy_values --
 *	Copy values into all positioned cursors, so that they don't keep
 *	transaction IDs pinned.
 */
int
__wt_session_copy_values(WT_SESSION_IMPL *session)
{
	WT_CURSOR *cursor;

	TAILQ_FOREACH(cursor, &session->cursors, q)
		if (F_ISSET(cursor, WT_CURSTD_VALUE_INT)) {
#ifdef HAVE_DIAGNOSTIC
			/*
			 * We have to do this with a transaction ID pinned
			 * unless the cursor is reading from a checkpoint.
			 */
			WT_TXN_STATE *txn_state = WT_SESSION_TXN_STATE(session);
			WT_ASSERT(session,
			    txn_state->pinned_id != WT_TXN_NONE ||
			    (WT_PREFIX_MATCH(cursor->uri, "file:") &&
			    F_ISSET((WT_CURSOR_BTREE *)cursor, WT_CBT_NO_TXN)));
#endif
			WT_RET(__cursor_localvalue(cursor));
		}

	return (0);
}

/*
 * __wt_session_release_resources --
 *	Release common session resources.
 */
int
__wt_session_release_resources(WT_SESSION_IMPL *session)
{
	WT_DECL_RET;

	/* Block manager cleanup */
	if (session->block_manager_cleanup != NULL)
		WT_TRET(session->block_manager_cleanup(session));

	/* Reconciliation cleanup */
	if (session->reconcile_cleanup != NULL)
		WT_TRET(session->reconcile_cleanup(session));

	/* Stashed memory. */
	__wt_stash_discard(session);

	/*
	 * Discard scratch buffers, error memory; last, just in case a cleanup
	 * routine uses scratch buffers.
	 */
	__wt_scr_discard(session);
	__wt_buf_free(session, &session->err);

	return (ret);
}

/*
 * __session_clear_commit_queue --
 *	We're about to clear the session and overwrite the txn structure.
 *	Remove ourselves from the commit timestamp queue if we're on it.
 */
static void
__session_clear_commit_queue(WT_SESSION_IMPL *session)
{
	WT_TXN *txn;
	WT_TXN_GLOBAL *txn_global;

	txn = &session->txn;
	txn_global = &S2C(session)->txn_global;

	if (!txn->clear_ts_queue)
		return;

	__wt_writelock(session, &txn_global->commit_timestamp_rwlock);
	/*
	 * Recheck after acquiring the lock.
	 */
	if (txn->clear_ts_queue) {
		TAILQ_REMOVE(
		    &txn_global->commit_timestamph, txn, commit_timestampq);
		--txn_global->commit_timestampq_len;
		txn->clear_ts_queue = false;
	}
	__wt_writeunlock(session, &txn_global->commit_timestamp_rwlock);

}

/*
 * __session_clear --
 *	Clear a session structure.
 */
static void
__session_clear(WT_SESSION_IMPL *session)
{
	/*
	 * There's no serialization support around the review of the hazard
	 * array, which means threads checking for hazard pointers first check
	 * the active field (which may be 0) and then use the hazard pointer
	 * (which cannot be NULL).
	 *
	 * Additionally, the session structure can include information that
	 * persists past the session's end-of-life, stored as part of page
	 * splits.
	 *
	 * For these reasons, be careful when clearing the session structure.
	 */
	__session_clear_commit_queue(session);
	memset(session, 0, WT_SESSION_CLEAR_SIZE);

	WT_INIT_LSN(&session->bg_sync_lsn);

	session->hazard_inuse = 0;
	session->nhazard = 0;
}

/*
 * __session_close_cursors --
 *	Close all cursors in a list.
 */
static int
__session_close_cursors(WT_SESSION_IMPL *session, WT_CURSOR_LIST *cursors)
{
	WT_CURSOR *cursor, *cursor_tmp;
	WT_DECL_RET;

	/* Close all open cursors. */
	WT_TAILQ_SAFE_REMOVE_BEGIN(cursor, cursors, q, cursor_tmp) {
		if (F_ISSET(cursor, WT_CURSTD_CACHED))
			/*
			 * Put the cached cursor in an open state
			 * that allows it to be closed.
			 */
			WT_TRET_NOTFOUND_OK(cursor->reopen(cursor, false));
		else if (session->event_handler->handle_close != NULL &&
		    !WT_STREQ(cursor->internal_uri, WT_LAS_URI))
			/*
			 * Notify the user that we are closing the cursor
			 * handle via the registered close callback.
			 */
			WT_TRET(session->event_handler->handle_close(
			    session->event_handler, &session->iface, cursor));

		WT_TRET(cursor->close(cursor));
	} WT_TAILQ_SAFE_REMOVE_END

	return (ret);
}

/*
 * __session_close_cached_cursors --
 *	Fully close all cached cursors.
 */
static int
__session_close_cached_cursors(WT_SESSION_IMPL *session)
{
	WT_DECL_RET;
	int i;

	for (i = 0; i < WT_HASH_ARRAY_SIZE; i++)
		WT_TRET(__session_close_cursors(session,
		    &session->cursor_cache[i]));
	return (ret);
}

/*
 * __session_close --
 *	WT_SESSION->close method.
 */
static int
__session_close(WT_SESSION *wt_session, const char *config)
{
	WT_CONNECTION_IMPL *conn;
	WT_DECL_RET;
	WT_SESSION_IMPL *session;

	conn = (WT_CONNECTION_IMPL *)wt_session->connection;
	session = (WT_SESSION_IMPL *)wt_session;

<<<<<<< HEAD
	SESSION_API_CALL(session, close, config, cfg, true);
=======
	SESSION_API_CALL_PREPARE_ALLOWED(session, close, config, cfg);
>>>>>>> e4fdc914
	WT_UNUSED(cfg);

	/* Close all open cursors while the cursor cache is disabled. */
	F_CLR(session, WT_SESSION_CACHE_CURSORS);

	/* Rollback any active transaction. */
	if (F_ISSET(&session->txn, WT_TXN_RUNNING))
		WT_TRET(__session_rollback_transaction(wt_session, NULL));

	/*
	 * Also release any pinned transaction ID from a non-transactional
	 * operation.
	 */
	if (conn->txn_global.states != NULL)
		__wt_txn_release_snapshot(session);

	/* Close all open cursors. */
	WT_TRET(__session_close_cursors(session, &session->cursors));
	WT_TRET(__session_close_cached_cursors(session));

	WT_ASSERT(session, session->ncursors == 0);

	/* Discard cached handles. */
	__wt_session_close_cache(session);

	/* Confirm we're not holding any hazard pointers. */
	__wt_hazard_close(session);

	/* Discard metadata tracking. */
	__wt_meta_track_discard(session);

	/* Free transaction information. */
	__wt_txn_destroy(session);

	/*
	 * Close the file where we tracked long operations. Do this before
	 * releasing resources, as we do scratch buffer management when we
	 * flush optrack buffers to disk.
	 */
	if (F_ISSET(conn, WT_CONN_OPTRACK)) {
		if (session->optrackbuf_ptr > 0) {
			__wt_optrack_flush_buffer(session);
			WT_TRET(__wt_close(session, &session->optrack_fh));
		}

		/* Free the operation tracking buffer */
		__wt_free(session, session->optrack_buf);
	}

	/* Release common session resources. */
	WT_TRET(__wt_session_release_resources(session));

	/* The API lock protects opening and closing of sessions. */
	__wt_spin_lock(session, &conn->api_lock);

	/* Decrement the count of open sessions. */
	WT_STAT_CONN_DECR(session, session_open);

	/*
	 * Sessions are re-used, clear the structure: the clear sets the active
	 * field to 0, which will exclude the hazard array from review by the
	 * eviction thread. Because some session fields are accessed by other
	 * threads, the structure must be cleared carefully.
	 *
	 * We don't need to publish here, because regardless of the active field
	 * being non-zero, the hazard pointer is always valid.
	 */
	__session_clear(session);
	session = conn->default_session;

	/*
	 * Decrement the count of active sessions if that's possible: a session
	 * being closed may or may not be at the end of the array, step toward
	 * the beginning of the array until we reach an active session.
	 */
	while (conn->sessions[conn->session_cnt - 1].active == 0)
		if (--conn->session_cnt == 0)
			break;

	__wt_spin_unlock(session, &conn->api_lock);

	/* We no longer have a session, don't try to update it. */
	session = NULL;

err:	API_END_RET_NOTFOUND_MAP(session, ret);
}

/*
 * __session_reconfigure --
 *	WT_SESSION->reconfigure method.
 */
static int
__session_reconfigure(WT_SESSION *wt_session, const char *config)
{
	WT_CONFIG_ITEM cval;
	WT_DECL_RET;
	WT_SESSION_IMPL *session;

	session = (WT_SESSION_IMPL *)wt_session;
	/*
<<<<<<< HEAD
	 * Even though this operation is not allowed in prepared transaction
	 * state, true is passed indicating the operation is allowed in
	 * prepared state, so that running transaction check below takes
	 * precedence over prepare transaction check.
	 */
	SESSION_API_CALL(session, reconfigure, config, cfg, true);
=======
	 * Indicated as allowed in prepared state, even though not allowed,
	 * so that running transaction check below take precedence.
	 */
	SESSION_API_CALL_PREPARE_ALLOWED(
	    session, reconfigure, config, cfg);
>>>>>>> e4fdc914

	/*
	 * Note that this method only checks keys that are passed in by the
	 * application: we don't want to reset other session settings to their
	 * default values.
	 */
	WT_UNUSED(cfg);

	WT_ERR(__wt_txn_context_check(session, false));

	WT_ERR(__wt_session_reset_cursors(session, false));

	WT_ERR(__wt_txn_reconfigure(session, config));

	ret = __wt_config_getones(session, config, "ignore_cache_size", &cval);
	if (ret == 0) {
		if (cval.val)
			F_SET(session, WT_SESSION_IGNORE_CACHE_SIZE);
		else
			F_CLR(session, WT_SESSION_IGNORE_CACHE_SIZE);
	}
	WT_ERR_NOTFOUND_OK(ret);

	ret = __wt_config_getones(session, config, "cache_cursors", &cval);
	if (ret == 0) {
		if (cval.val)
			F_SET(session, WT_SESSION_CACHE_CURSORS);
		else {
			F_CLR(session, WT_SESSION_CACHE_CURSORS);
			WT_ERR(__session_close_cached_cursors(session));
		}
	}
	WT_ERR_NOTFOUND_OK(ret);

err:	API_END_RET_NOTFOUND_MAP(session, ret);
}

/*
 * __session_open_cursor_int --
 *	Internal version of WT_SESSION::open_cursor, with second cursor arg.
 */
static int
__session_open_cursor_int(WT_SESSION_IMPL *session, const char *uri,
    WT_CURSOR *owner, WT_CURSOR *other, const char *cfg[], WT_CURSOR **cursorp)
{
	WT_COLGROUP *colgroup;
	WT_DATA_SOURCE *dsrc;
	WT_DECL_RET;

	*cursorp = NULL;

	/*
	 * Open specific cursor types we know about, or call the generic data
	 * source open function.
	 *
	 * Unwind a set of string comparisons into a switch statement hoping
	 * the compiler can make it fast, but list the common choices first
	 * instead of sorting so if/else patterns are still fast.
	 */
	switch (uri[0]) {
	/*
	 * Common cursor types.
	 */
	case 't':
		if (WT_PREFIX_MATCH(uri, "table:"))
			WT_RET(__wt_curtable_open(
			    session, uri, owner, cfg, cursorp));
		break;
	case 'c':
		if (WT_PREFIX_MATCH(uri, "colgroup:")) {
			/*
			 * Column groups are a special case: open a cursor on
			 * the underlying data source.
			 */
			WT_RET(__wt_schema_get_colgroup(
			    session, uri, false, NULL, &colgroup));
			WT_RET(__wt_open_cursor(
			    session, colgroup->source, owner, cfg, cursorp));
		} else if (WT_PREFIX_MATCH(uri, "config:"))
			WT_RET(__wt_curconfig_open(
			    session, uri, cfg, cursorp));
		break;
	case 'i':
		if (WT_PREFIX_MATCH(uri, "index:"))
			WT_RET(__wt_curindex_open(
			    session, uri, owner, cfg, cursorp));
		break;
	case 'j':
		if (WT_PREFIX_MATCH(uri, "join:"))
			WT_RET(__wt_curjoin_open(
			    session, uri, owner, cfg, cursorp));
		break;
	case 'l':
		if (WT_PREFIX_MATCH(uri, "lsm:"))
			WT_RET(__wt_clsm_open(
			    session, uri, owner, cfg, cursorp));
		else if (WT_PREFIX_MATCH(uri, "log:"))
			WT_RET(__wt_curlog_open(session, uri, cfg, cursorp));
		break;

	/*
	 * Less common cursor types.
	 */
	case 'f':
		if (WT_PREFIX_MATCH(uri, "file:"))
			WT_RET(__wt_curfile_open(
			    session, uri, owner, cfg, cursorp));
		break;
	case 'm':
		if (WT_PREFIX_MATCH(uri, WT_METADATA_URI))
			WT_RET(__wt_curmetadata_open(
			    session, uri, owner, cfg, cursorp));
		break;
	case 'b':
		if (WT_PREFIX_MATCH(uri, "backup:"))
			WT_RET(__wt_curbackup_open(
			    session, uri, cfg, cursorp));
		break;
	case 's':
		if (WT_PREFIX_MATCH(uri, "statistics:"))
			WT_RET(__wt_curstat_open(session, uri, other, cfg,
			    cursorp));
		break;
	default:
		break;
	}

	if (*cursorp == NULL &&
	    (dsrc = __wt_schema_get_source(session, uri)) != NULL)
		WT_RET(dsrc->open_cursor == NULL ?
		    __wt_object_unsupported(session, uri) :
		    __wt_curds_open(session, uri, owner, cfg, dsrc, cursorp));

	if (*cursorp == NULL)
		return (__wt_bad_object_type(session, uri));

	if (owner != NULL) {
		/*
		 * We support caching simple cursors that have no
		 * children. If this cursor is a child, we're not going
		 * to cache this child or its parent.
		 */
		F_CLR(owner, WT_CURSTD_CACHEABLE);
		F_CLR(*cursorp, WT_CURSTD_CACHEABLE);
	}

	/*
	 * When opening simple tables, the table code calls this function on the
	 * underlying data source, in which case the application's URI has been
	 * copied.
	 */
	if ((*cursorp)->uri == NULL &&
	    (ret = __wt_strdup(session, uri, &(*cursorp)->uri)) != 0) {
		WT_TRET((*cursorp)->close(*cursorp));
		*cursorp = NULL;
	}

	return (ret);
}

/*
 * __wt_open_cursor --
 *	Internal version of WT_SESSION::open_cursor.
 */
int
__wt_open_cursor(WT_SESSION_IMPL *session,
    const char *uri, WT_CURSOR *owner, const char *cfg[], WT_CURSOR **cursorp)
{
	WT_DECL_RET;

	if (F_ISSET(session, WT_SESSION_CACHE_CURSORS)) {
		if ((ret = __wt_cursor_cache_get(
		    session, uri, owner, cfg, cursorp)) == 0)
			return (0);
		WT_RET_NOTFOUND_OK(ret);
	}

	return (__session_open_cursor_int(session, uri, owner, NULL, cfg,
	    cursorp));
}

/*
 * __session_open_cursor --
 *	WT_SESSION->open_cursor method.
 */
static int
__session_open_cursor(WT_SESSION *wt_session,
    const char *uri, WT_CURSOR *to_dup, const char *config, WT_CURSOR **cursorp)
{
	WT_CURSOR *cursor;
	WT_DECL_RET;
	WT_SESSION_IMPL *session;
	bool statjoin;

	cursor = *cursorp = NULL;

	session = (WT_SESSION_IMPL *)wt_session;
	SESSION_API_CALL(session, open_cursor, config, cfg, false);

	if (to_dup == NULL && F_ISSET(session, WT_SESSION_CACHE_CURSORS)) {
		if ((ret = __wt_cursor_cache_get(
		    session, uri, NULL, cfg, cursorp)) == 0)
			return (0);
		WT_RET_NOTFOUND_OK(ret);
	}

	statjoin = (to_dup != NULL && uri != NULL &&
	    WT_STREQ(uri, "statistics:join"));
	if ((to_dup == NULL && uri == NULL) ||
	    (to_dup != NULL && uri != NULL && !statjoin))
		WT_ERR_MSG(session, EINVAL,
		    "should be passed either a URI or a cursor to duplicate, "
		    "but not both");

	if (to_dup != NULL && !statjoin) {
		uri = to_dup->uri;
		if (!WT_PREFIX_MATCH(uri, "colgroup:") &&
		    !WT_PREFIX_MATCH(uri, "index:") &&
		    !WT_PREFIX_MATCH(uri, "file:") &&
		    !WT_PREFIX_MATCH(uri, "lsm:") &&
		    !WT_PREFIX_MATCH(uri, WT_METADATA_URI) &&
		    !WT_PREFIX_MATCH(uri, "table:") &&
		    __wt_schema_get_source(session, uri) == NULL)
			WT_ERR(__wt_bad_object_type(session, uri));
	}

	WT_ERR(__session_open_cursor_int(session, uri, NULL,
	    statjoin ? to_dup : NULL, cfg, &cursor));
	if (to_dup != NULL && !statjoin)
		WT_ERR(__wt_cursor_dup_position(to_dup, cursor));

	*cursorp = cursor;

	if (0) {
err:		if (cursor != NULL)
			WT_TRET(cursor->close(cursor));
	}

	/*
	 * Opening a cursor on a non-existent data source will set ret to
	 * either of ENOENT or WT_NOTFOUND at this point. However,
	 * applications may reasonably do this inside a transaction to check
	 * for the existence of a table or index.
	 *
	 * Failure in opening a cursor should not set an error on the
	 * transaction and WT_NOTFOUND will be mapped to ENOENT.
	 */

	API_END_RET_NO_TXN_ERROR(session, ret);
}

/*
 * __session_alter --
 *	Alter a table setting.
 */
static int
__session_alter(WT_SESSION *wt_session, const char *uri, const char *config)
{
	WT_DECL_RET;
	WT_SESSION_IMPL *session;

	session = (WT_SESSION_IMPL *)wt_session;

	SESSION_API_CALL(session, alter, config, cfg, false);

	/* In-memory ignores alter operations. */
	if (F_ISSET(S2C(session), WT_CONN_IN_MEMORY))
		goto err;

	/* Disallow objects in the WiredTiger name space. */
	WT_ERR(__wt_str_name_check(session, uri));

	/*
	 * We replace the default configuration listing with the current
	 * configuration.  Otherwise the defaults for values that can be
	 * altered would override settings used by the user in create.
	 */
	cfg[0] = cfg[1];
	cfg[1] = NULL;
	WT_WITH_CHECKPOINT_LOCK(session,
	    WT_WITH_SCHEMA_LOCK(session,
		ret = __wt_schema_worker(session, uri, __wt_alter, NULL, cfg,
		WT_BTREE_ALTER | WT_DHANDLE_EXCLUSIVE)));

err:
	if (ret != 0)
		WT_STAT_CONN_INCR(session, session_table_alter_fail);
	else
		WT_STAT_CONN_INCR(session, session_table_alter_success);
	API_END_RET_NOTFOUND_MAP(session, ret);
}

/*
 * __session_alter_readonly --
 *	WT_SESSION->alter method; readonly version.
 */
static int
__session_alter_readonly(
    WT_SESSION *wt_session, const char *uri, const char *config)
{
	WT_DECL_RET;
	WT_SESSION_IMPL *session;

	WT_UNUSED(uri);
	WT_UNUSED(config);

	session = (WT_SESSION_IMPL *)wt_session;
	SESSION_API_CALL_NOCONF(session, alter);

	WT_STAT_CONN_INCR(session, session_table_alter_fail);
	ret = __wt_session_notsup(session);
err:	API_END_RET(session, ret);
}

/*
 * __wt_session_create --
 *	Internal version of WT_SESSION::create.
 */
int
__wt_session_create(
    WT_SESSION_IMPL *session, const char *uri, const char *config)
{
	WT_DECL_RET;

	WT_WITH_SCHEMA_LOCK(session,
	    WT_WITH_TABLE_WRITE_LOCK(session,
		ret = __wt_schema_create(session, uri, config)));
	return (ret);
}

/*
 * __session_create --
 *	WT_SESSION->create method.
 */
static int
__session_create(WT_SESSION *wt_session, const char *uri, const char *config)
{
	WT_CONFIG_ITEM cval;
	WT_DECL_RET;
	WT_SESSION_IMPL *session;

	session = (WT_SESSION_IMPL *)wt_session;
	SESSION_API_CALL(session, create, config, cfg, false);
	WT_UNUSED(cfg);

	/* Disallow objects in the WiredTiger name space. */
	WT_ERR(__wt_str_name_check(session, uri));

	/*
	 * Type configuration only applies to tables, column groups and indexes.
	 * We don't want applications to attempt to layer LSM on top of their
	 * extended data-sources, and the fact we allow LSM as a valid URI is an
	 * invitation to that mistake: nip it in the bud.
	 */
	if (!WT_PREFIX_MATCH(uri, "colgroup:") &&
	    !WT_PREFIX_MATCH(uri, "index:") &&
	    !WT_PREFIX_MATCH(uri, "table:")) {
		/*
		 * We can't disallow type entirely, a configuration string might
		 * innocently include it, for example, a dump/load pair.  If the
		 * underlying type is "file", it's OK ("file" is the underlying
		 * type for every type); if the URI type prefix and the type are
		 * the same, let it go.
		 */
		if ((ret =
		    __wt_config_getones(session, config, "type", &cval)) == 0 &&
		    !WT_STRING_MATCH("file", cval.str, cval.len) &&
		    (strncmp(uri, cval.str, cval.len) != 0 ||
		    uri[cval.len] != ':'))
			WT_ERR_MSG(session, EINVAL,
			    "%s: unsupported type configuration", uri);
		WT_ERR_NOTFOUND_OK(ret);
	}

	ret = __wt_session_create(session, uri, config);

err:
	if (ret != 0)
		WT_STAT_CONN_INCR(session, session_table_create_fail);
	else
		WT_STAT_CONN_INCR(session, session_table_create_success);
	API_END_RET_NOTFOUND_MAP(session, ret);
}

/*
 * __session_create_readonly --
 *	WT_SESSION->create method; readonly version.
 */
static int
__session_create_readonly(
    WT_SESSION *wt_session, const char *uri, const char *config)
{
	WT_DECL_RET;
	WT_SESSION_IMPL *session;

	WT_UNUSED(uri);
	WT_UNUSED(config);

	session = (WT_SESSION_IMPL *)wt_session;
	SESSION_API_CALL_NOCONF(session, create);

	WT_STAT_CONN_INCR(session, session_table_create_fail);
	ret = __wt_session_notsup(session);
err:	API_END_RET(session, ret);
}

/*
 * __session_log_flush --
 *	WT_SESSION->log_flush method.
 */
static int
__session_log_flush(WT_SESSION *wt_session, const char *config)
{
	WT_CONFIG_ITEM cval;
	WT_CONNECTION_IMPL *conn;
	WT_DECL_RET;
	WT_SESSION_IMPL *session;
	uint32_t flags;

	session = (WT_SESSION_IMPL *)wt_session;
	SESSION_API_CALL(session, log_flush, config, cfg, false);
	WT_STAT_CONN_INCR(session, log_flush);

	conn = S2C(session);
	flags = 0;
	/*
	 * If logging is not enabled there is nothing to do.
	 */
	if (!FLD_ISSET(conn->log_flags, WT_CONN_LOG_ENABLED))
		WT_ERR_MSG(session, EINVAL, "logging not enabled");

	WT_ERR(__wt_config_gets_def(session, cfg, "sync", 0, &cval));
	if (WT_STRING_MATCH("background", cval.str, cval.len))
		flags = WT_LOG_BACKGROUND;
	else if (WT_STRING_MATCH("off", cval.str, cval.len))
		flags = WT_LOG_FLUSH;
	else if (WT_STRING_MATCH("on", cval.str, cval.len))
		flags = WT_LOG_FSYNC;
	ret = __wt_log_flush(session, flags);

err:	API_END_RET(session, ret);
}

/*
 * __session_log_flush_readonly --
 *	WT_SESSION->log_flush method; readonly version.
 */
static int
__session_log_flush_readonly(WT_SESSION *wt_session, const char *config)
{
	WT_DECL_RET;
	WT_SESSION_IMPL *session;

	WT_UNUSED(config);

	session = (WT_SESSION_IMPL *)wt_session;
	SESSION_API_CALL_NOCONF(session, log_flush);

	ret = __wt_session_notsup(session);
err:	API_END_RET(session, ret);
}

/*
 * __session_log_printf --
 *	WT_SESSION->log_printf method.
 */
static int
__session_log_printf(WT_SESSION *wt_session, const char *fmt, ...)
    WT_GCC_FUNC_ATTRIBUTE((format (printf, 2, 3)))
{
	WT_DECL_RET;
	WT_SESSION_IMPL *session;
	va_list ap;

	session = (WT_SESSION_IMPL *)wt_session;
	SESSION_API_CALL_NOCONF(session, log_printf);
<<<<<<< HEAD
	WT_ERR(__wt_txn_context_prepare_check(session, false));
=======
	WT_ERR(__wt_txn_context_prepare_check(session));
>>>>>>> e4fdc914

	va_start(ap, fmt);
	ret = __wt_log_vprintf(session, fmt, ap);
	va_end(ap);

err:	API_END_RET(session, ret);
}

/*
 * __session_log_printf_readonly --
 *	WT_SESSION->log_printf method; readonly version.
 */
static int
__session_log_printf_readonly(WT_SESSION *wt_session, const char *fmt, ...)
    WT_GCC_FUNC_ATTRIBUTE((format (printf, 2, 3)))
{
	WT_DECL_RET;
	WT_SESSION_IMPL *session;

	WT_UNUSED(fmt);

	session = (WT_SESSION_IMPL *)wt_session;
	SESSION_API_CALL_NOCONF(session, log_printf);

	ret = __wt_session_notsup(session);
err:	API_END_RET(session, ret);
}

/*
 * __session_rebalance --
 *	WT_SESSION->rebalance method.
 */
static int
__session_rebalance(WT_SESSION *wt_session, const char *uri, const char *config)
{
	WT_DECL_RET;
	WT_SESSION_IMPL *session;

	session = (WT_SESSION_IMPL *)wt_session;

	SESSION_API_CALL(session, rebalance, config, cfg, false);

	/* In-memory ignores rebalance operations. */
	if (F_ISSET(S2C(session), WT_CONN_IN_MEMORY))
		goto err;

	/* Block out checkpoints to avoid spurious EBUSY errors. */
	WT_WITH_CHECKPOINT_LOCK(session,
	    WT_WITH_SCHEMA_LOCK(session,
		ret = __wt_schema_worker(session, uri, __wt_bt_rebalance,
		NULL, cfg, WT_DHANDLE_EXCLUSIVE | WT_BTREE_REBALANCE)));

err:
	if (ret != 0)
		WT_STAT_CONN_INCR(session, session_table_rebalance_fail);
	else
		WT_STAT_CONN_INCR(session, session_table_rebalance_success);
	API_END_RET_NOTFOUND_MAP(session, ret);
}

/*
 * __session_rebalance_readonly --
 *	WT_SESSION->rebalance method; readonly version.
 */
static int
__session_rebalance_readonly(
    WT_SESSION *wt_session, const char *uri, const char *config)
{
	WT_DECL_RET;
	WT_SESSION_IMPL *session;

	WT_UNUSED(uri);
	WT_UNUSED(config);

	session = (WT_SESSION_IMPL *)wt_session;
	SESSION_API_CALL_NOCONF(session, rebalance);

	WT_STAT_CONN_INCR(session, session_table_rebalance_fail);
	ret = __wt_session_notsup(session);
err:	API_END_RET(session, ret);
}

/*
 * __session_rename --
 *	WT_SESSION->rename method.
 */
static int
__session_rename(WT_SESSION *wt_session,
    const char *uri, const char *newuri, const char *config)
{
	WT_DECL_RET;
	WT_SESSION_IMPL *session;

	session = (WT_SESSION_IMPL *)wt_session;
	SESSION_API_CALL(session, rename, config, cfg, false);

	/* Disallow objects in the WiredTiger name space. */
	WT_ERR(__wt_str_name_check(session, uri));
	WT_ERR(__wt_str_name_check(session, newuri));

	WT_WITH_CHECKPOINT_LOCK(session,
	    WT_WITH_SCHEMA_LOCK(session,
		WT_WITH_TABLE_WRITE_LOCK(session,
		    ret = __wt_schema_rename(session, uri, newuri, cfg))));
err:
	if (ret != 0)
		WT_STAT_CONN_INCR(session, session_table_rename_fail);
	else
		WT_STAT_CONN_INCR(session, session_table_rename_success);
	API_END_RET_NOTFOUND_MAP(session, ret);
}

/*
 * __session_rename_readonly --
 *	WT_SESSION->rename method; readonly version.
 */
static int
__session_rename_readonly(WT_SESSION *wt_session,
    const char *uri, const char *newuri, const char *config)
{
	WT_DECL_RET;
	WT_SESSION_IMPL *session;

	WT_UNUSED(uri);
	WT_UNUSED(newuri);
	WT_UNUSED(config);

	session = (WT_SESSION_IMPL *)wt_session;
	SESSION_API_CALL_NOCONF(session, rename);

	WT_STAT_CONN_INCR(session, session_table_rename_fail);
	ret = __wt_session_notsup(session);
err:	API_END_RET(session, ret);
}

/*
 * __session_reset --
 *	WT_SESSION->reset method.
 */
static int
__session_reset(WT_SESSION *wt_session)
{
	WT_DECL_RET;
	WT_SESSION_IMPL *session;

	session = (WT_SESSION_IMPL *)wt_session;

	SESSION_API_CALL_NOCONF(session, reset);

	WT_ERR(__wt_txn_context_check(session, false));

	WT_TRET(__wt_session_reset_cursors(session, true));

	WT_TRET(__wt_session_cursor_cache_sweep(session));

	/* Release common session resources. */
	WT_TRET(__wt_session_release_resources(session));

err:	API_END_RET_NOTFOUND_MAP(session, ret);
}

/*
 * __session_drop --
 *	WT_SESSION->drop method.
 */
static int
__session_drop(WT_SESSION *wt_session, const char *uri, const char *config)
{
	WT_CONFIG_ITEM cval;
	WT_DECL_RET;
	WT_SESSION_IMPL *session;
	bool checkpoint_wait, lock_wait;

	session = (WT_SESSION_IMPL *)wt_session;
	SESSION_API_CALL(session, drop, config, cfg, false);

	/* Disallow objects in the WiredTiger name space. */
	WT_ERR(__wt_str_name_check(session, uri));

	WT_ERR(__wt_config_gets_def(session, cfg, "checkpoint_wait", 1, &cval));
	checkpoint_wait = cval.val != 0;
	WT_ERR(__wt_config_gets_def(session, cfg, "lock_wait", 1, &cval));
	lock_wait = cval.val != 0;

	/*
	 * Take the checkpoint lock if there is a need to prevent the drop
	 * operation from failing with EBUSY due to an ongoing checkpoint.
	 */
	if (checkpoint_wait) {
		if (lock_wait)
			WT_WITH_CHECKPOINT_LOCK(session,
			    WT_WITH_SCHEMA_LOCK(session,
				WT_WITH_TABLE_WRITE_LOCK(session, ret =
				    __wt_schema_drop(session, uri, cfg))));
		else
			WT_WITH_CHECKPOINT_LOCK_NOWAIT(session, ret,
			    WT_WITH_SCHEMA_LOCK_NOWAIT(session, ret,
				WT_WITH_TABLE_WRITE_LOCK_NOWAIT(session, ret,
				    ret =
				    __wt_schema_drop(session, uri, cfg))));
	} else {
		if (lock_wait)
			WT_WITH_SCHEMA_LOCK(session,
			    WT_WITH_TABLE_WRITE_LOCK(session,
				ret = __wt_schema_drop(session, uri, cfg)));
		else
			WT_WITH_SCHEMA_LOCK_NOWAIT(session, ret,
			    WT_WITH_TABLE_WRITE_LOCK_NOWAIT(session, ret,
				ret = __wt_schema_drop(session, uri, cfg)));
	}

err:
	if (ret != 0)
		WT_STAT_CONN_INCR(session, session_table_drop_fail);
	else
		WT_STAT_CONN_INCR(session, session_table_drop_success);

	/* Note: drop operations cannot be unrolled (yet?). */
	API_END_RET_NOTFOUND_MAP(session, ret);
}

/*
 * __session_drop_readonly --
 *	WT_SESSION->drop method; readonly version.
 */
static int
__session_drop_readonly(
    WT_SESSION *wt_session, const char *uri, const char *config)
{
	WT_DECL_RET;
	WT_SESSION_IMPL *session;

	WT_UNUSED(uri);
	WT_UNUSED(config);

	session = (WT_SESSION_IMPL *)wt_session;
	SESSION_API_CALL_NOCONF(session, drop);

	WT_STAT_CONN_INCR(session, session_table_drop_fail);
	ret = __wt_session_notsup(session);
err:	API_END_RET(session, ret);
}

/*
 * __session_join --
 *	WT_SESSION->join method.
 */
static int
__session_join(WT_SESSION *wt_session, WT_CURSOR *join_cursor,
    WT_CURSOR *ref_cursor, const char *config)
{
	WT_CONFIG_ITEM cval;
	WT_CURSOR *firstcg;
	WT_CURSOR_INDEX *cindex;
	WT_CURSOR_JOIN *cjoin;
	WT_CURSOR_TABLE *ctable;
	WT_DECL_RET;
	WT_INDEX *idx;
	WT_SESSION_IMPL *session;
	WT_TABLE *table;
	uint64_t count;
	uint32_t bloom_bit_count, bloom_hash_count;
	uint8_t flags, range;
	bool nested;

	session = (WT_SESSION_IMPL *)wt_session;
	SESSION_API_CALL(session, join, config, cfg, false);

	firstcg = NULL;
	table = NULL;
	nested = false;
	count = 0;

	if (!WT_PREFIX_MATCH(join_cursor->uri, "join:"))
		WT_ERR_MSG(session, EINVAL, "not a join cursor");

	if (WT_PREFIX_MATCH(ref_cursor->uri, "index:")) {
		cindex = (WT_CURSOR_INDEX *)ref_cursor;
		idx = cindex->index;
		table = cindex->table;
		firstcg = cindex->cg_cursors[0];
	} else if (WT_PREFIX_MATCH(ref_cursor->uri, "table:")) {
		idx = NULL;
		ctable = (WT_CURSOR_TABLE *)ref_cursor;
		table = ctable->table;
		firstcg = ctable->cg_cursors[0];
	} else if (WT_PREFIX_MATCH(ref_cursor->uri, "join:")) {
		idx = NULL;
		table = ((WT_CURSOR_JOIN *)ref_cursor)->table;
		nested = true;
	} else
		WT_ERR_MSG(session, EINVAL,
		    "ref_cursor must be an index, table or join cursor");

	if (firstcg != NULL && !F_ISSET(firstcg, WT_CURSTD_KEY_SET))
		WT_ERR_MSG(session, EINVAL,
		    "requires reference cursor be positioned");
	cjoin = (WT_CURSOR_JOIN *)join_cursor;
	if (cjoin->table != table)
		WT_ERR_MSG(session, EINVAL,
		    "table for join cursor does not match table for "
		    "ref_cursor");
	if (F_ISSET(ref_cursor, WT_CURSTD_JOINED))
		WT_ERR_MSG(session, EINVAL, "cursor already used in a join");

	/* "ge" is the default */
	range = WT_CURJOIN_END_GT | WT_CURJOIN_END_EQ;
	flags = 0;
	WT_ERR(__wt_config_gets(session, cfg, "compare", &cval));
	if (cval.len != 0) {
		if (WT_STRING_MATCH("gt", cval.str, cval.len))
			range = WT_CURJOIN_END_GT;
		else if (WT_STRING_MATCH("lt", cval.str, cval.len))
			range = WT_CURJOIN_END_LT;
		else if (WT_STRING_MATCH("le", cval.str, cval.len))
			range = WT_CURJOIN_END_LE;
		else if (WT_STRING_MATCH("eq", cval.str, cval.len))
			range = WT_CURJOIN_END_EQ;
		else if (!WT_STRING_MATCH("ge", cval.str, cval.len))
			WT_ERR_MSG(session, EINVAL,
			    "compare=%.*s not supported",
			    (int)cval.len, cval.str);
	}
	WT_ERR(__wt_config_gets(session, cfg, "count", &cval));
	if (cval.len != 0)
		count = (uint64_t)cval.val;

	WT_ERR(__wt_config_gets(session, cfg, "strategy", &cval));
	if (cval.len != 0) {
		if (WT_STRING_MATCH("bloom", cval.str, cval.len))
			LF_SET(WT_CURJOIN_ENTRY_BLOOM);
		else if (!WT_STRING_MATCH("default", cval.str, cval.len))
			WT_ERR_MSG(session, EINVAL,
			    "strategy=%.*s not supported",
			    (int)cval.len, cval.str);
	}
	WT_ERR(__wt_config_gets(session, cfg, "bloom_bit_count", &cval));
	if ((uint64_t)cval.val > UINT32_MAX)
		WT_ERR_MSG(session, EINVAL, "bloom_bit_count: value too large");
	bloom_bit_count = (uint32_t)cval.val;
	WT_ERR(__wt_config_gets(session, cfg, "bloom_hash_count", &cval));
	if ((uint64_t)cval.val > UINT32_MAX)
		WT_ERR_MSG(session, EINVAL,
		    "bloom_hash_count: value too large");
	bloom_hash_count = (uint32_t)cval.val;
	if (LF_ISSET(WT_CURJOIN_ENTRY_BLOOM) && count == 0)
		WT_ERR_MSG(session, EINVAL,
		    "count must be nonzero when strategy=bloom");
	WT_ERR(__wt_config_gets_def(
	    session, cfg, "bloom_false_positives", 0, &cval));
	if (cval.val != 0)
		LF_SET(WT_CURJOIN_ENTRY_FALSE_POSITIVES);

	WT_ERR(__wt_config_gets(session, cfg, "operation", &cval));
	if (cval.len != 0 && WT_STRING_MATCH("or", cval.str, cval.len))
		LF_SET(WT_CURJOIN_ENTRY_DISJUNCTION);

	if (nested && (count != 0 || range != WT_CURJOIN_END_EQ ||
	    LF_ISSET(WT_CURJOIN_ENTRY_BLOOM)))
		WT_ERR_MSG(session, EINVAL,
		    "joining a nested join cursor is incompatible with "
		    "setting \"strategy\", \"compare\" or \"count\"");

	WT_ERR(__wt_curjoin_join(session, cjoin, idx, ref_cursor, flags,
	    range, count, bloom_bit_count, bloom_hash_count));
	/*
	 * There's an implied ownership ordering that isn't
	 * known when the cursors are created: the join cursor
	 * must be closed before any of the indices.  Enforce
	 * that here by reordering.
	 */
	if (TAILQ_FIRST(&session->cursors) != join_cursor) {
		TAILQ_REMOVE(&session->cursors, join_cursor, q);
		TAILQ_INSERT_HEAD(&session->cursors, join_cursor, q);
	}
	/* Disable the reference cursor for regular operations */
	F_SET(ref_cursor, WT_CURSTD_JOINED);

err:	API_END_RET_NOTFOUND_MAP(session, ret);
}

/*
 * __session_salvage --
 *	WT_SESSION->salvage method.
 */
static int
__session_salvage(WT_SESSION *wt_session, const char *uri, const char *config)
{
	WT_DECL_RET;
	WT_SESSION_IMPL *session;

	session = (WT_SESSION_IMPL *)wt_session;

	SESSION_API_CALL(session, salvage, config, cfg, false);

	WT_ERR(__wt_inmem_unsupported_op(session, NULL));

	/* Block out checkpoints to avoid spurious EBUSY errors. */
	WT_WITH_CHECKPOINT_LOCK(session,
	    WT_WITH_SCHEMA_LOCK(session,
		ret = __wt_schema_worker(session, uri, __wt_salvage,
		NULL, cfg, WT_DHANDLE_EXCLUSIVE | WT_BTREE_SALVAGE)));

err:
	if (ret != 0)
		WT_STAT_CONN_INCR(session, session_table_salvage_fail);
	else
		WT_STAT_CONN_INCR(session, session_table_salvage_success);
	API_END_RET_NOTFOUND_MAP(session, ret);
}

/*
 * __session_salvage_readonly --
 *	WT_SESSION->salvage method; readonly version.
 */
static int
__session_salvage_readonly(
    WT_SESSION *wt_session, const char *uri, const char *config)
{
	WT_DECL_RET;
	WT_SESSION_IMPL *session;

	WT_UNUSED(uri);
	WT_UNUSED(config);

	session = (WT_SESSION_IMPL *)wt_session;
	SESSION_API_CALL_NOCONF(session, salvage);

	WT_STAT_CONN_INCR(session, session_table_salvage_fail);
	ret = __wt_session_notsup(session);
err:	API_END_RET(session, ret);
}

/*
 * __wt_session_range_truncate --
 *	Session handling of a range truncate.
 */
int
__wt_session_range_truncate(WT_SESSION_IMPL *session,
    const char *uri, WT_CURSOR *start, WT_CURSOR *stop)
{
	WT_DECL_RET;
	int cmp;
	bool local_start;

	local_start = false;
	if (uri != NULL) {
		WT_ASSERT(session, WT_PREFIX_MATCH(uri, "file:"));
		/*
		 * A URI file truncate becomes a range truncate where we
		 * set a start cursor at the beginning.  We already
		 * know the NULL stop goes to the end of the range.
		 */
		WT_ERR(__session_open_cursor(
		    (WT_SESSION *)session, uri, NULL, NULL, &start));
		local_start = true;
		ret = start->next(start);
		if (ret == WT_NOTFOUND) {
			/*
			 * If there are no elements, there is nothing
			 * to do.
			 */
			ret = 0;
			goto done;
		}
		WT_ERR(ret);
	}

	/*
	 * Cursor truncate is only supported for some objects, check for a
	 * supporting compare method.
	 */
	if (start != NULL && start->compare == NULL)
		WT_ERR(__wt_bad_object_type(session, start->uri));
	if (stop != NULL && stop->compare == NULL)
		WT_ERR(__wt_bad_object_type(session, stop->uri));

	/*
	 * If both cursors set, check they're correctly ordered with respect to
	 * each other.  We have to test this before any search, the search can
	 * change the initial cursor position.
	 *
	 * Rather happily, the compare routine will also confirm the cursors
	 * reference the same object and the keys are set.
	 *
	 * The test for a NULL start comparison function isn't necessary (we
	 * checked it above), but it quiets clang static analysis complaints.
	 */
	if (start != NULL && stop != NULL && start->compare != NULL) {
		WT_ERR(start->compare(start, stop, &cmp));
		if (cmp > 0)
			WT_ERR_MSG(session, EINVAL,
			    "the start cursor position is after the stop "
			    "cursor position");
	}

	/*
	 * Truncate does not require keys actually exist so that applications
	 * can discard parts of the object's name space without knowing exactly
	 * what records currently appear in the object.  For this reason, do a
	 * search-near, rather than a search.  Additionally, we have to correct
	 * after calling search-near, to position the start/stop cursors on the
	 * next record greater than/less than the original key.
	 */
	if (start != NULL) {
		WT_ERR(start->search_near(start, &cmp));
		if (cmp < 0 && (ret = start->next(start)) != 0) {
			WT_ERR_NOTFOUND_OK(ret);
			goto done;
		}
	}
	if (stop != NULL) {
		WT_ERR(stop->search_near(stop, &cmp));
		if (cmp > 0 && (ret = stop->prev(stop)) != 0) {
			WT_ERR_NOTFOUND_OK(ret);
			goto done;
		}
	}

	/*
	 * We always truncate in the forward direction because the underlying
	 * data structures can move through pages faster forward than backward.
	 * If we don't have a start cursor, create one and position it at the
	 * first record.
	 *
	 * If start is NULL, stop must not be NULL, but static analyzers have
	 * a hard time with that, test explicitly.
	 */
	if (start == NULL && stop != NULL) {
		WT_ERR(__session_open_cursor(
		    (WT_SESSION *)session, stop->uri, NULL, NULL, &start));
		local_start = true;
		WT_ERR(start->next(start));
	}

	/*
	 * If the start/stop keys cross, we're done, the range must be empty.
	 */
	if (stop != NULL) {
		WT_ERR(start->compare(start, stop, &cmp));
		if (cmp > 0)
			goto done;
	}

	WT_ERR(__wt_schema_range_truncate(session, start, stop));

done:
err:	/*
	 * Close any locally-opened start cursor. Reset application cursors,
	 * they've possibly moved and the application cannot use them.
	 */
	if (local_start)
		WT_TRET(start->close(start));
	else
		WT_TRET(start->reset(start));
	if (stop != NULL)
		WT_TRET(stop->reset(stop));
	return (ret);
}

/*
 * __session_truncate --
 *	WT_SESSION->truncate method.
 */
static int
__session_truncate(WT_SESSION *wt_session,
    const char *uri, WT_CURSOR *start, WT_CURSOR *stop, const char *config)
{
	WT_DECL_RET;
	WT_SESSION_IMPL *session;

	session = (WT_SESSION_IMPL *)wt_session;
	SESSION_TXN_API_CALL(session, truncate, config, cfg, false);
	WT_STAT_CONN_INCR(session, cursor_truncate);

	/*
	 * If the URI is specified, we don't need a start/stop, if start/stop
	 * is specified, we don't need a URI.  One exception is the log URI
	 * which may truncate (archive) log files for a backup cursor.
	 *
	 * If no URI is specified, and both cursors are specified, start/stop
	 * must reference the same object.
	 *
	 * Any specified cursor must have been initialized.
	 */
	if ((uri == NULL && start == NULL && stop == NULL) ||
	    (uri != NULL && !WT_PREFIX_MATCH(uri, "log:") &&
	    (start != NULL || stop != NULL)))
		WT_ERR_MSG(session, EINVAL,
		    "the truncate method should be passed either a URI or "
		    "start/stop cursors, but not both");

	if (uri != NULL) {
		/* Disallow objects in the WiredTiger name space. */
		WT_ERR(__wt_str_name_check(session, uri));

		if (WT_PREFIX_MATCH(uri, "log:")) {
			/*
			 * Verify the user only gave the URI prefix and not
			 * a specific target name after that.
			 */
			if (!WT_STREQ(uri, "log:"))
				WT_ERR_MSG(session, EINVAL,
				    "the truncate method should not specify any"
				    "target after the log: URI prefix");
			WT_ERR(__wt_log_truncate_files(session, start, false));
		} else if (WT_PREFIX_MATCH(uri, "file:"))
			WT_ERR(__wt_session_range_truncate(
			    session, uri, start, stop));
		else
			/* Wait for checkpoints to avoid EBUSY errors. */
			WT_WITH_CHECKPOINT_LOCK(session,
			    WT_WITH_SCHEMA_LOCK(session,
				ret = __wt_schema_truncate(session, uri, cfg)));
	} else
		WT_ERR(__wt_session_range_truncate(session, uri, start, stop));

err:	TXN_API_END_RETRY(session, ret, 0);

	if (ret != 0)
		WT_STAT_CONN_INCR(session, session_table_truncate_fail);
	else
		WT_STAT_CONN_INCR(session, session_table_truncate_success);
	/*
	 * Only map WT_NOTFOUND to ENOENT if a URI was specified.
	 */
	return (ret == WT_NOTFOUND && uri != NULL ? ENOENT : ret);
}

/*
 * __session_truncate_readonly --
 *	WT_SESSION->truncate method; readonly version.
 */
static int
__session_truncate_readonly(WT_SESSION *wt_session,
    const char *uri, WT_CURSOR *start, WT_CURSOR *stop, const char *config)
{
	WT_DECL_RET;
	WT_SESSION_IMPL *session;

	WT_UNUSED(uri);
	WT_UNUSED(start);
	WT_UNUSED(stop);
	WT_UNUSED(config);

	session = (WT_SESSION_IMPL *)wt_session;
	SESSION_API_CALL_NOCONF(session, truncate);

	WT_STAT_CONN_INCR(session, session_table_truncate_fail);
	ret = __wt_session_notsup(session);
err:	API_END_RET(session, ret);
}

/*
 * __session_upgrade --
 *	WT_SESSION->upgrade method.
 */
static int
__session_upgrade(WT_SESSION *wt_session, const char *uri, const char *config)
{
	WT_DECL_RET;
	WT_SESSION_IMPL *session;

	session = (WT_SESSION_IMPL *)wt_session;

	SESSION_API_CALL(session, upgrade, config, cfg, false);

	WT_ERR(__wt_inmem_unsupported_op(session, NULL));

	/* Block out checkpoints to avoid spurious EBUSY errors. */
	WT_WITH_CHECKPOINT_LOCK(session,
	    WT_WITH_SCHEMA_LOCK(session,
		ret = __wt_schema_worker(session, uri, __wt_upgrade,
		NULL, cfg, WT_DHANDLE_EXCLUSIVE | WT_BTREE_UPGRADE)));

err:	API_END_RET_NOTFOUND_MAP(session, ret);
}

/*
 * __session_upgrade_readonly --
 *	WT_SESSION->upgrade method; readonly version.
 */
static int
__session_upgrade_readonly(
    WT_SESSION *wt_session, const char *uri, const char *config)
{
	WT_DECL_RET;
	WT_SESSION_IMPL *session;

	WT_UNUSED(uri);
	WT_UNUSED(config);

	session = (WT_SESSION_IMPL *)wt_session;
	SESSION_API_CALL_NOCONF(session, upgrade);

	ret = __wt_session_notsup(session);
err:	API_END_RET(session, ret);
}

/*
 * __session_verify --
 *	WT_SESSION->verify method.
 */
static int
__session_verify(WT_SESSION *wt_session, const char *uri, const char *config)
{
	WT_DECL_RET;
	WT_SESSION_IMPL *session;

	session = (WT_SESSION_IMPL *)wt_session;

	SESSION_API_CALL(session, verify, config, cfg, false);

	WT_ERR(__wt_inmem_unsupported_op(session, NULL));

	/* Block out checkpoints to avoid spurious EBUSY errors. */
	WT_WITH_CHECKPOINT_LOCK(session,
	    WT_WITH_SCHEMA_LOCK(session,
		ret = __wt_schema_worker(session, uri, __wt_verify,
		NULL, cfg, WT_DHANDLE_EXCLUSIVE | WT_BTREE_VERIFY)));

err:
	if (ret != 0)
		WT_STAT_CONN_INCR(session, session_table_verify_fail);
	else
		WT_STAT_CONN_INCR(session, session_table_verify_success);
	API_END_RET_NOTFOUND_MAP(session, ret);
}

/*
 * __session_begin_transaction --
 *	WT_SESSION->begin_transaction method.
 */
static int
__session_begin_transaction(WT_SESSION *wt_session, const char *config)
{
	WT_DECL_RET;
	WT_SESSION_IMPL *session;

	session = (WT_SESSION_IMPL *)wt_session;
	/*
<<<<<<< HEAD
	 * Even though this operation is not allowed in prepared transaction
	 * state, true is passed indicating the operation is allowed in
	 * prepared state, so that running transaction check below takes
	 * precedence over prepare transaction check.
	 */
	SESSION_API_CALL(session, begin_transaction, config, cfg, true);
=======
	 * Indicated as allowed in prepared state, even though not allowed,
	 * so that running transaction check below take precedence.
	 */
	SESSION_API_CALL_PREPARE_ALLOWED(
	    session, begin_transaction, config, cfg);
>>>>>>> e4fdc914
	WT_STAT_CONN_INCR(session, txn_begin);

	WT_ERR(__wt_txn_context_check(session, false));

	ret = __wt_txn_begin(session, cfg);

err:	API_END_RET(session, ret);
}

/*
 * __session_commit_transaction --
 *	WT_SESSION->commit_transaction method.
 */
static int
__session_commit_transaction(WT_SESSION *wt_session, const char *config)
{
	WT_DECL_RET;
	WT_SESSION_IMPL *session;
	WT_TXN *txn;

	session = (WT_SESSION_IMPL *)wt_session;
<<<<<<< HEAD
	SESSION_API_CALL(session, commit_transaction, config, cfg, true);
=======
	SESSION_API_CALL_PREPARE_ALLOWED(
	    session, commit_transaction, config, cfg);
>>>>>>> e4fdc914
	WT_STAT_CONN_INCR(session, txn_commit);

	WT_ERR(__wt_txn_context_check(session, true));

	txn = &session->txn;
	if (F_ISSET(txn, WT_TXN_ERROR) && txn->mod_count != 0)
		WT_ERR_MSG(session, EINVAL,
		    "failed transaction requires rollback%s%s",
		    txn->rollback_reason == NULL ? "" : ": ",
		    txn->rollback_reason == NULL ? "" : txn->rollback_reason);

	__wt_txn_prepare_clear(session);
	if (ret == 0)
		ret = __wt_txn_commit(session, cfg);
	else {
		__wt_txn_prepare_clear(session);
		WT_TRET(__wt_session_reset_cursors(session, false));
		WT_TRET(__wt_txn_rollback(session, cfg));
	}

err:	API_END_RET(session, ret);
}

/*
 * __session_prepare_transaction --
 *	WT_SESSION->prepare_transaction method.
 */
static int
__session_prepare_transaction(WT_SESSION *wt_session, const char *config)
{
	WT_DECL_RET;
	WT_SESSION_IMPL *session;
	WT_TXN *txn;

	session = (WT_SESSION_IMPL *)wt_session;
	SESSION_API_CALL(session, prepare_transaction, config, cfg, false);

	WT_ERR(__wt_txn_context_check(session, true));

<<<<<<< HEAD
	/*
	 * Failed transaction cannot be prepared, as it cannot guarantee
	 * commit.
	 */
	txn = &session->txn;
	if (F_ISSET(txn, WT_TXN_ERROR) && txn->mod_count != 0)
		WT_ERR_MSG(session, EINVAL,
		    "failed transaction requires rollback%s%s",
		    txn->rollback_reason == NULL ? "" : ": ",
		    txn->rollback_reason == NULL ? "" : txn->rollback_reason);

=======
>>>>>>> e4fdc914
	WT_TRET(__wt_txn_prepare(session, cfg));

err:	API_END_RET(session, ret);

}

/*
 * __session_rollback_transaction --
 *	WT_SESSION->rollback_transaction method.
 */
static int
__session_rollback_transaction(WT_SESSION *wt_session, const char *config)
{
	WT_DECL_RET;
	WT_SESSION_IMPL *session;

	session = (WT_SESSION_IMPL *)wt_session;
<<<<<<< HEAD
	SESSION_API_CALL(session, rollback_transaction, config, cfg, true);
=======
	SESSION_API_CALL_PREPARE_ALLOWED(
	    session, rollback_transaction, config, cfg);
>>>>>>> e4fdc914
	WT_STAT_CONN_INCR(session, txn_rollback);

	WT_ERR(__wt_txn_context_check(session, true));

	__wt_txn_prepare_clear(session);
	WT_TRET(__wt_session_reset_cursors(session, false));

	WT_TRET(__wt_txn_rollback(session, cfg));

err:	API_END_RET(session, ret);
}

/*
 * __session_timestamp_transaction --
 *	WT_SESSION->timestamp_transaction method.
 */
static int
__session_timestamp_transaction(WT_SESSION *wt_session, const char *config)
{
	WT_DECL_RET;
	WT_SESSION_IMPL *session;

	session = (WT_SESSION_IMPL *)wt_session;
#ifdef HAVE_DIAGNOSTIC
	SESSION_API_CALL(session, timestamp_transaction, config, cfg, false);
#else
	SESSION_API_CALL(session, timestamp_transaction, NULL, cfg, false);
	cfg[1] = config;
#endif
	WT_TRET(__wt_txn_set_timestamp(session, cfg));
err:	API_END_RET(session, ret);
}

/*
 * __session_transaction_pinned_range --
 *	WT_SESSION->transaction_pinned_range method.
 */
static int
__session_transaction_pinned_range(WT_SESSION *wt_session, uint64_t *prange)
{
	WT_DECL_RET;
	WT_SESSION_IMPL *session;
	WT_TXN_STATE *txn_state;
	uint64_t pinned;

	session = (WT_SESSION_IMPL *)wt_session;
	SESSION_API_CALL_NOCONF(session, pinned_range);

	txn_state = WT_SESSION_TXN_STATE(session);
<<<<<<< HEAD
	WT_ERR(__wt_txn_context_prepare_check(session, false));
=======
	WT_ERR(__wt_txn_context_prepare_check(session));
>>>>>>> e4fdc914

	/* Assign pinned to the lesser of id or snap_min */
	if (txn_state->id != WT_TXN_NONE &&
	    WT_TXNID_LT(txn_state->id, txn_state->pinned_id))
		pinned = txn_state->id;
	else
		pinned = txn_state->pinned_id;

	if (pinned == WT_TXN_NONE)
		*prange = 0;
	else
		*prange = S2C(session)->txn_global.current - pinned;

err:	API_END_RET(session, ret);
}

/*
 * __transaction_sync_run_chk --
 *	Check to decide if the transaction sync call should continue running.
 */
static bool
__transaction_sync_run_chk(WT_SESSION_IMPL *session)
{
	WT_CONNECTION_IMPL *conn;

	conn = S2C(session);

	return (FLD_ISSET(conn->flags, WT_CONN_SERVER_LOG));
}

/*
 * __session_transaction_sync --
 *	WT_SESSION->transaction_sync method.
 */
static int
__session_transaction_sync(WT_SESSION *wt_session, const char *config)
{
	WT_CONFIG_ITEM cval;
	WT_CONNECTION_IMPL *conn;
	WT_DECL_RET;
	WT_LOG *log;
	WT_SESSION_IMPL *session;
	uint64_t remaining_usec, timeout_ms, waited_ms;
	uint64_t time_start, time_stop;

	session = (WT_SESSION_IMPL *)wt_session;
	/*
<<<<<<< HEAD
	 * Even though this operation is not allowed in prepared transaction
	 * state, true is passed indicating the operation is allowed in
	 * prepared state, so that running transaction check below takes
	 * precedence over prepare transaction check.
	 */
	SESSION_API_CALL(session, transaction_sync, config, cfg, true);
=======
	 * Indicated as allowed in prepared state, even though not allowed,
	 * so that running transaction check below take precedence.
	 */
	SESSION_API_CALL_PREPARE_ALLOWED(
	    session, transaction_sync, config, cfg);
>>>>>>> e4fdc914
	WT_STAT_CONN_INCR(session, txn_sync);

	conn = S2C(session);
	WT_ERR(__wt_txn_context_check(session, false));

	/*
	 * If logging is not enabled there is nothing to do.
	 */
	if (!FLD_ISSET(conn->log_flags, WT_CONN_LOG_ENABLED))
		WT_ERR_MSG(session, EINVAL, "logging not enabled");

	log = conn->log;

	/*
	 * If there is no background sync LSN in this session, there
	 * is nothing to do.
	 */
	if (WT_IS_INIT_LSN(&session->bg_sync_lsn))
		goto err;

	/*
	 * If our LSN is smaller than the current sync LSN then our
	 * transaction is stable.  We're done.
	 */
	if (__wt_log_cmp(&session->bg_sync_lsn, &log->sync_lsn) <= 0)
		goto err;

	/*
	 * Our LSN is not yet stable.  Wait and check again depending on the
	 * timeout.
	 */
	WT_ERR(__wt_config_gets_def(session,
	    cfg, "timeout_ms", (int)WT_SESSION_BG_SYNC_MSEC, &cval));
	timeout_ms = (uint64_t)cval.val;

	if (timeout_ms == 0)
		WT_ERR(ETIMEDOUT);

	/*
	 * Keep checking the LSNs until we find it is stable or we reach
	 * our timeout, or there's some other reason to quit.
	 */
	time_start = __wt_clock(session);
	while (__wt_log_cmp(&session->bg_sync_lsn, &log->sync_lsn) > 0) {
		if (!__transaction_sync_run_chk(session))
			WT_ERR(ETIMEDOUT);

		__wt_cond_signal(session, conn->log_file_cond);
		time_stop = __wt_clock(session);
		waited_ms = WT_CLOCKDIFF_MS(time_stop, time_start);
		if (waited_ms < timeout_ms) {
			remaining_usec = (timeout_ms - waited_ms) * WT_THOUSAND;
			__wt_cond_wait(session, log->log_sync_cond,
			    remaining_usec, __transaction_sync_run_chk);
		} else
			WT_ERR(ETIMEDOUT);
	}

err:	API_END_RET(session, ret);
}

/*
 * __session_transaction_sync_readonly --
 *	WT_SESSION->transaction_sync method; readonly version.
 */
static int
__session_transaction_sync_readonly(WT_SESSION *wt_session, const char *config)
{
	WT_DECL_RET;
	WT_SESSION_IMPL *session;

	WT_UNUSED(config);

	session = (WT_SESSION_IMPL *)wt_session;
	SESSION_API_CALL_NOCONF(session, transaction_sync);

	ret = __wt_session_notsup(session);
err:	API_END_RET(session, ret);
}

/*
 * __session_checkpoint --
 *	WT_SESSION->checkpoint method.
 */
static int
__session_checkpoint(WT_SESSION *wt_session, const char *config)
{
	WT_DECL_RET;
	WT_SESSION_IMPL *session;

	session = (WT_SESSION_IMPL *)wt_session;

	WT_STAT_CONN_INCR(session, txn_checkpoint);
	/*
<<<<<<< HEAD
	 * Even though this operation is not allowed in prepared transaction
	 * state, true is passed indicating the operation is allowed in
	 * prepared state, so that running transaction check below takes
	 * precedence over prepare transaction check.
	 */
	SESSION_API_CALL(session, checkpoint, config, cfg, true);
=======
	 * Indicated as allowed in prepared state, even though not allowed,
	 * so that running transaction check below take precedence.
	 */
	SESSION_API_CALL_PREPARE_ALLOWED(
	    session, checkpoint, config, cfg);
>>>>>>> e4fdc914

	WT_ERR(__wt_inmem_unsupported_op(session, NULL));

	/*
	 * Checkpoints require a snapshot to write a transactionally consistent
	 * snapshot of the data.
	 *
	 * We can't use an application's transaction: if it has uncommitted
	 * changes, they will be written in the checkpoint and may appear after
	 * a crash.
	 *
	 * Use a real snapshot transaction: we don't want any chance of the
	 * snapshot being updated during the checkpoint.  Eviction is prevented
	 * from evicting anything newer than this because we track the oldest
	 * transaction ID in the system that is not visible to all readers.
	 */
	WT_ERR(__wt_txn_context_check(session, false));

	ret = __wt_txn_checkpoint(session, cfg, true);

	/*
	 * Release common session resources (for example, checkpoint may acquire
	 * significant reconciliation structures/memory).
	 */
	WT_TRET(__wt_session_release_resources(session));

err:	API_END_RET_NOTFOUND_MAP(session, ret);
}

/*
 * __session_checkpoint_readonly --
 *	WT_SESSION->checkpoint method; readonly version.
 */
static int
__session_checkpoint_readonly(WT_SESSION *wt_session, const char *config)
{
	WT_DECL_RET;
	WT_SESSION_IMPL *session;

	WT_UNUSED(config);

	session = (WT_SESSION_IMPL *)wt_session;
	SESSION_API_CALL_NOCONF(session, checkpoint);

	ret = __wt_session_notsup(session);
err:	API_END_RET(session, ret);
}

/*
 * __session_snapshot --
 *	WT_SESSION->snapshot method.
 */
static int
__session_snapshot(WT_SESSION *wt_session, const char *config)
{
	WT_DECL_RET;
	WT_SESSION_IMPL *session;
	WT_TXN_GLOBAL *txn_global;
	bool has_create, has_drop;

	has_create = has_drop = false;
	session = (WT_SESSION_IMPL *)wt_session;
	txn_global = &S2C(session)->txn_global;

	SESSION_API_CALL(session, snapshot, config, cfg, false);

	WT_ERR(__wt_txn_named_snapshot_config(
	    session, cfg, &has_create, &has_drop));

	__wt_writelock(session, &txn_global->nsnap_rwlock);

	/* Drop any snapshots to be removed first. */
	if (has_drop)
		WT_ERR(__wt_txn_named_snapshot_drop(session, cfg));

	/* Start the named snapshot if requested. */
	if (has_create)
		WT_ERR(__wt_txn_named_snapshot_begin(session, cfg));

err:	__wt_writeunlock(session, &txn_global->nsnap_rwlock);

	API_END_RET_NOTFOUND_MAP(session, ret);
}

/*
 * __wt_session_strerror --
 *	WT_SESSION->strerror method.
 */
const char *
__wt_session_strerror(WT_SESSION *wt_session, int error)
{
	WT_SESSION_IMPL *session;

	session = (WT_SESSION_IMPL *)wt_session;

	return (__wt_strerror(session, error, NULL, 0));
}

/*
 * __wt_session_breakpoint --
 *	A place to put a breakpoint, if you need one, or call some check
 * code.
 */
int
__wt_session_breakpoint(WT_SESSION *wt_session)
{
	WT_UNUSED(wt_session);

	return (0);
}

/*
 * __open_session --
 *	Allocate a session handle.
 */
static int
__open_session(WT_CONNECTION_IMPL *conn,
    WT_EVENT_HANDLER *event_handler, const char *config,
    WT_SESSION_IMPL **sessionp)
{
	static const WT_SESSION stds = {
		NULL,
		NULL,
		__session_close,
		__session_reconfigure,
		__wt_session_strerror,
		__session_open_cursor,
		__session_alter,
		__session_create,
		__wt_session_compact,
		__session_drop,
		__session_join,
		__session_log_flush,
		__session_log_printf,
		__session_rebalance,
		__session_rename,
		__session_reset,
		__session_salvage,
		__session_truncate,
		__session_upgrade,
		__session_verify,
		__session_begin_transaction,
		__session_commit_transaction,
		__session_prepare_transaction,
		__session_rollback_transaction,
		__session_timestamp_transaction,
		__session_checkpoint,
		__session_snapshot,
		__session_transaction_pinned_range,
		__session_transaction_sync,
		__wt_session_breakpoint
	}, stds_readonly = {
		NULL,
		NULL,
		__session_close,
		__session_reconfigure,
		__wt_session_strerror,
		__session_open_cursor,
		__session_alter_readonly,
		__session_create_readonly,
		__wt_session_compact_readonly,
		__session_drop_readonly,
		__session_join,
		__session_log_flush_readonly,
		__session_log_printf_readonly,
		__session_rebalance_readonly,
		__session_rename_readonly,
		__session_reset,
		__session_salvage_readonly,
		__session_truncate_readonly,
		__session_upgrade_readonly,
		__session_verify,
		__session_begin_transaction,
		__session_commit_transaction,
		__session_prepare_transaction,
		__session_rollback_transaction,
		__session_timestamp_transaction,
		__session_checkpoint_readonly,
		__session_snapshot,
		__session_transaction_pinned_range,
		__session_transaction_sync_readonly,
		__wt_session_breakpoint
	};
	WT_DECL_RET;
	WT_SESSION_IMPL *session, *session_ret;
	uint32_t i;

	*sessionp = NULL;

	session = conn->default_session;
	session_ret = NULL;

	__wt_spin_lock(session, &conn->api_lock);

	/*
	 * Make sure we don't try to open a new session after the application
	 * closes the connection.  This is particularly intended to catch
	 * cases where server threads open sessions.
	 */
	WT_ASSERT(session, !F_ISSET(conn, WT_CONN_CLOSING));

	/* Find the first inactive session slot. */
	for (session_ret = conn->sessions,
	    i = 0; i < conn->session_size; ++session_ret, ++i)
		if (!session_ret->active)
			break;
	if (i == conn->session_size)
		WT_ERR_MSG(session, WT_ERROR,
		    "out of sessions, configured for %" PRIu32 " (including "
		    "internal sessions)",
		    conn->session_size);

	/*
	 * If the active session count is increasing, update it.  We don't worry
	 * about correcting the session count on error, as long as we don't mark
	 * this session as active, we'll clean it up on close.
	 */
	if (i >= conn->session_cnt)	/* Defend against off-by-one errors. */
		conn->session_cnt = i + 1;

	session_ret->iface =
	    F_ISSET(conn, WT_CONN_READONLY) ? stds_readonly : stds;
	session_ret->iface.connection = &conn->iface;

	session_ret->name = NULL;
	session_ret->id = i;

	if (WT_SESSION_FIRST_USE(session_ret))
		__wt_random_init(&session_ret->rnd);

	__wt_event_handler_set(session_ret,
	    event_handler == NULL ? session->event_handler : event_handler);

	TAILQ_INIT(&session_ret->cursors);
	TAILQ_INIT(&session_ret->dhandles);

	/* Initialize the dhandle hash array. */
	for (i = 0; i < WT_HASH_ARRAY_SIZE; i++)
		TAILQ_INIT(&session_ret->dhhash[i]);

	/* Initialize the cursor cache hash buckets and sweep trigger. */
	for (i = 0; i < WT_HASH_ARRAY_SIZE; i++)
		TAILQ_INIT(&session_ret->cursor_cache[i]);
	session_ret->cursor_sweep_countdown = WT_SESSION_CURSOR_SWEEP_COUNTDOWN;

	/* Initialize transaction support: default to read-committed. */
	session_ret->isolation = WT_ISO_READ_COMMITTED;
	WT_ERR(__wt_txn_init(session, session_ret));

	/*
	 * The session's hazard pointer memory isn't discarded during normal
	 * session close because access to it isn't serialized.  Allocate the
	 * first time we open this session.
	 */
	if (WT_SESSION_FIRST_USE(session_ret)) {
		WT_ERR(__wt_calloc_def(session,
		    WT_SESSION_INITIAL_HAZARD_SLOTS, &session_ret->hazard));
		session_ret->hazard_size = WT_SESSION_INITIAL_HAZARD_SLOTS;
		session_ret->hazard_inuse = 0;
		session_ret->nhazard = 0;
	}

	/* Cache the offset of this session's statistics bucket. */
	session_ret->stat_bucket = WT_STATS_SLOT_ID(session);

	/* Allocate the buffer for operation tracking */
	if (F_ISSET(conn, WT_CONN_OPTRACK)) {
		WT_ERR(__wt_malloc(
		    session, WT_OPTRACK_BUFSIZE, &session_ret->optrack_buf));
		session_ret->optrackbuf_ptr = 0;
	}
	/*
	 * Configuration: currently, the configuration for open_session is the
	 * same as session.reconfigure, so use that function.
	 */
	if (config != NULL)
		WT_ERR(
		    __session_reconfigure((WT_SESSION *)session_ret, config));

	/*
	 * Publish: make the entry visible to server threads.  There must be a
	 * barrier for two reasons, to ensure structure fields are set before
	 * any other thread will consider the session, and to push the session
	 * count to ensure the eviction thread can't review too few slots.
	 */
	WT_PUBLISH(session_ret->active, 1);

	WT_STATIC_ASSERT(offsetof(WT_SESSION_IMPL, iface) == 0);
	*sessionp = session_ret;

	WT_STAT_CONN_INCR(session, session_open);

err:	__wt_spin_unlock(session, &conn->api_lock);
	return (ret);
}

/*
 * __wt_open_session --
 *	Allocate a session handle.
 */
int
__wt_open_session(WT_CONNECTION_IMPL *conn,
    WT_EVENT_HANDLER *event_handler, const char *config,
    bool open_metadata, WT_SESSION_IMPL **sessionp)
{
	WT_DECL_RET;
	WT_SESSION *wt_session;
	WT_SESSION_IMPL *session;

	*sessionp = NULL;

	/* Acquire a session. */
	WT_RET(__open_session(conn, event_handler, config, &session));

	/*
	 * Acquiring the metadata handle requires the schema lock; we've seen
	 * problems in the past where a session has acquired the schema lock
	 * unexpectedly, relatively late in the run, and deadlocked. Be
	 * defensive, get it now.  The metadata file may not exist when the
	 * connection first creates its default session or the shared cache
	 * pool creates its sessions, let our caller decline this work.
	 */
	if (open_metadata) {
		WT_ASSERT(session, !F_ISSET(session, WT_SESSION_LOCKED_SCHEMA));
		if ((ret = __wt_metadata_cursor(session, NULL)) != 0) {
			wt_session = &session->iface;
			WT_TRET(wt_session->close(wt_session, NULL));
			return (ret);
		}
	}

	*sessionp = session;
	return (0);
}

/*
 * __wt_open_internal_session --
 *	Allocate a session for WiredTiger's use.
 */
int
__wt_open_internal_session(WT_CONNECTION_IMPL *conn, const char *name,
    bool open_metadata, uint32_t session_flags, WT_SESSION_IMPL **sessionp)
{
	WT_SESSION_IMPL *session;

	*sessionp = NULL;

	/* Acquire a session. */
	WT_RET(__wt_open_session(conn, NULL, NULL, open_metadata, &session));
	session->name = name;

	/*
	 * Public sessions are automatically closed during WT_CONNECTION->close.
	 * If the session handles for internal threads were to go on the public
	 * list, there would be complex ordering issues during close.  Set a
	 * flag to avoid this: internal sessions are not closed automatically.
	 */
	F_SET(session, session_flags | WT_SESSION_INTERNAL);

	*sessionp = session;
	return (0);
}<|MERGE_RESOLUTION|>--- conflicted
+++ resolved
@@ -291,11 +291,7 @@
 	conn = (WT_CONNECTION_IMPL *)wt_session->connection;
 	session = (WT_SESSION_IMPL *)wt_session;
 
-<<<<<<< HEAD
-	SESSION_API_CALL(session, close, config, cfg, true);
-=======
 	SESSION_API_CALL_PREPARE_ALLOWED(session, close, config, cfg);
->>>>>>> e4fdc914
 	WT_UNUSED(cfg);
 
 	/* Close all open cursors while the cursor cache is disabled. */
@@ -396,20 +392,11 @@
 
 	session = (WT_SESSION_IMPL *)wt_session;
 	/*
-<<<<<<< HEAD
-	 * Even though this operation is not allowed in prepared transaction
-	 * state, true is passed indicating the operation is allowed in
-	 * prepared state, so that running transaction check below takes
-	 * precedence over prepare transaction check.
-	 */
-	SESSION_API_CALL(session, reconfigure, config, cfg, true);
-=======
 	 * Indicated as allowed in prepared state, even though not allowed,
 	 * so that running transaction check below take precedence.
 	 */
 	SESSION_API_CALL_PREPARE_ALLOWED(
 	    session, reconfigure, config, cfg);
->>>>>>> e4fdc914
 
 	/*
 	 * Note that this method only checks keys that are passed in by the
@@ -607,7 +594,7 @@
 	cursor = *cursorp = NULL;
 
 	session = (WT_SESSION_IMPL *)wt_session;
-	SESSION_API_CALL(session, open_cursor, config, cfg, false);
+	SESSION_API_CALL(session, open_cursor, config, cfg);
 
 	if (to_dup == NULL && F_ISSET(session, WT_SESSION_CACHE_CURSORS)) {
 		if ((ret = __wt_cursor_cache_get(
@@ -673,7 +660,7 @@
 
 	session = (WT_SESSION_IMPL *)wt_session;
 
-	SESSION_API_CALL(session, alter, config, cfg, false);
+	SESSION_API_CALL(session, alter, config, cfg);
 
 	/* In-memory ignores alter operations. */
 	if (F_ISSET(S2C(session), WT_CONN_IN_MEMORY))
@@ -752,7 +739,7 @@
 	WT_SESSION_IMPL *session;
 
 	session = (WT_SESSION_IMPL *)wt_session;
-	SESSION_API_CALL(session, create, config, cfg, false);
+	SESSION_API_CALL(session, create, config, cfg);
 	WT_UNUSED(cfg);
 
 	/* Disallow objects in the WiredTiger name space. */
@@ -830,7 +817,7 @@
 	uint32_t flags;
 
 	session = (WT_SESSION_IMPL *)wt_session;
-	SESSION_API_CALL(session, log_flush, config, cfg, false);
+	SESSION_API_CALL(session, log_flush, config, cfg);
 	WT_STAT_CONN_INCR(session, log_flush);
 
 	conn = S2C(session);
@@ -886,11 +873,7 @@
 
 	session = (WT_SESSION_IMPL *)wt_session;
 	SESSION_API_CALL_NOCONF(session, log_printf);
-<<<<<<< HEAD
-	WT_ERR(__wt_txn_context_prepare_check(session, false));
-=======
 	WT_ERR(__wt_txn_context_prepare_check(session));
->>>>>>> e4fdc914
 
 	va_start(ap, fmt);
 	ret = __wt_log_vprintf(session, fmt, ap);
@@ -931,7 +914,7 @@
 
 	session = (WT_SESSION_IMPL *)wt_session;
 
-	SESSION_API_CALL(session, rebalance, config, cfg, false);
+	SESSION_API_CALL(session, rebalance, config, cfg);
 
 	/* In-memory ignores rebalance operations. */
 	if (F_ISSET(S2C(session), WT_CONN_IN_MEMORY))
@@ -985,7 +968,7 @@
 	WT_SESSION_IMPL *session;
 
 	session = (WT_SESSION_IMPL *)wt_session;
-	SESSION_API_CALL(session, rename, config, cfg, false);
+	SESSION_API_CALL(session, rename, config, cfg);
 
 	/* Disallow objects in the WiredTiger name space. */
 	WT_ERR(__wt_str_name_check(session, uri));
@@ -1065,7 +1048,7 @@
 	bool checkpoint_wait, lock_wait;
 
 	session = (WT_SESSION_IMPL *)wt_session;
-	SESSION_API_CALL(session, drop, config, cfg, false);
+	SESSION_API_CALL(session, drop, config, cfg);
 
 	/* Disallow objects in the WiredTiger name space. */
 	WT_ERR(__wt_str_name_check(session, uri));
@@ -1157,7 +1140,7 @@
 	bool nested;
 
 	session = (WT_SESSION_IMPL *)wt_session;
-	SESSION_API_CALL(session, join, config, cfg, false);
+	SESSION_API_CALL(session, join, config, cfg);
 
 	firstcg = NULL;
 	table = NULL;
@@ -1284,7 +1267,7 @@
 
 	session = (WT_SESSION_IMPL *)wt_session;
 
-	SESSION_API_CALL(session, salvage, config, cfg, false);
+	SESSION_API_CALL(session, salvage, config, cfg);
 
 	WT_ERR(__wt_inmem_unsupported_op(session, NULL));
 
@@ -1463,7 +1446,7 @@
 	WT_SESSION_IMPL *session;
 
 	session = (WT_SESSION_IMPL *)wt_session;
-	SESSION_TXN_API_CALL(session, truncate, config, cfg, false);
+	SESSION_TXN_API_CALL(session, truncate, config, cfg);
 	WT_STAT_CONN_INCR(session, cursor_truncate);
 
 	/*
@@ -1556,7 +1539,7 @@
 
 	session = (WT_SESSION_IMPL *)wt_session;
 
-	SESSION_API_CALL(session, upgrade, config, cfg, false);
+	SESSION_API_CALL(session, upgrade, config, cfg);
 
 	WT_ERR(__wt_inmem_unsupported_op(session, NULL));
 
@@ -1602,7 +1585,7 @@
 
 	session = (WT_SESSION_IMPL *)wt_session;
 
-	SESSION_API_CALL(session, verify, config, cfg, false);
+	SESSION_API_CALL(session, verify, config, cfg);
 
 	WT_ERR(__wt_inmem_unsupported_op(session, NULL));
 
@@ -1632,20 +1615,11 @@
 
 	session = (WT_SESSION_IMPL *)wt_session;
 	/*
-<<<<<<< HEAD
-	 * Even though this operation is not allowed in prepared transaction
-	 * state, true is passed indicating the operation is allowed in
-	 * prepared state, so that running transaction check below takes
-	 * precedence over prepare transaction check.
-	 */
-	SESSION_API_CALL(session, begin_transaction, config, cfg, true);
-=======
 	 * Indicated as allowed in prepared state, even though not allowed,
 	 * so that running transaction check below take precedence.
 	 */
 	SESSION_API_CALL_PREPARE_ALLOWED(
 	    session, begin_transaction, config, cfg);
->>>>>>> e4fdc914
 	WT_STAT_CONN_INCR(session, txn_begin);
 
 	WT_ERR(__wt_txn_context_check(session, false));
@@ -1667,12 +1641,8 @@
 	WT_TXN *txn;
 
 	session = (WT_SESSION_IMPL *)wt_session;
-<<<<<<< HEAD
-	SESSION_API_CALL(session, commit_transaction, config, cfg, true);
-=======
 	SESSION_API_CALL_PREPARE_ALLOWED(
 	    session, commit_transaction, config, cfg);
->>>>>>> e4fdc914
 	WT_STAT_CONN_INCR(session, txn_commit);
 
 	WT_ERR(__wt_txn_context_check(session, true));
@@ -1705,27 +1675,12 @@
 {
 	WT_DECL_RET;
 	WT_SESSION_IMPL *session;
-	WT_TXN *txn;
-
-	session = (WT_SESSION_IMPL *)wt_session;
-	SESSION_API_CALL(session, prepare_transaction, config, cfg, false);
+
+	session = (WT_SESSION_IMPL *)wt_session;
+	SESSION_API_CALL(session, prepare_transaction, config, cfg);
 
 	WT_ERR(__wt_txn_context_check(session, true));
 
-<<<<<<< HEAD
-	/*
-	 * Failed transaction cannot be prepared, as it cannot guarantee
-	 * commit.
-	 */
-	txn = &session->txn;
-	if (F_ISSET(txn, WT_TXN_ERROR) && txn->mod_count != 0)
-		WT_ERR_MSG(session, EINVAL,
-		    "failed transaction requires rollback%s%s",
-		    txn->rollback_reason == NULL ? "" : ": ",
-		    txn->rollback_reason == NULL ? "" : txn->rollback_reason);
-
-=======
->>>>>>> e4fdc914
 	WT_TRET(__wt_txn_prepare(session, cfg));
 
 err:	API_END_RET(session, ret);
@@ -1743,12 +1698,8 @@
 	WT_SESSION_IMPL *session;
 
 	session = (WT_SESSION_IMPL *)wt_session;
-<<<<<<< HEAD
-	SESSION_API_CALL(session, rollback_transaction, config, cfg, true);
-=======
 	SESSION_API_CALL_PREPARE_ALLOWED(
 	    session, rollback_transaction, config, cfg);
->>>>>>> e4fdc914
 	WT_STAT_CONN_INCR(session, txn_rollback);
 
 	WT_ERR(__wt_txn_context_check(session, true));
@@ -1773,9 +1724,9 @@
 
 	session = (WT_SESSION_IMPL *)wt_session;
 #ifdef HAVE_DIAGNOSTIC
-	SESSION_API_CALL(session, timestamp_transaction, config, cfg, false);
+	SESSION_API_CALL(session, timestamp_transaction, config, cfg);
 #else
-	SESSION_API_CALL(session, timestamp_transaction, NULL, cfg, false);
+	SESSION_API_CALL(session, timestamp_transaction, NULL, cfg);
 	cfg[1] = config;
 #endif
 	WT_TRET(__wt_txn_set_timestamp(session, cfg));
@@ -1798,11 +1749,7 @@
 	SESSION_API_CALL_NOCONF(session, pinned_range);
 
 	txn_state = WT_SESSION_TXN_STATE(session);
-<<<<<<< HEAD
-	WT_ERR(__wt_txn_context_prepare_check(session, false));
-=======
 	WT_ERR(__wt_txn_context_prepare_check(session));
->>>>>>> e4fdc914
 
 	/* Assign pinned to the lesser of id or snap_min */
 	if (txn_state->id != WT_TXN_NONE &&
@@ -1850,20 +1797,11 @@
 
 	session = (WT_SESSION_IMPL *)wt_session;
 	/*
-<<<<<<< HEAD
-	 * Even though this operation is not allowed in prepared transaction
-	 * state, true is passed indicating the operation is allowed in
-	 * prepared state, so that running transaction check below takes
-	 * precedence over prepare transaction check.
-	 */
-	SESSION_API_CALL(session, transaction_sync, config, cfg, true);
-=======
 	 * Indicated as allowed in prepared state, even though not allowed,
 	 * so that running transaction check below take precedence.
 	 */
 	SESSION_API_CALL_PREPARE_ALLOWED(
 	    session, transaction_sync, config, cfg);
->>>>>>> e4fdc914
 	WT_STAT_CONN_INCR(session, txn_sync);
 
 	conn = S2C(session);
@@ -1958,20 +1896,11 @@
 
 	WT_STAT_CONN_INCR(session, txn_checkpoint);
 	/*
-<<<<<<< HEAD
-	 * Even though this operation is not allowed in prepared transaction
-	 * state, true is passed indicating the operation is allowed in
-	 * prepared state, so that running transaction check below takes
-	 * precedence over prepare transaction check.
-	 */
-	SESSION_API_CALL(session, checkpoint, config, cfg, true);
-=======
 	 * Indicated as allowed in prepared state, even though not allowed,
 	 * so that running transaction check below take precedence.
 	 */
 	SESSION_API_CALL_PREPARE_ALLOWED(
 	    session, checkpoint, config, cfg);
->>>>>>> e4fdc914
 
 	WT_ERR(__wt_inmem_unsupported_op(session, NULL));
 
@@ -2036,7 +1965,7 @@
 	session = (WT_SESSION_IMPL *)wt_session;
 	txn_global = &S2C(session)->txn_global;
 
-	SESSION_API_CALL(session, snapshot, config, cfg, false);
+	SESSION_API_CALL(session, snapshot, config, cfg);
 
 	WT_ERR(__wt_txn_named_snapshot_config(
 	    session, cfg, &has_create, &has_drop));
