--- conflicted
+++ resolved
@@ -632,7 +632,8 @@
         }
     }
 
-<<<<<<< HEAD
+    if (config != NULL && (WT_PREFIX_MATCH(uri, "backup:") || to_dup != NULL))
+        __wt_verbose(session, WT_VERB_BACKUP, "Backup cursor config \"%s\"", config);
     ret = __session_open_cursor_int(
       session, uri, NULL, statjoin || dup_backup ? to_dup : NULL, cfg, &cursor);
 
@@ -640,12 +641,6 @@
         (*cursorp)->uri_hash = hash_value;
 
     WT_ERR(ret);
-=======
-    if (config != NULL && (WT_PREFIX_MATCH(uri, "backup:") || to_dup != NULL))
-        __wt_verbose(session, WT_VERB_BACKUP, "Backup cursor config \"%s\"", config);
-    WT_ERR(__session_open_cursor_int(
-      session, uri, NULL, statjoin || dup_backup ? to_dup : NULL, cfg, &cursor));
->>>>>>> 61d942a4
 
 done:
     if (to_dup != NULL && !statjoin && !dup_backup)
