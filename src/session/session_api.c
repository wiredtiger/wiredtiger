--- conflicted
+++ resolved
@@ -2492,11 +2492,7 @@
     WT_RELEASE_WRITE_WITH_BARRIER(session_ret->active, 1);
 
     /* Initialize the default error info. */
-<<<<<<< HEAD
-    F_SET(session_ret, session_ret->flags | WT_SESSION_SAVE_ERRORS);
-=======
     F_SET(session_ret, WT_SESSION_SAVE_ERRORS);
->>>>>>> c3fbce2a
     session_ret->err_info.err_msg = NULL;
     WT_ERR(__wt_session_set_last_error(session_ret, 0, WT_NONE, ""));
 
