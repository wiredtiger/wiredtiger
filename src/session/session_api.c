--- conflicted
+++ resolved
@@ -2497,14 +2497,11 @@
      */
     WT_RELEASE_WRITE_WITH_BARRIER(session_ret->active, 1);
 
-<<<<<<< HEAD
-=======
     /* Initialize the default error info. */
     F_SET(session_ret, session_ret->flags | WT_SESSION_SAVE_ERRORS);
     session_ret->err_info.err_msg = NULL;
     WT_ERR(__wt_session_set_last_error(session_ret, 0, WT_NONE, ""));
 
->>>>>>> 527c4c89
     *sessionp = session_ret;
 
     WT_STAT_CONN_INCR(session, session_open);
