--- conflicted
+++ resolved
@@ -1289,156 +1289,6 @@
 }
 
 /*
-<<<<<<< HEAD
-=======
- * __session_join --
- *     WT_SESSION->join method.
- */
-static int
-__session_join(
-  WT_SESSION *wt_session, WT_CURSOR *join_cursor, WT_CURSOR *ref_cursor, const char *config)
-{
-    WT_CONFIG_ITEM cval;
-    WT_CURSOR *firstcg;
-    WT_CURSOR_INDEX *cindex;
-    WT_CURSOR_JOIN *cjoin;
-    WT_CURSOR_TABLE *ctable;
-    WT_DECL_RET;
-    WT_INDEX *idx;
-    WT_SESSION_IMPL *session;
-    WT_TABLE *table;
-    uint64_t count;
-    uint32_t bloom_bit_count, bloom_hash_count;
-    uint8_t flags, range;
-    bool nested;
-
-    session = (WT_SESSION_IMPL *)wt_session;
-    SESSION_API_CALL(session, ret, join, config, cfg);
-
-    firstcg = NULL;
-    table = NULL;
-    nested = false;
-    count = 0;
-
-    if (!WT_PREFIX_MATCH(join_cursor->uri, "join:"))
-        WT_ERR_MSG(session, EINVAL, "not a join cursor");
-
-    if (WT_PREFIX_MATCH(ref_cursor->uri, "index:")) {
-        cindex = (WT_CURSOR_INDEX *)ref_cursor;
-        idx = cindex->index;
-        table = cindex->table;
-        firstcg = cindex->cg_cursors[0];
-    } else if (WT_PREFIX_MATCH(ref_cursor->uri, "table:")) {
-        idx = NULL;
-        ctable = (WT_CURSOR_TABLE *)ref_cursor;
-        table = ctable->table;
-        firstcg = ctable->cg_cursors[0];
-    } else if (WT_PREFIX_MATCH(ref_cursor->uri, "join:")) {
-        idx = NULL;
-        table = ((WT_CURSOR_JOIN *)ref_cursor)->table;
-        nested = true;
-    } else
-        WT_ERR_MSG(session, EINVAL, "ref_cursor must be an index, table or join cursor");
-
-    if (firstcg != NULL && !F_ISSET(firstcg, WT_CURSTD_KEY_SET))
-        WT_ERR_MSG(session, EINVAL, "requires reference cursor be positioned");
-    cjoin = (WT_CURSOR_JOIN *)join_cursor;
-    if (cjoin->table != table)
-        WT_ERR_MSG(session, EINVAL, "table for join cursor does not match table for ref_cursor");
-    if (F_ISSET(ref_cursor, WT_CURSTD_JOINED))
-        WT_ERR_MSG(session, EINVAL, "cursor already used in a join");
-
-    /* "ge" is the default */
-    range = WT_CURJOIN_END_GT | WT_CURJOIN_END_EQ;
-    flags = 0;
-    WT_ERR(__wt_config_gets(session, cfg, "compare", &cval));
-    if (cval.len != 0) {
-        if (WT_CONFIG_LIT_MATCH("gt", cval))
-            range = WT_CURJOIN_END_GT;
-        else if (WT_CONFIG_LIT_MATCH("lt", cval))
-            range = WT_CURJOIN_END_LT;
-        else if (WT_CONFIG_LIT_MATCH("le", cval))
-            range = WT_CURJOIN_END_LE;
-        else if (WT_CONFIG_LIT_MATCH("eq", cval))
-            range = WT_CURJOIN_END_EQ;
-        else if (!WT_CONFIG_LIT_MATCH("ge", cval))
-            WT_ERR_MSG(session, EINVAL, "compare=%.*s not supported", (int)cval.len, cval.str);
-    }
-    WT_ERR(__wt_config_gets(session, cfg, "count", &cval));
-    if (cval.len != 0)
-        count = (uint64_t)cval.val;
-
-    WT_ERR(__wt_config_gets(session, cfg, "strategy", &cval));
-    if (cval.len != 0) {
-        if (WT_CONFIG_LIT_MATCH("bloom", cval))
-            LF_SET(WT_CURJOIN_ENTRY_BLOOM);
-        else if (!WT_CONFIG_LIT_MATCH("default", cval))
-            WT_ERR_MSG(session, EINVAL, "strategy=%.*s not supported", (int)cval.len, cval.str);
-    }
-    WT_ERR(__wt_config_gets(session, cfg, "bloom_bit_count", &cval));
-    if ((uint64_t)cval.val > UINT32_MAX)
-        WT_ERR_MSG(session, EINVAL, "bloom_bit_count: value too large");
-    bloom_bit_count = (uint32_t)cval.val;
-    WT_ERR(__wt_config_gets(session, cfg, "bloom_hash_count", &cval));
-    if ((uint64_t)cval.val > UINT32_MAX)
-        WT_ERR_MSG(session, EINVAL, "bloom_hash_count: value too large");
-    bloom_hash_count = (uint32_t)cval.val;
-    if (LF_ISSET(WT_CURJOIN_ENTRY_BLOOM) && count == 0)
-        WT_ERR_MSG(session, EINVAL, "count must be nonzero when strategy=bloom");
-    WT_ERR(__wt_config_gets_def(session, cfg, "bloom_false_positives", 0, &cval));
-    if (cval.val != 0)
-        LF_SET(WT_CURJOIN_ENTRY_FALSE_POSITIVES);
-
-    WT_ERR(__wt_config_gets(session, cfg, "operation", &cval));
-    if (cval.len != 0 && WT_CONFIG_LIT_MATCH("or", cval))
-        LF_SET(WT_CURJOIN_ENTRY_DISJUNCTION);
-
-    if (nested && (count != 0 || range != WT_CURJOIN_END_EQ || LF_ISSET(WT_CURJOIN_ENTRY_BLOOM)))
-        WT_ERR_MSG(session, EINVAL,
-          "joining a nested join cursor is incompatible with setting \"strategy\", \"compare\" or "
-          "\"count\"");
-
-    WT_ERR(__wt_curjoin_join(
-      session, cjoin, idx, ref_cursor, flags, range, count, bloom_bit_count, bloom_hash_count));
-    /*
-     * There's an implied ownership ordering that isn't known when the cursors are created: the join
-     * cursor must be closed before any of the indices. Enforce that here by reordering.
-     */
-    if (TAILQ_FIRST(&session->cursors) != join_cursor) {
-        TAILQ_REMOVE(&session->cursors, join_cursor, q);
-        TAILQ_INSERT_HEAD(&session->cursors, join_cursor, q);
-    }
-    /* Disable the reference cursor for regular operations */
-    F_SET(ref_cursor, WT_CURSTD_JOINED);
-
-err:
-    API_END_RET_NOTFOUND_MAP(session, ret);
-}
-
-/*
- * __session_join_notsup --
- *     WT_SESSION->join method; not supported version.
- */
-static int
-__session_join_notsup(
-  WT_SESSION *wt_session, WT_CURSOR *join_cursor, WT_CURSOR *ref_cursor, const char *config)
-{
-    WT_DECL_RET;
-    WT_SESSION_IMPL *session;
-
-    WT_UNUSED(join_cursor);
-    WT_UNUSED(ref_cursor);
-    WT_UNUSED(config);
-
-    session = (WT_SESSION_IMPL *)wt_session;
-    SESSION_API_CALL_NOCONF(session, join);
-    ret = __wti_session_notsup(session);
-err:
-    API_END_RET(session, ret);
-}
-
-/*
->>>>>>> c7cae16f
  * __session_salvage_worker --
  *     Wrapper function for salvage processing.
  */
@@ -2522,33 +2372,18 @@
     static const WT_SESSION
       stds = {NULL, NULL, __session_close, __session_reconfigure, __wt_session_strerror,
         __session_open_cursor, __session_alter, __session_bind_configuration, __session_create,
-<<<<<<< HEAD
-        __wt_session_compact, __session_drop, __session_log_flush, __session_log_printf,
+        __wti_session_compact, __session_drop, __session_log_flush, __session_log_printf,
         __session_reset, __session_salvage, __session_truncate, __session_upgrade, __session_verify,
         __session_begin_transaction, __session_commit_transaction, __session_prepare_transaction,
         __session_rollback_transaction, __session_query_timestamp, __session_timestamp_transaction,
-=======
-        __wti_session_compact, __session_drop, __session_join, __session_log_flush,
-        __session_log_printf, __session_reset, __session_salvage, __session_truncate,
-        __session_upgrade, __session_verify, __session_begin_transaction,
-        __session_commit_transaction, __session_prepare_transaction, __session_rollback_transaction,
-        __session_query_timestamp, __session_timestamp_transaction,
->>>>>>> c7cae16f
         __session_timestamp_transaction_uint, __session_checkpoint, __session_reset_snapshot,
         __session_transaction_pinned_range, __session_get_rollback_reason, __wt_session_breakpoint},
       stds_min = {NULL, NULL, __session_close, __session_reconfigure_notsup, __wt_session_strerror,
         __session_open_cursor, __session_alter_readonly, __session_bind_configuration,
-<<<<<<< HEAD
-        __session_create_readonly, __wt_session_compact_readonly, __session_drop_readonly,
+        __session_create_readonly, __wti_session_compact_readonly, __session_drop_readonly,
         __session_log_flush_readonly, __session_log_printf_readonly, __session_reset_notsup,
         __session_salvage_readonly, __session_truncate_readonly, __session_upgrade_readonly,
         __session_verify_notsup, __session_begin_transaction_notsup,
-=======
-        __session_create_readonly, __wti_session_compact_readonly, __session_drop_readonly,
-        __session_join_notsup, __session_log_flush_readonly, __session_log_printf_readonly,
-        __session_reset_notsup, __session_salvage_readonly, __session_truncate_readonly,
-        __session_upgrade_readonly, __session_verify_notsup, __session_begin_transaction_notsup,
->>>>>>> c7cae16f
         __session_commit_transaction_notsup, __session_prepare_transaction_readonly,
         __session_rollback_transaction_notsup, __session_query_timestamp_notsup,
         __session_timestamp_transaction_notsup, __session_timestamp_transaction_uint_notsup,
@@ -2557,21 +2392,12 @@
         __wt_session_breakpoint},
       stds_readonly = {NULL, NULL, __session_close, __session_reconfigure, __wt_session_strerror,
         __session_open_cursor, __session_alter_readonly, __session_bind_configuration,
-<<<<<<< HEAD
-        __session_create_readonly, __wt_session_compact_readonly, __session_drop_readonly,
+        __session_create_readonly, __wti_session_compact_readonly, __session_drop_readonly,
         __session_log_flush_readonly, __session_log_printf_readonly, __session_reset,
         __session_salvage_readonly, __session_truncate_readonly, __session_upgrade_readonly,
         __session_verify, __session_begin_transaction, __session_commit_transaction,
         __session_prepare_transaction_readonly, __session_rollback_transaction,
         __session_query_timestamp, __session_timestamp_transaction,
-=======
-        __session_create_readonly, __wti_session_compact_readonly, __session_drop_readonly,
-        __session_join, __session_log_flush_readonly, __session_log_printf_readonly,
-        __session_reset, __session_salvage_readonly, __session_truncate_readonly,
-        __session_upgrade_readonly, __session_verify, __session_begin_transaction,
-        __session_commit_transaction, __session_prepare_transaction_readonly,
-        __session_rollback_transaction, __session_query_timestamp, __session_timestamp_transaction,
->>>>>>> c7cae16f
         __session_timestamp_transaction_uint, __session_checkpoint_readonly,
         __session_reset_snapshot, __session_transaction_pinned_range, __session_get_rollback_reason,
         __wt_session_breakpoint};
