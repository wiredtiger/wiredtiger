/*-
 * Copyright (c) 2014-present MongoDB, Inc.
 * Copyright (c) 2008-2014 WiredTiger, Inc.
 *	All rights reserved.
 *
 * See the file LICENSE for redistribution information.
 */

#include "wt_internal.h"

static int __session_rollback_transaction(WT_SESSION *, const char *);

/*
 * __wt_session_notsup --
 *     Unsupported session method.
 */
int
__wt_session_notsup(WT_SESSION_IMPL *session)
{
    WT_RET_MSG(session, ENOTSUP, "Unsupported session method");
}

/*
 * __wt_session_reset_cursors --
 *     Reset all open cursors.
 */
int
__wt_session_reset_cursors(WT_SESSION_IMPL *session, bool free_buffers)
{
    WT_CURSOR *cursor;
    WT_DECL_RET;

    TAILQ_FOREACH (cursor, &session->cursors, q) {
        /* Stop when there are no positioned cursors. */
        if (session->ncursors == 0)
            break;
        if (!F_ISSET(cursor, WT_CURSTD_JOINED))
            WT_TRET(cursor->reset(cursor));
        /* Optionally, free the cursor buffers */
        if (free_buffers) {
            __wt_buf_free(session, &cursor->key);
            __wt_buf_free(session, &cursor->value);
        }
    }

    WT_ASSERT(session, session->ncursors == 0);
    return (ret);
}

/*
 * __wt_session_cursor_cache_sweep --
 *     Sweep the cursor cache.
 */
int
__wt_session_cursor_cache_sweep(WT_SESSION_IMPL *session, bool big_sweep)
{
    WT_CONNECTION_IMPL *conn;
    WT_CURSOR *cursor, *cursor_tmp;
    WT_CURSOR_LIST *cached_list;
    WT_DATA_HANDLE *saved_dhandle;
<<<<<<< HEAD
    WT_DECL_RET;
    uint64_t now;
    uint32_t position;
    int i, t_ret, nbuckets, nexamined, nclosed;
=======
#endif
    uint64_t now, sweep_max, sweep_min;
    uint32_t i, nbuckets, nclosed, nexamined, position;
    int t_ret;
>>>>>>> 9d1ff639
    bool productive;

    if (!F_ISSET(session, WT_SESSION_CACHE_CURSORS))
        return (0);

    conn = S2C(session);

    /*
     * Periodically sweep for dead cursors; if we've swept recently, don't do it again.
     *
     * Each call of this sweep function visits all the cursors in some number of buckets used by the
     * cursor cache. If any of the visited cursors reference dead or dying data handles those
     * cursors are fully closed and removed from the cache. Removing a cursor from the cursor cache
     * has the important effect of freeing a reference to the associated data handle. Data handles
     * can be closed and marked dead, but cannot be freed until all referencing sessions give up
     * their references. So sweeping the cursor cache (for all sessions!) is a prerequisite for the
     * connection data handle sweep to find handles that can be freed.
     *
     * We determine the number of buckets to visit based on how this function is called. When
     * big_sweep is true and enough time has passed, walk through at least a quarter of the buckets,
     * and as long as there is progress finding enough cursors to close, continue on, up to the
     * entire set of buckets.
     *
     * When big_sweep is false, we start with a small set of buckets to look at and quit when we
     * stop making progress or when we reach the maximum configured. This way, we amortize the work
     * of the sweep over many calls in a performance path.
     */
    __wt_seconds(session, &now);
    if (big_sweep && now - session->last_cursor_big_sweep >= 30) {
        session->last_cursor_big_sweep = session->last_cursor_sweep = now;
        sweep_min = conn->hash_size / 4;
        sweep_max = conn->hash_size;
    } else if (now - session->last_cursor_sweep >= 1) {
        session->last_cursor_sweep = now;
        sweep_min = WT_SESSION_CURSOR_SWEEP_MIN;
        sweep_max = WT_SESSION_CURSOR_SWEEP_MAX;
    } else
        return (0);

    position = session->cursor_sweep_position;
    productive = true;
<<<<<<< HEAD
    nbuckets = nexamined = nclosed = 0;
=======
    nbuckets = nclosed = nexamined = 0;
#ifdef HAVE_DIAGNOSTIC
>>>>>>> 9d1ff639
    saved_dhandle = session->dhandle;

    /* Turn off caching so that cursor close doesn't try to cache. */
    F_CLR(session, WT_SESSION_CACHE_CURSORS);
    for (i = 0; i < sweep_max && productive; i++) {
        ++nbuckets;
        cached_list = &session->cursor_cache[position];
        position = (position + 1) & (conn->hash_size - 1);
        TAILQ_FOREACH_SAFE(cursor, cached_list, q, cursor_tmp)
        {
            /*
             * First check to see if the cursor could be reopened and should be swept.
             */
            ++nexamined;
            t_ret = cursor->reopen(cursor, true);
            if (t_ret != 0) {
                WT_TRET_NOTFOUND_OK(t_ret);
                WT_TRET_NOTFOUND_OK(cursor->reopen(cursor, false));
                WT_TRET(cursor->close(cursor));
                ++nclosed;
            }
        }

        /*
         * We continue sweeping as long as we have some good average productivity, or we are under
         * the minimum.
         */
        productive = (nclosed + sweep_min > i);
    }

    session->cursor_sweep_position = position;
    F_SET(session, WT_SESSION_CACHE_CURSORS);

    WT_STAT_CONN_INCR(session, cursor_sweep);
    WT_STAT_CONN_INCRV(session, cursor_sweep_buckets, nbuckets);
    WT_STAT_CONN_INCRV(session, cursor_sweep_examined, nexamined);
    WT_STAT_CONN_INCRV(session, cursor_sweep_closed, nclosed);

    WT_ASSERT_ALWAYS(
      session, session->dhandle == saved_dhandle, "Session dhandle changed during cursor sweep");
    return (ret);
}

/*
 * __wt_session_copy_values --
 *     Copy values into all positioned cursors, so that they don't keep transaction IDs pinned.
 */
int
__wt_session_copy_values(WT_SESSION_IMPL *session)
{
    WT_CURSOR *cursor;

    TAILQ_FOREACH (cursor, &session->cursors, q)
        if (F_ISSET(cursor, WT_CURSTD_VALUE_INT)) {
#ifdef HAVE_DIAGNOSTIC
            /*
             * We have to do this with a transaction ID pinned unless the cursor is reading from a
             * checkpoint.
             */
            WT_TXN_SHARED *txn_shared = WT_SESSION_TXN_SHARED(session);
            WT_ASSERT(session,
              txn_shared->pinned_id != WT_TXN_NONE ||
                (WT_BTREE_PREFIX(cursor->uri) &&
                  WT_DHANDLE_IS_CHECKPOINT(((WT_CURSOR_BTREE *)cursor)->dhandle)));
#endif
            WT_RET(__cursor_localvalue(cursor));
        }

    return (0);
}

/*
 * __wt_session_release_resources --
 *     Release common session resources.
 */
int
__wt_session_release_resources(WT_SESSION_IMPL *session)
{
    WT_DECL_RET;
    bool done;

    /*
     * Called when sessions are reset and closed, and when heavy-weight session methods or functions
     * complete (for example, checkpoint and compact). If the session has no open cursors discard it
     * all; if there are cursors, discard what we can safely clean out.
     */
    done = TAILQ_FIRST(&session->cursors) == NULL;

    /* Transaction cleanup */
    if (done)
        __wt_txn_release_resources(session);

    /* Block manager cleanup */
    if (session->block_manager_cleanup != NULL)
        WT_TRET(session->block_manager_cleanup(session));

    /* Reconciliation cleanup */
    if (session->reconcile_cleanup != NULL)
        WT_TRET(session->reconcile_cleanup(session));

    /* Stashed memory. */
    __wt_stash_discard(session);

    /* Scratch buffers and error memory. */
    if (done) {
        __wt_scr_discard(session);
        __wt_buf_free(session, &session->err);
    }

    return (ret);
}

/*
 * __session_clear --
 *     Clear a session structure.
 */
static void
__session_clear(WT_SESSION_IMPL *session)
{
    /*
     * There's no serialization support around the review of the hazard array, which means threads
     * checking for hazard pointers first check the active field (which may be 0) and then use the
     * hazard pointer (which cannot be NULL).
     *
     * Additionally, the session structure can include information that persists past the session's
     * end-of-life, stored as part of page splits.
     *
     * For these reasons, be careful when clearing the session structure.
     */
    memset(session, 0, WT_SESSION_CLEAR_SIZE);

    session->hazard_inuse = 0;
    session->nhazard = 0;
}

/*
 * __session_close_cursors --
 *     Close all cursors in a list.
 */
static int
__session_close_cursors(WT_SESSION_IMPL *session, WT_CURSOR_LIST *cursors)
{
    WT_CURSOR *cursor, *cursor_tmp;
    WT_DECL_RET;

    /* Close all open cursors. */
    WT_TAILQ_SAFE_REMOVE_BEGIN(cursor, cursors, q, cursor_tmp)
    {
        if (F_ISSET(cursor, WT_CURSTD_CACHED))
            /*
             * Put the cached cursor in an open state that allows it to be closed.
             */
            WT_TRET_NOTFOUND_OK(cursor->reopen(cursor, false));
        else if (session->event_handler->handle_close != NULL &&
          strcmp(cursor->internal_uri, WT_HS_URI) != 0)
            /*
             * Notify the user that we are closing the cursor handle via the registered close
             * callback.
             */
            WT_TRET(session->event_handler->handle_close(
              session->event_handler, &session->iface, cursor));

        WT_TRET(cursor->close(cursor));
    }
    WT_TAILQ_SAFE_REMOVE_END

    return (ret);
}

/*
 * __session_close_cached_cursors --
 *     Fully close all cached cursors.
 */
static int
__session_close_cached_cursors(WT_SESSION_IMPL *session)
{
    WT_DECL_RET;
    uint64_t i;

    for (i = 0; i < S2C(session)->hash_size; i++)
        WT_TRET(__session_close_cursors(session, &session->cursor_cache[i]));
    return (ret);
}

/*
 * __session_close --
 *     WT_SESSION->close method.
 */
static int
__session_close(WT_SESSION *wt_session, const char *config)
{
    WT_DECL_RET;
    WT_SESSION_IMPL *session;

    session = (WT_SESSION_IMPL *)wt_session;

    SESSION_API_CALL_PREPARE_ALLOWED(session, close, config, cfg);
    WT_UNUSED(cfg);

    WT_TRET(__wt_session_close_internal(session));
    session = NULL;

err:
    API_END_RET_NOTFOUND_MAP(session, ret);
}

/*
 * __wt_session_close_internal --
 *     Internal function of WT_SESSION->close method.
 */
int
__wt_session_close_internal(WT_SESSION_IMPL *session)
{
    WT_CONNECTION_IMPL *conn;
    WT_DECL_RET;
#ifdef HAVE_CALL_LOG
    bool internal_session;
#endif

    conn = S2C(session);

#ifdef HAVE_CALL_LOG
    internal_session = F_ISSET(session, WT_SESSION_INTERNAL);
    if (!internal_session)
        /*
         * The call log entry for the session_close API is generated by two functions. The reason is
         * that the first function (called below) requires session's variables and the second
         * function (called at the end) requires the ret value.
         */
        WT_TRET(__wt_call_log_close_session(session));
#endif

    /* Close all open cursors while the cursor cache is disabled. */
    F_CLR(session, WT_SESSION_CACHE_CURSORS);

    /* Rollback any active transaction. */
    if (F_ISSET(session->txn, WT_TXN_RUNNING))
        WT_TRET(__session_rollback_transaction((WT_SESSION *)session, NULL));

    /*
     * Also release any pinned transaction ID from a non-transactional operation.
     */
    if (conn->txn_global.txn_shared_list != NULL)
        __wt_txn_release_snapshot(session);

    /*
     * Close all open cursors. We don't need to explicitly close the session's pointer to the
     * history store cursor since it will also be included in session's cursor table.
     */
    WT_TRET(__session_close_cursors(session, &session->cursors));
    WT_TRET(__session_close_cached_cursors(session));

    WT_ASSERT(session, session->ncursors == 0);

    /* Discard cached handles. */
    __wt_session_close_cache(session);

    /* Confirm we're not holding any hazard pointers. */
    __wt_hazard_close(session);

    /* Discard metadata tracking. */
    __wt_meta_track_discard(session);

    /*
     * Close the file where we tracked long operations. Do this before releasing resources, as we do
     * scratch buffer management when we flush optrack buffers to disk.
     */
    if (F_ISSET(conn, WT_CONN_OPTRACK)) {
        if (session->optrackbuf_ptr > 0) {
            __wt_optrack_flush_buffer(session);
            WT_TRET(__wt_close(session, &session->optrack_fh));
        }

        /* Free the operation tracking buffer */
        __wt_free(session, session->optrack_buf);
    }

    /* Release common session resources. */
    WT_TRET(__wt_session_release_resources(session));

    /* The API lock protects opening and closing of sessions. */
    __wt_spin_lock(session, &conn->api_lock);

    /*
     * Free transaction information: inside the lock because we're freeing the WT_TXN structure and
     * RTS looks at it.
     */
    __wt_txn_destroy(session);

    /* Decrement the count of open sessions. */
    WT_STAT_CONN_DECR(session, session_open);

    /*
     * Sessions are re-used, clear the structure: the clear sets the active field to 0, which will
     * exclude the hazard array from review by the eviction thread. Because some session fields are
     * accessed by other threads, the structure must be cleared carefully.
     *
     * We don't need to publish here, because regardless of the active field being non-zero, the
     * hazard pointer is always valid.
     */
    __session_clear(session);
    session = conn->default_session;

    /*
     * Decrement the count of active sessions if that's possible: a session being closed may or may
     * not be at the end of the array, step toward the beginning of the array until we reach an
     * active session.
     */
    while (conn->sessions[conn->session_cnt - 1].active == 0)
        if (--conn->session_cnt == 0)
            break;

    __wt_spin_unlock(session, &conn->api_lock);

#ifdef HAVE_CALL_LOG
    if (!internal_session)
        WT_TRET(__wt_call_log_print_return(conn, session, ret, ""));
#endif

    return (ret);
}

/*
 * __session_reconfigure --
 *     WT_SESSION->reconfigure method.
 */
static int
__session_reconfigure(WT_SESSION *wt_session, const char *config)
{
    WT_CONFIG_ITEM cval;
    WT_DECL_RET;
    WT_SESSION_IMPL *session;

    session = (WT_SESSION_IMPL *)wt_session;
    SESSION_API_CALL_PREPARE_NOT_ALLOWED(session, reconfigure, config, cfg);
    WT_UNUSED(cfg);

    WT_ERR(__wt_txn_context_check(session, false));

    WT_ERR(__wt_session_reset_cursors(session, false));

    /*
     * Note that this method only checks keys that are passed in by the application: we don't want
     * to reset other session settings to their default values.
     */
    WT_ERR(__wt_txn_reconfigure(session, config));

    ret = __wt_config_getones(session, config, "ignore_cache_size", &cval);
    if (ret == 0) {
        if (cval.val)
            F_SET(session, WT_SESSION_IGNORE_CACHE_SIZE);
        else
            F_CLR(session, WT_SESSION_IGNORE_CACHE_SIZE);
    }
    WT_ERR_NOTFOUND_OK(ret, false);

    ret = __wt_config_getones(session, config, "cache_cursors", &cval);
    if (ret == 0) {
        if (cval.val)
            F_SET(session, WT_SESSION_CACHE_CURSORS);
        else {
            F_CLR(session, WT_SESSION_CACHE_CURSORS);
            WT_ERR(__session_close_cached_cursors(session));
        }
    }

    /*
     * There is a session debug configuration which can be set to evict pages as they are released
     * and no longer needed.
     */
    if ((ret = __wt_config_getones(session, config, "debug.release_evict_page", &cval)) == 0) {
        if (cval.val)
            F_SET(session, WT_SESSION_DEBUG_RELEASE_EVICT);
        else
            F_CLR(session, WT_SESSION_DEBUG_RELEASE_EVICT);
    }

    WT_ERR_NOTFOUND_OK(ret, false);

    ret = __wt_config_getones(session, config, "cache_max_wait_ms", &cval);
    if (ret == 0 && cval.val)
        session->cache_max_wait_us = (uint64_t)(cval.val * WT_THOUSAND);
    WT_ERR_NOTFOUND_OK(ret, false);

    if ((ret = __wt_config_getones(session, config, "diagnostic_asserts", &cval)) == 0) {
#ifdef HAVE_DIAGNOSTIC
        if (cval.len > 0)
            WT_ERR_MSG(session, WT_NOTFOUND,
              "WiredTiger has been compiled with HAVE_DIAGNOSTIC=1 and diagnostic_asserts are "
              "always enabled. This cannot be configured.");
#else
        if (WT_STRING_MATCH("connection", cval.str, cval.len))
            session->diagnostic_asserts_level = DIAG_ASSERTS_CONN;
        else if (WT_STRING_MATCH("off", cval.str, cval.len))
            session->diagnostic_asserts_level = DIAG_ASSERTS_OFF;
        else if (WT_STRING_MATCH("on", cval.str, cval.len))
            session->diagnostic_asserts_level = DIAG_ASSERTS_ON;
        else
            WT_ERR_MSG(session, WT_NOTFOUND, "Invalid value provided for diagnostic_asserts");
#endif
    }
    WT_ERR_NOTFOUND_OK(ret, false);
err:
    API_END_RET_NOTFOUND_MAP(session, ret);
}

/*
 * __session_reconfigure_notsup --
 *     WT_SESSION->reconfigure method; not supported version.
 */
static int
__session_reconfigure_notsup(WT_SESSION *wt_session, const char *config)
{
    WT_DECL_RET;
    WT_SESSION_IMPL *session;

    WT_UNUSED(config);

    session = (WT_SESSION_IMPL *)wt_session;
    SESSION_API_CALL_NOCONF(session, reconfigure);
    ret = __wt_session_notsup(session);
err:
    API_END_RET(session, ret);
}

/*
 * __session_open_cursor_int --
 *     Internal version of WT_SESSION::open_cursor, with second cursor arg.
 */
static int
__session_open_cursor_int(WT_SESSION_IMPL *session, const char *uri, WT_CURSOR *owner,
  WT_CURSOR *other, const char *cfg[], uint64_t hash_value, WT_CURSOR **cursorp)
{
    WT_COLGROUP *colgroup;
    WT_CONFIG_ITEM cval;
    WT_DATA_SOURCE *dsrc;
    WT_DECL_RET;

    *cursorp = NULL;

    /*
     * Open specific cursor types we know about, or call the generic data source open function.
     *
     * Unwind a set of string comparisons into a switch statement hoping the compiler can make it
     * fast, but list the common choices first instead of sorting so if/else patterns are still
     * fast.
     */
    switch (uri[0]) {
    /*
     * Common cursor types.
     */
    case 't':
        if (WT_PREFIX_MATCH(uri, "table:"))
            WT_RET(__wt_curtable_open(session, uri, owner, cfg, cursorp));
        if (WT_PREFIX_MATCH(uri, "tiered:"))
            WT_RET(__wt_curfile_open(session, uri, owner, cfg, cursorp));
        break;
    case 'c':
        if (WT_PREFIX_MATCH(uri, "colgroup:")) {
            /*
             * Column groups are a special case: open a cursor on the underlying data source.
             */
            WT_RET(__wt_schema_get_colgroup(session, uri, false, NULL, &colgroup));
            WT_RET(__wt_open_cursor(session, colgroup->source, owner, cfg, cursorp));
        } else if (WT_PREFIX_MATCH(uri, "config:"))
            WT_RET(__wt_curconfig_open(session, uri, cfg, cursorp));
        break;
    case 'i':
        if (WT_PREFIX_MATCH(uri, "index:"))
            WT_RET(__wt_curindex_open(session, uri, owner, cfg, cursorp));
        break;
    case 'j':
        if (WT_PREFIX_MATCH(uri, "join:"))
            WT_RET(__wt_curjoin_open(session, uri, owner, cfg, cursorp));
        break;
    case 'l':
        if (WT_PREFIX_MATCH(uri, "lsm:"))
            WT_RET(__wt_clsm_open(session, uri, owner, cfg, cursorp));
        else if (WT_PREFIX_MATCH(uri, "log:"))
            WT_RET(__wt_curlog_open(session, uri, cfg, cursorp));
        break;

    /*
     * Less common cursor types.
     */
    case 'f':
        if (WT_PREFIX_MATCH(uri, "file:")) {
            /*
             * Open a version cursor instead of a table cursor if we are using the special debug
             * configuration.
             */
            if ((ret = __wt_config_gets_def(session, cfg, "debug.dump_version", 0, &cval)) == 0 &&
              cval.val) {
                if (WT_STREQ(uri, WT_HS_URI))
                    WT_RET_MSG(session, EINVAL, "cannot open version cursor on the history store");
                WT_RET(__wt_curversion_open(session, uri, owner, cfg, cursorp));
            } else
                WT_RET(__wt_curfile_open(session, uri, owner, cfg, cursorp));
        }
        break;
    case 'm':
        if (WT_PREFIX_MATCH(uri, WT_METADATA_URI))
            WT_RET(__wt_curmetadata_open(session, uri, owner, cfg, cursorp));
        break;
    case 'b':
        if (WT_PREFIX_MATCH(uri, "backup:"))
            WT_RET(__wt_curbackup_open(session, uri, other, cfg, cursorp));
        break;
    case 's':
        if (WT_PREFIX_MATCH(uri, "statistics:"))
            WT_RET(__wt_curstat_open(session, uri, other, cfg, cursorp));
        break;
    default:
        break;
    }

    if (*cursorp == NULL && (dsrc = __wt_schema_get_source(session, uri)) != NULL)
        WT_RET(dsrc->open_cursor == NULL ?
            __wt_object_unsupported(session, uri) :
            __wt_curds_open(session, uri, owner, cfg, dsrc, cursorp));

    if (*cursorp == NULL)
        return (__wt_bad_object_type(session, uri));

    if (owner != NULL) {
        /*
         * We support caching simple cursors that have no children. If this cursor is a child, we're
         * not going to cache this child or its parent.
         */
        F_CLR(owner, WT_CURSTD_CACHEABLE);
        F_CLR(*cursorp, WT_CURSTD_CACHEABLE);
    }

    /*
     * When opening simple tables, the table code calls this function on the underlying data source,
     * in which case the application's URI has been copied.
     */
    if ((*cursorp)->uri == NULL && (ret = __wt_strdup(session, uri, &(*cursorp)->uri)) != 0) {
        WT_TRET((*cursorp)->close(*cursorp));
        *cursorp = NULL;
    }

    if (*cursorp != NULL)
        (*cursorp)->uri_hash = hash_value;

    return (ret);
}

/*
 * __wt_open_cursor --
 *     Internal version of WT_SESSION::open_cursor.
 */
int
__wt_open_cursor(WT_SESSION_IMPL *session, const char *uri, WT_CURSOR *owner, const char *cfg[],
  WT_CURSOR **cursorp)
{
    WT_DECL_RET;
    uint64_t hash_value;

    hash_value = 0;

    /* We should not open other cursors when there are open history store cursors in the session. */
    WT_ASSERT(session, strcmp(uri, WT_HS_URI) == 0 || session->hs_cursor_counter == 0);

    /* We do not cache any subordinate tables/files cursors. */
    if (owner == NULL) {
        __wt_cursor_get_hash(session, uri, NULL, &hash_value);
        if ((ret = __wt_cursor_cache_get(session, uri, hash_value, NULL, cfg, cursorp)) == 0)
            return (0);
        WT_RET_NOTFOUND_OK(ret);
    }

    return (__session_open_cursor_int(session, uri, owner, NULL, cfg, hash_value, cursorp));
}

/*
 * __session_open_cursor --
 *     WT_SESSION->open_cursor method.
 */
static int
__session_open_cursor(WT_SESSION *wt_session, const char *uri, WT_CURSOR *to_dup,
  const char *config, WT_CURSOR **cursorp)
{
    WT_CURSOR *cursor;
    WT_DECL_RET;
    WT_SESSION_IMPL *session;
    uint64_t hash_value;
    bool dup_backup, statjoin;

    cursor = *cursorp = NULL;
    hash_value = 0;
    dup_backup = false;
    session = (WT_SESSION_IMPL *)wt_session;
    SESSION_API_CALL(session, open_cursor, config, cfg);

    /*
     * Check for early usage of a user session to collect statistics. If the connection is not fully
     * ready but can be used, then only allow a cursor uri of "statistics:" only. The conditional is
     * complicated. Allow the cursor to open if any of these conditions are met:
     * - The connection is ready
     * - The session is an internal session
     * - The connection is minimally ready and the URI is "statistics:"
     */
    if (!F_ISSET(S2C(session), WT_CONN_READY) && !F_ISSET(session, WT_SESSION_INTERNAL) &&
      (!F_ISSET(S2C(session), WT_CONN_MINIMAL) || strcmp(uri, "statistics:") != 0))
        WT_ERR_MSG(
          session, EINVAL, "cannot open a non-statistics cursor before connection is opened");

    statjoin = (to_dup != NULL && uri != NULL && strcmp(uri, "statistics:join") == 0);
    if (!statjoin) {
        if ((to_dup == NULL && uri == NULL) || (to_dup != NULL && uri != NULL))
            WT_ERR_MSG(session, EINVAL,
              "should be passed either a URI or a cursor to duplicate, but not both");

        __wt_cursor_get_hash(session, uri, to_dup, &hash_value);
        if ((ret = __wt_cursor_cache_get(session, uri, hash_value, to_dup, cfg, &cursor)) == 0)
            goto done;

        /*
         * Detect if we're duplicating a backup cursor specifically. That needs special handling.
         */
        if (to_dup != NULL && strcmp(to_dup->uri, "backup:") == 0)
            dup_backup = true;
        WT_ERR_NOTFOUND_OK(ret, false);

        if (to_dup != NULL) {
            uri = to_dup->uri;
            if (!WT_PREFIX_MATCH(uri, "backup:") && !WT_PREFIX_MATCH(uri, "colgroup:") &&
              !WT_PREFIX_MATCH(uri, "index:") && !WT_PREFIX_MATCH(uri, "file:") &&
              !WT_PREFIX_MATCH(uri, "lsm:") && !WT_PREFIX_MATCH(uri, WT_METADATA_URI) &&
              !WT_PREFIX_MATCH(uri, "table:") && !WT_PREFIX_MATCH(uri, "tiered:") &&
              __wt_schema_get_source(session, uri) == NULL)
                WT_ERR(__wt_bad_object_type(session, uri));
        }
    }

    if (config != NULL && (WT_PREFIX_MATCH(uri, "backup:") || to_dup != NULL))
        __wt_verbose(session, WT_VERB_BACKUP, "Backup cursor config \"%s\"", config);

    WT_ERR(__session_open_cursor_int(
      session, uri, NULL, statjoin || dup_backup ? to_dup : NULL, cfg, hash_value, &cursor));

done:
    if (to_dup != NULL && !statjoin && !dup_backup)
        WT_ERR(__wt_cursor_dup_position(to_dup, cursor));

    *cursorp = cursor;

    if (0) {
err:
        if (cursor != NULL)
            WT_TRET(cursor->close(cursor));
    }
    /*
     * Opening a cursor on a non-existent data source will set ret to either of ENOENT or
     * WT_NOTFOUND at this point. However, applications may reasonably do this inside a transaction
     * to check for the existence of a table or index.
     *
     * Failure in opening a cursor should not set an error on the transaction and WT_NOTFOUND will
     * be mapped to ENOENT.
     */

    API_END_RET_NO_TXN_ERROR(session, ret);
}

/*
 * __session_alter_internal --
 *     Internal implementation of the WT_SESSION.alter method.
 */
static int
__session_alter_internal(WT_SESSION_IMPL *session, const char *uri, const char *config)
{
    WT_DECL_RET;

    SESSION_API_CALL(session, alter, config, cfg);

    /* In-memory ignores alter operations. */
    if (F_ISSET(S2C(session), WT_CONN_IN_MEMORY))
        goto err;

    /* Disallow objects in the WiredTiger name space. */
    WT_ERR(__wt_str_name_check(session, uri));

    /*
     * We replace the default configuration listing with the current configuration. Otherwise the
     * defaults for values that can be altered would override settings used by the user in create.
     */
    cfg[0] = cfg[1];
    cfg[1] = NULL;
    WT_WITH_CHECKPOINT_LOCK(
      session, WT_WITH_SCHEMA_LOCK(session, ret = __wt_schema_alter(session, uri, cfg)));

err:
    if (ret != 0)
        WT_STAT_CONN_INCR(session, session_table_alter_fail);
    else
        WT_STAT_CONN_INCR(session, session_table_alter_success);
    API_END_RET_NOTFOUND_MAP(session, ret);
}

/*
 * __session_blocking_checkpoint --
 *     Perform a checkpoint or wait if it is already running to resolve an EBUSY error.
 */
static int
__session_blocking_checkpoint(WT_SESSION_IMPL *session)
{
    WT_DECL_RET;
    WT_TXN_GLOBAL *txn_global;
    uint64_t txn_gen;
    const char *checkpoint_cfg[] = {WT_CONFIG_BASE(session, WT_SESSION_checkpoint), NULL};

    if ((ret = __wt_txn_checkpoint(session, checkpoint_cfg, false)) == 0)
        return (0);
    WT_RET_BUSY_OK(ret);

    /*
     * If there's a checkpoint running, wait for it to complete. If there's no checkpoint running or
     * the checkpoint generation number changes, the checkpoint blocking us has completed.
     */
#define WT_CKPT_WAIT 2
    txn_global = &S2C(session)->txn_global;
    for (txn_gen = __wt_gen(session, WT_GEN_CHECKPOINT);; __wt_sleep(WT_CKPT_WAIT, 0)) {
        /*
         * This loop only checks objects that are declared volatile, therefore no barriers are
         * needed.
         */
        if (!txn_global->checkpoint_running || txn_gen != __wt_gen(session, WT_GEN_CHECKPOINT))
            break;
    }

    return (0);
}

/*
 * __session_alter --
 *     Alter a table setting.
 */
static int
__session_alter(WT_SESSION *wt_session, const char *uri, const char *config)
{
    WT_DECL_RET;
    WT_SESSION_IMPL *session;

    session = (WT_SESSION_IMPL *)wt_session;

    /*
     * Alter table can return EBUSY error when the table is modified in parallel by eviction. Retry
     * the command after performing a system wide checkpoint. Only retry once to avoid potentially
     * waiting forever.
     */
    ret = __session_alter_internal(session, uri, config);
    if (ret == EBUSY) {
        WT_RET(__session_blocking_checkpoint(session));
        WT_STAT_CONN_INCR(session, session_table_alter_trigger_checkpoint);
        ret = __session_alter_internal(session, uri, config);
    }

    return (ret);
}

/*
 * __session_alter_readonly --
 *     WT_SESSION->alter method; readonly version.
 */
static int
__session_alter_readonly(WT_SESSION *wt_session, const char *uri, const char *config)
{
    WT_DECL_RET;
    WT_SESSION_IMPL *session;

    WT_UNUSED(uri);
    WT_UNUSED(config);

    session = (WT_SESSION_IMPL *)wt_session;
    SESSION_API_CALL_NOCONF(session, alter);

    WT_STAT_CONN_INCR(session, session_table_alter_fail);
    ret = __wt_session_notsup(session);
err:
    API_END_RET(session, ret);
}

/*
 * __wt_session_count --
 *     WT_SESSION->count method.
 */
int
__wt_session_count(WT_SESSION *wt_session, const char *uri, int64_t *count)
{
    WT_DECL_RET;

    WT_UNUSED(uri);
    WT_UNUSED(wt_session);

    *count = -1;
    if (*count == -1)
        ret = WT_NOTFOUND;

    return (ret);
}

/*
 * __wt_session_count_notsup --
 *     WT_SESSION->count method; not supported version.
 */
static int
__wt_session_count_notsup(WT_SESSION *wt_session, const char *uri, int64_t *count)
{
    WT_DECL_RET;
    WT_SESSION_IMPL *session;

    WT_UNUSED(uri);
    WT_UNUSED(count);

    session = (WT_SESSION_IMPL *)wt_session;
    SESSION_API_CALL_NOCONF(session, count);
    ret = __wt_session_notsup(session);
err:
    API_END_RET(session, ret);
}

/*
 * __wt_session_create --
 *     Internal version of WT_SESSION::create.
 */
int
__wt_session_create(WT_SESSION_IMPL *session, const char *uri, const char *config)
{
    WT_DECL_RET;

    WT_WITH_SCHEMA_LOCK(
      session, WT_WITH_TABLE_WRITE_LOCK(session, ret = __wt_schema_create(session, uri, config)));
    return (ret);
}

/*
 * __session_create --
 *     WT_SESSION->create method.
 */
static int
__session_create(WT_SESSION *wt_session, const char *uri, const char *config)
{
    WT_CONFIG_ITEM cval;
    WT_DECL_RET;
    WT_SESSION_IMPL *session;
    bool is_import;

    session = (WT_SESSION_IMPL *)wt_session;
    is_import = session->import_list != NULL ||
      (__wt_config_getones(session, config, "import.enabled", &cval) == 0 && cval.val != 0);
    SESSION_API_CALL(session, create, config, cfg);
    WT_UNUSED(cfg);

    /* Disallow objects in the WiredTiger name space. */
    WT_ERR(__wt_str_name_check(session, uri));

    /*
     * Type configuration only applies to tables, column groups and indexes. We don't want
     * applications to attempt to layer LSM on top of their extended data-sources, and the fact we
     * allow LSM as a valid URI is an invitation to that mistake: nip it in the bud.
     */
    if (!WT_PREFIX_MATCH(uri, "colgroup:") && !WT_PREFIX_MATCH(uri, "index:") &&
      !WT_PREFIX_MATCH(uri, "table:")) {
        /*
         * We can't disallow type entirely, a configuration string might innocently include it, for
         * example, a dump/load pair. If the underlying type is "file", it's OK ("file" is the
         * underlying type for every type); if the URI type prefix and the type are the same, let it
         * go.
         */
        if ((ret = __wt_config_getones(session, config, "type", &cval)) == 0 &&
          !WT_STRING_MATCH("file", cval.str, cval.len) &&
          (strncmp(uri, cval.str, cval.len) != 0 || uri[cval.len] != ':'))
            WT_ERR_MSG(session, EINVAL, "%s: unsupported type configuration", uri);
        WT_ERR_NOTFOUND_OK(ret, false);
    }

    ret = __wt_session_create(session, uri, config);

err:
    if (ret != 0)
        WT_STAT_CONN_INCR(session, session_table_create_fail);
    else
        WT_STAT_CONN_INCR(session, session_table_create_success);

    if (is_import) {
        if (ret != 0)
            WT_STAT_CONN_INCR(session, session_table_create_import_fail);
        else
            WT_STAT_CONN_INCR(session, session_table_create_import_success);
    }
    API_END_RET_NOTFOUND_MAP(session, ret);
}

/*
 * __session_create_readonly --
 *     WT_SESSION->create method; readonly version.
 */
static int
__session_create_readonly(WT_SESSION *wt_session, const char *uri, const char *config)
{
    WT_DECL_RET;
    WT_SESSION_IMPL *session;

    WT_UNUSED(uri);
    WT_UNUSED(config);

    session = (WT_SESSION_IMPL *)wt_session;
    SESSION_API_CALL_NOCONF(session, create);

    WT_STAT_CONN_INCR(session, session_table_create_fail);
    ret = __wt_session_notsup(session);
err:
    API_END_RET(session, ret);
}

/*
 * __session_log_flush --
 *     WT_SESSION->log_flush method.
 */
static int
__session_log_flush(WT_SESSION *wt_session, const char *config)
{
    WT_CONFIG_ITEM cval;
    WT_CONNECTION_IMPL *conn;
    WT_DECL_RET;
    WT_SESSION_IMPL *session;
    uint32_t flags;

    session = (WT_SESSION_IMPL *)wt_session;
    SESSION_API_CALL(session, log_flush, config, cfg);
    WT_STAT_CONN_INCR(session, log_flush);

    conn = S2C(session);
    flags = 0;
    /*
     * If logging is not enabled there is nothing to do.
     */
    if (!FLD_ISSET(conn->log_flags, WT_CONN_LOG_ENABLED))
        WT_ERR_MSG(session, EINVAL, "logging not enabled");

    WT_ERR(__wt_config_gets_def(session, cfg, "sync", 0, &cval));
    if (WT_STRING_MATCH("off", cval.str, cval.len))
        flags = WT_LOG_FLUSH;
    else if (WT_STRING_MATCH("on", cval.str, cval.len))
        flags = WT_LOG_FSYNC;
    ret = __wt_log_flush(session, flags);

err:
    API_END_RET(session, ret);
}

/*
 * __session_log_flush_readonly --
 *     WT_SESSION->log_flush method; readonly version.
 */
static int
__session_log_flush_readonly(WT_SESSION *wt_session, const char *config)
{
    WT_DECL_RET;
    WT_SESSION_IMPL *session;

    WT_UNUSED(config);

    session = (WT_SESSION_IMPL *)wt_session;
    SESSION_API_CALL_NOCONF(session, log_flush);

    ret = __wt_session_notsup(session);
err:
    API_END_RET(session, ret);
}

/*
 * __session_log_printf --
 *     WT_SESSION->log_printf method.
 */
static int
__session_log_printf(WT_SESSION *wt_session, const char *fmt, ...)
  WT_GCC_FUNC_ATTRIBUTE((format(printf, 2, 3)))
{
    WT_DECL_RET;
    WT_SESSION_IMPL *session;
    va_list ap;

    session = (WT_SESSION_IMPL *)wt_session;
    SESSION_API_CALL_PREPARE_ALLOWED_NOCONF(session, log_printf);

    va_start(ap, fmt);
    ret = __wt_log_vprintf(session, fmt, ap);
    va_end(ap);

err:
    API_END_RET(session, ret);
}

/*
 * __session_log_printf_readonly --
 *     WT_SESSION->log_printf method; readonly version.
 */
static int
__session_log_printf_readonly(WT_SESSION *wt_session, const char *fmt, ...)
  WT_GCC_FUNC_ATTRIBUTE((format(printf, 2, 3)))
{
    WT_DECL_RET;
    WT_SESSION_IMPL *session;

    WT_UNUSED(fmt);

    session = (WT_SESSION_IMPL *)wt_session;
    SESSION_API_CALL_NOCONF(session, log_printf);

    ret = __wt_session_notsup(session);
err:
    API_END_RET(session, ret);
}

/*
 * __session_rename --
 *     WT_SESSION->rename method.
 */
static int
__session_rename(WT_SESSION *wt_session, const char *uri, const char *newuri, const char *config)
{
    WT_DECL_RET;
    WT_SESSION_IMPL *session;

    session = (WT_SESSION_IMPL *)wt_session;
    SESSION_API_CALL(session, rename, config, cfg);

    /* Disallow objects in the WiredTiger name space. */
    WT_ERR(__wt_str_name_check(session, uri));
    WT_ERR(__wt_str_name_check(session, newuri));

    WT_WITH_CHECKPOINT_LOCK(session,
      WT_WITH_SCHEMA_LOCK(session,
        WT_WITH_TABLE_WRITE_LOCK(session, ret = __wt_schema_rename(session, uri, newuri, cfg))));
err:
    if (ret != 0)
        WT_STAT_CONN_INCR(session, session_table_rename_fail);
    else
        WT_STAT_CONN_INCR(session, session_table_rename_success);
    API_END_RET_NOTFOUND_MAP(session, ret);
}

/*
 * __session_rename_readonly --
 *     WT_SESSION->rename method; readonly version.
 */
static int
__session_rename_readonly(
  WT_SESSION *wt_session, const char *uri, const char *newuri, const char *config)
{
    WT_DECL_RET;
    WT_SESSION_IMPL *session;

    WT_UNUSED(uri);
    WT_UNUSED(newuri);
    WT_UNUSED(config);

    session = (WT_SESSION_IMPL *)wt_session;
    SESSION_API_CALL_NOCONF(session, rename);

    WT_STAT_CONN_INCR(session, session_table_rename_fail);
    ret = __wt_session_notsup(session);
err:
    API_END_RET(session, ret);
}

/*
 * __session_reset --
 *     WT_SESSION->reset method.
 */
static int
__session_reset(WT_SESSION *wt_session)
{
    WT_DECL_RET;
    WT_SESSION_IMPL *session;

    session = (WT_SESSION_IMPL *)wt_session;
    SESSION_API_CALL_PREPARE_NOT_ALLOWED_NOCONF(session, reset);

    WT_ERR(__wt_txn_context_check(session, false));

    WT_TRET(__wt_session_reset_cursors(session, true));

    /*
     * Run the session sweeps. Run the cursor cache sweep with "big" option to sweep more, as we're
     * not in a performance path.
     */
    session->cursor_sweep_countdown = WT_SESSION_CURSOR_SWEEP_COUNTDOWN;
    WT_TRET(__wt_session_cursor_cache_sweep(session, true));
    __wt_session_dhandle_sweep(session);

    /* Release common session resources. */
    WT_TRET(__wt_session_release_resources(session));

    /* Reset the session statistics. */
    if (WT_STAT_ENABLED(session))
        __wt_stat_session_clear_single(&session->stats);

err:
    API_END_RET_NOTFOUND_MAP(session, ret);
}

/*
 * __session_reset_notsup --
 *     WT_SESSION->reset method; not supported version.
 */
static int
__session_reset_notsup(WT_SESSION *wt_session)
{
    WT_DECL_RET;
    WT_SESSION_IMPL *session;

    session = (WT_SESSION_IMPL *)wt_session;
    SESSION_API_CALL_NOCONF(session, reset);
    ret = __wt_session_notsup(session);
err:
    API_END_RET(session, ret);
}

/*
 * __session_drop --
 *     WT_SESSION->drop method.
 */
static int
__session_drop(WT_SESSION *wt_session, const char *uri, const char *config)
{
    WT_CONFIG_ITEM cval;
    WT_DECL_RET;
    WT_SESSION_IMPL *session;
    bool checkpoint_wait, lock_wait;

    session = (WT_SESSION_IMPL *)wt_session;
    SESSION_API_CALL(session, drop, config, cfg);

    /* Disallow objects in the WiredTiger name space. */
    WT_ERR(__wt_str_name_check(session, uri));

    WT_ERR(__wt_config_gets_def(session, cfg, "checkpoint_wait", 1, &cval));
    checkpoint_wait = cval.val != 0;
    WT_ERR(__wt_config_gets_def(session, cfg, "lock_wait", 1, &cval));
    lock_wait = cval.val != 0;

    /*
     * Take the checkpoint lock if there is a need to prevent the drop operation from failing with
     * EBUSY due to an ongoing checkpoint.
     */
    if (checkpoint_wait) {
        if (lock_wait)
            WT_WITH_CHECKPOINT_LOCK(session,
              WT_WITH_SCHEMA_LOCK(session,
                WT_WITH_TABLE_WRITE_LOCK(session, ret = __wt_schema_drop(session, uri, cfg))));
        else
            WT_WITH_CHECKPOINT_LOCK_NOWAIT(session, ret,
              WT_WITH_SCHEMA_LOCK_NOWAIT(session, ret,
                WT_WITH_TABLE_WRITE_LOCK_NOWAIT(
                  session, ret, ret = __wt_schema_drop(session, uri, cfg))));
    } else {
        if (lock_wait)
            WT_WITH_SCHEMA_LOCK(session,
              WT_WITH_TABLE_WRITE_LOCK(session, ret = __wt_schema_drop(session, uri, cfg)));
        else
            WT_WITH_SCHEMA_LOCK_NOWAIT(session, ret,
              WT_WITH_TABLE_WRITE_LOCK_NOWAIT(
                session, ret, ret = __wt_schema_drop(session, uri, cfg)));
    }

err:
    if (ret != 0)
        WT_STAT_CONN_INCR(session, session_table_drop_fail);
    else
        WT_STAT_CONN_INCR(session, session_table_drop_success);

    /* Note: drop operations cannot be unrolled (yet?). */
    API_END_RET_NOTFOUND_MAP(session, ret);
}

/*
 * __session_drop_readonly --
 *     WT_SESSION->drop method; readonly version.
 */
static int
__session_drop_readonly(WT_SESSION *wt_session, const char *uri, const char *config)
{
    WT_DECL_RET;
    WT_SESSION_IMPL *session;

    WT_UNUSED(uri);
    WT_UNUSED(config);

    session = (WT_SESSION_IMPL *)wt_session;
    SESSION_API_CALL_NOCONF(session, drop);

    WT_STAT_CONN_INCR(session, session_table_drop_fail);
    ret = __wt_session_notsup(session);
err:
    API_END_RET(session, ret);
}

/*
 * __session_join --
 *     WT_SESSION->join method.
 */
static int
__session_join(
  WT_SESSION *wt_session, WT_CURSOR *join_cursor, WT_CURSOR *ref_cursor, const char *config)
{
    WT_CONFIG_ITEM cval;
    WT_CURSOR *firstcg;
    WT_CURSOR_INDEX *cindex;
    WT_CURSOR_JOIN *cjoin;
    WT_CURSOR_TABLE *ctable;
    WT_DECL_RET;
    WT_INDEX *idx;
    WT_SESSION_IMPL *session;
    WT_TABLE *table;
    uint64_t count;
    uint32_t bloom_bit_count, bloom_hash_count;
    uint8_t flags, range;
    bool nested;

    session = (WT_SESSION_IMPL *)wt_session;
    SESSION_API_CALL(session, join, config, cfg);

    firstcg = NULL;
    table = NULL;
    nested = false;
    count = 0;

    if (!WT_PREFIX_MATCH(join_cursor->uri, "join:"))
        WT_ERR_MSG(session, EINVAL, "not a join cursor");

    if (WT_PREFIX_MATCH(ref_cursor->uri, "index:")) {
        cindex = (WT_CURSOR_INDEX *)ref_cursor;
        idx = cindex->index;
        table = cindex->table;
        firstcg = cindex->cg_cursors[0];
    } else if (WT_PREFIX_MATCH(ref_cursor->uri, "table:")) {
        idx = NULL;
        ctable = (WT_CURSOR_TABLE *)ref_cursor;
        table = ctable->table;
        firstcg = ctable->cg_cursors[0];
    } else if (WT_PREFIX_MATCH(ref_cursor->uri, "join:")) {
        idx = NULL;
        table = ((WT_CURSOR_JOIN *)ref_cursor)->table;
        nested = true;
    } else
        WT_ERR_MSG(session, EINVAL, "ref_cursor must be an index, table or join cursor");

    if (firstcg != NULL && !F_ISSET(firstcg, WT_CURSTD_KEY_SET))
        WT_ERR_MSG(session, EINVAL, "requires reference cursor be positioned");
    cjoin = (WT_CURSOR_JOIN *)join_cursor;
    if (cjoin->table != table)
        WT_ERR_MSG(session, EINVAL, "table for join cursor does not match table for ref_cursor");
    if (F_ISSET(ref_cursor, WT_CURSTD_JOINED))
        WT_ERR_MSG(session, EINVAL, "cursor already used in a join");

    /* "ge" is the default */
    range = WT_CURJOIN_END_GT | WT_CURJOIN_END_EQ;
    flags = 0;
    WT_ERR(__wt_config_gets(session, cfg, "compare", &cval));
    if (cval.len != 0) {
        if (WT_STRING_MATCH("gt", cval.str, cval.len))
            range = WT_CURJOIN_END_GT;
        else if (WT_STRING_MATCH("lt", cval.str, cval.len))
            range = WT_CURJOIN_END_LT;
        else if (WT_STRING_MATCH("le", cval.str, cval.len))
            range = WT_CURJOIN_END_LE;
        else if (WT_STRING_MATCH("eq", cval.str, cval.len))
            range = WT_CURJOIN_END_EQ;
        else if (!WT_STRING_MATCH("ge", cval.str, cval.len))
            WT_ERR_MSG(session, EINVAL, "compare=%.*s not supported", (int)cval.len, cval.str);
    }
    WT_ERR(__wt_config_gets(session, cfg, "count", &cval));
    if (cval.len != 0)
        count = (uint64_t)cval.val;

    WT_ERR(__wt_config_gets(session, cfg, "strategy", &cval));
    if (cval.len != 0) {
        if (WT_STRING_MATCH("bloom", cval.str, cval.len))
            LF_SET(WT_CURJOIN_ENTRY_BLOOM);
        else if (!WT_STRING_MATCH("default", cval.str, cval.len))
            WT_ERR_MSG(session, EINVAL, "strategy=%.*s not supported", (int)cval.len, cval.str);
    }
    WT_ERR(__wt_config_gets(session, cfg, "bloom_bit_count", &cval));
    if ((uint64_t)cval.val > UINT32_MAX)
        WT_ERR_MSG(session, EINVAL, "bloom_bit_count: value too large");
    bloom_bit_count = (uint32_t)cval.val;
    WT_ERR(__wt_config_gets(session, cfg, "bloom_hash_count", &cval));
    if ((uint64_t)cval.val > UINT32_MAX)
        WT_ERR_MSG(session, EINVAL, "bloom_hash_count: value too large");
    bloom_hash_count = (uint32_t)cval.val;
    if (LF_ISSET(WT_CURJOIN_ENTRY_BLOOM) && count == 0)
        WT_ERR_MSG(session, EINVAL, "count must be nonzero when strategy=bloom");
    WT_ERR(__wt_config_gets_def(session, cfg, "bloom_false_positives", 0, &cval));
    if (cval.val != 0)
        LF_SET(WT_CURJOIN_ENTRY_FALSE_POSITIVES);

    WT_ERR(__wt_config_gets(session, cfg, "operation", &cval));
    if (cval.len != 0 && WT_STRING_MATCH("or", cval.str, cval.len))
        LF_SET(WT_CURJOIN_ENTRY_DISJUNCTION);

    if (nested && (count != 0 || range != WT_CURJOIN_END_EQ || LF_ISSET(WT_CURJOIN_ENTRY_BLOOM)))
        WT_ERR_MSG(session, EINVAL,
          "joining a nested join cursor is incompatible with setting \"strategy\", \"compare\" or "
          "\"count\"");

    WT_ERR(__wt_curjoin_join(
      session, cjoin, idx, ref_cursor, flags, range, count, bloom_bit_count, bloom_hash_count));
    /*
     * There's an implied ownership ordering that isn't known when the cursors are created: the join
     * cursor must be closed before any of the indices. Enforce that here by reordering.
     */
    if (TAILQ_FIRST(&session->cursors) != join_cursor) {
        TAILQ_REMOVE(&session->cursors, join_cursor, q);
        TAILQ_INSERT_HEAD(&session->cursors, join_cursor, q);
    }
    /* Disable the reference cursor for regular operations */
    F_SET(ref_cursor, WT_CURSTD_JOINED);

err:
    API_END_RET_NOTFOUND_MAP(session, ret);
}

/*
 * __session_join_notsup --
 *     WT_SESSION->join method; not supported version.
 */
static int
__session_join_notsup(
  WT_SESSION *wt_session, WT_CURSOR *join_cursor, WT_CURSOR *ref_cursor, const char *config)
{
    WT_DECL_RET;
    WT_SESSION_IMPL *session;

    WT_UNUSED(join_cursor);
    WT_UNUSED(ref_cursor);
    WT_UNUSED(config);

    session = (WT_SESSION_IMPL *)wt_session;
    SESSION_API_CALL_NOCONF(session, join);
    ret = __wt_session_notsup(session);
err:
    API_END_RET(session, ret);
}

/*
 * __session_salvage_worker --
 *     Wrapper function for salvage processing.
 */
static int
__session_salvage_worker(WT_SESSION_IMPL *session, const char *uri, const char *cfg[])
{
    WT_RET(__wt_schema_worker(
      session, uri, __wt_salvage, NULL, cfg, WT_DHANDLE_EXCLUSIVE | WT_BTREE_SALVAGE));
    WT_RET(
      __wt_schema_worker(session, uri, NULL, S2C(session)->rts->rollback_to_stable_one, cfg, 0));
    return (0);
}

/*
 * __session_salvage --
 *     WT_SESSION->salvage method.
 */
static int
__session_salvage(WT_SESSION *wt_session, const char *uri, const char *config)
{
    WT_DECL_RET;
    WT_SESSION_IMPL *session;

    session = (WT_SESSION_IMPL *)wt_session;

    SESSION_API_CALL(session, salvage, config, cfg);

    WT_ERR(__wt_inmem_unsupported_op(session, NULL));

    /*
     * Run salvage and then rollback-to-stable (to bring the object into compliance with database
     * timestamps).
     *
     * Block out checkpoints to avoid spurious EBUSY errors.
     *
     * Hold the schema lock across both salvage and rollback-to-stable to avoid races where another
     * thread opens the handle before rollback-to-stable completes.
     */
    WT_WITH_CHECKPOINT_LOCK(
      session, WT_WITH_SCHEMA_LOCK(session, ret = __session_salvage_worker(session, uri, cfg)));

err:
    if (ret != 0)
        WT_STAT_CONN_INCR(session, session_table_salvage_fail);
    else
        WT_STAT_CONN_INCR(session, session_table_salvage_success);
    API_END_RET_NOTFOUND_MAP(session, ret);
}

/*
 * __session_salvage_readonly --
 *     WT_SESSION->salvage method; readonly version.
 */
static int
__session_salvage_readonly(WT_SESSION *wt_session, const char *uri, const char *config)
{
    WT_DECL_RET;
    WT_SESSION_IMPL *session;

    WT_UNUSED(uri);
    WT_UNUSED(config);

    session = (WT_SESSION_IMPL *)wt_session;
    SESSION_API_CALL_NOCONF(session, salvage);

    WT_STAT_CONN_INCR(session, session_table_salvage_fail);
    ret = __wt_session_notsup(session);
err:
    API_END_RET(session, ret);
}

/*
 * __wt_session_range_truncate --
 *     Session handling of a range truncate.
 */
int
__wt_session_range_truncate(
  WT_SESSION_IMPL *session, const char *uri, WT_CURSOR *start, WT_CURSOR *stop)
{
    WT_DECL_ITEM(orig_start_key);
    WT_DECL_ITEM(orig_stop_key);
    WT_DECL_RET;
    WT_ITEM start_key, stop_key;
    int cmp;
    bool local_start;

    orig_start_key = orig_stop_key = NULL;
    local_start = false;
    if (uri != NULL) {
        WT_ASSERT(session, WT_BTREE_PREFIX(uri));
        /*
         * A URI file truncate becomes a range truncate where we set a start cursor at the
         * beginning. We already know the NULL stop goes to the end of the range.
         */
        WT_ERR(__session_open_cursor((WT_SESSION *)session, uri, NULL, NULL, &start));
        local_start = true;
        WT_ERR_NOTFOUND_OK(start->next(start), true);
        if (ret == WT_NOTFOUND) {
            /*
             * If there are no elements, there is nothing to do.
             */
            ret = 0;
            goto done;
        }
    }

    /*
     * Cursor truncate is only supported for some objects, check for a supporting compare method.
     */
    if (start != NULL && start->compare == NULL)
        WT_ERR(__wt_bad_object_type(session, start->uri));
    if (stop != NULL && stop->compare == NULL)
        WT_ERR(__wt_bad_object_type(session, stop->uri));

    /*
     * If both cursors are set, check they're correctly ordered with respect to each other. We have
     * to test this before any search, the search can change the initial cursor position.
     *
     * Rather happily, the compare routine will also confirm the cursors reference the same object
     * and the keys are set.
     *
     * The test for a NULL start comparison function isn't necessary (we checked it above), but it
     * quiets clang static analysis complaints.
     */
    if (start != NULL && stop != NULL && start->compare != NULL) {
        WT_ERR(start->compare(start, stop, &cmp));
        if (cmp > 0)
            WT_ERR_MSG(
              session, EINVAL, "the start cursor position is after the stop cursor position");
    }

    /*
     * Use temporary buffers to store the original start and stop keys. We track the original keys
     * for writing the truncate operation in the write-ahead log.
     */
    if (!local_start && start != NULL) {
        WT_ERR(__wt_cursor_get_raw_key(start, &start_key));
        WT_ERR(__wt_scr_alloc(session, 0, &orig_start_key));
        WT_ERR(__wt_buf_set(session, orig_start_key, start_key.data, start_key.size));
    }

    if (stop != NULL) {
        WT_ERR(__wt_cursor_get_raw_key(stop, &stop_key));
        WT_ERR(__wt_scr_alloc(session, 0, &orig_stop_key));
        WT_ERR(__wt_buf_set(session, orig_stop_key, stop_key.data, stop_key.size));
    }

    /*
     * Truncate does not require keys actually exist so that applications can discard parts of the
     * object's name space without knowing exactly what records currently appear in the object. For
     * this reason, do a search-near, rather than a search. Additionally, we have to correct after
     * calling search-near, to position the start/stop cursors on the next record greater than/less
     * than the original key. If we fail to find a key in a search-near, there are no keys in the
     * table. If we fail to move forward or backward in a range, there are no keys in the range. In
     * either of those cases, we're done.
     *
     * No need to search the record again if it is already pointing to the btree.
     */
    if (start != NULL && !F_ISSET(start, WT_CURSTD_KEY_INT))
        if ((ret = start->search_near(start, &cmp)) != 0 ||
          (cmp < 0 && (ret = start->next(start)) != 0)) {
            WT_ERR_NOTFOUND_OK(ret, false);
            goto done;
        }
    if (stop != NULL && !F_ISSET(stop, WT_CURSTD_KEY_INT))
        if ((ret = stop->search_near(stop, &cmp)) != 0 ||
          (cmp > 0 && (ret = stop->prev(stop)) != 0)) {
            WT_ERR_NOTFOUND_OK(ret, false);
            goto done;
        }

    /*
     * We always truncate in the forward direction because the underlying data structures can move
     * through pages faster forward than backward. If we don't have a start cursor, create one and
     * position it at the first record.
     *
     * If start is NULL, stop must not be NULL, but static analyzers have a hard time with that,
     * test explicitly.
     */
    if (start == NULL && stop != NULL) {
        WT_ERR(__session_open_cursor((WT_SESSION *)session, stop->uri, NULL, NULL, &start));
        local_start = true;
        WT_ERR(start->next(start));
    }

    /*
     * If the start/stop keys cross, we're done, the range must be empty.
     */
    if (stop != NULL) {
        WT_ERR(start->compare(start, stop, &cmp));
        if (cmp > 0)
            goto done;
    }

    WT_ERR(
      __wt_schema_range_truncate(session, start, stop, orig_start_key, orig_stop_key, local_start));

done:
err:
    /*
     * Close any locally-opened start cursor.
     *
     * Reset application cursors, they've possibly moved and the application cannot use them. Note
     * that we can make it here with a NULL start cursor (e.g., if the truncate range is empty).
     */
    if (local_start)
        WT_TRET(start->close(start));
    else if (start != NULL) {
        /* Clear the temporary buffer that was storing the original start key. */
        __wt_scr_free(session, &orig_start_key);
        WT_TRET(start->reset(start));
    }
    if (stop != NULL) {
        /* Clear the temporary buffer that was storing the original stop key. */
        __wt_scr_free(session, &orig_stop_key);
        WT_TRET(stop->reset(stop));
    }
    return (ret);
}

/*
 * __session_truncate --
 *     WT_SESSION->truncate method.
 */
static int
__session_truncate(
  WT_SESSION *wt_session, const char *uri, WT_CURSOR *start, WT_CURSOR *stop, const char *config)
{
    WT_DECL_RET;
    WT_SESSION_IMPL *session;

    session = (WT_SESSION_IMPL *)wt_session;
    SESSION_TXN_API_CALL(session, truncate, config, cfg);
    WT_STAT_CONN_INCR(session, cursor_truncate);

    /*
     * If the URI is specified, we don't need a start/stop, if start/stop is specified, we don't
     * need a URI. One exception is the log URI which may remove log files for a backup cursor.
     *
     * If no URI is specified, and both cursors are specified, start/stop must reference the same
     * object.
     *
     * Any specified cursor must have been initialized.
     */
    if ((uri == NULL && start == NULL && stop == NULL) ||
      (uri != NULL && !WT_PREFIX_MATCH(uri, "log:") && (start != NULL || stop != NULL)))
        WT_ERR_MSG(session, EINVAL,
          "the truncate method should be passed either a URI or start/stop cursors, but not both");

    if (uri != NULL) {
        /* Disallow objects in the WiredTiger name space. */
        WT_ERR(__wt_str_name_check(session, uri));

        if (WT_PREFIX_MATCH(uri, "log:")) {
            /*
             * Verify the user only gave the URI prefix and not a specific target name after that.
             */
            if (strcmp(uri, "log:") != 0)
                WT_ERR_MSG(session, EINVAL,
                  "the truncate method should not specify any target after the log: URI prefix");
            WT_ERR(__wt_log_truncate_files(session, start, false));
        } else if (WT_BTREE_PREFIX(uri))
            WT_ERR(__wt_session_range_truncate(session, uri, start, stop));
        else
            /* Wait for checkpoints to avoid EBUSY errors. */
            WT_WITH_CHECKPOINT_LOCK(
              session, WT_WITH_SCHEMA_LOCK(session, ret = __wt_schema_truncate(session, uri, cfg)));
    } else
        WT_ERR(__wt_session_range_truncate(session, uri, start, stop));

err:
    /* Map prepare-conflict to rollback. */
    if (ret == WT_PREPARE_CONFLICT)
        ret = WT_ROLLBACK;

    TXN_API_END(session, ret, false);

    if (ret != 0)
        WT_STAT_CONN_INCR(session, session_table_truncate_fail);
    else
        WT_STAT_CONN_INCR(session, session_table_truncate_success);

    /* Map WT_NOTFOUND to ENOENT if a URI was specified. */
    if (ret == WT_NOTFOUND && uri != NULL)
        ret = ENOENT;
    return (ret);
}

/*
 * __session_truncate_readonly --
 *     WT_SESSION->truncate method; readonly version.
 */
static int
__session_truncate_readonly(
  WT_SESSION *wt_session, const char *uri, WT_CURSOR *start, WT_CURSOR *stop, const char *config)
{
    WT_DECL_RET;
    WT_SESSION_IMPL *session;

    WT_UNUSED(uri);
    WT_UNUSED(start);
    WT_UNUSED(stop);
    WT_UNUSED(config);

    session = (WT_SESSION_IMPL *)wt_session;
    SESSION_API_CALL_NOCONF(session, truncate);

    WT_STAT_CONN_INCR(session, session_table_truncate_fail);
    ret = __wt_session_notsup(session);
err:
    API_END_RET(session, ret);
}

/*
 * __session_upgrade --
 *     WT_SESSION->upgrade method.
 */
static int
__session_upgrade(WT_SESSION *wt_session, const char *uri, const char *config)
{
    WT_DECL_RET;
    WT_SESSION_IMPL *session;

    session = (WT_SESSION_IMPL *)wt_session;

    SESSION_API_CALL(session, upgrade, config, cfg);

    WT_ERR(__wt_inmem_unsupported_op(session, NULL));

    /* Block out checkpoints to avoid spurious EBUSY errors. */
    WT_WITH_CHECKPOINT_LOCK(session,
      WT_WITH_SCHEMA_LOCK(session,
        ret = __wt_schema_worker(
          session, uri, __wt_upgrade, NULL, cfg, WT_DHANDLE_EXCLUSIVE | WT_BTREE_UPGRADE)));

err:
    API_END_RET_NOTFOUND_MAP(session, ret);
}

/*
 * __session_upgrade_readonly --
 *     WT_SESSION->upgrade method; readonly version.
 */
static int
__session_upgrade_readonly(WT_SESSION *wt_session, const char *uri, const char *config)
{
    WT_DECL_RET;
    WT_SESSION_IMPL *session;

    WT_UNUSED(uri);
    WT_UNUSED(config);

    session = (WT_SESSION_IMPL *)wt_session;
    SESSION_API_CALL_NOCONF(session, upgrade);

    ret = __wt_session_notsup(session);
err:
    API_END_RET(session, ret);
}

/*
 * __session_verify --
 *     WT_SESSION->verify method.
 */
static int
__session_verify(WT_SESSION *wt_session, const char *uri, const char *config)
{
    WT_DECL_RET;
    WT_SESSION_IMPL *session;

    session = (WT_SESSION_IMPL *)wt_session;
    SESSION_API_CALL(session, verify, config, cfg);
    WT_ERR(__wt_inmem_unsupported_op(session, NULL));

    /* Block out checkpoints to avoid spurious EBUSY errors. */
    WT_WITH_CHECKPOINT_LOCK(session,
      WT_WITH_SCHEMA_LOCK(session,
        ret = __wt_schema_worker(
          session, uri, __wt_verify, NULL, cfg, WT_DHANDLE_EXCLUSIVE | WT_BTREE_VERIFY)));
    WT_ERR(ret);
err:
    if (ret != 0)
        WT_STAT_CONN_INCR(session, session_table_verify_fail);
    else
        WT_STAT_CONN_INCR(session, session_table_verify_success);
    API_END_RET_NOTFOUND_MAP(session, ret);
}

/*
 * __session_verify_notsup --
 *     WT_SESSION->verify method; not supported version.
 */
static int
__session_verify_notsup(WT_SESSION *wt_session, const char *uri, const char *config)
{
    WT_DECL_RET;
    WT_SESSION_IMPL *session;

    WT_UNUSED(uri);
    WT_UNUSED(config);

    session = (WT_SESSION_IMPL *)wt_session;
    SESSION_API_CALL_NOCONF(session, verify);
    ret = __wt_session_notsup(session);
err:
    API_END_RET(session, ret);
}

/*
 * __session_begin_transaction --
 *     WT_SESSION->begin_transaction method.
 */
static int
__session_begin_transaction(WT_SESSION *wt_session, const char *config)
{
    WT_DECL_RET;
    WT_SESSION_IMPL *session;

    session = (WT_SESSION_IMPL *)wt_session;
    SESSION_API_CALL_PREPARE_NOT_ALLOWED(session, begin_transaction, config, cfg);
    WT_STAT_CONN_INCR(session, txn_begin);
    WT_STAT_SESSION_SET(session, txn_bytes_dirty, 0);

    WT_ERR(__wt_txn_context_check(session, false));

    ret = __wt_txn_begin(session, cfg);

err:
#ifdef HAVE_CALL_LOG
    WT_TRET(__wt_call_log_begin_transaction(session, config, ret));
#endif
    API_END_RET(session, ret);
}

/*
 * __session_begin_transaction_notsup --
 *     WT_SESSION->begin_transaction method; not supported version.
 */
static int
__session_begin_transaction_notsup(WT_SESSION *wt_session, const char *config)
{
    WT_DECL_RET;
    WT_SESSION_IMPL *session;

    WT_UNUSED(config);

    session = (WT_SESSION_IMPL *)wt_session;
    SESSION_API_CALL_NOCONF(session, begin_transaction);
    ret = __wt_session_notsup(session);
err:
    API_END_RET(session, ret);
}

/*
 * __session_commit_transaction --
 *     WT_SESSION->commit_transaction method.
 */
static int
__session_commit_transaction(WT_SESSION *wt_session, const char *config)
{
    WT_DECL_RET;
    WT_SESSION_IMPL *session;
    WT_TXN *txn;

    session = (WT_SESSION_IMPL *)wt_session;
    txn = session->txn;
    SESSION_API_CALL_PREPARE_ALLOWED(session, commit_transaction, config, cfg);
    WT_STAT_CONN_INCR(session, txn_commit);

    if (F_ISSET(txn, WT_TXN_PREPARE)) {
        WT_STAT_CONN_INCR(session, txn_prepare_commit);
        WT_STAT_CONN_DECR(session, txn_prepare_active);
    }

    WT_ERR(__wt_txn_context_check(session, true));

    /* Permit the commit if the transaction failed, but was read-only. */
    if (F_ISSET(txn, WT_TXN_ERROR) && txn->mod_count != 0)
        WT_ERR_MSG(session, EINVAL, "failed %s transaction requires rollback%s%s",
          F_ISSET(txn, WT_TXN_PREPARE) ? "prepared " : "", txn->rollback_reason == NULL ? "" : ": ",
          txn->rollback_reason == NULL ? "" : txn->rollback_reason);

err:
    /*
     * We might have failed because an illegal configuration was specified or because there wasn't a
     * transaction running, and we check the former as part of the api macros before we check the
     * latter. Deal with it here: if there's an error and a transaction is running, roll it back.
     */
    if (ret == 0) {
        F_SET(session, WT_SESSION_RESOLVING_TXN);
        ret = __wt_txn_commit(session, cfg);
        F_CLR(session, WT_SESSION_RESOLVING_TXN);
    } else if (F_ISSET(txn, WT_TXN_RUNNING)) {
        if (F_ISSET(txn, WT_TXN_PREPARE))
            WT_RET_PANIC(session, ret, "failed to commit prepared transaction, failing the system");

        WT_TRET(__wt_session_reset_cursors(session, false));
        F_SET(session, WT_SESSION_RESOLVING_TXN);
        WT_TRET(__wt_txn_rollback(session, cfg));
        F_CLR(session, WT_SESSION_RESOLVING_TXN);
    }
#ifdef HAVE_CALL_LOG
    WT_TRET(__wt_call_log_commit_transaction(session, config, ret));
#endif
    API_END_RET(session, ret);
}

/*
 * __session_commit_transaction_notsup --
 *     WT_SESSION->commit_transaction method; not supported version.
 */
static int
__session_commit_transaction_notsup(WT_SESSION *wt_session, const char *config)
{
    WT_DECL_RET;
    WT_SESSION_IMPL *session;

    WT_UNUSED(config);

    session = (WT_SESSION_IMPL *)wt_session;
    SESSION_API_CALL_NOCONF(session, commit_transaction);
    ret = __wt_session_notsup(session);
err:
    API_END_RET(session, ret);
}

/*
 * __session_prepare_transaction --
 *     WT_SESSION->prepare_transaction method.
 */
static int
__session_prepare_transaction(WT_SESSION *wt_session, const char *config)
{
    WT_DECL_RET;
    WT_SESSION_IMPL *session;

    session = (WT_SESSION_IMPL *)wt_session;
    SESSION_API_CALL(session, prepare_transaction, config, cfg);
    WT_STAT_CONN_INCR(session, txn_prepare);
    WT_STAT_CONN_INCR(session, txn_prepare_active);

    WT_ERR(__wt_txn_context_check(session, true));

    F_SET(session, WT_SESSION_RESOLVING_TXN);
    WT_ERR(__wt_txn_prepare(session, cfg));
    F_CLR(session, WT_SESSION_RESOLVING_TXN);

err:
#ifdef HAVE_CALL_LOG
    WT_TRET(__wt_call_log_prepare_transaction(session, config, ret));
#endif
    API_END_RET(session, ret);
}

/*
 * __session_prepare_transaction_readonly --
 *     WT_SESSION->prepare_transaction method; readonly version.
 */
static int
__session_prepare_transaction_readonly(WT_SESSION *wt_session, const char *config)
{
    WT_DECL_RET;
    WT_SESSION_IMPL *session;

    WT_UNUSED(config);

    session = (WT_SESSION_IMPL *)wt_session;
    SESSION_API_CALL_NOCONF(session, prepare_transaction);

    ret = __wt_session_notsup(session);
err:
    API_END_RET(session, ret);
}

/*
 * __session_rollback_transaction --
 *     WT_SESSION->rollback_transaction method.
 */
static int
__session_rollback_transaction(WT_SESSION *wt_session, const char *config)
{
    WT_DECL_RET;
    WT_SESSION_IMPL *session;
    WT_TXN *txn;

    session = (WT_SESSION_IMPL *)wt_session;
    SESSION_API_CALL_PREPARE_ALLOWED(session, rollback_transaction, config, cfg);
    WT_STAT_CONN_INCR(session, txn_rollback);

    txn = session->txn;
    if (F_ISSET(txn, WT_TXN_PREPARE)) {
        WT_STAT_CONN_INCR(session, txn_prepare_rollback);
        WT_STAT_CONN_DECR(session, txn_prepare_active);
    }

    WT_ERR(__wt_txn_context_check(session, true));

    WT_TRET(__wt_session_reset_cursors(session, false));

    F_SET(session, WT_SESSION_RESOLVING_TXN);
    WT_TRET(__wt_txn_rollback(session, cfg));
    F_CLR(session, WT_SESSION_RESOLVING_TXN);

err:
#ifdef HAVE_CALL_LOG
    WT_TRET(__wt_call_log_rollback_transaction(session, config, ret));
#endif
    API_END_RET(session, ret);
}

/*
 * __session_rollback_transaction_notsup --
 *     WT_SESSION->rollback_transaction method; not supported version.
 */
static int
__session_rollback_transaction_notsup(WT_SESSION *wt_session, const char *config)
{
    WT_DECL_RET;
    WT_SESSION_IMPL *session;

    WT_UNUSED(config);

    session = (WT_SESSION_IMPL *)wt_session;
    SESSION_API_CALL_NOCONF(session, rollback_transaction);
    ret = __wt_session_notsup(session);
err:
    API_END_RET(session, ret);
}

/*
 * __session_timestamp_transaction --
 *     WT_SESSION->timestamp_transaction method. Also see __session_timestamp_transaction_uint if
 *     config parsing is a performance issue.
 */
static int
__session_timestamp_transaction(WT_SESSION *wt_session, const char *config)
{
    WT_DECL_RET;
    WT_SESSION_IMPL *session;

    session = (WT_SESSION_IMPL *)wt_session;
#ifdef HAVE_DIAGNOSTIC
    SESSION_API_CALL_PREPARE_ALLOWED(session, timestamp_transaction, config, cfg);
#else
    SESSION_API_CALL_PREPARE_ALLOWED(session, timestamp_transaction, NULL, cfg);
    cfg[1] = config;
#endif

    ret = __wt_txn_set_timestamp(session, cfg, false);
err:
#ifdef HAVE_CALL_LOG
    WT_TRET(__wt_call_log_timestamp_transaction(session, config, ret));
#endif
    API_END_RET(session, ret);
}

/*
 * __session_timestamp_transaction_notsup --
 *     WT_SESSION->timestamp_transaction method; not supported version.
 */
static int
__session_timestamp_transaction_notsup(WT_SESSION *wt_session, const char *config)
{
    WT_DECL_RET;
    WT_SESSION_IMPL *session;

    WT_UNUSED(config);

    session = (WT_SESSION_IMPL *)wt_session;
    SESSION_API_CALL_NOCONF(session, timestamp_transaction);
    ret = __wt_session_notsup(session);
err:
    API_END_RET(session, ret);
}

/*
 * __session_timestamp_transaction_uint --
 *     WT_SESSION->timestamp_transaction_uint method.
 */
static int
__session_timestamp_transaction_uint(WT_SESSION *wt_session, WT_TS_TXN_TYPE which, uint64_t ts)
{
    WT_DECL_RET;
    WT_SESSION_IMPL *session;

    session = (WT_SESSION_IMPL *)wt_session;
    SESSION_API_CALL_PREPARE_ALLOWED_NOCONF(session, timestamp_transaction_uint);

    ret = __wt_txn_set_timestamp_uint(session, which, (wt_timestamp_t)ts);
err:
#ifdef HAVE_CALL_LOG
    WT_TRET(__wt_call_log_timestamp_transaction_uint(session, which, ts, ret));
#endif
    API_END_RET(session, ret);
}

/*
 * __session_timestamp_transaction_uint_notsup --
 *     WT_SESSION->timestamp_transaction_uint_ method; not supported version.
 */
static int
__session_timestamp_transaction_uint_notsup(
  WT_SESSION *wt_session, WT_TS_TXN_TYPE which, uint64_t ts)
{
    WT_DECL_RET;
    WT_SESSION_IMPL *session;

    WT_UNUSED(which);
    WT_UNUSED(ts);

    session = (WT_SESSION_IMPL *)wt_session;
    SESSION_API_CALL_NOCONF(session, timestamp_transaction_uint);
    ret = __wt_session_notsup(session);
err:
    API_END_RET(session, ret);
}

/*
 * __session_query_timestamp --
 *     WT_SESSION->query_timestamp method.
 */
static int
__session_query_timestamp(WT_SESSION *wt_session, char *hex_timestamp, const char *config)
{
    WT_DECL_RET;
    WT_SESSION_IMPL *session;

    session = (WT_SESSION_IMPL *)wt_session;
    SESSION_API_CALL_PREPARE_ALLOWED(session, query_timestamp, config, cfg);

    ret = __wt_txn_query_timestamp(session, hex_timestamp, cfg, false);
err:
#ifdef HAVE_CALL_LOG
    WT_TRET(__wt_call_log_query_timestamp(session, config, hex_timestamp, ret, false));
#endif
    API_END_RET(session, ret);
}

/*
 * __session_query_timestamp_notsup --
 *     WT_SESSION->query_timestamp method; not supported version.
 */
static int
__session_query_timestamp_notsup(WT_SESSION *wt_session, char *hex_timestamp, const char *config)
{
    WT_DECL_RET;
    WT_SESSION_IMPL *session;

    WT_UNUSED(hex_timestamp);
    WT_UNUSED(config);

    session = (WT_SESSION_IMPL *)wt_session;
    SESSION_API_CALL_NOCONF(session, query_timestamp);
    ret = __wt_session_notsup(session);
err:
    API_END_RET(session, ret);
}

/*
 * __session_reset_snapshot --
 *     WT_SESSION->reset_snapshot method.
 */
static int
__session_reset_snapshot(WT_SESSION *wt_session)
{
    WT_SESSION_IMPL *session;
    WT_TXN *txn;

    session = (WT_SESSION_IMPL *)wt_session;
    txn = session->txn;

    /* Return error if the isolation mode is not snapshot. */
    if (txn->isolation != WT_ISO_SNAPSHOT)
        WT_RET_MSG(
          session, ENOTSUP, "not supported in read-committed or read-uncommitted transactions");

    /* Return error if the session has performed any write operations. */
    if (txn->mod_count != 0)
        WT_RET_MSG(session, ENOTSUP, "only supported before a transaction makes modifications");

    __wt_txn_release_snapshot(session);
    __wt_txn_get_snapshot(session);

    return (0);
}

/*
 * __session_reset_snapshot_notsup --
 *     WT_SESSION->reset_snapshot method; not supported version.
 */
static int
__session_reset_snapshot_notsup(WT_SESSION *wt_session)
{
    WT_DECL_RET;
    WT_SESSION_IMPL *session;

    session = (WT_SESSION_IMPL *)wt_session;
    SESSION_API_CALL_NOCONF(session, reset_snapshot);
    ret = __wt_session_notsup(session);
err:
    API_END_RET(session, ret);
}

/*
 * __session_transaction_pinned_range --
 *     WT_SESSION->transaction_pinned_range method.
 */
static int
__session_transaction_pinned_range(WT_SESSION *wt_session, uint64_t *prange)
{
    WT_DECL_RET;
    WT_SESSION_IMPL *session;
    WT_TXN_SHARED *txn_shared;
    uint64_t pinned;

    session = (WT_SESSION_IMPL *)wt_session;
    SESSION_API_CALL_PREPARE_NOT_ALLOWED_NOCONF(session, transaction_pinned_range);

    txn_shared = WT_SESSION_TXN_SHARED(session);

    /* Assign pinned to the lesser of id or snap_min */
    if (txn_shared->id != WT_TXN_NONE && WT_TXNID_LT(txn_shared->id, txn_shared->pinned_id))
        pinned = txn_shared->id;
    else
        pinned = txn_shared->pinned_id;

    if (pinned == WT_TXN_NONE)
        *prange = 0;
    else
        *prange = S2C(session)->txn_global.current - pinned;

err:
    API_END_RET(session, ret);
}

/*
 * __session_transaction_pinned_range_notsup --
 *     WT_SESSION->transaction_pinned_range method; not supported version.
 */
static int
__session_transaction_pinned_range_notsup(WT_SESSION *wt_session, uint64_t *prange)
{
    WT_DECL_RET;
    WT_SESSION_IMPL *session;

    WT_UNUSED(prange);

    session = (WT_SESSION_IMPL *)wt_session;
    SESSION_API_CALL_NOCONF(session, transaction_pinned_range);
    ret = __wt_session_notsup(session);
err:
    API_END_RET(session, ret);
}

/*
 * __session_get_rollback_reason --
 *     WT_SESSION->get_rollback_reason method.
 */
static const char *
__session_get_rollback_reason(WT_SESSION *wt_session)
{
    WT_SESSION_IMPL *session;

    session = (WT_SESSION_IMPL *)wt_session;

    return (session->txn->rollback_reason);
}

/*
 * __session_checkpoint --
 *     WT_SESSION->checkpoint method.
 */
static int
__session_checkpoint(WT_SESSION *wt_session, const char *config)
{
    WT_DECL_RET;
    WT_SESSION_IMPL *session;

    session = (WT_SESSION_IMPL *)wt_session;
    WT_STAT_CONN_INCR(session, txn_checkpoint);
    SESSION_API_CALL_PREPARE_NOT_ALLOWED(session, checkpoint, config, cfg);

    WT_ERR(__wt_inmem_unsupported_op(session, NULL));

    /*
     * Checkpoints require a snapshot to write a transactionally consistent snapshot of the data.
     *
     * We can't use an application's transaction: if it has uncommitted changes, they will be
     * written in the checkpoint and may appear after a crash.
     *
     * Use a real snapshot transaction: we don't want any chance of the snapshot being updated
     * during the checkpoint. Eviction is prevented from evicting anything newer than this because
     * we track the oldest transaction ID in the system that is not visible to all readers.
     */
    WT_ERR(__wt_txn_context_check(session, false));

    ret = __wt_txn_checkpoint(session, cfg, true);

    /*
     * Release common session resources (for example, checkpoint may acquire significant
     * reconciliation structures/memory).
     */
    WT_TRET(__wt_session_release_resources(session));

err:
    API_END_RET_NOTFOUND_MAP(session, ret);
}

/*
 * __session_checkpoint_readonly --
 *     WT_SESSION->checkpoint method; readonly version.
 */
static int
__session_checkpoint_readonly(WT_SESSION *wt_session, const char *config)
{
    WT_DECL_RET;
    WT_SESSION_IMPL *session;

    WT_UNUSED(config);

    session = (WT_SESSION_IMPL *)wt_session;
    SESSION_API_CALL_NOCONF(session, checkpoint);

    ret = __wt_session_notsup(session);
err:
    API_END_RET(session, ret);
}

/*
 * __wt_session_strerror --
 *     WT_SESSION->strerror method.
 */
const char *
__wt_session_strerror(WT_SESSION *wt_session, int error)
{
    WT_SESSION_IMPL *session;

    session = (WT_SESSION_IMPL *)wt_session;

    return (__wt_strerror(session, error, NULL, 0));
}

/*
 * __session_flush_tier_readonly --
 *     WT_SESSION->flush_tier method; readonly version.
 */
static int
__session_flush_tier_readonly(WT_SESSION *wt_session, const char *config)
{
    WT_DECL_RET;
    WT_SESSION_IMPL *session;

    WT_UNUSED(config);

    session = (WT_SESSION_IMPL *)wt_session;
    SESSION_API_CALL_NOCONF(session, flush_tier);

    ret = __wt_session_notsup(session);
err:
    API_END_RET(session, ret);
}

/*
 * __wt_session_breakpoint --
 *     A place to put a breakpoint, if you need one, or call some check code.
 */
int
__wt_session_breakpoint(WT_SESSION *wt_session)
{
    WT_UNUSED(wt_session);

    return (0);
}

/*
 * __open_session --
 *     Allocate a session handle.
 */
static int
__open_session(WT_CONNECTION_IMPL *conn, WT_EVENT_HANDLER *event_handler, const char *config,
  WT_SESSION_IMPL **sessionp)
{
    static const WT_SESSION
      stds = {NULL, NULL, __session_close, __session_reconfigure, __session_flush_tier_readonly,
        __wt_session_strerror, __session_open_cursor, __session_alter, __session_create,
        __wt_session_compact, __session_drop, __session_join, __session_log_flush,
        __session_log_printf, __session_rename, __session_reset, __session_salvage,
        __session_truncate, __session_upgrade, __session_verify, __session_begin_transaction,
        __session_commit_transaction, __session_prepare_transaction, __session_rollback_transaction,
        __session_query_timestamp, __session_timestamp_transaction,
        __session_timestamp_transaction_uint, __wt_session_count, __session_checkpoint,
        __session_reset_snapshot, __session_transaction_pinned_range, __session_get_rollback_reason,
        __wt_session_breakpoint},
      stds_min = {NULL, NULL, __session_close, __session_reconfigure_notsup,
        __session_flush_tier_readonly, __wt_session_strerror, __session_open_cursor,
        __session_alter_readonly, __session_create_readonly, __wt_session_compact_readonly,
        __session_drop_readonly, __session_join_notsup, __session_log_flush_readonly,
        __session_log_printf_readonly, __session_rename_readonly, __session_reset_notsup,
        __session_salvage_readonly, __session_truncate_readonly, __session_upgrade_readonly,
        __session_verify_notsup, __session_begin_transaction_notsup,
        __session_commit_transaction_notsup, __session_prepare_transaction_readonly,
        __session_rollback_transaction_notsup, __session_query_timestamp_notsup,
        __session_timestamp_transaction_notsup, __session_timestamp_transaction_uint_notsup,
        __wt_session_count_notsup, __session_checkpoint_readonly, __session_reset_snapshot_notsup,
        __session_transaction_pinned_range_notsup, __session_get_rollback_reason,
        __wt_session_breakpoint},
      stds_readonly = {NULL, NULL, __session_close, __session_reconfigure,
        __session_flush_tier_readonly, __wt_session_strerror, __session_open_cursor,
        __session_alter_readonly, __session_create_readonly, __wt_session_compact_readonly,
        __session_drop_readonly, __session_join, __session_log_flush_readonly,
        __session_log_printf_readonly, __session_rename_readonly, __session_reset,
        __session_salvage_readonly, __session_truncate_readonly, __session_upgrade_readonly,
        __session_verify, __session_begin_transaction, __session_commit_transaction,
        __session_prepare_transaction_readonly, __session_rollback_transaction,
        __session_query_timestamp, __session_timestamp_transaction,
        __session_timestamp_transaction_uint, __wt_session_count, __session_checkpoint_readonly,
        __session_reset_snapshot, __session_transaction_pinned_range, __session_get_rollback_reason,
        __wt_session_breakpoint};
    WT_DECL_RET;
    WT_SESSION_IMPL *session, *session_ret;
    uint32_t i;

    *sessionp = NULL;

    session = conn->default_session;
    session_ret = NULL;

    __wt_spin_lock(session, &conn->api_lock);

    /*
     * Make sure we don't try to open a new session after the application closes the connection.
     * This is particularly intended to catch cases where server threads open sessions.
     */
    WT_ASSERT(session, !F_ISSET(conn, WT_CONN_CLOSING));

    /* Find the first inactive session slot. */
    for (session_ret = conn->sessions, i = 0; i < conn->session_size; ++session_ret, ++i)
        if (!session_ret->active)
            break;
    if (i == conn->session_size)
        WT_ERR_MSG(session, WT_ERROR,
          "out of sessions, configured for %" PRIu32 " (including internal sessions)",
          conn->session_size);

    /*
     * If the active session count is increasing, update it. We don't worry about correcting the
     * session count on error, as long as we don't mark this session as active, we'll clean it up on
     * close.
     */
    if (i >= conn->session_cnt) /* Defend against off-by-one errors. */
        conn->session_cnt = i + 1;

    /* Find the set of methods appropriate to this session. */
    if (F_ISSET(conn, WT_CONN_MINIMAL) && !F_ISSET(session, WT_SESSION_INTERNAL))
        session_ret->iface = stds_min;
    else
        session_ret->iface = F_ISSET(conn, WT_CONN_READONLY) ? stds_readonly : stds;
    session_ret->iface.connection = &conn->iface;

    session_ret->name = NULL;
    session_ret->id = i;

#ifdef HAVE_UNITTEST_ASSERTS
    session_ret->unittest_assert_hit = false;
    memset(session->unittest_assert_msg, 0, WT_SESSION_UNITTEST_BUF_LEN);
#endif

    session_ret->diagnostic_asserts_level = DIAG_ASSERTS_CONN;

    /*
     * Initialize the pseudo random number generator. We're not seeding it, so all of the sessions
     * initialize to the same value and proceed in lock step for the session's life. That's not a
     * problem because sessions are long-lived and will diverge into different parts of the value
     * space, and what we care about are small values, that is, the low-order bits.
     */
    if (WT_SESSION_FIRST_USE(session_ret))
        __wt_random_init(&session_ret->rnd);

    __wt_event_handler_set(
      session_ret, event_handler == NULL ? session->event_handler : event_handler);

    TAILQ_INIT(&session_ret->cursors);
    TAILQ_INIT(&session_ret->dhandles);

    /*
     * If we don't have them, allocate the cursor and dhandle hash arrays. Allocate the table hash
     * array as well.
     */
    if (session_ret->cursor_cache == NULL)
        WT_ERR(__wt_calloc_def(session, conn->hash_size, &session_ret->cursor_cache));
    if (session_ret->dhhash == NULL)
        WT_ERR(__wt_calloc_def(session, conn->dh_hash_size, &session_ret->dhhash));

    /* Initialize the dhandle hash array. */
    for (i = 0; i < (uint32_t)conn->dh_hash_size; i++)
        TAILQ_INIT(&session_ret->dhhash[i]);

    /* Initialize the cursor cache hash buckets and sweep trigger. */
    for (i = 0; i < (uint32_t)conn->hash_size; i++)
        TAILQ_INIT(&session_ret->cursor_cache[i]);
    session_ret->cursor_sweep_countdown = WT_SESSION_CURSOR_SWEEP_COUNTDOWN;

    /* Initialize transaction support: default to snapshot. */
    session_ret->isolation = WT_ISO_SNAPSHOT;
    WT_ERR(__wt_txn_init(session, session_ret));

    /*
     * The session's hazard pointer memory isn't discarded during normal session close because
     * access to it isn't serialized. Allocate the first time we open this session.
     */
    if (WT_SESSION_FIRST_USE(session_ret)) {
        WT_ERR(__wt_calloc_def(session, WT_SESSION_INITIAL_HAZARD_SLOTS, &session_ret->hazard));
        session_ret->hazard_size = WT_SESSION_INITIAL_HAZARD_SLOTS;
        session_ret->hazard_inuse = 0;
        session_ret->nhazard = 0;
    }

    /*
     * Cache the offset of this session's statistics bucket. It's important we pass the correct
     * session to the hash define here or we'll calculate the stat bucket with the wrong session id.
     */
    session_ret->stat_bucket = WT_STATS_SLOT_ID(session_ret);

    /* Safety check to make sure we're doing the right thing. */
    WT_ASSERT(session, session_ret->stat_bucket == session_ret->id % WT_COUNTER_SLOTS);

    /* Allocate the buffer for operation tracking */
    if (F_ISSET(conn, WT_CONN_OPTRACK)) {
        WT_ERR(__wt_malloc(session, WT_OPTRACK_BUFSIZE, &session_ret->optrack_buf));
        session_ret->optrackbuf_ptr = 0;
    }

    __wt_stat_session_init_single(&session_ret->stats);

    /* Set the default value for session flags. */
    if (F_ISSET(conn, WT_CONN_CACHE_CURSORS))
        F_SET(session_ret, WT_SESSION_CACHE_CURSORS);

    /*
     * Configuration: currently, the configuration for open_session is the same as
     * session.reconfigure, so use that function.
     */
    if (config != NULL)
        WT_ERR(__session_reconfigure((WT_SESSION *)session_ret, config));

    /*
     * Publish: make the entry visible to server threads. There must be a barrier for two reasons,
     * to ensure structure fields are set before any other thread will consider the session, and to
     * push the session count to ensure the eviction thread can't review too few slots.
     */
    WT_PUBLISH(session_ret->active, 1);

    WT_STATIC_ASSERT(offsetof(WT_SESSION_IMPL, iface) == 0);
    *sessionp = session_ret;

    WT_STAT_CONN_INCR(session, session_open);

err:
    __wt_spin_unlock(session, &conn->api_lock);
    return (ret);
}

/*
 * __wt_open_session --
 *     Allocate a session handle.
 */
int
__wt_open_session(WT_CONNECTION_IMPL *conn, WT_EVENT_HANDLER *event_handler, const char *config,
  bool open_metadata, WT_SESSION_IMPL **sessionp)
{
    WT_DECL_RET;
    WT_SESSION_IMPL *session;

    *sessionp = NULL;

    /* Acquire a session. */
    WT_RET(__open_session(conn, event_handler, config, &session));

    /*
     * Acquiring the metadata handle requires the schema lock; we've seen problems in the past where
     * a session has acquired the schema lock unexpectedly, relatively late in the run, and
     * deadlocked. Be defensive, get it now. The metadata file may not exist when the connection
     * first creates its default session or the shared cache pool creates its sessions, let our
     * caller decline this work.
     */
    if (open_metadata) {
        WT_ASSERT(session, !FLD_ISSET(session->lock_flags, WT_SESSION_LOCKED_SCHEMA));
        if ((ret = __wt_metadata_cursor(session, NULL)) != 0) {
            WT_TRET(__wt_session_close_internal(session));
            return (ret);
        }
    }

    *sessionp = session;
    return (0);
}

/*
 * __wt_open_internal_session --
 *     Allocate a session for WiredTiger's use.
 */
int
__wt_open_internal_session(WT_CONNECTION_IMPL *conn, const char *name, bool open_metadata,
  uint32_t session_flags, uint32_t session_lock_flags, WT_SESSION_IMPL **sessionp)
{
    WT_SESSION_IMPL *session;

    *sessionp = NULL;

    /* Acquire a session. */
    WT_RET(__wt_open_session(conn, NULL, NULL, open_metadata, &session));
    session->name = name;

    /*
     * Public sessions are automatically closed during WT_CONNECTION->close. If the session handles
     * for internal threads were to go on the public list, there would be complex ordering issues
     * during close. Set a flag to avoid this: internal sessions are not closed automatically.
     */
    F_SET(session, session_flags | WT_SESSION_INTERNAL);
    FLD_SET(session->lock_flags, session_lock_flags);

    *sessionp = session;
    return (0);
}<|MERGE_RESOLUTION|>--- conflicted
+++ resolved
@@ -57,18 +57,11 @@
     WT_CONNECTION_IMPL *conn;
     WT_CURSOR *cursor, *cursor_tmp;
     WT_CURSOR_LIST *cached_list;
+    WT_DECL_RET;
     WT_DATA_HANDLE *saved_dhandle;
-<<<<<<< HEAD
-    WT_DECL_RET;
-    uint64_t now;
-    uint32_t position;
-    int i, t_ret, nbuckets, nexamined, nclosed;
-=======
-#endif
     uint64_t now, sweep_max, sweep_min;
     uint32_t i, nbuckets, nclosed, nexamined, position;
     int t_ret;
->>>>>>> 9d1ff639
     bool productive;
 
     if (!F_ISSET(session, WT_SESSION_CACHE_CURSORS))
@@ -110,12 +103,7 @@
 
     position = session->cursor_sweep_position;
     productive = true;
-<<<<<<< HEAD
-    nbuckets = nexamined = nclosed = 0;
-=======
     nbuckets = nclosed = nexamined = 0;
-#ifdef HAVE_DIAGNOSTIC
->>>>>>> 9d1ff639
     saved_dhandle = session->dhandle;
 
     /* Turn off caching so that cursor close doesn't try to cache. */
