/*-
 * Copyright (c) 2014-present MongoDB, Inc.
 * Copyright (c) 2008-2014 WiredTiger, Inc.
 *	All rights reserved.
 *
 * See the file LICENSE for redistribution information.
 */

#include "wt_internal.h"

/*
 * Compaction is the place where the underlying block manager becomes visible
 * in the higher engine btree and API layers.  As there is currently only one
 * block manager, this code is written with it in mind: other block managers
 * may need changes to support compaction, and a smart block manager might need
 * far less support from the engine.
 *
 * First, the default block manager cannot entirely own compaction because it
 * has no way to find a block after it moves other than a request from the
 * btree layer with the new address.  In other words, if internal page X points
 * to leaf page Y, and page Y moves, the address of page Y has to be updated in
 * page X.  Generally, this is solved by building a translation layer in the
 * block manager so internal pages don't require updates to relocate blocks:
 * however, the translation table must be durable, has its own garbage
 * collection issues and might be slower, all of which have their own problems.
 *
 * Second, the btree layer cannot entirely own compaction because page
 * addresses are opaque, it cannot know where a page is in the file from the
 * address cookie.
 *
 * For these reasons, compaction is a cooperative process between the btree
 * layer and the block manager.  The btree layer walks files, and asks the
 * block manager if rewriting a particular block would reduce the file
 * footprint: if writing the page will help, the page is marked dirty so it
 * will eventually be written.  As pages are written, the original page
 * potentially becomes available for reuse and if enough pages at the end of
 * the file are available for reuse, the file can be truncated, and compaction
 * succeeds.
 *
 * However, writing a page is not by itself sufficient to make a page available
 * for reuse.  The original version of the page is still referenced by at least
 * the most recent checkpoint in the file.  To make a page available for reuse,
 * we have to checkpoint the file so we can discard the checkpoint referencing
 * the original version of the block; once no checkpoint references a block, it
 * becomes available for reuse.
 *
 * Compaction is not necessarily possible in WiredTiger, even in a file with
 * lots of available space.  If a block at the end of the file is referenced by
 * a named checkpoint, there is nothing we can do to compact the file, no
 * matter how many times we rewrite the block, the named checkpoint can't be
 * discarded and so the reference count on the original block will never go to
 * zero. What's worse, because the block manager doesn't reference count
 * blocks, it can't easily know this is the case, and so we'll waste a lot of
 * effort trying to compact files that can't be compacted.
 *
 * Finally, compaction checkpoints are database-wide, otherwise we can corrupt
 * file relationships, for example, an index checkpointed by compaction could
 * be out of sync with the primary after a crash.
 *
 * Now, to the actual process.  First, we checkpoint the database: there are
 * potentially many dirty blocks in the cache, and we want to write them out
 * and then discard previous checkpoints so we have as many blocks as possible
 * on the file's "available for reuse" list when we start compaction.
 *
 * Then, we compact the high-level object.
 *
 * Compacting the object is done 10% at a time, that is, we try and move blocks
 * from the last 10% of the file into the beginning of the file (the 10% is
 * hard coded in the block manager).  The reason for this is because we are
 * walking the file in logical order, not block offset order, and we can fail
 * to compact a file if we write the wrong blocks first.
 *
 * For example, imagine a file with 10 blocks in the first 10% of a file, 1,000
 * blocks in the 3rd quartile of the file, and 10 blocks in the last 10% of the
 * file.  If we were to rewrite blocks from more than the last 10% of the file,
 * and found the 1,000 blocks in the 3rd quartile of the file first, we'd copy
 * 10 of them without ever rewriting the blocks from the end of the file which
 * would allow us to compact the file.  So, we compact the last 10% of the
 * file, and if that works, we compact the last 10% of the file again, and so
 * on.  Note the block manager uses a first-fit block selection algorithm
 * during compaction to maximize block movement.
 *
 * After each 10% compaction, we checkpoint two more times (seriously, twice).
 * The second and third checkpoints are because the block manager checkpoints
 * in two steps: blocks made available for reuse during a checkpoint are put on
 * a special checkpoint-available list and only moved to the real available
 * list after the metadata has been updated with the new checkpoint's
 * information.  (Otherwise it is possible to allocate a rewritten block, crash
 * before the metadata is updated, and see corruption.)  For this reason,
 * blocks allocated to write the checkpoint itself cannot be taken from the
 * blocks made available by the checkpoint.
 *
 * To say it another way, the second checkpoint puts the blocks from the end of
 * the file that were made available by compaction onto the checkpoint-available
 * list, but then potentially writes the checkpoint itself at the end of the
 * file, which would prevent any file truncation.  When the metadata is updated
 * for the second checkpoint, the blocks freed by compaction become available
 * for the third checkpoint, so the third checkpoint's blocks are written
 * towards the beginning of the file, and then the file can be truncated.
 */

/*
 * __compact_start --
 *     Start object compaction.
 */
static int
__compact_start(WT_SESSION_IMPL *session)
{
    WT_BM *bm;

    bm = S2BT(session)->bm;
    return (bm->compact_start(bm, session));
}

/*
 * __compact_end --
 *     End object compaction.
 */
static int
__compact_end(WT_SESSION_IMPL *session)
{
    WT_BM *bm;

    bm = S2BT(session)->bm;
    return (bm->compact_end(bm, session));
}

/*
 * __compact_uri_analyze --
 *     Extract information relevant to deciding what work compact needs to do from a URI that is
 *     part of a table schema. Called via the schema_worker function.
 */
static int
__compact_uri_analyze(WT_SESSION_IMPL *session, const char *uri, bool *skipp)
{
    /*
     * Add references to schema URI objects to the list of objects to be compacted. Skip over LSM
     * trees or we will get false positives on the "file:" URIs for the chunks.
     */
    if (WT_PREFIX_MATCH(uri, "lsm:")) {
        session->compact->lsm_count++;
        *skipp = true;
    } else if (WT_PREFIX_MATCH(uri, "file:"))
        session->compact->file_count++;
    if (WT_PREFIX_MATCH(uri, "tiered:"))
        WT_RET(ENOTSUP);

    return (0);
}

/*
 * __compact_handle_append --
 *     Gather a file handle to be compacted. Called via the schema_worker function.
 */
static int
__compact_handle_append(WT_SESSION_IMPL *session, const char *cfg[])
{
    WT_DECL_RET;

    WT_UNUSED(cfg);

    WT_ASSERT_SPINLOCK_OWNED(session, &S2C(session)->schema_lock);

    WT_RET(__wt_session_get_dhandle(session, session->dhandle->name, NULL, NULL, 0));

    /* Set compact active on the handle. */
    if ((ret = __compact_start(session)) != 0) {
        WT_TRET(__wt_session_release_dhandle(session));
        return (ret);
    }

    /* Make sure there is space for the next entry. */
    WT_RET(__wt_realloc_def(
      session, &session->op_handle_allocated, session->op_handle_next + 1, &session->op_handle));

    session->op_handle[session->op_handle_next++] = session->dhandle;
    return (0);
}

/*
 * __session_compact_check_timeout --
 *     Check if the timeout has been exceeded.
 */
static int
__session_compact_check_timeout(WT_SESSION_IMPL *session)
{
    struct timespec end;
    WT_DECL_RET;

    if (session->compact->max_time == 0)
        return (0);

    __wt_epoch(session, &end);

    ret =
      session->compact->max_time > WT_TIMEDIFF_SEC(end, session->compact->begin) ? 0 : ETIMEDOUT;
    if (ret != 0) {
        WT_STAT_CONN_INCR(session, session_table_compact_timeout);

        __wt_verbose_info(session, WT_VERB_COMPACT,
          "Compact has timed out! The operation has been running for %" PRIu64
          " second(s). Configured timeout is %" PRIu64 " second(s).",
          WT_TIMEDIFF_SEC(end, session->compact->begin), session->compact->max_time);
    }
    return (ret);
}

/*
 * __wt_session_compact_check_interrupted --
 *     Check if compaction has been interrupted. Foreground compaction can be interrupted through an
 *     event handler while background compaction can be disabled at any time using the compact API.
 */
int
__wt_session_compact_check_interrupted(WT_SESSION_IMPL *session)
{
    WT_CONNECTION_IMPL *conn;
    WT_DECL_RET;
    bool background_compaction;

    background_compaction = false;
    conn = S2C(session);

<<<<<<< HEAD
    /* If compaction has been interrupted, we return WT_ERROR to the caller. */
    if (session == conn->background_compact.session) {
        background_compaction = true;
=======
    /*
     * Background compaction may have been disabled in the meantime. Only check for interruption
     * when the connection is not being opened/closed.
     */
    if (session == conn->background_compact.session &&
      !F_ISSET(conn, WT_CONN_CLOSING | WT_CONN_MINIMAL)) {
>>>>>>> 12cad844
        __wt_spin_lock(session, &conn->background_compact.lock);
        if (!conn->background_compact.running)
            ret = WT_ERROR;
        __wt_spin_unlock(session, &conn->background_compact.lock);
    } else if (session->event_handler->handle_general != NULL) {
        ret = session->event_handler->handle_general(
          session->event_handler, &conn->iface, &session->iface, WT_EVENT_COMPACT_CHECK, NULL);
        if (ret != 0)
            ret = WT_ERROR;
    }

    if (ret != 0) {
        __wt_verbose_warning(session, WT_VERB_COMPACT, "%s interrupted by application",
          background_compaction ? "background compact" : "compact");
        return (ret);
    }

    /* Compaction can be interrupted if the timeout has exceeded. */
    WT_RET(__session_compact_check_timeout(session));

    return (0);
}

/*
 * __compact_checkpoint --
 *     This function does wait and force checkpoint.
 */
static int
__compact_checkpoint(WT_SESSION_IMPL *session)
{
    /*
     * Force compaction checkpoints: we don't want to skip it because the work we need to have done
     * is done in the underlying block manager.
     */
    const char *checkpoint_cfg[] = {
      WT_CONFIG_BASE(session, WT_SESSION_checkpoint), "force=1", NULL};

    /* Checkpoints may take a lot of time, check if compaction has been interrupted. */
    WT_RET(__wt_session_compact_check_interrupted(session));
    return (__wt_txn_checkpoint(session, checkpoint_cfg, true));
}

/*
 * __compact_worker --
 *     Function to alternate between checkpoints and compaction calls.
 */
static int
__compact_worker(WT_SESSION_IMPL *session)
{
    WT_DECL_RET;
    u_int i, loop;
    bool another_pass;

    /*
     * Reset the handles' compaction skip flag (we don't bother setting or resetting it when we
     * finish compaction, it's simpler to do it once, here).
     */
    for (i = 0; i < session->op_handle_next; ++i)
        session->op_handle[i]->compact_skip = false;

    /*
     * Perform an initial checkpoint (see this file's leading comment for details).
     */
    WT_ERR(__compact_checkpoint(session));

    /*
     * We compact 10% of a file on each pass (but the overall size of the file is decreasing each
     * time, so we're not compacting 10% of the original file each time). Try 100 times (which is
     * clearly more than we need); quit if we make no progress.
     */
    for (loop = 0; loop < 100; ++loop) {
        /* Step through the list of files being compacted. */
        for (another_pass = false, i = 0; i < session->op_handle_next; ++i) {
            /* Skip objects where there's no more work. */
            if (session->op_handle[i]->compact_skip)
                continue;

            __wt_timing_stress(session, WT_TIMING_STRESS_COMPACT_SLOW);
            __wt_verbose_debug2(
              session, WT_VERB_COMPACT, "%s: compact pass %u", session->op_handle[i]->name, loop);

            session->compact_state = WT_COMPACT_RUNNING;
            WT_WITH_DHANDLE(session, session->op_handle[i], ret = __wt_compact(session));
            WT_ERR_ERROR_OK(ret, EBUSY, true);
            /*
             * If successful and we did work, schedule another pass. If successful and we did no
             * work, skip this file in the future.
             */
            if (ret == 0) {
                if (session->compact_state == WT_COMPACT_SUCCESS) {
                    if (session == S2C(session)->background_compact.session)
                        WT_STAT_CONN_INCR(session, background_compact_success);
                    another_pass = true;
                } else
                    session->op_handle[i]->compact_skip = true;
                continue;
            }

            /*
             * If compaction failed because checkpoint was running, continue with the next handle.
             * We might continue to race with checkpoint on each handle, but that's OK, we'll step
             * through all the handles, and then we'll block until a checkpoint completes.
             *
             * Just quit if eviction is the problem.
             */
            if (ret == EBUSY) {
                if (__wt_cache_stuck(session)) {
                    WT_STAT_CONN_INCR(session, session_table_compact_fail_cache_pressure);
                    WT_ERR_MSG(session, EBUSY, "compaction halted by eviction pressure");
                }
                ret = 0;
                another_pass = true;

                __wt_verbose_info(session, WT_VERB_COMPACT, "%s",
                  "Data handle compaction failed with EBUSY but the cache is not stuck. "
                  "Will give it another go.");
            }
        }
        if (!another_pass)
            break;

        /*
         * Perform two checkpoints (see this file's leading comment for details).
         */
        WT_ERR(__compact_checkpoint(session));
        WT_ERR(__compact_checkpoint(session));
    }

err:
    session->compact_state = WT_COMPACT_NONE;

    return (ret);
}

/*
 * __wt_session_compact --
 *     WT_SESSION.compact method.
 */
int
__wt_session_compact(WT_SESSION *wt_session, const char *uri, const char *config)
{
    WT_COMPACT_STATE compact;
    WT_CONFIG_ITEM cval;
    WT_DATA_SOURCE *dsrc;
    WT_DECL_RET;
    WT_SESSION_IMPL *session;
    u_int i;
    bool ignore_cache_size_set;

    ignore_cache_size_set = false;

    session = (WT_SESSION_IMPL *)wt_session;
    SESSION_API_CALL(session, compact, config, cfg);

    /* Trigger the background server. */
    if ((ret = __wt_config_getones(session, config, "background", &cval) == 0)) {
        if (uri != NULL)
            WT_ERR_MSG(session, EINVAL, "Background compaction does not work on specific URIs.");

        /*
         * We shouldn't provide any other configurations when explicitly disabling the background
         * compaction server.
         */
        if (!cval.val) {
            WT_ERR_NOTFOUND_OK(__wt_config_getones(session, config, "timeout", &cval), true);
            if (ret == 0)
                WT_ERR_MSG(session, EINVAL,
                  "timeout configuration cannot be set when disabling the background compaction "
                  "server.");

            WT_ERR_NOTFOUND_OK(
              __wt_config_getones(session, config, "free_space_target", &cval), true);
            if (ret == 0)
                WT_ERR_MSG(session, EINVAL,
                  "free_space_target configuration cannot be set when disabling the background "
                  "compaction server.");
        }

        WT_ERR(__wt_compact_signal(session, config));

        goto done;
    } else
        WT_ERR_NOTFOUND_OK(ret, false);

    WT_STAT_CONN_SET(session, session_table_compact_running, 1);

    __wt_verbose_debug1(session, WT_VERB_COMPACT, "Compacting %s", uri);

    /*
     * The compaction thread should not block when the cache is full: it is holding locks blocking
     * checkpoints and once the cache is full, it can spend a long time doing eviction.
     */
    if (!F_ISSET(session, WT_SESSION_IGNORE_CACHE_SIZE)) {
        ignore_cache_size_set = true;
        F_SET(session, WT_SESSION_IGNORE_CACHE_SIZE);
    }

    /* In-memory ignores compaction operations. */
    if (F_ISSET(S2C(session), WT_CONN_IN_MEMORY)) {
        __wt_verbose_warning(
          session, WT_VERB_COMPACT, "%s", "Compact does not work for in-memory databases.");
        goto err;
    }

    /*
     * Non-LSM object compaction requires checkpoints, which are impossible in transactional
     * contexts. Disallow in all contexts (there's no reason for LSM to allow this, possible or
     * not), and check now so the error message isn't confusing.
     */
    WT_ERR(__wt_txn_context_check(session, false));

    /* Disallow objects in the WiredTiger name space. */
    WT_ERR(__wt_str_name_check(session, uri));

    if (!WT_PREFIX_MATCH(uri, "colgroup:") && !WT_PREFIX_MATCH(uri, "file:") &&
      !WT_PREFIX_MATCH(uri, "index:") && !WT_PREFIX_MATCH(uri, "lsm:") &&
      !WT_PREFIX_MATCH(uri, "table:") && !WT_PREFIX_MATCH(uri, "tiered:")) {
        if ((dsrc = __wt_schema_get_source(session, uri)) != NULL)
            ret = dsrc->compact == NULL ?
              __wt_object_unsupported(session, uri) :
              dsrc->compact(dsrc, wt_session, uri, (WT_CONFIG_ARG *)cfg);
        else
            ret = __wt_bad_object_type(session, uri);
        goto err;
    }

    /* Setup the session handle's compaction state structure. */
    memset(&compact, 0, sizeof(WT_COMPACT_STATE));
    session->compact = &compact;

    /* Configure the minimum amount of space recoverable. */
    WT_ERR(__wt_config_gets(session, cfg, "free_space_target", &cval));
    session->compact->free_space_target = (uint64_t)cval.val;

    /* Compaction can be time-limited. */
    WT_ERR(__wt_config_gets(session, cfg, "timeout", &cval));
    session->compact->max_time = (uint64_t)cval.val;
    __wt_epoch(session, &session->compact->begin);

    /*
     * Find the types of data sources being compacted. This could involve opening indexes for a
     * table, so acquire the table lock in write mode.
     */
    WT_WITH_SCHEMA_LOCK(session,
      WT_WITH_TABLE_WRITE_LOCK(session,
        ret = __wt_schema_worker(
          session, uri, __compact_handle_append, __compact_uri_analyze, cfg, 0)));
    WT_ERR(ret);

    if (session->compact->lsm_count != 0)
        WT_ERR(__wt_schema_worker(session, uri, NULL, __wt_lsm_compact, cfg, 0));
    if (session->compact->file_count != 0)
        WT_ERR(__compact_worker(session));

err:
    session->compact = NULL;

    for (i = 0; i < session->op_handle_next; ++i) {
        WT_WITH_DHANDLE(session, session->op_handle[i], WT_TRET(__compact_end(session)));
        WT_WITH_DHANDLE(
          session, session->op_handle[i], WT_TRET(__wt_session_release_dhandle(session)));
    }

    __wt_free(session, session->op_handle);
    session->op_handle_allocated = session->op_handle_next = 0;

    /*
     * Release common session resources (for example, checkpoint may acquire significant
     * reconciliation structures/memory).
     */
    WT_TRET(__wt_session_release_resources(session));

    if (ignore_cache_size_set)
        F_CLR(session, WT_SESSION_IGNORE_CACHE_SIZE);

    if (ret != 0)
        WT_STAT_CONN_INCR(session, session_table_compact_fail);
    else
        WT_STAT_CONN_INCR(session, session_table_compact_success);
    WT_STAT_CONN_SET(session, session_table_compact_running, 0);

    /* Map prepare-conflict to rollback. */
    if (ret == WT_PREPARE_CONFLICT)
        ret = WT_ROLLBACK;

done:
    API_END_RET_NOTFOUND_MAP(session, ret);
}

/*
 * __wt_session_compact_readonly --
 *     WT_SESSION.compact method; readonly version.
 */
int
__wt_session_compact_readonly(WT_SESSION *wt_session, const char *uri, const char *config)
{
    WT_DECL_RET;
    WT_SESSION_IMPL *session;

    WT_UNUSED(uri);
    WT_UNUSED(config);

    session = (WT_SESSION_IMPL *)wt_session;
    SESSION_API_CALL_NOCONF(session, compact);

    WT_STAT_CONN_INCR(session, session_table_compact_fail);
    ret = __wt_session_notsup(session);
err:
    API_END_RET(session, ret);
}<|MERGE_RESOLUTION|>--- conflicted
+++ resolved
@@ -220,22 +220,16 @@
     background_compaction = false;
     conn = S2C(session);
 
-<<<<<<< HEAD
     /* If compaction has been interrupted, we return WT_ERROR to the caller. */
     if (session == conn->background_compact.session) {
         background_compaction = true;
-=======
-    /*
-     * Background compaction may have been disabled in the meantime. Only check for interruption
-     * when the connection is not being opened/closed.
-     */
-    if (session == conn->background_compact.session &&
-      !F_ISSET(conn, WT_CONN_CLOSING | WT_CONN_MINIMAL)) {
->>>>>>> 12cad844
-        __wt_spin_lock(session, &conn->background_compact.lock);
-        if (!conn->background_compact.running)
-            ret = WT_ERROR;
-        __wt_spin_unlock(session, &conn->background_compact.lock);
+        /* Only check for interruption when the connection is not being opened/closed. */
+        if (!F_ISSET(conn, WT_CONN_CLOSING | WT_CONN_MINIMAL)) {
+            __wt_spin_lock(session, &conn->background_compact.lock);
+            if (!conn->background_compact.running)
+                ret = WT_ERROR;
+            __wt_spin_unlock(session, &conn->background_compact.lock);
+        }
     } else if (session->event_handler->handle_general != NULL) {
         ret = session->event_handler->handle_general(
           session->event_handler, &conn->iface, &session->iface, WT_EVENT_COMPACT_CHECK, NULL);
