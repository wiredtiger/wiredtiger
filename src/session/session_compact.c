--- conflicted
+++ resolved
@@ -189,23 +189,18 @@
         return (0);
 
     __wt_epoch(session, &end);
-<<<<<<< HEAD
-    if (session->compact->max_time > WT_TIMEDIFF_SEC(end, session->compact->begin)) {
-        return (0);
-    } else {
+
+    ret =
+      session->compact->max_time > WT_TIMEDIFF_SEC(end, session->compact->begin) ? 0 : ETIMEDOUT;
+    if (ret != 0) {
+        WT_STAT_CONN_INCR(session, session_table_compact_timeout);
+
         __wt_verbose(session, WT_VERB_COMPACT,
           "Compact has timed out! The operation has been running for %" PRIu64
           " second(s). Configured timeout is %" PRIu64 " second(s).",
           WT_TIMEDIFF_SEC(end, session->compact->begin), session->compact->max_time);
-        return (ETIMEDOUT);
-    }
-=======
-    ret =
-      session->compact->max_time > WT_TIMEDIFF_SEC(end, session->compact->begin) ? 0 : ETIMEDOUT;
-    if (ret != 0)
-        WT_STAT_CONN_INCR(session, session_table_compact_timeout);
+    }
     return (ret);
->>>>>>> c7c5bfb9
 }
 
 /*
