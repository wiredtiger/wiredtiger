/*-
 * Copyright (c) 2014-present MongoDB, Inc.
 * Copyright (c) 2008-2014 WiredTiger, Inc.
 *	All rights reserved.
 *
 * See the file LICENSE for redistribution information.
 */

#include "wt_internal.h"

/*
 * __wt_session_array_walk --
 *     Walk the connections session array, calling a function for every active session in the array.
 *     Callers can exit the walk early if desired. Arguments to the walk function are provided by a
 *     customizable cookie.
 *
 * The walk itself cannot fail, if the callback function can't error out then the call to this
 *     function should be wrapped in an ignore return macro.
 */
int
__wt_session_array_walk(WT_SESSION_IMPL *session,
  int (*walk_func)(WT_SESSION_IMPL *, WT_SESSION_IMPL *, bool *exit_walkp, void *cookiep),
  bool skip_internal, void *cookiep)
{
    WT_CONNECTION_IMPL *conn;
    WT_SESSION_IMPL *array_session;
    uint32_t i, session_cnt;
    u_int active;
    bool exit_walk;

    exit_walk = false;
    conn = S2C(session);

    /*
     * Ensure we read the session count only once. We want to iterate over all sessions that were
     * active at this point in time. Sessions in the array may open, close, or be have their
     * contents change during traversal. We expect the calling code to handle this. See the Slotted
     * array usage pattern in the architecture guide for more details.
     */
    WT_READ_ONCE(session_cnt, conn->session_array.cnt);

    for (i = 0, array_session = WT_CONN_SESSIONS_GET(conn); i < session_cnt; i++, array_session++) {
        /*
         * This acquire read is paired with a WT_RELEASE_WRITE_WITH_BARRIER from the session create
         * logic, and guarantees that by the time this thread sees active == 1 all other fields in
         * the session have been initialized properly. Any other ordering constraints, such as
         * ensuring this loop occurs in-order, are not intentional.
         */
        WT_ACQUIRE_READ_WITH_BARRIER(active, array_session->active);

        /* Skip inactive sessions. */
        if (!active)
            continue;

        /* If configured skip internal sessions. */
        if (skip_internal && F_ISSET(array_session, WT_SESSION_INTERNAL))
            continue;

        WT_RET(walk_func(session, array_session, &exit_walk, cookiep));
        /* Early exit the walk if possible. */
        if (exit_walk)
            break;
    }
    return (0);
}

/*
 * __wt_session_dump --
 *     Given a session dump information about that session. The caller session's scratch memory and
 *     event handler is used.
 */
int
__wt_session_dump(WT_SESSION_IMPL *session, WT_SESSION_IMPL *dump_session, bool show_cursors)
{
    WT_CURSOR *cursor;
    WT_DECL_ITEM(buf);
    WT_DECL_RET;

    WT_ERR(__wt_scr_alloc(session, 0, &buf));

    WT_ERR(__wt_msg(
      session, "Session: ID: %" PRIu32 " @: 0x%p", dump_session->id, (void *)dump_session));
    WT_ERR(
      __wt_msg(session, "  Name: %s", dump_session->name == NULL ? "EMPTY" : dump_session->name));
    if (!show_cursors) {
        WT_ERR(__wt_msg(session, "  Last operation: %s",
          dump_session->lastop == NULL ? "NONE" : dump_session->lastop));
        WT_ERR(__wt_msg(session, "  Current dhandle: %s",
          dump_session->dhandle == NULL ? "NONE" : dump_session->dhandle->name));
        WT_ERR(__wt_msg(
          session, "  Backup in progress: %s", dump_session->bkp_cursor == NULL ? "no" : "yes"));
        WT_ERR(__wt_msg(session, "  Compact state: %s",
          dump_session->compact_state == WT_COMPACT_NONE ?
            "none" :
            (dump_session->compact_state == WT_COMPACT_RUNNING ? "running" : "success")));
        WT_ERR(__wt_msg(session, "  Flags: 0x%" PRIx32, dump_session->flags));
        WT_ERR(__wt_msg(session, "  Isolation level: %s",
          dump_session->isolation == WT_ISO_READ_COMMITTED ?
            "read-committed" :
            (dump_session->isolation == WT_ISO_READ_UNCOMMITTED ? "read-uncommitted" :
                                                                  "snapshot")));
        WT_ERR(__wt_msg(session, "  Transaction:"));
        WT_ERR(__wt_verbose_dump_txn_one(session, dump_session, 0, NULL));
    } else {
        WT_ERR(__wt_msg(session, "  Number of positioned cursors: %u", dump_session->ncursors));
        TAILQ_FOREACH (cursor, &dump_session->cursors, q) {
            WT_ERR(__wt_msg(session, "Cursor @ %p:", (void *)cursor));
            WT_ERR(__wt_msg(session, "  URI: %s, Internal URI: %s",
              cursor->uri == NULL ? "EMPTY" : cursor->uri,
              cursor->internal_uri == NULL ? "EMPTY" : cursor->internal_uri));
            if (F_ISSET(cursor, WT_CURSTD_OPEN)) {
                WT_ERR(__wt_buf_fmt(session, buf, "OPEN"));
                if (F_ISSET(cursor, WT_CURSTD_KEY_SET) || F_ISSET(cursor, WT_CURSTD_VALUE_SET))
                    WT_ERR(__wt_buf_catfmt(session, buf, ", POSITIONED"));
                else
                    WT_ERR(__wt_buf_catfmt(session, buf, ", RESET"));
                if (F_ISSET(cursor, WT_CURSTD_APPEND))
                    WT_ERR(__wt_buf_catfmt(session, buf, ", APPEND"));
                if (F_ISSET(cursor, WT_CURSTD_BULK))
                    WT_ERR(__wt_buf_catfmt(session, buf, ", BULK"));
                if (F_ISSET(cursor, WT_CURSTD_META_INUSE))
                    WT_ERR(__wt_buf_catfmt(session, buf, ", META_INUSE"));
                if (F_ISSET(cursor, WT_CURSTD_OVERWRITE))
                    WT_ERR(__wt_buf_catfmt(session, buf, ", OVERWRITE"));
                WT_ERR(__wt_msg(session, "  %s", (const char *)buf->data));
            }
            WT_ERR(__wt_msg(session, "  Flags: 0x%" PRIx64, cursor->flags));
            WT_ERR(__wt_msg(session, "  Key_format: %s, Value_format: %s",
              cursor->key_format == NULL ? "EMPTY" : cursor->key_format,
              cursor->value_format == NULL ? "EMPTY" : cursor->value_format));
        }
    }
err:
    __wt_scr_free(session, &buf);
    return (ret);
}

/*
 * __wt_session_set_last_error --
 *     Stores information about the last error to occur during this session.
 */
int
__wt_session_set_last_error(
  WT_SESSION_IMPL *session, int err, int sub_level_err, const char *fmt, ...)
{
    WT_DECL_ITEM(buf);
    WT_DECL_RET;
    const char *err_msg_content;

    /* Ensure arguments are valid. */
    WT_ASSERT(session, __wt_is_valid_sub_level_error(sub_level_err));
    WT_ASSERT(session, fmt != NULL);

<<<<<<< HEAD
    /* Only record the error for external sessions (for which get_last_error can be called). */
    if (F_ISSET(session, WT_SESSION_INTERNAL) || ((WT_SESSION *)session)->get_last_error == NULL)
=======
    /* Only record the error if it occurs during a session API call, or during initialization. */
    if (!F_ISSET(session, WT_SESSION_SAVE_ERRORS))
>>>>>>> 527c4c89
        return (0);

    /* Format the error message string. */
    WT_RET(__wt_scr_alloc(session, 0, &buf));
    WT_VA_ARGS_BUF_FORMAT(session, buf, fmt, false);
    err_msg_content = buf->data;

    /* Only set the error if it results in a change. */
    if (session->err_info.err == err && session->err_info.sub_level_err == sub_level_err &&
      session->err_info.err_msg != NULL && strcmp(session->err_info.err_msg, err_msg_content) == 0)
        goto err;

    /* Free the last error message string. */
    __wt_free(session, session->err_info.err_msg);

    /* Load error codes and message content into err_info. */
    WT_ERR(__wt_calloc(session, buf->size + 1, 1, &(session->err_info.err_msg)));
    WT_ERR(__wt_snprintf(session->err_info.err_msg, buf->size + 1, "%s", err_msg_content));
    session->err_info.err = err;
    session->err_info.sub_level_err = sub_level_err;

err:
    __wt_scr_free(session, &buf);
    return (ret);
}<|MERGE_RESOLUTION|>--- conflicted
+++ resolved
@@ -151,13 +151,8 @@
     WT_ASSERT(session, __wt_is_valid_sub_level_error(sub_level_err));
     WT_ASSERT(session, fmt != NULL);
 
-<<<<<<< HEAD
-    /* Only record the error for external sessions (for which get_last_error can be called). */
-    if (F_ISSET(session, WT_SESSION_INTERNAL) || ((WT_SESSION *)session)->get_last_error == NULL)
-=======
     /* Only record the error if it occurs during a session API call, or during initialization. */
     if (!F_ISSET(session, WT_SESSION_SAVE_ERRORS))
->>>>>>> 527c4c89
         return (0);
 
     /* Format the error message string. */
