--- conflicted
+++ resolved
@@ -15,8 +15,6 @@
 bool
 __wt_session_prefetch_check(WT_SESSION_IMPL *session, WT_REF *ref)
 {
-<<<<<<< HEAD
-=======
     /* Disable pre-fetch work on tiered tables. */
     if (__wt_atomic_load_enum(&session->dhandle->type) == WT_DHANDLE_TYPE_TIERED ||
       __wt_atomic_load_enum(&session->dhandle->type) == WT_DHANDLE_TYPE_TIERED_TREE)
@@ -25,7 +23,6 @@
     if (S2C(session)->prefetch_queue_count > WT_MAX_PREFETCH_QUEUE)
         return (false);
 
->>>>>>> e8ff4fa2
     /*
      * Check if pre-fetching is enabled for this particular session. We don't perform pre-fetching
      * on internal threads or internal pages (finding the right content to preload based on internal
