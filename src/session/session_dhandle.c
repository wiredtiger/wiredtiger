--- conflicted
+++ resolved
@@ -553,27 +553,8 @@
      * life of the checkpoint cursor.
      */
 
-<<<<<<< HEAD
     is_hs = WT_IS_URI_HS(uri);
 
-    /*
-     * We have already pinned the history store checkpoint dhandle when we open the checkpoint
-     * cursor. No need to resolve and open it again. We only need to lock it here. It is also wrong
-     * to read the metadata with the checkpoint transaction.
-     */
-    if (is_hs && session->hs_checkpoint != NULL) {
-        ret = __wt_session_get_dhandle(session, uri, session->hs_checkpoint, cfg, flags);
-        /*
-         * We have already pinned the history store checkpoint dhandle. Therefore, we should be able
-         * to lock it here.
-         */
-        WT_ASSERT(session, ret != EBUSY);
-        return (ret);
-    }
-
-=======
-    is_hs = strcmp(uri, WT_HS_URI) == 0;
->>>>>>> 66426efe
     if (is_hs)
         /* We're opening the history store directly, so don't open it twice. */
         hs_dhandlep = NULL;
