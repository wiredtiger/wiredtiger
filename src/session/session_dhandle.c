/*-
 * Copyright (c) 2014-present MongoDB, Inc.
 * Copyright (c) 2008-2014 WiredTiger, Inc.
 *	All rights reserved.
 *
 * See the file LICENSE for redistribution information.
 */

#include "wt_internal.h"

/*
 * __session_dhandle_readlock --
 *     Acquire read lock for the session's current dhandle.
 */
static void
__session_dhandle_readlock(WT_SESSION_IMPL *session)
{
    WT_ASSERT(session, session->dhandle != NULL);
    __wt_readlock(session, &session->dhandle->rwlock);
}

/*
 * __session_dhandle_readunlock --
 *     Release read lock for the session's current dhandle.
 */
static void
__session_dhandle_readunlock(WT_SESSION_IMPL *session)
{
    WT_ASSERT(session, session->dhandle != NULL);
    __wt_readunlock(session, &session->dhandle->rwlock);
}

/*
 * __wt_session_dhandle_writeunlock --
 *     Release write lock for the session's current dhandle.
 */
void
__wt_session_dhandle_writeunlock(WT_SESSION_IMPL *session)
{
    WT_ASSERT(session, session->dhandle != NULL);
    WT_ASSERT(session, FLD_ISSET(session->dhandle->lock_flags, WT_DHANDLE_LOCK_WRITE));
    FLD_CLR(session->dhandle->lock_flags, WT_DHANDLE_LOCK_WRITE);
    __wt_writeunlock(session, &session->dhandle->rwlock);
}

/*
 * __wt_session_dhandle_try_writelock --
 *     Try to acquire write lock for the session's current dhandle.
 */
int
__wt_session_dhandle_try_writelock(WT_SESSION_IMPL *session)
{
    WT_DECL_RET;

    WT_ASSERT(session, session->dhandle != NULL);
    if ((ret = __wt_try_writelock(session, &session->dhandle->rwlock)) == 0)
        FLD_SET(session->dhandle->lock_flags, WT_DHANDLE_LOCK_WRITE);

    return (ret);
}

/*
 * __session_add_dhandle --
 *     Add a handle to the session's cache.
 */
static int
__session_add_dhandle(WT_SESSION_IMPL *session)
{
    WT_DATA_HANDLE_CACHE *dhandle_cache;
    uint64_t bucket;

    /* Allocate a handle cache entry. */
    WT_RET(__wt_calloc_one(session, &dhandle_cache));

    dhandle_cache->dhandle = session->dhandle;

    bucket = dhandle_cache->dhandle->name_hash & (S2C(session)->dh_hash_size - 1);
    TAILQ_INSERT_HEAD(&session->dhandles, dhandle_cache, q);
    TAILQ_INSERT_HEAD(&session->dhhash[bucket], dhandle_cache, hashq);

    return (0);
}

/*
 * __session_discard_dhandle --
 *     Remove a data handle from the session cache.
 */
static void
__session_discard_dhandle(WT_SESSION_IMPL *session, WT_DATA_HANDLE_CACHE *dhandle_cache)
{
    uint64_t bucket;

    bucket = dhandle_cache->dhandle->name_hash & (S2C(session)->dh_hash_size - 1);
    TAILQ_REMOVE(&session->dhandles, dhandle_cache, q);
    TAILQ_REMOVE(&session->dhhash[bucket], dhandle_cache, hashq);

    WT_DHANDLE_RELEASE(dhandle_cache->dhandle);
    __wt_overwrite_and_free(session, dhandle_cache);
}

/*
 * __session_find_dhandle --
 *     Search for a data handle in the session cache.
 */
static void
__session_find_dhandle(WT_SESSION_IMPL *session, const char *uri, const char *checkpoint,
  WT_DATA_HANDLE_CACHE **dhandle_cachep)
{
    WT_DATA_HANDLE *dhandle;
    WT_DATA_HANDLE_CACHE *dhandle_cache;
    uint64_t bucket;

    dhandle = NULL;

    bucket = __wt_hash_city64(uri, strlen(uri)) & (S2C(session)->dh_hash_size - 1);
retry:
    TAILQ_FOREACH (dhandle_cache, &session->dhhash[bucket], hashq) {
        dhandle = dhandle_cache->dhandle;
        if (WT_DHANDLE_INACTIVE(dhandle) && !WT_IS_METADATA(dhandle)) {
            __session_discard_dhandle(session, dhandle_cache);
            /* We deleted our entry, retry from the start. */
            goto retry;
        }

        if (strcmp(uri, dhandle->name) != 0)
            continue;
        if (checkpoint == NULL && dhandle->checkpoint == NULL)
            break;
        if (checkpoint != NULL && dhandle->checkpoint != NULL &&
          strcmp(checkpoint, dhandle->checkpoint) == 0)
            break;
    }

    *dhandle_cachep = dhandle_cache;
}

/*
 * __wt_session_lock_dhandle --
 *     Return when the current data handle is either (a) open with the requested lock mode; or (b)
 *     closed and write locked. If exclusive access is requested and cannot be granted immediately
 *     because the handle is in use, fail with EBUSY. Here is a brief summary of how different
 *     operations synchronize using either the schema lock, handle locks or handle flags: open --
 *     one thread gets the handle exclusive, reverts to a shared handle lock once the handle is
 *     open; bulk load --
 *     sets bulk and exclusive; salvage, truncate, update, verify --
 *     hold the schema lock, get the handle exclusive, set a "special" flag; sweep --
 *     gets a write lock on the handle, doesn't set exclusive The principle is that some application
 *     operations can cause other application operations to fail (so attempting to open a cursor on
 *     a file while it is being bulk-loaded will fail), but internal or database-wide operations
 *     should not prevent application-initiated operations. For example, attempting to verify a file
 *     should not fail because the sweep server happens to be in the process of closing that file.
 */
int
__wt_session_lock_dhandle(WT_SESSION_IMPL *session, uint32_t flags, bool *is_deadp)
{
    WT_BTREE *btree;
    WT_DATA_HANDLE *dhandle;
    WT_DECL_RET;
    bool is_open, lock_busy, want_exclusive;

    *is_deadp = false;

    dhandle = session->dhandle;
    btree = dhandle->handle;
    lock_busy = false;
    want_exclusive = LF_ISSET(WT_DHANDLE_EXCLUSIVE);

    /*
     * If this session already has exclusive access to the handle, there is no point trying to lock
     * it again.
     *
     * This should only happen if a checkpoint handle is locked multiple times during a checkpoint
     * operation, or the handle is already open without any special flags. In particular, it must
     * fail if attempting to checkpoint a handle opened for a bulk load, even in the same session.
     */
    if (dhandle->excl_session == session) {
        if (!LF_ISSET(WT_DHANDLE_LOCK_ONLY) &&
          (!F_ISSET(dhandle, WT_DHANDLE_OPEN) ||
            (btree != NULL && F_ISSET(btree, WT_BTREE_SPECIAL_FLAGS))))
            return (__wt_set_return(session, EBUSY));
        ++dhandle->excl_ref;
        return (0);
    }

    /*
     * Check that the handle is open. We've already incremented the reference count, so once the
     * handle is open it won't be closed by another thread.
     *
     * If we can see the WT_DHANDLE_OPEN flag set while holding a lock on the handle, then it's
     * really open and we can start using it. Alternatively, if we can get an exclusive lock and
     * WT_DHANDLE_OPEN is still not set, we need to do the open.
     */
    for (;;) {
        /* If the handle is dead, give up. */
        if (F_ISSET(dhandle, WT_DHANDLE_DEAD)) {
            *is_deadp = true;
            return (0);
        }

        /*
         * If the handle is already open for a special operation, give up.
         */
        if (btree != NULL && F_ISSET(btree, WT_BTREE_SPECIAL_FLAGS))
            return (__wt_set_return(session, EBUSY));

        /*
         * If the handle is open, get a read lock and recheck.
         *
         * Wait for a read lock if we want exclusive access and failed to get it: the sweep server
         * may be closing this handle, and we need to wait for it to release its lock. If we want
         * exclusive access and find the handle open once we get the read lock, give up: some other
         * thread has it locked for real.
         */
        if (F_ISSET(dhandle, WT_DHANDLE_OPEN) && (!want_exclusive || lock_busy)) {
            WT_WITH_DHANDLE(session, dhandle, __session_dhandle_readlock(session));
            if (F_ISSET(dhandle, WT_DHANDLE_DEAD)) {
                *is_deadp = true;
                WT_WITH_DHANDLE(session, dhandle, __session_dhandle_readunlock(session));
                return (0);
            }

            is_open = F_ISSET(dhandle, WT_DHANDLE_OPEN);
            if (is_open && !want_exclusive)
                return (0);
            WT_WITH_DHANDLE(session, dhandle, __session_dhandle_readunlock(session));
        } else
            is_open = false;

        /*
         * It isn't open or we want it exclusive: try to get an exclusive lock. There is some
         * subtlety here: if we race with another thread that successfully opens the file, we don't
         * want to block waiting to get exclusive access.
         */
        WT_WITH_DHANDLE(session, dhandle, ret = __wt_session_dhandle_try_writelock(session));
        if (ret == 0) {
            if (F_ISSET(dhandle, WT_DHANDLE_DEAD)) {
                *is_deadp = true;
                WT_WITH_DHANDLE(session, dhandle, __wt_session_dhandle_writeunlock(session));
                return (0);
            }

            /*
             * If it was opened while we waited, drop the write lock and get a read lock instead.
             */
            if (F_ISSET(dhandle, WT_DHANDLE_OPEN) && !want_exclusive) {
                lock_busy = false;
                WT_WITH_DHANDLE(session, dhandle, __wt_session_dhandle_writeunlock(session));
                continue;
            }

            /* We have an exclusive lock, we're done. */
            F_SET(dhandle, WT_DHANDLE_EXCLUSIVE);
            WT_ASSERT(session, dhandle->excl_session == NULL && dhandle->excl_ref == 0);
            dhandle->excl_session = session;
            dhandle->excl_ref = 1;
            WT_ASSERT(session, !F_ISSET(dhandle, WT_DHANDLE_DEAD));
            return (0);
        }
        if (ret != EBUSY || (is_open && want_exclusive) || LF_ISSET(WT_DHANDLE_LOCK_ONLY))
            return (ret);
        lock_busy = true;

        /* Give other threads a chance to make progress. */
        WT_STAT_CONN_INCR(session, dhandle_lock_blocked);

        /* FIXME-WT-12037 Use a sleep to work around a Windows-specific scheduling issue. */
        __wt_sleep(0, 1);
    }
}

/*
 * __wt_session_release_dhandle_v2 --
 *     Unlock a data handle.
 */
int
__wt_session_release_dhandle_v2(WT_SESSION_IMPL *session, bool check_visibility)
{
    WT_BTREE *btree;
    WT_DATA_HANDLE *dhandle;
    WT_DATA_HANDLE_CACHE *dhandle_cache;
    WT_DECL_RET;
    bool locked, write_locked;

    dhandle = session->dhandle;
    btree = dhandle->handle;
    write_locked = F_ISSET(dhandle, WT_DHANDLE_EXCLUSIVE);
    locked = true;

    /*
     * If we had special flags set, close the handle so that future access can get a handle without
     * special flags.
     */
    if (F_ISSET(dhandle, WT_DHANDLE_DISCARD | WT_DHANDLE_DISCARD_KILL)) {
        WT_SAVE_DHANDLE(session,
          __session_find_dhandle(session, dhandle->name, dhandle->checkpoint, &dhandle_cache));
        if (dhandle_cache != NULL)
            __session_discard_dhandle(session, dhandle_cache);
    }

    /*
     * Close the handle if we are finishing a bulk load or if the handle is set to discard on
     * release. Bulk loads are special because they may have huge root pages in memory, and we need
     * to push those pages out of the cache. The only way to do that is to close the handle.
     */
    if (btree != NULL && F_ISSET(btree, WT_BTREE_BULK)) {
        WT_ASSERT(
          session, F_ISSET(dhandle, WT_DHANDLE_EXCLUSIVE) && !F_ISSET(dhandle, WT_DHANDLE_DISCARD));
        /*
         * Acquire the schema lock while closing out the handles. This avoids racing with a
         * checkpoint while it gathers a set of handles.
         */
        WT_WITH_SCHEMA_LOCK(
          session, ret = __wt_conn_dhandle_close(session, false, false, check_visibility));
    } else if ((btree != NULL && F_ISSET(btree, WT_BTREE_SPECIAL_FLAGS)) ||
      F_ISSET(dhandle, WT_DHANDLE_DISCARD | WT_DHANDLE_DISCARD_KILL)) {
        WT_ASSERT(session, F_ISSET(dhandle, WT_DHANDLE_EXCLUSIVE));

        ret = __wt_conn_dhandle_close(
          session, false, F_ISSET(dhandle, WT_DHANDLE_DISCARD_KILL), check_visibility);
        F_CLR(dhandle, WT_DHANDLE_DISCARD | WT_DHANDLE_DISCARD_KILL);
    }

    if (session == dhandle->excl_session) {
        if (--dhandle->excl_ref == 0)
            dhandle->excl_session = NULL;
        else
            locked = false;
    }
    if (locked) {
        if (write_locked) {
            F_CLR(dhandle, WT_DHANDLE_EXCLUSIVE);
            WT_WITH_DHANDLE(session, dhandle, __wt_session_dhandle_writeunlock(session));
        } else
            WT_WITH_DHANDLE(session, dhandle, __session_dhandle_readunlock(session));
    }

    session->dhandle = NULL;
    return (ret);
}

/*
 * __wt_session_release_dhandle --
 *     Unlock a data handle.
 */
int
__wt_session_release_dhandle(WT_SESSION_IMPL *session)
{
    return (__wt_session_release_dhandle_v2(session, false));
}

/*
 * __session_fetch_checkpoint_meta --
 *     Retrieve information about the selected checkpoint. Notes on the returned values are found
 *     under __session_lookup_checkpoint.
 */
static int
__session_fetch_checkpoint_meta(WT_SESSION_IMPL *session, const char *ckpt_name,
  WT_CKPT_SNAPSHOT *info_ret, uint64_t *snapshot_time_ret, uint64_t *stable_time_ret,
  uint64_t *oldest_time_ret)
{
    /* Get the timestamps. */
    WT_RET(__wt_meta_read_checkpoint_timestamp(
      session, ckpt_name, &info_ret->stable_ts, stable_time_ret));
    WT_RET(
      __wt_meta_read_checkpoint_oldest(session, ckpt_name, &info_ret->oldest_ts, oldest_time_ret));

    /* Get the snapshot. */
    WT_RET(__wt_meta_read_checkpoint_snapshot(session, ckpt_name, &info_ret->snapshot_write_gen,
      &info_ret->snapshot_min, &info_ret->snapshot_max, &info_ret->snapshot_txns,
      &info_ret->snapshot_count, snapshot_time_ret));

    /*
     * If we successfully read a null snapshot, set the min and max to WT_TXN_MAX so everything is
     * visible. (Whether this is desirable isn't entirely clear, but if we leave them set to
     * WT_TXN_NONE, then nothing is visible, and that's clearly not useful. The other choices are to
     * fail, which doesn't help, or to signal somehow to the checkpoint cursor that it should run
     * without a dummy transaction, which doesn't work.)
     */
    if (info_ret->snapshot_min == WT_TXN_NONE && info_ret->snapshot_max == WT_TXN_NONE) {
        info_ret->snapshot_min = info_ret->snapshot_max = WT_TXN_MAX;
        WT_ASSERT(session, info_ret->snapshot_txns == NULL && info_ret->snapshot_count == 0);
    }

    return (0);
}

/*
 * __session_fetch_checkpoint_snapshot_wall_time --
 *     Like __session_fetch_checkpoint_meta, but retrieves just the wall clock time of the snapshot.
 */
static int
__session_fetch_checkpoint_snapshot_wall_time(
  WT_SESSION_IMPL *session, const char *ckpt_name, uint64_t *walltime)
{
    return (__wt_meta_read_checkpoint_snapshot(
      session, ckpt_name, NULL, NULL, NULL, NULL, NULL, walltime));
}

/*
 * __session_open_hs_ckpt --
 *     Get a btree handle for the requested checkpoint of the history store and return it.
 */
static int
__session_open_hs_ckpt(WT_SESSION_IMPL *session, const char *checkpoint, const char *cfg[],
  uint32_t flags, int64_t order_expected, WT_DATA_HANDLE **hs_dhandlep)
{
    WT_RET(__wt_session_get_dhandle(session, WT_HS_URI, checkpoint, cfg, flags));

    if (session->dhandle->checkpoint_order != order_expected) {
        /* Not what we were expecting; treat as EBUSY and let the caller retry. */
        WT_RET(__wt_session_release_dhandle(session));
        return (__wt_set_return(session, EBUSY));
    }

    /* The handle is left in the session; return it explicitly for caller's convenience. */
    *hs_dhandlep = session->dhandle;
    return (0);
}

/*
 * __wt_session_get_btree_ckpt --
 *     Check the configuration strings for a checkpoint name. If opening a checkpoint, resolve the
 *     checkpoint name, get a btree handle for it, load that into the session, and if requested with
 *     non-null pointers, also resolve a matching history store checkpoint, open a handle for it,
 *     return that, and also find and return the corresponding snapshot/timestamp metadata. The
 *     transactions array in the snapshot info is allocated and must be freed by the caller on
 *     success. If not opening a checkpoint, the history store dhandle and snapshot info is
 *     immaterial; if the return pointers are not null, send back nulls and in particular never
 *     allocate or open anything.
 */
int
__wt_session_get_btree_ckpt(WT_SESSION_IMPL *session, const char *uri, const char *cfg[],
  uint32_t flags, WT_DATA_HANDLE **hs_dhandlep, WT_CKPT_SNAPSHOT *ckpt_snapshot)
{
    WT_CONFIG_ITEM cval;
    WT_DECL_RET;
    uint64_t ckpt_gen, ds_time, first_snapshot_time, hs_time, oldest_time, snapshot_time;
    uint64_t stable_time;
    int64_t ds_order, hs_order;
    const char *checkpoint, *hs_checkpoint;
    bool ckpt_running, is_hs, is_reserved_name, is_unnamed_ckpt, must_resolve;

    ds_time = first_snapshot_time = hs_time = oldest_time = snapshot_time = stable_time = 0;
    WT_NOT_READ(ckpt_gen, 0);
    ds_order = hs_order = 0;
    checkpoint = NULL;
    hs_checkpoint = NULL;
    WT_NOT_READ(ckpt_running, false);
    WT_NOT_READ(is_hs, false);
    WT_NOT_READ(is_unnamed_ckpt, false);
    WT_NOT_READ(is_reserved_name, false);
    WT_NOT_READ(must_resolve, false);

    /* These should only be set together. Asking for only one doesn't make sense. */
    WT_ASSERT(session, (hs_dhandlep == NULL) == (ckpt_snapshot == NULL));

    if (hs_dhandlep != NULL)
        *hs_dhandlep = NULL;
    if (ckpt_snapshot != NULL) {
        ckpt_snapshot->ckpt_id = 0;
        ckpt_snapshot->oldest_ts = WT_TS_NONE;
        ckpt_snapshot->stable_ts = WT_TS_NONE;
        ckpt_snapshot->snapshot_write_gen = 0;
        ckpt_snapshot->snapshot_min = WT_TXN_MAX;
        ckpt_snapshot->snapshot_max = WT_TXN_MAX;
        ckpt_snapshot->snapshot_txns = NULL;
        ckpt_snapshot->snapshot_count = 0;
    }

    /*
     * This function exists to handle checkpoint configuration. Callers that never open a checkpoint
     * call the underlying function directly.
     */
    WT_RET_NOTFOUND_OK(__wt_config_gets_def(session, cfg, "checkpoint", 0, &cval));
    if (cval.len == 0) {
        /* We are not opening a checkpoint. This is the simple case; retire it immediately. */
        return (__wt_session_get_dhandle(session, uri, NULL, cfg, flags));
    }

    /*
     * Here and below is only for checkpoints.
     *
     * Ultimately, unless we're being opened from a context where we won't ever need to access the
     * history store, we need two dhandles and a set of snapshot/timestamp info that all match.
     *
     * "Match" here is a somewhat complex issue. In the simple case, it means trees and a snapshot
     * that came from the same global checkpoint. But because checkpoints skip clean trees, either
     * tree can potentially be from an earlier global checkpoint. This means we cannot readily
     * identify matching trees by looking at them (or by looking at their metadata either) -- both
     * the order numbers and the wall clock times can easily be different. Consequently we don't try
     * to actively find or check matching trees; instead we rely on the system to not produce
     * mutually inconsistent checkpoints, and read out whatever exists taking active steps to avoid
     * racing with a currently running checkpoint.
     *
     * Note that this fundamentally relies on partial checkpoints being prohibited. In the presence
     * of partial checkpoints we would have to actively find matching trees, and in many cases
     * (because old unnamed checkpoints are garbage collected) the proper matching history store
     * wouldn't exist any more and we'd be stuck.
     *
     * The scheme is as follows: 1. Read checkpoint info out of the metadata, and retry until we get
     * a consistent set; then 2. Open both dhandles and retry the whole thing if we didn't get the
     * trees we expected.
     *
     * For the first part, we look up the requested checkpoint in both the data store and history
     * store's metadata (either by name or for WiredTigerCheckpoint by picking the most recent
     * checkpoint), and look up the snapshot and timestamps in the global metadata. For all of these
     * we retrieve the wall clock time of the checkpoint, which we'll use to check for consistency.
     * For the trees we also retrieve the order numbers of the checkpoints, which we'll use to check
     * that the dhandles we open are the ones we wanted. (For unnamed checkpoints, they must be,
     * because unnamed checkpoints are never replaced, but for named checkpoints it's possible for
     * the open to race with regeneration of the checkpoint.)
     *
     * Because the snapshot information is always written by every checkpoint, and is written last,
     * we use its wall clock time as the reference. This is always the wall clock time of the most
     * recent completed global checkpoint of the same name, or the most recent completed unnamed
     * checkpoint, as appropriate. We read this time twice, once at the very beginning and again
     * along with the snapshot information itself at the end after the other items. If these two
     * times don't match, a global checkpoint completed while we were reading. In this case we
     * cannot tell for sure if we read one of the trees' metadata before the checkpoint updated it;
     * if the tree's wall clock time is older than the snapshot's, it might be because that tree was
     * skipped, but it might also be because there was an update but we read before the update
     * happened. Therefore, we need to retry.
     *
     * If the two copies of the snapshot time match, we check the other wall clock times against the
     * snapshot time. If any of the items are newer, they were written by a currently running
     * checkpoint that hasn't finished yet, and we need to retry.
     *
     * (For the timestamps it is slightly easier; either timestamp might not be present, in which
     * case both the timestamp and its associated time will read back as zero. We take advantage of
     * the knowledge that for both these timestamps the system cannot transition from a state with
     * the timestamp set to one where it is not, and therefore once any checkpoint includes either
     * timestamp, every subsequent checkpoint will too. Therefore, the timestamps' wall times should
     * either match the snapshot or be zero; and if they're zero, it doesn't matter if they were
     * actually zero in a newer, currently running checkpoint, because then they must have always
     * been zero.)
     *
     * This scheme relies on the fact that the checkpoint wall clock time always moves forward. Each
     * checkpoint is given a wall clock time at least one second greater than the previous
     * checkpoint. Before recovery, we load the time of the last successful checkpoint in the
     * previous database so we can ensure checkpoint times increase across restarts. This avoids
     * trouble if the system clock moves backwards between runs, and also avoids possible issues if
     * the checkpoint clock runs forward. (See comment about that in
     * __txn_checkpoint_establish_time().) When reading from a previous database, the checkpoint
     * time in the snapshot and timestamp metadata default to zero if not present, avoiding
     * confusion caused by older versions that don't include these values.
     *
     * Also note that only the exact name "WiredTigerCheckpoint" needs to be resolved. Requests to
     * open specific versions, such as "WiredTigerCheckpoint.6", is forbidden.
     *
     * It is also at least theoretically possible for there to be no matching history store
     * checkpoint. If looking up the checkpoint names finds no history store checkpoint, its name
     * will come back as null and we must avoid trying to open it, either here or later on in the
     * life of the checkpoint cursor.
     */

<<<<<<< HEAD
    is_hs = WT_IS_URI_HS(uri);
=======
    is_hs = strcmp(uri, WT_HS_URI) == 0;

    /*
     * We have already pinned the history store checkpoint dhandle when we open the checkpoint
     * cursor. No need to resolve and open it again. We only need to lock it here. It is also wrong
     * to read the metadata with the checkpoint transaction.
     */
    if (is_hs && session->hs_checkpoint != NULL) {
        ret = __wt_session_get_dhandle(session, uri, session->hs_checkpoint, cfg, flags);
        /*
         * We have already pinned the history store checkpoint dhandle. Therefore, we should be able
         * to lock it here.
         */
        WT_ASSERT(session, ret != EBUSY);
        return (ret);
    }
>>>>>>> af45c5ac

    if (is_hs)
        /* We're opening the history store directly, so don't open it twice. */
        hs_dhandlep = NULL;

    /*
     * Applications can use the internal reserved name "WiredTigerCheckpoint" to open the latest
     * checkpoint, but they are not allowed to directly open specific checkpoint versions, such as
     * "WiredTigerCheckpoint.6".
     */
    is_reserved_name = cval.len > strlen(WT_CHECKPOINT) && WT_PREFIX_MATCH(cval.str, WT_CHECKPOINT);
    if (is_reserved_name)
        WT_RET_MSG(
          session, EINVAL, "the prefix \"%s\" for checkpoint cursors is reserved", WT_CHECKPOINT);

    /*
     * Test for the internal checkpoint name (WiredTigerCheckpoint). Note: must_resolve is true in a
     * subset of the cases where is_unnamed_ckpt is true.
     */
    must_resolve = WT_CONFIG_LIT_MATCH(WT_CHECKPOINT, cval);
    is_unnamed_ckpt = cval.len >= strlen(WT_CHECKPOINT) && WT_PREFIX_MATCH(cval.str, WT_CHECKPOINT);

    /* This is the top of a retry loop. */
    do {
        ret = 0;

        /*
         * Save the checkpoint generation number and the checkpoint's state to detect races.
         * Note that we must save the generation number before the checkpoint's state. Indeed, if we
         * save the generation number after, we could have the following scenario:
         *
         * 1) The checkpoint's state is evaluated to false.
         * 2) -- Race, checkpoint starts.
         * 3) The checkpoint generation number is saved and is equal to the latest one, we cannot
         * detect the race.
         *
         * By saving the generation number before, if there is a race, the saved generation number
         * will not be equal to the latest one. We want both variables to be read in as early as
         * possible in this loop, acquire reads encourage this.
         */
        ckpt_gen = __wt_gen(session, WT_GEN_CHECKPOINT);
        WT_ACQUIRE_BARRIER();
        WT_ACQUIRE_READ_WITH_BARRIER(ckpt_running, S2C(session)->txn_global.checkpoint_running);

        if (!must_resolve)
            /* Copy the checkpoint name first because we may need it to get the first wall time. */
            WT_RET(__wt_strndup(session, cval.str, cval.len, &checkpoint));

        if (ckpt_snapshot != NULL) {
            /* We're about to re-fetch this; discard the prior version. No effect the first time. */
            __wt_free(session, ckpt_snapshot->snapshot_txns);

            /*
             * Now, as the first step of the retrieval process, get the wall-clock time of the
             * snapshot metadata (only). If we need the name, we'll have copied it already.
             */
            WT_RET(__session_fetch_checkpoint_snapshot_wall_time(
              session, is_unnamed_ckpt ? NULL : checkpoint, &first_snapshot_time));
        }

        if (must_resolve)
            /* Look up the most recent data store checkpoint. This fetches the exact name to use. */
            WT_RET(__wt_meta_checkpoint_last_name(session, uri, &checkpoint, &ds_order, &ds_time));
        else
            /* Look up the checkpoint by name and get its time and order information. */
            WT_RET(__wt_meta_checkpoint_by_name(session, uri, checkpoint, &ds_order, &ds_time));

        /* Look up the history store checkpoint. */
        if (hs_dhandlep != NULL) {
            if (must_resolve)
                WT_RET_NOTFOUND_OK(__wt_meta_checkpoint_last_name(
                  session, WT_HS_URI, &hs_checkpoint, &hs_order, &hs_time));
            else {
                ret =
                  __wt_meta_checkpoint_by_name(session, WT_HS_URI, checkpoint, &hs_order, &hs_time);
                WT_RET_NOTFOUND_OK(ret);
                if (ret == WT_NOTFOUND)
                    ret = 0;
                else
                    WT_RET(__wt_strdup(session, checkpoint, &hs_checkpoint));
            }
        }

        /*
         * If we were asked for snapshot metadata, fetch it now, including the time (comparable to
         * checkpoint times) for each element.
         */
        if (ckpt_snapshot != NULL) {
            WT_RET(__session_fetch_checkpoint_meta(session, is_unnamed_ckpt ? NULL : checkpoint,
              ckpt_snapshot, &snapshot_time, &stable_time, &oldest_time));

            /*
             * If we have not raced with a checkpoint, we still may have an inconsistency in a
             * specific scenario that involves bulk operations. When a bulk operation finishes, it
             * generates a single file checkpoint which is different from a system-wide checkpoint.
             * The single file checkpoint only bumps the data store time which makes it ahead of the
             * last system-wide checkpoint time and leads to the inconsistency.
             */
            if (first_snapshot_time == snapshot_time && ds_time > snapshot_time &&
              hs_time <= snapshot_time) {
                /*
                 * If a system-wide checkpoint was running at the start of the loop, it is worth
                 * retrying and waiting for it to finish to resolve the inconsistency. It is also
                 * possible for a checkpoint to start and finish while this code is executed. We can
                 * use the checkpoint generation number to detect the race.
                 */
                if (ckpt_running || ckpt_gen != __wt_gen(session, WT_GEN_CHECKPOINT))
                    ret = __wt_set_return(session, EBUSY);
                else {
                    __wt_verbose_warning(session, WT_VERB_DEFAULT,
                      "Session (@: 0x%p name: %s) could not open the checkpoint '%s' (config: %s) "
                      "on the file '%s'.",
                      (void *)session, session->name == NULL ? "EMPTY" : session->name, checkpoint,
                      cval.str, uri);
                    ret = __wt_set_return(session, WT_NOTFOUND);
                    goto err;
                }
            }
            /*
             * Check if we raced with a running checkpoint.
             *
             * If the two copies of the snapshot don't match, or if any of the other metadata items'
             * time is newer than the snapshot, we read in the middle of that material being updated
             * and we need to retry.
             *
             * Otherwise we have successfully gotten a matching set, as described above.
             *
             * If there is no history store checkpoint, its time will be zero, which will be
             * accepted.
             *
             * We skip the test entirely if we aren't trying to return a snapshot (and therefore not
             * history either) because there's nothing to check, and if we didn't retrieve the
             * snapshot its time will be 0 and the check will fail gratuitously and lead to retrying
             * forever.
             */
            else if (first_snapshot_time != snapshot_time || ds_time > snapshot_time ||
              hs_time > snapshot_time || stable_time > snapshot_time || oldest_time > snapshot_time)
                ret = __wt_set_return(session, EBUSY);
            else {
                /* Crosscheck that we didn't somehow get an older timestamp. */
                WT_ASSERT(session, stable_time == snapshot_time || stable_time == 0);
                WT_ASSERT(session, oldest_time == snapshot_time || oldest_time == 0);
            }

            /*
             * Return the snapshot's wall time as the (global) checkpoint ID. The ID is a 64-bit
             * value of unspecified semantics such that if you open the same checkpoint name and get
             * different IDs, the cursors you got are looking at different versions of that
             * checkpoint, which usually isn't what you want. Test code uses this to check whether a
             * collection of checkpoint cursors they opened on different files all came from the
             * same global checkpoint or not. This is the same problem as checking if the history
             * store checkpoint and data store checkpoint match, so the wall time is the right thing
             * to use for it.
             */
            ckpt_snapshot->ckpt_id = snapshot_time;
        }

        if (ret == 0) {
            /* Get a handle for the data store. */
            ret = __wt_session_get_dhandle(session, uri, checkpoint, cfg, flags);
            if (ret == 0 && session->dhandle->checkpoint_order != ds_order) {
                /* The tree we opened is newer than the one we expected; need to retry. */
                WT_TRET(__wt_session_release_dhandle(session));
                WT_TRET(__wt_set_return(session, EBUSY));
            }
        }

        if (ret == 0 && hs_checkpoint != NULL) {
            /* Get a handle for the history store. */
            WT_ASSERT(session, hs_dhandlep != NULL);
            WT_WITHOUT_DHANDLE(session,
              ret =
                __session_open_hs_ckpt(session, hs_checkpoint, cfg, flags, hs_order, hs_dhandlep));
            if (ret != 0)
                WT_TRET(__wt_session_release_dhandle(session));
        }

        /* Drop the names; we don't need them any more. Nulls the pointers; retry relies on that. */
        __wt_free(session, checkpoint);
        __wt_free(session, hs_checkpoint);

        /*
         * There's a potential race: we get the name of the most recent unnamed checkpoint, but if
         * it's discarded (or locked so it can be discarded) by the time we try to open it, we'll
         * fail the open. Retry in those cases; a new checkpoint version should surface, and we
         * can't return an error. The application will be justifiably upset if we can't open the
         * last checkpoint instance of an object.
         *
         * The WT_NOTFOUND condition will eventually clear; some unnamed checkpoint existed when we
         * looked up the name (otherwise we would have failed then) so a new one must be in
         * progress.
         *
         * At this point we should either have ret == 0 and the handles we were asked for, or ret !=
         * 0 and no handles.
         *
         * For named checkpoints, we don't retry, I guess because the application ought not to try
         * to open its checkpoints while regenerating them.
         */

    } while (is_unnamed_ckpt && (ret == WT_NOTFOUND || ret == EBUSY));

err:
    __wt_free(session, checkpoint);
    __wt_free(session, hs_checkpoint);
    return (ret);
}

/*
 * __wt_session_close_cache --
 *     Close any cached handles in a session.
 */
void
__wt_session_close_cache(WT_SESSION_IMPL *session)
{
    WT_DATA_HANDLE_CACHE *dhandle_cache, *dhandle_cache_tmp;

    WT_TAILQ_SAFE_REMOVE_BEGIN(dhandle_cache, &session->dhandles, q, dhandle_cache_tmp)
    {
        __session_discard_dhandle(session, dhandle_cache);
    }
    WT_TAILQ_SAFE_REMOVE_END
}

/*
 * __wt_session_dhandle_sweep --
 *     Discard any session dhandles that are not open.
 */
void
__wt_session_dhandle_sweep(WT_SESSION_IMPL *session)
{
    WT_CONNECTION_IMPL *conn;
    WT_DATA_HANDLE *dhandle;
    WT_DATA_HANDLE_CACHE *dhandle_cache, *dhandle_cache_tmp;
    uint64_t now;

    conn = S2C(session);

    /*
     * Periodically sweep for dead handles; if we've swept recently, don't do it again.
     */
    __wt_seconds(session, &now);
    if (now - __wt_atomic_load64(&session->last_sweep) < conn->sweep_interval)
        return;
    __wt_atomic_store64(&session->last_sweep, now);

    WT_STAT_CONN_INCR(session, dh_session_sweeps);

    TAILQ_FOREACH_SAFE(dhandle_cache, &session->dhandles, q, dhandle_cache_tmp)
    {
        dhandle = dhandle_cache->dhandle;

        /*
         * Only discard handles that are dead or dying and, in the case of btrees, have been
         * evicted. These checks are not done with any locks in place, other than the data handle
         * reference, so we cannot peer past what is in the dhandle directly.
         */
        if (dhandle != session->dhandle && __wt_atomic_loadi32(&dhandle->session_inuse) == 0 &&
          (WT_DHANDLE_INACTIVE(dhandle) ||
            (dhandle->timeofdeath != 0 && now - dhandle->timeofdeath > conn->sweep_idle_time)) &&
          (!WT_DHANDLE_BTREE(dhandle) ||
            FLD_ISSET(dhandle->advisory_flags, WT_DHANDLE_ADVISORY_EVICTED))) {
            WT_STAT_CONN_INCR(session, dh_session_handles);
            WT_ASSERT(session, !WT_IS_METADATA(dhandle));
            __session_discard_dhandle(session, dhandle_cache);
        }
    }
}

/*
 * __session_find_shared_dhandle --
 *     Search for a data handle in the connection and add it to a session's cache. We must increment
 *     the handle's reference count while holding the handle list lock.
 */
static int
__session_find_shared_dhandle(
  WT_SESSION_IMPL *session, const char *uri, const char *checkpoint, bool force)
{
    WT_DECL_RET;

    if (!force)
        WT_WITH_HANDLE_LIST_READ_LOCK(session,
          if ((ret = __wt_conn_dhandle_find(session, uri, checkpoint)) == 0)
            WT_DHANDLE_ACQUIRE(session->dhandle));

    if (ret != 0 && ret != WT_NOTFOUND)
        return (ret);

    WT_WITH_HANDLE_LIST_WRITE_LOCK(session,
      if ((ret = __wt_conn_dhandle_alloc(session, uri, checkpoint, force)) == 0)
        WT_DHANDLE_ACQUIRE(session->dhandle));

    return (ret);
}

/*
 * __session_get_dhandle --
 *     Search for a data handle, first in the session cache, then in the connection.
 */
static int
__session_get_dhandle(WT_SESSION_IMPL *session, const char *uri, const char *checkpoint, bool force)
{
    WT_DATA_HANDLE_CACHE *dhandle_cache;
    WT_DECL_RET;

    if (!force) {
        __session_find_dhandle(session, uri, checkpoint, &dhandle_cache);
        if (dhandle_cache != NULL) {
            session->dhandle = dhandle_cache->dhandle;
            return (0);
        }
    }

    /* Sweep the handle list to remove any dead handles. */
    __wt_session_dhandle_sweep(session);

    /*
     * We didn't find a match in the session cache, search the shared handle list and cache the
     * handle we find.
     */
    WT_RET(__session_find_shared_dhandle(session, uri, checkpoint, force));

    /*
     * Fixup the reference count on failure (we incremented the reference count while holding the
     * handle-list lock).
     */
    if ((ret = __session_add_dhandle(session)) != 0) {
        WT_DHANDLE_RELEASE(session->dhandle);
        session->dhandle = NULL;
    }

    return (ret);
}

/*
 * __wt_session_get_dhandle --
 *     Get a data handle for the given name, set session->dhandle. Optionally if we opened a
 *     checkpoint return its checkpoint order number.
 */
int
__wt_session_get_dhandle(WT_SESSION_IMPL *session, const char *uri, const char *checkpoint,
  const char *cfg[], uint32_t flags)
{
    WT_CONFIG_ITEM cval;
    WT_DATA_HANDLE *dhandle;
    WT_DECL_RET;
    bool force, is_dead;

    force = false;

    WT_ASSERT(session, !F_ISSET(session, WT_SESSION_NO_DATA_HANDLES));

    /* TODO this check is lifted from elsewhere - needs to be done more nicely. */
    if (cfg != NULL && cfg[0] != NULL && cfg[1] != NULL && (cfg[2] != NULL || cfg[1][0] != '\0')) {
        ret = __wt_config_gets(session, cfg, "force", &cval);
        WT_RET_NOTFOUND_OK(ret);
        if (ret == 0 && WT_CONFIG_LIT_MATCH("true", cval))
            force = true;
    }

    for (;;) {
        WT_RET(__session_get_dhandle(session, uri, checkpoint, force));
        dhandle = session->dhandle;

        /* Try to lock the handle. */
        WT_RET(__wt_session_lock_dhandle(session, flags, &is_dead));
        if (is_dead)
            continue;

        /* If the handle is open in the mode we want, we're done. */
        if (LF_ISSET(WT_DHANDLE_LOCK_ONLY) ||
          (F_ISSET(dhandle, WT_DHANDLE_OPEN) && !LF_ISSET(WT_BTREE_SPECIAL_FLAGS)))
            break;

        WT_ASSERT(session, F_ISSET(dhandle, WT_DHANDLE_EXCLUSIVE));

        /*
         * For now, we need the schema lock and handle list locks to open a file for real.
         *
         * Code needing exclusive access (such as drop or verify) assumes that it can close all open
         * handles, then open an exclusive handle on the active tree and no other threads can reopen
         * handles in the meantime. A combination of the schema and handle list locks are used to
         * enforce this.
         */
        if (!FLD_ISSET(session->lock_flags, WT_SESSION_LOCKED_SCHEMA)) {
            dhandle->excl_session = NULL;
            dhandle->excl_ref = 0;
            F_CLR(dhandle, WT_DHANDLE_EXCLUSIVE);
            WT_WITH_DHANDLE(session, dhandle, __wt_session_dhandle_writeunlock(session));

            WT_WITH_SCHEMA_LOCK(
              session, ret = __wt_session_get_dhandle(session, uri, checkpoint, cfg, flags));

            return (ret);
        }

        /* Open the handle. */
        if ((ret = __wt_conn_dhandle_open(session, cfg, flags)) == 0 &&
          LF_ISSET(WT_DHANDLE_EXCLUSIVE))
            break;
        force = false;

        /*
         * If we got the handle exclusive to open it but only want ordinary access, drop our lock
         * and retry the open.
         */
        dhandle->excl_session = NULL;
        dhandle->excl_ref = 0;
        F_CLR(dhandle, WT_DHANDLE_EXCLUSIVE);
        WT_WITH_DHANDLE(session, dhandle, __wt_session_dhandle_writeunlock(session));
        WT_RET(ret);
    }

    WT_ASSERT(session, !F_ISSET(dhandle, WT_DHANDLE_DEAD));
    WT_ASSERT(session, LF_ISSET(WT_DHANDLE_LOCK_ONLY) || F_ISSET(dhandle, WT_DHANDLE_OPEN));

    WT_ASSERT(session,
      LF_ISSET(WT_DHANDLE_EXCLUSIVE) == F_ISSET(dhandle, WT_DHANDLE_EXCLUSIVE) ||
        dhandle->excl_ref > 1);

    return (0);
}

/*
 * __wt_session_lock_checkpoint --
 *     Lock the btree handle for the given checkpoint name.
 */
int
__wt_session_lock_checkpoint(WT_SESSION_IMPL *session, const char *checkpoint)
{
    WT_DATA_HANDLE *saved_dhandle;
    WT_DECL_RET;

    WT_ASSERT(session, WT_META_TRACKING(session));
    saved_dhandle = session->dhandle;

    /*
     * Get the checkpoint handle exclusive, so no one else can access it while we are creating the
     * new checkpoint. Hold the lock until the checkpoint completes.
     */
    WT_ERR(__wt_session_get_dhandle(
      session, saved_dhandle->name, checkpoint, NULL, WT_DHANDLE_EXCLUSIVE | WT_DHANDLE_LOCK_ONLY));
    if ((ret = __wt_meta_track_handle_lock(session, false)) != 0) {
        WT_TRET(__wt_session_release_dhandle(session));
        goto err;
    }

    /*
     * Get exclusive access to the handle and then flush any pages in this checkpoint from the cache
     * (we are about to re-write the checkpoint which will mean cached pages no longer have valid
     * contents). This is especially noticeable with memory mapped files, since changes to the
     * underlying file are visible to the in-memory pages.
     */
    WT_ERR(__wt_evict_file_exclusive_on(session));
    ret = __wt_evict_file(session, WT_SYNC_DISCARD);
    __wt_evict_file_exclusive_off(session);
    WT_ERR(ret);

    /*
     * We lock checkpoint handles that we are overwriting, so the handle must be closed when we
     * release it.
     */
    F_SET(session->dhandle, WT_DHANDLE_DISCARD);

/* Restore the original data handle in the session. */
err:
    session->dhandle = saved_dhandle;
    return (ret);
}<|MERGE_RESOLUTION|>--- conflicted
+++ resolved
@@ -553,10 +553,7 @@
      * life of the checkpoint cursor.
      */
 
-<<<<<<< HEAD
     is_hs = WT_IS_URI_HS(uri);
-=======
-    is_hs = strcmp(uri, WT_HS_URI) == 0;
 
     /*
      * We have already pinned the history store checkpoint dhandle when we open the checkpoint
@@ -572,7 +569,6 @@
         WT_ASSERT(session, ret != EBUSY);
         return (ret);
     }
->>>>>>> af45c5ac
 
     if (is_hs)
         /* We're opening the history store directly, so don't open it twice. */
