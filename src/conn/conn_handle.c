/*-
 * Copyright (c) 2008-2014 WiredTiger, Inc.
 *	All rights reserved.
 *
 * See the file LICENSE for redistribution information.
 */

#include "wt_internal.h"

/*
 * __wt_connection_init --
 *	Structure initialization for a just-created WT_CONNECTION_IMPL handle.
 */
int
__wt_connection_init(WT_CONNECTION_IMPL *conn)
{
	WT_SESSION_IMPL *session;
	u_int i;

	session = conn->default_session;

	SLIST_INIT(&conn->dhlh);		/* Data handle list */
	TAILQ_INIT(&conn->lsmqh);		/* WT_LSM_TREE list */
	TAILQ_INIT(&conn->fhqh);		/* File list */
	TAILQ_INIT(&conn->dlhqh);		/* Library list */

	TAILQ_INIT(&conn->collqh);		/* Collator list */
	TAILQ_INIT(&conn->compqh);		/* Compressor list */
<<<<<<< HEAD
	TAILQ_INIT(&conn->dsrcqh);		/* Data source list */
	TAILQ_INIT(&conn->discard_filterqh);	/* Discard filter list */
=======
	TAILQ_INIT(&conn->extractorqh);		/* Extractor list */

	TAILQ_INIT(&conn->lsmqh);		/* WT_LSM_TREE list */
>>>>>>> 35c6df18

	/* Setup the LSM work queues. */
	TAILQ_INIT(&conn->lsm_manager.switchqh);
	TAILQ_INIT(&conn->lsm_manager.appqh);
	TAILQ_INIT(&conn->lsm_manager.managerqh);

	/* Configuration. */
	WT_RET(__wt_conn_config_init(session));

	/* Statistics. */
	__wt_stat_init_connection_stats(&conn->stats);

	/* Locks. */
	WT_RET(__wt_spin_init(session, &conn->api_lock, "api"));
	WT_RET(__wt_spin_init(session, &conn->checkpoint_lock, "checkpoint"));
	WT_RET(__wt_spin_init(session, &conn->dhandle_lock, "data handle"));
	WT_RET(__wt_spin_init(session, &conn->fh_lock, "file list"));
	WT_RET(__wt_spin_init(session, &conn->hot_backup_lock, "hot backup"));
	WT_RET(__wt_spin_init(session, &conn->reconfig_lock, "reconfigure"));
	WT_RET(__wt_spin_init(session, &conn->schema_lock, "schema"));
	WT_RET(__wt_spin_init(session, &conn->table_lock, "table creation"));
	WT_RET(__wt_calloc_def(session, WT_PAGE_LOCKS(conn), &conn->page_lock));
	for (i = 0; i < WT_PAGE_LOCKS(conn); ++i)
		WT_RET(
		    __wt_spin_init(session, &conn->page_lock[i], "btree page"));

	/* Setup the spin locks for the LSM manager queues. */
	WT_RET(__wt_spin_init(session,
	    &conn->lsm_manager.app_lock, "LSM application queue lock"));
	WT_RET(__wt_spin_init(session,
	    &conn->lsm_manager.manager_lock, "LSM manager queue lock"));
	WT_RET(__wt_spin_init(
	    session, &conn->lsm_manager.switch_lock, "LSM switch queue lock"));
	WT_RET(__wt_cond_alloc(
	    session, "LSM worker cond", 0, &conn->lsm_manager.work_cond));

	/*
	 * Generation numbers.
	 *
	 * Start split generations at one.  Threads publish this generation
	 * number before examining tree structures, and zero when they leave.
	 * We need to distinguish between threads that are in a tree before the
	 * first split has happened, and threads that are not in a tree.
	 */
	conn->split_gen = 1;

	/*
	 * Block manager.
	 * XXX
	 * If there's ever a second block manager, we'll want to make this
	 * more opaque, but for now this is simpler.
	 */
	WT_RET(__wt_spin_init(session, &conn->block_lock, "block manager"));
	TAILQ_INIT(&conn->blockqh);		/* Block manager list */

	return (0);
}

/*
 * __wt_connection_destroy --
 *	Destroy the connection's underlying WT_CONNECTION_IMPL structure.
 */
int
__wt_connection_destroy(WT_CONNECTION_IMPL *conn)
{
	WT_DECL_RET;
	WT_SESSION_IMPL *session;
	u_int i;

	/* Check there's something to destroy. */
	if (conn == NULL)
		return (0);

	session = conn->default_session;

	/*
	 * Close remaining open files (before discarding the mutex, the
	 * underlying file-close code uses the mutex to guard lists of
	 * open files.
	 */
	if (conn->lock_fh != NULL)
		WT_TRET(__wt_close(session, conn->lock_fh));

	/* Remove from the list of connections. */
	__wt_spin_lock(session, &__wt_process.spinlock);
	TAILQ_REMOVE(&__wt_process.connqh, conn, q);
	__wt_spin_unlock(session, &__wt_process.spinlock);

	/* Configuration */
	__wt_conn_config_discard(session);		/* configuration */

	__wt_conn_foc_discard(session);			/* free-on-close */

	__wt_spin_destroy(session, &conn->api_lock);
	__wt_spin_destroy(session, &conn->block_lock);
	__wt_spin_destroy(session, &conn->checkpoint_lock);
	__wt_spin_destroy(session, &conn->dhandle_lock);
	__wt_spin_destroy(session, &conn->fh_lock);
	__wt_spin_destroy(session, &conn->hot_backup_lock);
	__wt_spin_destroy(session, &conn->reconfig_lock);
	__wt_spin_destroy(session, &conn->schema_lock);
	__wt_spin_destroy(session, &conn->table_lock);
	for (i = 0; i < WT_PAGE_LOCKS(conn); ++i)
		__wt_spin_destroy(session, &conn->page_lock[i]);
	__wt_free(session, conn->page_lock);

	/* Free allocated memory. */
	__wt_free(session, conn->cfg);
	__wt_free(session, conn->home);
	__wt_free(session, conn->error_prefix);
	__wt_free(session, conn->sessions);

	__wt_free(NULL, conn);
	return (ret);
}<|MERGE_RESOLUTION|>--- conflicted
+++ resolved
@@ -26,14 +26,11 @@
 
 	TAILQ_INIT(&conn->collqh);		/* Collator list */
 	TAILQ_INIT(&conn->compqh);		/* Compressor list */
-<<<<<<< HEAD
 	TAILQ_INIT(&conn->dsrcqh);		/* Data source list */
 	TAILQ_INIT(&conn->discard_filterqh);	/* Discard filter list */
-=======
 	TAILQ_INIT(&conn->extractorqh);		/* Extractor list */
 
 	TAILQ_INIT(&conn->lsmqh);		/* WT_LSM_TREE list */
->>>>>>> 35c6df18
 
 	/* Setup the LSM work queues. */
 	TAILQ_INIT(&conn->lsm_manager.switchqh);
