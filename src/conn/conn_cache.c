--- conflicted
+++ resolved
@@ -118,18 +118,6 @@
     WT_STATP_CONN_SET(
       session, stats, cache_pages_dirty, cache->pages_dirty_intl + cache->pages_dirty_leaf);
 
-<<<<<<< HEAD
-    WT_STATP_CONN_SET(session, stats, cache_eviction_state, __wt_atomic_load32(&cache->flags));
-    WT_STATP_CONN_SET(session, stats, cache_eviction_aggressive_set, cache->evict_aggressive_score);
-    WT_STATP_CONN_SET(session, stats, cache_eviction_empty_score, cache->evict_empty_score);
-
-    WT_STATP_CONN_SET(session, stats, cache_eviction_active_workers,
-      __wt_atomic_load32(&conn->evict_threads.current_threads));
-    WT_STATP_CONN_SET(
-      session, stats, cache_eviction_stable_state_workers, cache->evict_tune_workers_best);
-
-=======
->>>>>>> c50a4270
     WT_STATP_CONN_SET(
       session, stats, rec_maximum_hs_wrapup_milliseconds, conn->rec_maximum_hs_wrapup_milliseconds);
     WT_STATP_CONN_SET(session, stats, rec_maximum_image_build_milliseconds,
