--- conflicted
+++ resolved
@@ -52,21 +52,13 @@
  *     Validate trigger and target values of given configs
  */
 static int 
-<<<<<<< HEAD
 __validate_cache_config(WT_SESSION_IMPL *session, const char *cfg[], bool create)
-=======
-validate_cache_config(WT_SESSION_IMPL *session, const char *cfg[], bool create)
->>>>>>> fb6ec169
 {
     WT_CONFIG_ITEM cval;
     WT_CACHE temp_cache;
 
     WT_RET(__wt_config_gets(session, cfg, "eviction_target", &cval));
     temp_cache.eviction_target = (double)cval.val;
-<<<<<<< HEAD
-    printf("%ld", cval.val);
-=======
->>>>>>> fb6ec169
 
     WT_RET(__wt_config_gets(session, cfg, "eviction_trigger", &cval));
     temp_cache.eviction_trigger = (double)cval.val;
@@ -139,11 +131,7 @@
     conn = S2C(session);
     cache = conn->cache;
 
-<<<<<<< HEAD
     if (!__validate_cache_config(session, cfg, false)){
-=======
-    if (!validate_cache_config(session, cfg, false)){
->>>>>>> fb6ec169
         WT_RET_MSG(session, EINVAL, "Invalid config!");
     }
 
@@ -317,11 +305,7 @@
     cache->read_gen_oldest = WT_READGEN_START_VALUE;
     __wt_atomic_store64(&cache->read_gen, WT_READGEN_START_VALUE);
 
-<<<<<<< HEAD
     WT_RET(__validate_cache_config(session, cfg, true));
-=======
-    WT_RET(validate_cache_config(session, cfg, true));
->>>>>>> fb6ec169
 
     WT_RET(__wt_cond_auto_alloc(
       session, "cache eviction server", 10 * WT_THOUSAND, WT_MILLION, &cache->evict_cond));
