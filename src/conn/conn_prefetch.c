/*-
 * Copyright (c) 2014-present MongoDB, Inc.
 * Copyright (c) 2008-2014 WiredTiger, Inc.
 *	All rights reserved.
 *
 * See the file LICENSE for redistribution information.
 */

#include "wt_internal.h"

/*
 * __prefetch_thread_chk --
 *     Check to decide if the pre-fetch thread should continue running.
 */
static bool
__prefetch_thread_chk(WT_SESSION_IMPL *session)
{
    return (F_ISSET(S2C(session), WT_CONN_PREFETCH_RUN));
}

/*
 * __prefetch_thread_run --
 *     Entry function for a prefetch thread. This is called repeatedly from the thread group code so
 *     it does not need to loop itself.
 */
static int
__prefetch_thread_run(WT_SESSION_IMPL *session, WT_THREAD *thread)
{
    WT_CONNECTION_IMPL *conn;
    WT_DECL_RET;
    WT_PREFETCH_QUEUE_ENTRY *pe;

    WT_UNUSED(thread);
    WT_ASSERT(session, session->id != 0);
    conn = S2C(session);

    /* Mark the session as a prefetch thread session. */
    F_SET(session, WT_SESSION_PREFETCH_THREAD);

    if (F_ISSET(conn, WT_CONN_PREFETCH_RUN))
<<<<<<< HEAD
        __wt_cond_wait(session, conn->prefetch_threads.wait_cond, WT_THOUSAND * WT_THOUSAND, NULL);
=======
        __wt_cond_wait(session, conn->prefetch_threads.wait_cond, 10 * WT_THOUSAND, NULL);
>>>>>>> ebe14f8c

    while (!TAILQ_EMPTY(&conn->pfqh)) {
        /* Encourage races. */
        __wt_timing_stress(session, WT_TIMING_STRESS_PREFETCH_1, NULL);

        __wt_spin_lock(session, &conn->prefetch_lock);
        pe = TAILQ_FIRST(&conn->pfqh);

        /* If there is no work for the thread to do - return back to the thread pool */
        if (pe == NULL) {
            __wt_spin_unlock(session, &conn->prefetch_lock);
            break;
        }

        TAILQ_REMOVE(&conn->pfqh, pe, q);
        --conn->prefetch_queue_count;

        /*
         * If the cache is getting close to its eviction clean trigger, don't attempt to pre-fetch
         * the current ref as we may hang if the cache becomes full and we need to wait until space
         * in the cache clears up. Repeat this process until either eviction has evicted enough
         * eligible pages (allowing pre-fetch to read into the cache), or we iterate through and
         * remove all the refs from the pre-fetch queue and pre-fetch becomes a no-op.
         */
        if (__wt_eviction_clean_pressure(session)) {
            F_CLR_ATOMIC_8(pe->ref, WT_REF_FLAG_PREFETCH);
            __wt_spin_unlock(session, &conn->prefetch_lock);
            __wt_free(session, pe);
            continue;
        }

        /* Encourage races. */
        __wt_timing_stress(session, WT_TIMING_STRESS_PREFETCH_2, NULL);

        /*
         * We increment this while in the prefetch lock as the thread reading from the queue expects
         * that behavior.
         */
        (void)__wt_atomic_addv32(&((WT_BTREE *)pe->dhandle->handle)->prefetch_busy, 1);

        WT_PREFETCH_ASSERT(
          session, F_ISSET_ATOMIC_8(pe->ref, WT_REF_FLAG_PREFETCH), prefetch_skipped_no_flag_set);
        __wt_spin_unlock(session, &conn->prefetch_lock);

        /*
         * It's a weird case, but if verify is utilizing prefetch and encounters a corrupted block,
         * stop using prefetch. Some of the guarantees about ref and page freeing are ignored in
         * that case, which can invalidate entries on the prefetch queue. Don't prefetch fast
         * deleted pages - they have special performance and visibility considerations associated
         * with them. Don't prefetch fast deleted pages to avoid wasted effort. We can skip reading
         * these deleted pages into the cache if the fast truncate information is visible in the
         * session transaction snapshot.
         */
        if (!F_ISSET(conn, WT_CONN_DATA_CORRUPTION) && pe->ref->page_del == NULL)
            WT_WITH_DHANDLE(session, pe->dhandle, ret = __wt_prefetch_page_in(session, pe));

        /*
         * It is now safe to clear the flag. The prefetch worker is done interacting with the ref
         * and the associated internal page can be safely evicted from now on.
         */
        F_CLR_ATOMIC_8(pe->ref, WT_REF_FLAG_PREFETCH);
        (void)__wt_atomic_subv32(&((WT_BTREE *)pe->dhandle->handle)->prefetch_busy, 1);

        __wt_free(session, pe);

        /*
         * Ignore specific errors that prevented prefetch from making progress, they are harmless.
         */
        if (ret == WT_NOTFOUND || ret == WT_RESTART) {
            WT_STAT_CONN_INCR(session, prefetch_skipped_error_ok);
            ret = 0;
        }
        WT_ERR(ret);
    }

err:
    return (ret);
}

/*
 * __wti_prefetch_create --
 *     Start the pre-fetch server.
 */
int
__wti_prefetch_create(WT_SESSION_IMPL *session, const char *cfg[])
{
    WT_CONFIG_ITEM cval;
    WT_CONNECTION_IMPL *conn;
    WT_DECL_RET;
    uint32_t session_flags;

    conn = S2C(session);

    /*
     * This might have already been parsed and set during connection configuration, but do it here
     * as well, in preparation for the functionality being runtime configurable.
     */
    WT_RET(__wt_config_gets(session, cfg, "prefetch.available", &cval));
    conn->prefetch_available = cval.val != 0;

    /*
     * Pre-fetch functionality isn't runtime configurable, so don't bother starting utility threads
     * if it isn't available.
     */
    if (!conn->prefetch_available)
        return (0);

    F_SET(conn, WT_CONN_PREFETCH_RUN);

    session_flags = WT_THREAD_CAN_WAIT | WT_THREAD_PANIC_FAIL;
    WT_ERR(__wt_thread_group_create(session, &conn->prefetch_threads, "prefetch-server",
      WT_PREFETCH_THREAD_COUNT, WT_PREFETCH_THREAD_COUNT, session_flags, __prefetch_thread_chk,
      __prefetch_thread_run, NULL));
    return (0);

err:
    /* Quit the prefetch server. */
    WT_TRET(__wti_prefetch_destroy(session));
    return (ret);
}

/*
 * __wt_conn_prefetch_queue_push --
 *     Push a ref onto the pre-fetch queue.
 */
int
__wt_conn_prefetch_queue_push(WT_SESSION_IMPL *session, WT_REF *ref)
{
    WT_CONNECTION_IMPL *conn;
    WT_DECL_RET;
    WT_PREFETCH_QUEUE_ENTRY *pe;

    conn = S2C(session);

    /*
     * Pre-fetch shouldn't wait until the cache is already full before it stops adding new refs to
     * the queue. It should take a more conservative approach and stop as soon as it detects that we
     * are close to hitting the eviction clean trigger.
     */
    if (__wt_eviction_clean_pressure(session))
        return (EBUSY);

    /* Ensure the ref is locked and cannot be freed concurrently. */
    WT_ASSERT(session, WT_REF_GET_STATE(ref) == WT_REF_LOCKED);

    WT_RET(__wt_calloc_one(session, &pe));
    pe->ref = ref;
    pe->first_home = ref->home;
    pe->dhandle = session->dhandle;

    __wt_spin_lock(session, &conn->prefetch_lock);
    /* Don't queue pages for trees that have eviction disabled. */
    if (S2BT(session)->evict_disabled > 0) {
        __wt_spin_unlock(session, &conn->prefetch_lock);
        WT_ERR(EBUSY);
    }

    /* We should never add a ref that is already in the prefetch queue. */
    WT_ASSERT(session, !F_ISSET_ATOMIC_8(ref, WT_REF_FLAG_PREFETCH));
    /*
     * On top of indicating the leaf page is now in the prefetch queue, the prefetch flag also
     * guarantees the corresponding internal page cannot be evicted until prefetch has processed the
     * leaf page. This flag is checked when eviction reviews an internal page for active children.
     */
    F_SET_ATOMIC_8(ref, WT_REF_FLAG_PREFETCH);
    TAILQ_INSERT_TAIL(&conn->pfqh, pe, q);
    ++conn->prefetch_queue_count;
    __wt_spin_unlock(session, &conn->prefetch_lock);
    __wt_cond_signal(session, conn->prefetch_threads.wait_cond);

    if (0) {
err:
        __wt_free(session, pe);
    }

    return (ret);
}

/*
 * __wt_conn_prefetch_clear_tree --
 *     Clear pages from the pre-fetch queue, either all pages on the queue or pages from the current
 *     btree - depending on input parameters.
 */
int
__wt_conn_prefetch_clear_tree(WT_SESSION_IMPL *session, bool all)
{
    WT_CONNECTION_IMPL *conn;
    WT_DATA_HANDLE *dhandle;
    WT_PREFETCH_QUEUE_ENTRY *pe, *pe_tmp;

    conn = S2C(session);
    dhandle = session->dhandle;

    WT_ASSERT_ALWAYS(session, all || dhandle != NULL,
      "Pre-fetch needs to save a valid dhandle when clearing the queue for a btree");

    __wt_spin_lock(session, &conn->prefetch_lock);

    /* Empty the queue of the relevant pages, or all of them if specified. */
    TAILQ_FOREACH_SAFE(pe, &conn->pfqh, q, pe_tmp)
    {
        if (all || pe->dhandle == dhandle) {
            TAILQ_REMOVE(&conn->pfqh, pe, q);
            F_CLR_ATOMIC_8(pe->ref, WT_REF_FLAG_PREFETCH);
            __wt_free(session, pe);
            --conn->prefetch_queue_count;
        }
    }
    if (all)
        WT_ASSERT(session, conn->prefetch_queue_count == 0);

    /*
     * Give up the lock, consumers of the queue shouldn't see pages relevant to them. Additionally
     * new pages cannot be queued as the btree->evict_disable flag should prevent that. It is
     * important that the flag is checked after locking the prefetch queue lock. If not then threads
     * may not note that the tree is closed for prefetch.
     */
    __wt_spin_unlock(session, &conn->prefetch_lock);

    /*
     * If we are only clearing refs from a certain tree, wait for any other concurrent pre-fetch
     * activity to drain to prevent any invalid ref uses.
     */
    if (!all) {
        while (((WT_BTREE *)dhandle->handle)->prefetch_busy > 0)
            __wt_yield();
    }

    return (0);
}

/*
 * __wti_prefetch_destroy --
 *     Destroy the pre-fetch threads.
 */
int
__wti_prefetch_destroy(WT_SESSION_IMPL *session)
{
    WT_CONNECTION_IMPL *conn;
    WT_DECL_RET;

    conn = S2C(session);

    if (!F_ISSET(conn, WT_CONN_PREFETCH_RUN))
        return (0);

    F_CLR(conn, WT_CONN_PREFETCH_RUN);

    /* Ensure that the pre-fetch queue is drained. */
    WT_TRET(__wt_conn_prefetch_clear_tree(session, true));

    /* Let any running threads finish up. */
    __wt_cond_signal(session, conn->prefetch_threads.wait_cond);

    __wt_writelock(session, &conn->prefetch_threads.lock);

    WT_RET(__wt_thread_group_destroy(session, &conn->prefetch_threads));

    return (ret);
}<|MERGE_RESOLUTION|>--- conflicted
+++ resolved
@@ -38,11 +38,7 @@
     F_SET(session, WT_SESSION_PREFETCH_THREAD);
 
     if (F_ISSET(conn, WT_CONN_PREFETCH_RUN))
-<<<<<<< HEAD
-        __wt_cond_wait(session, conn->prefetch_threads.wait_cond, WT_THOUSAND * WT_THOUSAND, NULL);
-=======
         __wt_cond_wait(session, conn->prefetch_threads.wait_cond, 10 * WT_THOUSAND, NULL);
->>>>>>> ebe14f8c
 
     while (!TAILQ_EMPTY(&conn->pfqh)) {
         /* Encourage races. */
