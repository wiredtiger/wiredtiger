/*-
 * Copyright (c) 2014-present MongoDB, Inc.
 * Copyright (c) 2008-2014 WiredTiger, Inc.
 *	All rights reserved.
 *
 * See the file LICENSE for redistribution information.
 */

#include "wt_internal.h"

/*
 * ext_collate --
 *     Call the collation function (external API version).
 */
static int
ext_collate(WT_EXTENSION_API *wt_api, WT_SESSION *wt_session, WT_COLLATOR *collator, WT_ITEM *first,
  WT_ITEM *second, int *cmpp)
{
    WT_CONNECTION_IMPL *conn;
    WT_SESSION_IMPL *session;

    conn = (WT_CONNECTION_IMPL *)wt_api->conn;
    if ((session = (WT_SESSION_IMPL *)wt_session) == NULL)
        session = conn->default_session;

    WT_RET(__wt_compare(session, collator, first, second, cmpp));

    return (0);
}

/*
 * ext_collator_config --
 *     Given a configuration, configure the collator (external API version).
 */
static int
ext_collator_config(WT_EXTENSION_API *wt_api, WT_SESSION *wt_session, const char *uri,
  WT_CONFIG_ARG *cfg_arg, WT_COLLATOR **collatorp, int *ownp)
{
    WT_CONFIG_ITEM cval, metadata;
    WT_CONNECTION_IMPL *conn;
    WT_SESSION_IMPL *session;
    const char **cfg;

    conn = (WT_CONNECTION_IMPL *)wt_api->conn;
    if ((session = (WT_SESSION_IMPL *)wt_session) == NULL)
        session = conn->default_session;

    /* The default is a standard lexicographic comparison. */
    if ((cfg = (const char **)cfg_arg) == NULL)
        return (0);

    WT_CLEAR(cval);
    WT_RET_NOTFOUND_OK(__wt_config_gets_none(session, cfg, "collator", &cval));
    if (cval.len == 0)
        return (0);

    WT_CLEAR(metadata);
    WT_RET_NOTFOUND_OK(__wt_config_gets(session, cfg, "app_metadata", &metadata));
    return (__wt_collator_config(session, uri, &cval, &metadata, collatorp, ownp));
}

/*
 * __collator_confchk --
 *     Check for a valid custom collator.
 */
static int
__collator_confchk(WT_SESSION_IMPL *session, WT_CONFIG_ITEM *cname, WT_COLLATOR **collatorp)
{
    WT_CONNECTION_IMPL *conn;
    WT_NAMED_COLLATOR *ncoll;

    *collatorp = NULL;

    if (cname->len == 0 || WT_CONFIG_LIT_MATCH("none", *cname))
        return (0);

    conn = S2C(session);
    TAILQ_FOREACH (ncoll, &conn->collqh, q)
        if (WT_CONFIG_MATCH(ncoll->name, *cname)) {
            *collatorp = ncoll->collator;
            return (0);
        }
    WT_RET_MSG(session, EINVAL, "unknown collator '%.*s'", (int)cname->len, cname->str);
}

/*
 * __wt_collator_config --
 *     Configure a custom collator.
 */
int
__wt_collator_config(WT_SESSION_IMPL *session, const char *uri, WT_CONFIG_ITEM *cname,
  WT_CONFIG_ITEM *metadata, WT_COLLATOR **collatorp, int *ownp)
{
    WT_COLLATOR *collator;

    *collatorp = NULL;
    *ownp = 0;

    WT_RET(__collator_confchk(session, cname, &collator));
    if (collator == NULL)
        return (0);

    if (collator->customize != NULL)
        WT_RET(collator->customize(collator, &session->iface, uri, metadata, collatorp));

    if (*collatorp == NULL)
        *collatorp = collator;
    else
        *ownp = 1;

    return (0);
}

/*
 * __conn_add_collator --
 *     WT_CONNECTION->add_collator method.
 */
static int
__conn_add_collator(
  WT_CONNECTION *wt_conn, const char *name, WT_COLLATOR *collator, const char *config)
{
    WT_CONNECTION_IMPL *conn;
    WT_DECL_RET;
    WT_NAMED_COLLATOR *ncoll;
    WT_SESSION_IMPL *session;

    ncoll = NULL;

    conn = (WT_CONNECTION_IMPL *)wt_conn;
    CONNECTION_API_CALL(conn, session, add_collator, config, cfg);
    WT_UNUSED(cfg);

    if (strcmp(name, "none") == 0)
        WT_ERR_MSG(session, EINVAL, "invalid name for a collator: %s", name);

    WT_ERR(__wt_calloc_one(session, &ncoll));
    WT_ERR(__wt_strdup(session, name, &ncoll->name));
    ncoll->collator = collator;

    __wt_spin_lock(session, &conn->api_lock);
    TAILQ_INSERT_TAIL(&conn->collqh, ncoll, q);
    ncoll = NULL;
    __wt_spin_unlock(session, &conn->api_lock);

err:
    if (ncoll != NULL) {
        __wt_free(session, ncoll->name);
        __wt_free(session, ncoll);
    }

    API_END_RET_NOTFOUND_MAP(session, ret);
}

/*
 * __wti_conn_remove_collator --
 *     Remove collator added by WT_CONNECTION->add_collator, only used internally.
 */
int
__wti_conn_remove_collator(WT_SESSION_IMPL *session)
{
    WT_CONNECTION_IMPL *conn;
    WT_DECL_RET;
    WT_NAMED_COLLATOR *ncoll;

    conn = S2C(session);

    while ((ncoll = TAILQ_FIRST(&conn->collqh)) != NULL) {
        /* Remove from the connection's list, free memory. */
        TAILQ_REMOVE(&conn->collqh, ncoll, q);
        /* Call any termination method. */
        if (ncoll->collator->terminate != NULL)
            WT_TRET(ncoll->collator->terminate(ncoll->collator, (WT_SESSION *)session));

        __wt_free(session, ncoll->name);
        __wt_free(session, ncoll);
    }

    return (ret);
}

/*
 * __compressor_confchk --
 *     Validate the compressor.
 */
static int
__compressor_confchk(WT_SESSION_IMPL *session, WT_CONFIG_ITEM *cval, WT_COMPRESSOR **compressorp)
{
    WT_CONNECTION_IMPL *conn;
    WT_NAMED_COMPRESSOR *ncomp;

    *compressorp = NULL;

    if (cval->len == 0 || WT_CONFIG_LIT_MATCH("none", *cval))
        return (0);

    conn = S2C(session);
    TAILQ_FOREACH (ncomp, &conn->compqh, q)
        if (WT_CONFIG_MATCH(ncomp->name, *cval)) {
            *compressorp = ncomp->compressor;
            return (0);
        }
    WT_RET_MSG(session, EINVAL, "unknown compressor '%.*s'", (int)cval->len, cval->str);
}

/*
 * __wt_compressor_config --
 *     Given a configuration, configure the compressor.
 */
int
__wt_compressor_config(WT_SESSION_IMPL *session, WT_CONFIG_ITEM *cval, WT_COMPRESSOR **compressorp)
{
    return (__compressor_confchk(session, cval, compressorp));
}

/*
 * __conn_add_compressor --
 *     WT_CONNECTION->add_compressor method.
 */
static int
__conn_add_compressor(
  WT_CONNECTION *wt_conn, const char *name, WT_COMPRESSOR *compressor, const char *config)
{
    WT_CONNECTION_IMPL *conn;
    WT_DECL_RET;
    WT_NAMED_COMPRESSOR *ncomp;
    WT_SESSION_IMPL *session;

    ncomp = NULL;

    conn = (WT_CONNECTION_IMPL *)wt_conn;
    CONNECTION_API_CALL(conn, session, add_compressor, config, cfg);
    WT_UNUSED(cfg);

    if (strcmp(name, "none") == 0)
        WT_ERR_MSG(session, EINVAL, "invalid name for a compressor: %s", name);

    WT_ERR(__wt_calloc_one(session, &ncomp));
    WT_ERR(__wt_strdup(session, name, &ncomp->name));
    ncomp->compressor = compressor;

    __wt_spin_lock(session, &conn->api_lock);
    TAILQ_INSERT_TAIL(&conn->compqh, ncomp, q);
    ncomp = NULL;
    __wt_spin_unlock(session, &conn->api_lock);

err:
    if (ncomp != NULL) {
        __wt_free(session, ncomp->name);
        __wt_free(session, ncomp);
    }

    API_END_RET_NOTFOUND_MAP(session, ret);
}

/*
 * __wti_conn_remove_compressor --
 *     remove compressor added by WT_CONNECTION->add_compressor, only used internally.
 */
int
__wti_conn_remove_compressor(WT_SESSION_IMPL *session)
{
    WT_CONNECTION_IMPL *conn;
    WT_DECL_RET;
    WT_NAMED_COMPRESSOR *ncomp;

    conn = S2C(session);

    while ((ncomp = TAILQ_FIRST(&conn->compqh)) != NULL) {
        /* Remove from the connection's list, free memory. */
        TAILQ_REMOVE(&conn->compqh, ncomp, q);
        /* Call any termination method. */
        if (ncomp->compressor->terminate != NULL)
            WT_TRET(ncomp->compressor->terminate(ncomp->compressor, (WT_SESSION *)session));

        __wt_free(session, ncomp->name);
        __wt_free(session, ncomp);
    }

    return (ret);
}

/*
 * __conn_add_data_source --
 *     WT_CONNECTION->add_data_source method.
 */
static int
__conn_add_data_source(
  WT_CONNECTION *wt_conn, const char *prefix, WT_DATA_SOURCE *dsrc, const char *config)
{
    WT_CONNECTION_IMPL *conn;
    WT_DECL_RET;
    WT_NAMED_DATA_SOURCE *ndsrc;
    WT_SESSION_IMPL *session;

    ndsrc = NULL;

    conn = (WT_CONNECTION_IMPL *)wt_conn;
    CONNECTION_API_CALL(conn, session, add_data_source, config, cfg);
    WT_UNUSED(cfg);

    WT_ERR(__wt_calloc_one(session, &ndsrc));
    WT_ERR(__wt_strdup(session, prefix, &ndsrc->prefix));
    ndsrc->dsrc = dsrc;

    /* Link onto the environment's list of data sources. */
    __wt_spin_lock(session, &conn->api_lock);
    TAILQ_INSERT_TAIL(&conn->dsrcqh, ndsrc, q);
    ndsrc = NULL;
    __wt_spin_unlock(session, &conn->api_lock);

err:
    if (ndsrc != NULL) {
        __wt_free(session, ndsrc->prefix);
        __wt_free(session, ndsrc);
    }

    API_END_RET_NOTFOUND_MAP(session, ret);
}

/*
 * __wti_conn_remove_data_source --
 *     Remove data source added by WT_CONNECTION->add_data_source.
 */
int
__wti_conn_remove_data_source(WT_SESSION_IMPL *session)
{
    WT_CONNECTION_IMPL *conn;
    WT_DECL_RET;
    WT_NAMED_DATA_SOURCE *ndsrc;

    conn = S2C(session);

    while ((ndsrc = TAILQ_FIRST(&conn->dsrcqh)) != NULL) {
        /* Remove from the connection's list, free memory. */
        TAILQ_REMOVE(&conn->dsrcqh, ndsrc, q);
        /* Call any termination method. */
        if (ndsrc->dsrc->terminate != NULL)
            WT_TRET(ndsrc->dsrc->terminate(ndsrc->dsrc, (WT_SESSION *)session));

        __wt_free(session, ndsrc->prefix);
        __wt_free(session, ndsrc);
    }

    return (ret);
}

/*
 * __encryptor_confchk --
 *     Validate the encryptor.
 */
static int
__encryptor_confchk(
  WT_SESSION_IMPL *session, WT_CONFIG_ITEM *cval, WT_NAMED_ENCRYPTOR **nencryptorp)
{
    WT_CONNECTION_IMPL *conn;
    WT_NAMED_ENCRYPTOR *nenc;

    if (nencryptorp != NULL)
        *nencryptorp = NULL;

    if (cval->len == 0 || WT_CONFIG_LIT_MATCH("none", *cval))
        return (0);

    conn = S2C(session);
    TAILQ_FOREACH (nenc, &conn->encryptqh, q)
        if (WT_CONFIG_MATCH(nenc->name, *cval)) {
            if (nencryptorp != NULL)
                *nencryptorp = nenc;
            return (0);
        }

    WT_RET_MSG(session, EINVAL, "unknown encryptor '%.*s'", (int)cval->len, cval->str);
}

/*
 * __wt_encryptor_config --
 *     Given a configuration, configure the encryptor.
 */
int
__wt_encryptor_config(WT_SESSION_IMPL *session, WT_CONFIG_ITEM *cval, WT_CONFIG_ITEM *keyid,
  WT_CONFIG_ARG *cfg_arg, WT_KEYED_ENCRYPTOR **kencryptorp)
{
    WT_CONNECTION_IMPL *conn;
    WT_DECL_RET;
    WT_ENCRYPTOR *custom, *encryptor;
    WT_KEYED_ENCRYPTOR *kenc;
    WT_NAMED_ENCRYPTOR *nenc;
    uint64_t bucket, hash;

    *kencryptorp = NULL;

    kenc = NULL;
    conn = S2C(session);

    __wt_spin_lock(session, &conn->encryptor_lock);

    WT_ERR(__encryptor_confchk(session, cval, &nenc));
    if (nenc == NULL) {
        if (keyid->len != 0)
            WT_ERR_MSG(session, EINVAL, "encryption.keyid requires encryption.name to be set");
        goto out;
    }

    /*
     * Check if encryption is set on the connection. If someone wants encryption on a table, it
     * needs to be configured on the database as well.
     */
    if (conn->kencryptor == NULL && kencryptorp != &conn->kencryptor)
        WT_ERR_MSG(session, EINVAL, "table encryption requires connection encryption to be set");
    hash = __wt_hash_city64(keyid->str, keyid->len);
    bucket = hash & (conn->hash_size - 1);
    TAILQ_FOREACH (kenc, &nenc->keyedhashqh[bucket], q)
        if (WT_CONFIG_MATCH(kenc->keyid, *keyid))
            goto out;

    WT_ERR(__wt_calloc_one(session, &kenc));
    WT_ERR(__wt_strndup(session, keyid->str, keyid->len, &kenc->keyid));
    encryptor = nenc->encryptor;
    if (encryptor->customize != NULL) {
        custom = NULL;
        WT_ERR(encryptor->customize(encryptor, &session->iface, cfg_arg, &custom));
        if (custom != NULL) {
            kenc->owned = 1;
            encryptor = custom;
        }
    }
    WT_ERR(encryptor->sizing(encryptor, &session->iface, &kenc->size_const));
    kenc->encryptor = encryptor;
    TAILQ_INSERT_HEAD(&nenc->keyedqh, kenc, q);
    TAILQ_INSERT_HEAD(&nenc->keyedhashqh[bucket], kenc, hashq);

out:
    __wt_spin_unlock(session, &conn->encryptor_lock);
    *kencryptorp = kenc;
    return (0);

err:
    if (kenc != NULL) {
        __wt_free(session, kenc->keyid);
        __wt_free(session, kenc);
    }
    __wt_spin_unlock(session, &conn->encryptor_lock);
    return (ret);
}

/*
 * __conn_add_encryptor --
 *     WT_CONNECTION->add_encryptor method.
 */
static int
__conn_add_encryptor(
  WT_CONNECTION *wt_conn, const char *name, WT_ENCRYPTOR *encryptor, const char *config)
{
    WT_CONNECTION_IMPL *conn;
    WT_DECL_RET;
    WT_NAMED_ENCRYPTOR *nenc;
    WT_SESSION_IMPL *session;
    uint64_t i;

    nenc = NULL;

    conn = (WT_CONNECTION_IMPL *)wt_conn;
    CONNECTION_API_CALL(conn, session, add_encryptor, config, cfg);
    WT_UNUSED(cfg);

    if (strcmp(name, "none") == 0)
        WT_ERR_MSG(session, EINVAL, "invalid name for an encryptor: %s", name);

    if (encryptor->encrypt == NULL || encryptor->decrypt == NULL || encryptor->sizing == NULL)
        WT_ERR_MSG(session, EINVAL, "encryptor: %s: required callbacks not set", name);

    /*
     * Verify that terminate is set if customize is set. We could relax this restriction and give an
     * error if customize returns an encryptor and terminate is not set. That seems more prone to
     * mistakes.
     */
    if (encryptor->customize != NULL && encryptor->terminate == NULL)
        WT_ERR_MSG(session, EINVAL, "encryptor: %s: has customize but no terminate", name);

    WT_ERR(__wt_calloc_one(session, &nenc));
    WT_ERR(__wt_strdup(session, name, &nenc->name));
    nenc->encryptor = encryptor;
    TAILQ_INIT(&nenc->keyedqh);
    WT_ERR(__wt_calloc_def(session, conn->hash_size, &nenc->keyedhashqh));
    for (i = 0; i < conn->hash_size; i++)
        TAILQ_INIT(&nenc->keyedhashqh[i]);

    TAILQ_INSERT_TAIL(&conn->encryptqh, nenc, q);
    nenc = NULL;

err:
    if (nenc != NULL) {
        __wt_free(session, nenc->keyedhashqh);
        __wt_free(session, nenc->name);
        __wt_free(session, nenc);
    }

    API_END_RET_NOTFOUND_MAP(session, ret);
}

/*
 * __wti_conn_remove_encryptor --
 *     remove encryptors added by WT_CONNECTION->add_encryptor, only used internally.
 */
int
__wti_conn_remove_encryptor(WT_SESSION_IMPL *session)
{
    WT_CONNECTION_IMPL *conn;
    WT_DECL_RET;
    WT_KEYED_ENCRYPTOR *kenc;
    WT_NAMED_ENCRYPTOR *nenc;

    conn = S2C(session);

    while ((nenc = TAILQ_FIRST(&conn->encryptqh)) != NULL) {
        /* Remove from the connection's list, free memory. */
        TAILQ_REMOVE(&conn->encryptqh, nenc, q);
        while ((kenc = TAILQ_FIRST(&nenc->keyedqh)) != NULL) {
            /* Remove from the connection's list, free memory. */
            TAILQ_REMOVE(&nenc->keyedqh, kenc, q);
            /* Call any termination method. */
            if (kenc->owned && kenc->encryptor->terminate != NULL)
                WT_TRET(kenc->encryptor->terminate(kenc->encryptor, (WT_SESSION *)session));

            __wt_free(session, kenc->keyid);
            __wt_free(session, kenc);
        }

        /* Call any termination method. */
        if (nenc->encryptor->terminate != NULL)
            WT_TRET(nenc->encryptor->terminate(nenc->encryptor, (WT_SESSION *)session));

        __wt_free(session, nenc->keyedhashqh);
        __wt_free(session, nenc->name);
        __wt_free(session, nenc);
    }
    return (ret);
}

/*
 * __conn_add_storage_source --
 *     WT_CONNECTION->add_storage_source method.
 */
static int
__conn_add_storage_source(
  WT_CONNECTION *wt_conn, const char *name, WT_STORAGE_SOURCE *storage_source, const char *config)
{
    WT_CONNECTION_IMPL *conn;
    WT_DECL_RET;
    WT_NAMED_STORAGE_SOURCE *nstorage;
    WT_SESSION_IMPL *session;
    uint64_t i;

    nstorage = NULL;

    conn = (WT_CONNECTION_IMPL *)wt_conn;
    CONNECTION_API_CALL(conn, session, add_storage_source, config, cfg);
    WT_UNUSED(cfg);

    WT_ERR(__wt_calloc_one(session, &nstorage));
    WT_ERR(__wt_strdup(session, name, &nstorage->name));
    nstorage->storage_source = storage_source;
    TAILQ_INIT(&nstorage->bucketqh);
    WT_ERR(__wt_calloc_def(session, conn->hash_size, &nstorage->buckethashqh));
    for (i = 0; i < conn->hash_size; i++)
        TAILQ_INIT(&nstorage->buckethashqh[i]);

    __wt_spin_lock(session, &conn->api_lock);
    TAILQ_INSERT_TAIL(&conn->storagesrcqh, nstorage, q);
    nstorage = NULL;
    __wt_spin_unlock(session, &conn->api_lock);

err:
    if (nstorage != NULL) {
        __wt_free(session, nstorage->name);
        __wt_free(session, nstorage);
    }

    API_END_RET_NOTFOUND_MAP(session, ret);
}

/*
 * __conn_get_storage_source --
 *     WT_CONNECTION->get_storage_source method.
 */
static int
__conn_get_storage_source(
  WT_CONNECTION *wt_conn, const char *name, WT_STORAGE_SOURCE **storage_sourcep)
{
    WT_CONNECTION_IMPL *conn;
    WT_DECL_RET;
    WT_NAMED_STORAGE_SOURCE *nstorage_source;
    WT_STORAGE_SOURCE *storage_source;

    conn = (WT_CONNECTION_IMPL *)wt_conn;
    *storage_sourcep = NULL;

    ret = EINVAL;
    TAILQ_FOREACH (nstorage_source, &conn->storagesrcqh, q)
        if (WT_STREQ(nstorage_source->name, name)) {
            storage_source = nstorage_source->storage_source;
            WT_RET(storage_source->ss_add_reference(storage_source));
            *storage_sourcep = storage_source;
            ret = 0;
            break;
        }
    if (ret != 0)
        WT_RET_MSG(conn->default_session, ret, "unknown storage_source '%s'", name);

    return (ret);
}

/*
 * __wti_conn_remove_storage_source --
 *     Remove storage_source added by WT_CONNECTION->add_storage_source, only used internally.
 */
int
__wti_conn_remove_storage_source(WT_SESSION_IMPL *session)
{
    WT_BUCKET_STORAGE *bstorage;
    WT_CONNECTION_IMPL *conn;
    WT_DECL_RET;
    WT_NAMED_STORAGE_SOURCE *nstorage;
    WT_STORAGE_SOURCE *storage;

    conn = S2C(session);

    while ((nstorage = TAILQ_FIRST(&conn->storagesrcqh)) != NULL) {
        /* Remove from the connection's list, free memory. */
        TAILQ_REMOVE(&conn->storagesrcqh, nstorage, q);
        while ((bstorage = TAILQ_FIRST(&nstorage->bucketqh)) != NULL) {
            /* Remove from the connection's list, free memory. */
            TAILQ_REMOVE(&nstorage->bucketqh, bstorage, q);
            __wt_free(session, bstorage->auth_token);
            __wt_free(session, bstorage->bucket);
            __wt_free(session, bstorage->bucket_prefix);
            __wt_free(session, bstorage->cache_directory);
            if (bstorage->file_system != NULL && bstorage->file_system->terminate != NULL)
                WT_TRET(
                  bstorage->file_system->terminate(bstorage->file_system, (WT_SESSION *)session));
            __wt_free(session, bstorage);
        }

        /* Call any termination method. */
        storage = nstorage->storage_source;
        WT_ASSERT(session, storage != NULL);
        if (storage->terminate != NULL)
            WT_TRET(storage->terminate(storage, (WT_SESSION *)session));

        __wt_free(session, nstorage->buckethashqh);
        __wt_free(session, nstorage->name);
        __wt_free(session, nstorage);
    }

    return (ret);
}

/*
 * __conn_ext_file_system_get --
 *     WT_EXTENSION.file_system_get method. Get file system in use.
 */
static int
__conn_ext_file_system_get(
  WT_EXTENSION_API *wt_api, WT_SESSION *session, WT_FILE_SYSTEM **file_system)
{
    WT_FILE_SYSTEM *fs;

    WT_UNUSED(session);

    fs = ((WT_CONNECTION_IMPL *)wt_api->conn)->file_system;
    if (fs == NULL)
        return (WT_NOTFOUND);
    *file_system = fs;
    return (0);
}

/*
 * __conn_get_extension_api --
 *     WT_CONNECTION.get_extension_api method.
 */
static WT_EXTENSION_API *
__conn_get_extension_api(WT_CONNECTION *wt_conn)
{
    WT_CONNECTION_IMPL *conn;

    conn = (WT_CONNECTION_IMPL *)wt_conn;

    conn->extension_api.conn = wt_conn;
    conn->extension_api.err_printf = __wt_ext_err_printf;
    conn->extension_api.msg_printf = __wt_ext_msg_printf;
    conn->extension_api.strerror = __wt_ext_strerror;
    conn->extension_api.map_windows_error = __wt_ext_map_windows_error;
    conn->extension_api.scr_alloc = __wt_ext_scr_alloc;
    conn->extension_api.scr_free = __wt_ext_scr_free;
    conn->extension_api.collator_config = ext_collator_config;
    conn->extension_api.collate = ext_collate;
    conn->extension_api.config_get = __wt_ext_config_get;
    conn->extension_api.config_get_string = __wt_ext_config_get_string;
    conn->extension_api.config_parser_open = __wt_ext_config_parser_open;
    conn->extension_api.config_parser_open_arg = __wt_ext_config_parser_open_arg;
    conn->extension_api.file_system_get = __conn_ext_file_system_get;
    conn->extension_api.metadata_insert = __wt_ext_metadata_insert;
    conn->extension_api.metadata_remove = __wt_ext_metadata_remove;
    conn->extension_api.metadata_search = __wt_ext_metadata_search;
    conn->extension_api.metadata_update = __wt_ext_metadata_update;
    conn->extension_api.struct_pack = __wt_ext_struct_pack;
    conn->extension_api.struct_size = __wt_ext_struct_size;
    conn->extension_api.struct_unpack = __wt_ext_struct_unpack;
    conn->extension_api.spin_init = __wt_ext_spin_init;
    conn->extension_api.spin_lock = __wt_ext_spin_lock;
    conn->extension_api.spin_unlock = __wt_ext_spin_unlock;
    conn->extension_api.spin_destroy = __wt_ext_spin_destroy;
    conn->extension_api.version = wiredtiger_version;

    /* Streaming pack/unpack API */
    conn->extension_api.pack_start = __wt_ext_pack_start;
    conn->extension_api.unpack_start = __wt_ext_unpack_start;
    conn->extension_api.pack_close = __wt_ext_pack_close;
    conn->extension_api.pack_item = __wt_ext_pack_item;
    conn->extension_api.pack_int = __wt_ext_pack_int;
    conn->extension_api.pack_str = __wt_ext_pack_str;
    conn->extension_api.pack_uint = __wt_ext_pack_uint;
    conn->extension_api.unpack_item = __wt_ext_unpack_item;
    conn->extension_api.unpack_int = __wt_ext_unpack_int;
    conn->extension_api.unpack_str = __wt_ext_unpack_str;
    conn->extension_api.unpack_uint = __wt_ext_unpack_uint;

    return (&conn->extension_api);
}

/*
 * __conn_builtin_init --
 *     Initialize and configure a builtin extension.
 */
static int
__conn_builtin_init(WT_CONNECTION_IMPL *conn, const char *name,
  int (*extension_init)(WT_CONNECTION *, WT_CONFIG_ARG *), const char *cfg[])
{
    WT_CONFIG_ITEM all_configs, cval;
    WT_DECL_RET;
    WT_SESSION_IMPL *session;
    char *config;
    const char *ext_cfg[] = {NULL, NULL};

    session = conn->default_session;

    WT_RET(__wt_config_gets(session, cfg, "builtin_extension_config", &all_configs));
    WT_CLEAR(cval);
    WT_RET_NOTFOUND_OK(__wt_config_subgets(session, &all_configs, name, &cval));
    WT_RET(__wt_strndup(session, cval.str, cval.len, &config));
    ext_cfg[0] = config;

    ret = extension_init(&conn->iface, (WT_CONFIG_ARG *)ext_cfg);
    __wt_free(session, config);

    return (ret);
}

#ifdef HAVE_BUILTIN_EXTENSION_LZ4
extern int lz4_extension_init(WT_CONNECTION *, WT_CONFIG_ARG *);
#endif
#ifdef HAVE_BUILTIN_EXTENSION_SNAPPY
extern int snappy_extension_init(WT_CONNECTION *, WT_CONFIG_ARG *);
#endif
#ifdef HAVE_BUILTIN_EXTENSION_ZLIB
extern int zlib_extension_init(WT_CONNECTION *, WT_CONFIG_ARG *);
#endif
#ifdef HAVE_BUILTIN_EXTENSION_ZSTD
extern int zstd_extension_init(WT_CONNECTION *, WT_CONFIG_ARG *);
#endif
#ifdef HAVE_BUILTIN_EXTENSION_IAA
extern int iaa_extension_init(WT_CONNECTION *, WT_CONFIG_ARG *);
#endif

/*
 * __conn_builtin_extensions --
 *     Load extensions that are enabled via --with-builtins
 */
static int
__conn_builtin_extensions(WT_CONNECTION_IMPL *conn, const char *cfg[])
{
#ifdef HAVE_BUILTIN_EXTENSION_LZ4
    WT_RET(__conn_builtin_init(conn, "lz4", lz4_extension_init, cfg));
#endif
#ifdef HAVE_BUILTIN_EXTENSION_SNAPPY
    WT_RET(__conn_builtin_init(conn, "snappy", snappy_extension_init, cfg));
#endif
#ifdef HAVE_BUILTIN_EXTENSION_ZLIB
    WT_RET(__conn_builtin_init(conn, "zlib", zlib_extension_init, cfg));
#endif
#ifdef HAVE_BUILTIN_EXTENSION_ZSTD
    WT_RET(__conn_builtin_init(conn, "zstd", zstd_extension_init, cfg));
#endif
#ifdef HAVE_BUILTIN_EXTENSION_IAA
    WT_RET(__conn_builtin_init(conn, "iaa", iaa_extension_init, cfg));
#endif

    /* Avoid warnings if no builtin extensions are configured. */
    WT_UNUSED(conn);
    WT_UNUSED(cfg);
    WT_UNUSED(__conn_builtin_init);

    return (0);
}

/*
 * __conn_load_extension_int --
 *     Internal extension load interface
 */
static int
__conn_load_extension_int(
  WT_SESSION_IMPL *session, const char *path, const char *cfg[], bool early_load)
{
    WT_CONFIG_ITEM cval;
    WT_DECL_RET;
    WT_DLH *dlh;
    int (*load)(WT_CONNECTION *, WT_CONFIG_ARG *);
    const char *ext_cfg[2];
    const char *ext_config, *init_name, *terminate_name;
    bool is_local;

    dlh = NULL;
    ext_config = init_name = terminate_name = NULL;
    is_local = strcmp(path, "local") == 0;

    /* Ensure that the load matches the phase of startup we are in. */
    WT_ERR(__wt_config_gets(session, cfg, "early_load", &cval));
    if ((cval.val == 0 && early_load) || (cval.val != 0 && !early_load))
        return (0);

    /*
     * This assumes the underlying shared libraries are reference counted, that is, that re-opening
     * a shared library simply increments a ref count, and closing it simply decrements the ref
     * count, and the last close discards the reference entirely -- in other words, we do not check
     * to see if we've already opened this shared library.
     */
    WT_ERR(__wt_dlopen(session, is_local ? NULL : path, &dlh));

    /*
     * Find the load function, remember the unload function for when we close.
     */
    WT_ERR(__wt_config_gets(session, cfg, "entry", &cval));
    WT_ERR(__wt_strndup(session, cval.str, cval.len, &init_name));
    WT_ERR(__wt_dlsym(session, dlh, init_name, true, &load));

    WT_ERR(__wt_config_gets(session, cfg, "terminate", &cval));
    WT_ERR(__wt_strndup(session, cval.str, cval.len, &terminate_name));
    WT_ERR(__wt_dlsym(session, dlh, terminate_name, false, &dlh->terminate));

    WT_CLEAR(cval);
    WT_ERR_NOTFOUND_OK(__wt_config_gets(session, cfg, "config", &cval), false);
    WT_ERR(__wt_strndup(session, cval.str, cval.len, &ext_config));
    ext_cfg[0] = ext_config;
    ext_cfg[1] = NULL;

    /* Call the load function last, it simplifies error handling. */
    WT_ERR(load(&S2C(session)->iface, (WT_CONFIG_ARG *)ext_cfg));

    /* Link onto the environment's list of open libraries. */
    __wt_spin_lock(session, &S2C(session)->api_lock);
    TAILQ_INSERT_TAIL(&S2C(session)->dlhqh, dlh, q);
    __wt_spin_unlock(session, &S2C(session)->api_lock);
    dlh = NULL;

err:
    if (dlh != NULL)
        WT_TRET(__wt_dlclose(session, dlh));
    __wt_free(session, ext_config);
    __wt_free(session, init_name);
    __wt_free(session, terminate_name);
    return (ret);
}

/*
 * __conn_load_extension --
 *     WT_CONNECTION->load_extension method.
 */
static int
__conn_load_extension(WT_CONNECTION *wt_conn, const char *path, const char *config)
{
    WT_CONNECTION_IMPL *conn;
    WT_DECL_RET;
    WT_SESSION_IMPL *session;

    conn = (WT_CONNECTION_IMPL *)wt_conn;
    CONNECTION_API_CALL(conn, session, load_extension, config, cfg);

    ret = __conn_load_extension_int(session, path, cfg, false);

err:
    API_END_RET_NOTFOUND_MAP(session, ret);
}

/*
 * __conn_load_extensions --
 *     Load the list of application-configured extensions.
 */
static int
__conn_load_extensions(WT_SESSION_IMPL *session, const char *cfg[], bool early_load)
{
    WT_CONFIG subconfig;
    WT_CONFIG_ITEM cval, skey, sval;
    WT_DECL_ITEM(exconfig);
    WT_DECL_ITEM(expath);
    WT_DECL_RET;
    const char *sub_cfg[] = {WT_CONFIG_BASE(session, WT_CONNECTION_load_extension), NULL, NULL};

    WT_ERR(__wt_config_gets(session, cfg, "extensions", &cval));
    __wt_config_subinit(session, &subconfig, &cval);
    while ((ret = __wt_config_next(&subconfig, &skey, &sval)) == 0) {
        if (expath == NULL)
            WT_ERR(__wt_scr_alloc(session, 0, &expath));
        WT_ERR(__wt_buf_fmt(session, expath, "%.*s", (int)skey.len, skey.str));
        if (sval.len > 0) {
            if (exconfig == NULL)
                WT_ERR(__wt_scr_alloc(session, 0, &exconfig));
            WT_ERR(__wt_buf_fmt(session, exconfig, "%.*s", (int)sval.len, sval.str));
        }
        sub_cfg[1] = sval.len > 0 ? exconfig->data : NULL;
        WT_ERR(__conn_load_extension_int(session, expath->data, sub_cfg, early_load));
    }
    WT_ERR_NOTFOUND_OK(ret, false);

err:
    __wt_scr_free(session, &expath);
    __wt_scr_free(session, &exconfig);

    return (ret);
}

/*
 * __conn_get_home --
 *     WT_CONNECTION.get_home method.
 */
static const char *
__conn_get_home(WT_CONNECTION *wt_conn)
{
    return (((WT_CONNECTION_IMPL *)wt_conn)->home);
}

/*
 * __conn_configure_method --
 *     WT_CONNECTION.configure_method method.
 */
static int
__conn_configure_method(WT_CONNECTION *wt_conn, const char *method, const char *uri,
  const char *config, const char *type, const char *check)
{
    WT_CONNECTION_IMPL *conn;
    WT_DECL_RET;
    WT_SESSION_IMPL *session;

    conn = (WT_CONNECTION_IMPL *)wt_conn;
    CONNECTION_API_CALL_NOCONF(conn, session, configure_method);

    ret = __wt_configure_method(session, method, uri, config, type, check);

err:
    API_END_RET_NOTFOUND_MAP(session, ret);
}

/*
 * __conn_is_new --
 *     WT_CONNECTION->is_new method.
 */
static int
__conn_is_new(WT_CONNECTION *wt_conn)
{
    return (((WT_CONNECTION_IMPL *)wt_conn)->is_new);
}

/*
 * __conn_rollback_transaction_callback --
 *     Rollback a single transaction, callback from the session array walk.
 */
static int
__conn_rollback_transaction_callback(
  WT_SESSION_IMPL *session, WT_SESSION_IMPL *array_session, bool *exit_walkp, void *cookiep)
{
    WT_SESSION *wt_session;

    WT_UNUSED(session);
    WT_UNUSED(exit_walkp);
    WT_UNUSED(cookiep);

    if (F_ISSET(array_session->txn, WT_TXN_RUNNING)) {
        wt_session = &array_session->iface;
        return (wt_session->rollback_transaction(wt_session, NULL));
    }
    return (0);
}

/*
 * __conn_close_session_callback --
 *     Close a single session, callback from the session array walk.
 */
static int
__conn_close_session_callback(
  WT_SESSION_IMPL *session, WT_SESSION_IMPL *array_session, bool *exit_walkp, void *cookiep)
{
    WT_SESSION *wt_session;

    WT_UNUSED(session);
    WT_UNUSED(exit_walkp);
    WT_UNUSED(cookiep);
    wt_session = &array_session->iface;
    /*
     * Notify the user that we are closing the session handle via the registered close callback.
     */
    if (array_session->event_handler->handle_close != NULL)
        WT_RET(array_session->event_handler->handle_close(
          array_session->event_handler, wt_session, NULL));

    return (__wt_session_close_internal(array_session));
}

/*
 * __conn_compile_configuration --
 *     WT_CONNECTION->compile_configuration method.
 */
static int
__conn_compile_configuration(
  WT_CONNECTION *wt_conn, const char *method, const char *str, const char **compiled)
{
    WT_CONNECTION_IMPL *conn;
    WT_DECL_RET;
    WT_SESSION_IMPL *session;

    WT_UNUSED(method);
    WT_UNUSED(str);
    WT_UNUSED(compiled);

    conn = (WT_CONNECTION_IMPL *)wt_conn;
    CONNECTION_API_CALL_NOCONF(conn, session, compile_configuration);

    ret = __wt_conf_compile(session, method, str, compiled);
err:
    API_END_RET(session, ret);
}

/*
 * __conn_close --
 *     WT_CONNECTION->close method.
 */
static int
__conn_close(WT_CONNECTION *wt_conn, const char *config)
{
    WT_CONFIG_ITEM cval;
    WT_CONNECTION_IMPL *conn;
    WT_DECL_RET;
    WT_SESSION_IMPL *session;
    WT_TIMER timer;

    conn = (WT_CONNECTION_IMPL *)wt_conn;

    CONNECTION_API_CALL(conn, session, close, config, cfg);
err:
    __wt_verbose_info(session, WT_VERB_RECOVERY_PROGRESS, "%s", "closing WiredTiger library.");
    __wt_timer_start(session, &timer);

    __wt_evict_favor_clearing_dirty_cache(session);

    if (conn->default_session->event_handler->handle_general != NULL &&
      F_ISSET(conn, WT_CONN_MINIMAL | WT_CONN_READY))
        WT_TRET(conn->default_session->event_handler->handle_general(
          conn->default_session->event_handler, &conn->iface, NULL, WT_EVENT_CONN_CLOSE, NULL));
    F_CLR(conn, WT_CONN_MINIMAL | WT_CONN_READY);

    __wt_verbose_info(
      session, WT_VERB_RECOVERY_PROGRESS, "%s", "rolling back all running transactions.");

    /*
     * Rollback all running transactions. We do this as a separate pass because an active
     * transaction in one session could cause trouble when closing a file, even if that session
     * never referenced that file.
     */
    WT_TRET(__wt_session_array_walk(
      conn->default_session, __conn_rollback_transaction_callback, true, NULL));

    __wt_verbose_info(session, WT_VERB_RECOVERY_PROGRESS, "%s", "closing all running sessions.");
    /* Close open, external sessions. */
    WT_TRET(
      __wt_session_array_walk(conn->default_session, __conn_close_session_callback, true, NULL));

    /*
     * Set MINIMAL again and call the event handler so that statistics can monitor any end of
     * connection activity (like the final checkpoint).
     */
    F_SET(conn, WT_CONN_MINIMAL);
    if (conn->default_session->event_handler->handle_general != NULL)
        WT_TRET(conn->default_session->event_handler->handle_general(
          conn->default_session->event_handler, wt_conn, NULL, WT_EVENT_CONN_READY, NULL));

    /* Wait for in-flight operations to complete. */
    WT_TRET(__wt_txn_activity_drain(session));

    __wt_verbose_info(
      session, WT_VERB_RECOVERY_PROGRESS, "%s", "closing some of the internal threads.");
    /* Shut down pre-fetching - it should not operate while closing the connection. */
    WT_TRET(__wti_prefetch_destroy(session));

    /*
     * There should be no active transactions running now. Therefore, it's safe for operations to
     * proceed without doing snapshot visibility checks.
     */
    session->txn->isolation = WT_ISO_READ_UNCOMMITTED;

    /*
     * The sweep server is still running and it can close file handles at the same time the final
     * checkpoint is reviewing open data handles (forcing checkpoint to reopen handles). Shut down
     * the sweep server.
     */
    WT_TRET(__wti_sweep_destroy(session));

    /*
     * Shut down the checkpoint, compact and capacity server threads: we don't want to throttle
     * writes and we're about to do a final checkpoint separately from the checkpoint server.
     */
    WT_TRET(__wti_background_compact_server_destroy(session));
    WT_TRET(__wt_checkpoint_cleanup_destroy(session));
    WT_TRET(__wt_checkpoint_server_destroy(session));

    /* Perform a final checkpoint and shut down the global transaction state. */
    WT_TRET(__wt_txn_global_shutdown(session, cfg));

    /* We know WT_CONN_MINIMAL is set a few lines above no need to check again. */
    if (conn->default_session->event_handler->handle_general != NULL)
        WT_TRET(conn->default_session->event_handler->handle_general(
          conn->default_session->event_handler, wt_conn, NULL, WT_EVENT_CONN_CLOSE, NULL));
    F_CLR(conn, WT_CONN_MINIMAL);

    /*
     * See if close should wait for tiered storage to finish any flushing after the final
     * checkpoint.
     */
    WT_TRET(__wt_config_gets(session, cfg, "final_flush", &cval));
    WT_TRET(__wti_tiered_storage_destroy(session, cval.val));
    WT_TRET(__wt_chunkcache_teardown(session));
    WT_TRET(__wti_chunkcache_metadata_destroy(session));

    if (ret != 0) {
        __wt_err(session, ret, "failure during close, disabling further writes");
        F_SET(conn, WT_CONN_PANIC);
    }

    /*
     * Now that the final checkpoint is complete, the shutdown process should not allocate a
     * significant amount of new memory. If a user configured leaking memory on shutdown, we will
     * avoid freeing memory at this time. This allows for faster shutdown as freeing all the content
     * of the cache can be slow.
     */
    WT_TRET(__wt_config_gets(session, cfg, "leak_memory", &cval));
    if (cval.val != 0)
        F_SET(conn, WT_CONN_LEAK_MEMORY);

    /* Time since the shutdown has started. */
    __wt_timer_evaluate_ms(session, &timer, &conn->shutdown_timeline.shutdown_ms);
    __wt_verbose_info(session, WT_VERB_RECOVERY_PROGRESS,
      "shutdown was completed successfully and took %" PRIu64 "ms, including %" PRIu64
      "ms for the rollback to stable, and %" PRIu64 "ms for the checkpoint.",
      conn->shutdown_timeline.shutdown_ms, conn->shutdown_timeline.rts_ms,
      conn->shutdown_timeline.checkpoint_ms);

    WT_TRET(__wti_connection_close(conn));

    /* We no longer have a session, don't try to update it. */
    session = NULL;

    API_END_RET_NOTFOUND_MAP(session, ret);
}

/*
 * __conn_debug_info --
 *     WT_CONNECTION->debug_info method.
 */
static int
__conn_debug_info(WT_CONNECTION *wt_conn, const char *config)
{
    WT_CONFIG_ITEM cval;
    WT_CONNECTION_IMPL *conn;
    WT_DECL_RET;
    WT_SESSION_IMPL *session;

    conn = (WT_CONNECTION_IMPL *)wt_conn;

    CONNECTION_API_CALL(conn, session, debug_info, config, cfg);

    WT_ERR(__wt_config_gets(session, cfg, "backup", &cval));
    if (cval.val != 0)
        WT_ERR(__wt_verbose_dump_backup(session));

    WT_ERR(__wt_config_gets(session, cfg, "cache", &cval));
    if (cval.val != 0)
        WT_ERR(__wt_verbose_dump_cache(session));

    WT_ERR(__wt_config_gets(session, cfg, "cursors", &cval));
    if (cval.val != 0)
        WT_ERR(__wt_verbose_dump_sessions(session, true));

    WT_ERR(__wt_config_gets(session, cfg, "handles", &cval));
    if (cval.val != 0)
        WT_ERR(__wti_verbose_dump_handles(session));

    WT_ERR(__wt_config_gets(session, cfg, "log", &cval));
    if (cval.val != 0)
        WT_ERR(__wt_verbose_dump_log(session));

    WT_ERR(__wt_config_gets(session, cfg, "sessions", &cval));
    if (cval.val != 0)
        WT_ERR(__wt_verbose_dump_sessions(session, false));

    WT_ERR(__wt_config_gets(session, cfg, "txn", &cval));
    if (cval.val != 0)
        WT_ERR(__wt_verbose_dump_txn(session));
err:
    API_END_RET(session, ret);
}

/*
 * __conn_reconfigure --
 *     WT_CONNECTION->reconfigure method.
 */
static int
__conn_reconfigure(WT_CONNECTION *wt_conn, const char *config)
{
    WT_CONNECTION_IMPL *conn;
    WT_DECL_RET;
    WT_SESSION_IMPL *session;

    conn = (WT_CONNECTION_IMPL *)wt_conn;

    CONNECTION_API_CALL(conn, session, reconfigure, config, cfg);
    ret = __wti_conn_reconfig(session, cfg);
err:
    API_END_RET(session, ret);
}

/*
 * __conn_open_session --
 *     WT_CONNECTION->open_session method.
 */
static int
__conn_open_session(WT_CONNECTION *wt_conn, WT_EVENT_HANDLER *event_handler, const char *config,
  WT_SESSION **wt_sessionp)
{
    WT_CONNECTION_IMPL *conn;
    WT_DECL_RET;
    WT_SESSION_IMPL *session, *session_ret;

    *wt_sessionp = NULL;

    conn = (WT_CONNECTION_IMPL *)wt_conn;

    CONNECTION_API_CALL(conn, session, open_session, config, cfg);
    WT_UNUSED(cfg);

    session_ret = NULL;
    WT_ERR(__wt_open_session(conn, event_handler, config, true, &session_ret));
    session_ret->name = "connection-open-session";
    *wt_sessionp = &session_ret->iface;

err:
#ifdef HAVE_CALL_LOG
    if (session_ret != NULL)
        WT_TRET(__wt_call_log_open_session(session_ret, ret));
#endif
    API_END_RET_NOTFOUND_MAP(session, ret);
}

/*
 * __conn_query_timestamp --
 *     WT_CONNECTION->query_timestamp method.
 */
static int
__conn_query_timestamp(WT_CONNECTION *wt_conn, char *hex_timestamp, const char *config)
{
    WT_CONNECTION_IMPL *conn;
    WT_DECL_RET;
    WT_SESSION_IMPL *session;

    conn = (WT_CONNECTION_IMPL *)wt_conn;

    CONNECTION_API_CALL(conn, session, query_timestamp, config, cfg);
    ret = __wt_txn_query_timestamp(session, hex_timestamp, cfg, true);
err:
#ifdef HAVE_CALL_LOG
    WT_TRET(__wt_call_log_query_timestamp(session, config, hex_timestamp, ret, true));
#endif
    API_END_RET(session, ret);
}

/*
 * __conn_set_timestamp --
 *     WT_CONNECTION->set_timestamp method.
 */
static int
__conn_set_timestamp(WT_CONNECTION *wt_conn, const char *config)
{
    WT_CONNECTION_IMPL *conn;
    WT_DECL_RET;
    WT_SESSION_IMPL *session;

    conn = (WT_CONNECTION_IMPL *)wt_conn;

    CONNECTION_API_CALL(conn, session, set_timestamp, config, cfg);
    ret = __wt_txn_global_set_timestamp(session, cfg);
err:
#ifdef HAVE_CALL_LOG
    WT_TRET(__wt_call_log_set_timestamp(session, config, ret));
#endif
    API_END_RET(session, ret);
}

/*
 * __conn_rollback_to_stable --
 *     WT_CONNECTION->rollback_to_stable method.
 */
static int
__conn_rollback_to_stable(WT_CONNECTION *wt_conn, const char *config)
{
    WT_CONNECTION_IMPL *conn;
    WT_DECL_RET;
    WT_SESSION_IMPL *session;
    char config_buf[16];

    conn = (WT_CONNECTION_IMPL *)wt_conn;

    /*
     * In the absence of an API configuration, utilize the RTS worker thread settings defined at the
     * connection level.
     */
    if ((config == NULL || *config == '\0') && conn->rts->cfg_threads_num != 0) {
        WT_RET(
          __wt_snprintf(config_buf, sizeof(config_buf), "threads=%u", conn->rts->cfg_threads_num));
        config = config_buf;
    }

    CONNECTION_API_CALL(conn, session, rollback_to_stable, config, cfg);
    WT_STAT_CONN_INCR(session, txn_rts);
    ret = conn->rts->rollback_to_stable(session, cfg, false);
err:
    API_END_RET(session, ret);
}

/*
 * __conn_config_append --
 *     Append an entry to a config stack.
 */
static void
__conn_config_append(const char *cfg[], const char *config)
{
    while (*cfg != NULL)
        ++cfg;
    cfg[0] = config;
    cfg[1] = NULL;
}

/*
 * __conn_config_readonly --
 *     Append an entry to a config stack that overrides some settings when read-only is configured.
 */
static void
__conn_config_readonly(const char *cfg[])
{
    const char *readonly;

    /*
     * Override certain settings. In general we override the options whose default conflicts. Other
     * settings at odds will return an error and will be checked when those settings are processed.
     */
    readonly =
      "checkpoint=(wait=0),"
      "config_base=false,"
      "create=false,"
      "log=(prealloc=false,remove=false),";
    __conn_config_append(cfg, readonly);
}

/*
 * __conn_config_check_version --
 *     Check if a configuration version isn't compatible.
 */
static int
__conn_config_check_version(WT_SESSION_IMPL *session, const char *config)
{
    WT_CONFIG_ITEM vmajor, vminor;

    /*
     * Version numbers aren't included in all configuration strings, but we check all of them just
     * in case. Ignore configurations without a version.
     */
    if (__wt_config_getones(session, config, "version.major", &vmajor) == WT_NOTFOUND)
        return (0);
    WT_RET(__wt_config_getones(session, config, "version.minor", &vminor));

    if (vmajor.val > WIREDTIGER_VERSION_MAJOR ||
      (vmajor.val == WIREDTIGER_VERSION_MAJOR && vminor.val > WIREDTIGER_VERSION_MINOR))
        WT_RET_MSG(session, ENOTSUP,
          "WiredTiger configuration is from an incompatible release of the WiredTiger engine, "
          "configuration major, minor of (%" PRId64 ", %" PRId64 "), with build (%d, %d)",
          vmajor.val, vminor.val, WIREDTIGER_VERSION_MAJOR, WIREDTIGER_VERSION_MINOR);

    return (0);
}

/*
 * __conn_config_file --
 *     Read WiredTiger config files from the home directory.
 */
static int
__conn_config_file(
  WT_SESSION_IMPL *session, const char *filename, bool is_user, const char **cfg, WT_ITEM *cbuf)
{
    WT_DECL_RET;
    WT_FH *fh;
    wt_off_t size;
    size_t len;
    char *p, *t;
    bool exist, quoted;

    fh = NULL;

    /* Configuration files are always optional. */
    WT_RET(__wt_fs_exist(session, filename, &exist));
    if (!exist)
        return (0);

    /* Open the configuration file. */
    WT_RET(__wt_open(session, filename, WT_FS_OPEN_FILE_TYPE_REGULAR, 0, &fh));
    WT_ERR(__wt_filesize(session, fh, &size));
    if (size == 0)
        goto err;

    /*
     * Sanity test: a 100KB configuration file would be insane. (There's no practical reason to
     * limit the file size, but I can either limit the file size to something rational, or add code
     * to test if the wt_off_t size is larger than a uint32_t, which is more complicated and a waste
     * of time.)
     */
    if (size > 100 * 1024)
        WT_ERR_MSG(session, EFBIG, "Configuration file too big: %s", filename);
    len = (size_t)size;

    /*
     * Copy the configuration file into memory, with a little slop, I'm not interested in debugging
     * off-by-ones.
     *
     * The beginning of a file is the same as if we run into an unquoted newline character, simplify
     * the parsing loop by pretending that's what we're doing.
     */
    WT_ERR(__wt_buf_init(session, cbuf, len + 10));
    WT_ERR(__wt_read(session, fh, (wt_off_t)0, len, ((uint8_t *)cbuf->mem) + 1));
    ((uint8_t *)cbuf->mem)[0] = '\n';
    cbuf->size = len + 1;

    /*
     * Collapse the file's lines into a single string: newline characters are replaced with commas
     * unless the newline is quoted or backslash escaped. Comment lines (an unescaped newline where
     * the next non- white-space character is a hash), are discarded.
     */
    for (quoted = false, p = t = cbuf->mem; len > 0;) {
        /*
         * Backslash pairs pass through untouched, unless immediately preceding a newline, in which
         * case both the backslash and the newline are discarded. Backslash characters escape quoted
         * characters, too, that is, a backslash followed by a quote doesn't start or end a quoted
         * string.
         */
        if (*p == '\\' && len > 1) {
            if (p[1] != '\n') {
                *t++ = p[0];
                *t++ = p[1];
            }
            p += 2;
            len -= 2;
            continue;
        }

        /*
         * If we're in a quoted string, or starting a quoted string, take all characters, including
         * white-space and newlines.
         */
        if (quoted || *p == '"') {
            if (*p == '"')
                quoted = !quoted;
            *t++ = *p++;
            --len;
            continue;
        }

        /* Everything else gets taken, except for newline characters. */
        if (*p != '\n') {
            *t++ = *p++;
            --len;
            continue;
        }

        /*
         * Replace any newline characters with commas (and strings of commas are safe).
         *
         * After any newline, skip to a non-white-space character; if the next character is a hash
         * mark, skip to the next newline.
         */
        for (;;) {
            for (*t++ = ','; --len > 0 && __wt_isspace((u_char) * ++p);)
                ;
            if (len == 0)
                break;
            if (*p != '#')
                break;
            while (--len > 0 && *++p != '\n')
                ;
            if (len == 0)
                break;
        }
    }
    *t = '\0';
    cbuf->size = WT_PTRDIFF(t, cbuf->data);

    /* Check any version. */
    WT_ERR(__conn_config_check_version(session, cbuf->data));

    /* Check the configuration information. */
    WT_ERR(__wt_config_check(session,
      is_user ? WT_CONFIG_REF(session, wiredtiger_open_usercfg) :
                WT_CONFIG_REF(session, wiredtiger_open_basecfg),
      cbuf->data, 0));

    /* Append it to the stack. */
    __conn_config_append(cfg, cbuf->data);

err:
    WT_TRET(__wt_close(session, &fh));

    /**
     * Encountering an invalid configuration string from the base configuration file suggests
     * that there is corruption present in the file.
     */
    if (!is_user && ret == EINVAL) {
        F_SET(S2C(session), WT_CONN_DATA_CORRUPTION);
        return (WT_ERROR);
    }

    return (ret);
}

/*
 * __conn_env_var --
 *     Get an environment variable, but refuse to use it if running with additional privilege and
 *     "use_environment_priv" not configured.
 */
static int
__conn_env_var(WT_SESSION_IMPL *session, const char *cfg[], const char *name, const char **configp)
{
    WT_CONFIG_ITEM cval;
    WT_DECL_RET;

    *configp = NULL;

    /* Only use environment variables if "use_environment" is configured. */
    WT_RET(__wt_config_gets(session, cfg, "use_environment", &cval));
    if (cval.val == 0)
        return (0);

    /* Get a copy of the variable, if any. */
    WT_RET(__wt_getenv(session, name, configp));
    if (*configp == NULL)
        return (0);

    /*
     * Security stuff:
     *
     * Don't use the environment variable if the process has additional privileges, unless
     * "use_environment_priv" is configured.
     */
    if (!__wt_has_priv())
        return (0);

    WT_ERR(__wt_config_gets(session, cfg, "use_environment_priv", &cval));
    if (cval.val == 0)
        WT_ERR_MSG(session, WT_ERROR,
          "privileged process has %s environment variable set, without having "
          "\"use_environment_priv\" configured",
          name);
    return (0);

err:
    __wt_free(session, *configp);
    return (ret);
}

/*
 * __conn_config_env --
 *     Read configuration from an environment variable, if set.
 */
static int
__conn_config_env(WT_SESSION_IMPL *session, const char *cfg[], WT_ITEM *cbuf)
{
    WT_DECL_RET;
    const char *env_config;

    /* Get the WIREDTIGER_CONFIG environment variable. */
    WT_RET(__conn_env_var(session, cfg, "WIREDTIGER_CONFIG", &env_config));
    if (env_config == NULL)
        return (0);

    /* Check any version. */
    WT_ERR(__conn_config_check_version(session, env_config));

    /* Upgrade the configuration string. */
    WT_ERR(__wt_buf_setstr(session, cbuf, env_config));

    /* Check the configuration information. */
    WT_ERR(__wt_config_check(session, WT_CONFIG_REF(session, wiredtiger_open), env_config, 0));

    /* Append it to the stack. */
    __conn_config_append(cfg, cbuf->data);

err:
    __wt_free(session, env_config);

    return (ret);
}

/*
 * __conn_hash_config --
 *     Configure and allocate hash buckets in the connection.
 */
static int
__conn_hash_config(WT_SESSION_IMPL *session, const char *cfg[])
{
    WT_CONFIG_ITEM cval;
    WT_CONNECTION_IMPL *conn;
    uint64_t i;

    conn = S2C(session);
    WT_RET(__wt_config_gets(session, cfg, "hash.buckets", &cval));
    if (!__wt_ispo2((uint32_t)cval.val))
        WT_RET_MSG(session, EINVAL, "Hash bucket size %" PRIu64 " invalid. Must be power of 2",
          (uint64_t)cval.val);
    conn->hash_size = (uint64_t)cval.val;
    WT_RET(__wt_config_gets(session, cfg, "hash.dhandle_buckets", &cval));
    if (!__wt_ispo2((uint32_t)cval.val))
        WT_RET_MSG(session, EINVAL,
          "Data handle hash bucket size %" PRIu64 " invalid. Must be power of 2",
          (uint64_t)cval.val);
    conn->dh_hash_size = (uint64_t)cval.val;
    /* Don't set the values in the statistics here. They're set after the connection is set up. */

    /* Hash bucket arrays. */
    WT_RET(__wt_calloc_def(session, conn->hash_size, &conn->blockhash));
    WT_RET(__wt_calloc_def(session, conn->hash_size, &conn->fhhash));
    for (i = 0; i < conn->hash_size; ++i) {
        TAILQ_INIT(&conn->blockhash[i]);
        TAILQ_INIT(&conn->fhhash[i]);
    }
    WT_RET(__wt_calloc_def(session, conn->dh_hash_size, &conn->dh_bucket_count));
    WT_RET(__wt_calloc_def(session, conn->dh_hash_size, &conn->dhhash));
    for (i = 0; i < conn->dh_hash_size; ++i)
        TAILQ_INIT(&conn->dhhash[i]);

    return (0);
}

/*
 * __conn_home --
 *     Set the database home directory.
 */
static int
__conn_home(WT_SESSION_IMPL *session, const char *home, const char *cfg[])
{
    /*
     * If the application specifies a home directory, use it. Else use the WIREDTIGER_HOME
     * environment variable. Else default to ".".
     */
    if (home == NULL) {
        WT_RET(__conn_env_var(session, cfg, "WIREDTIGER_HOME", &S2C(session)->home));
        if (S2C(session)->home != NULL)
            return (0);

        home = ".";
    }

    return (__wt_strdup(session, home, &S2C(session)->home));
}

/*
 * __conn_single --
 *     Confirm that no other thread of control is using this database.
 */
static int
__conn_single(WT_SESSION_IMPL *session, const char *cfg[])
{
    WT_CONFIG_ITEM cval;
    WT_CONNECTION_IMPL *conn, *t;
    WT_DECL_RET;
    WT_FH *fh;
    wt_off_t size;
    size_t len;
    char buf[256];
    bool bytelock, empty, exist, is_create, is_salvage, match;

    conn = S2C(session);
    fh = NULL;

    WT_RET(__wt_config_gets(session, cfg, "create", &cval));
    is_create = cval.val != 0;

    if (F_ISSET(conn, WT_CONN_READONLY))
        is_create = false;

    bytelock = true;
    __wt_spin_lock(session, &__wt_process.spinlock);

    /*
     * We first check for other threads of control holding a lock on this database, because the
     * byte-level locking functions are based on the POSIX 1003.1 fcntl APIs, which require all
     * locks associated with a file for a given process are removed when any file descriptor for the
     * file is closed by that process. In other words, we can't open a file handle on the lock file
     * until we are certain that closing that handle won't discard the owning thread's lock.
     * Applications hopefully won't open a database in multiple threads, but we don't want to have
     * it fail the first time, but succeed the second.
     */
    match = false;
    TAILQ_FOREACH (t, &__wt_process.connqh, q)
        if (t->home != NULL && t != conn && strcmp(t->home, conn->home) == 0) {
            match = true;
            break;
        }
    if (match)
        WT_ERR_MSG(session, EBUSY,
          "WiredTiger database is already being managed by another thread in this process");

    /*
     * !!!
     * Be careful changing this code.
     *
     * We locked the WiredTiger file before release 2.3.2; a separate lock
     * file was added after 2.3.1 because hot backup has to copy the
     * WiredTiger file and system utilities on Windows can't copy locked
     * files.
     *
     * Additionally, avoid an upgrade race: a 2.3.1 release process might
     * have the WiredTiger file locked, and we're going to create the lock
     * file and lock it instead. For this reason, first acquire a lock on
     * the lock file and then a lock on the WiredTiger file, then release
     * the latter so hot backups can proceed.  (If someone were to run a
     * current release and subsequently a historic release, we could still
     * fail because the historic release will ignore our lock file and will
     * then successfully lock the WiredTiger file, but I can't think of any
     * way to fix that.)
     *
     * Open the WiredTiger lock file, optionally creating it if it doesn't
     * exist. The "optional" part of that statement is tricky: we don't want
     * to create the lock file in random directories when users mistype the
     * database home directory path, so we only create the lock file in two
     * cases: First, applications creating databases will configure create,
     * create the lock file. Second, after a hot backup, all of the standard
     * files will have been copied into place except for the lock file (see
     * above, locked files cannot be copied on Windows). If the WiredTiger
     * file exists in the directory, create the lock file, covering the case
     * of a hot backup.
     */
    exist = false;
    if (!is_create)
        WT_ERR(__wt_fs_exist(session, WT_WIREDTIGER, &exist));
    ret = __wt_open(session, WT_SINGLETHREAD, WT_FS_OPEN_FILE_TYPE_REGULAR,
      is_create || exist ? WT_FS_OPEN_CREATE : 0, &conn->lock_fh);

    /*
     * If this is a read-only connection and we cannot grab the lock file, check if it is because
     * there's no write permission or if the file does not exist. If so, then ignore the error. XXX
     * Ignoring the error does allow multiple read-only connections to exist at the same time on a
     * read-only directory.
     *
     * If we got an expected permission or non-existence error then skip the byte lock.
     */
    if (F_ISSET(conn, WT_CONN_READONLY) && (ret == EACCES || ret == ENOENT)) {
        bytelock = false;
        ret = 0;
    }

    /**
     * The WiredTiger lock file will not be created if the WiredTiger file does not exist in the
     * directory, suggesting possible corruption if the WiredTiger file was deleted. Suggest running
     * salvage.
     */
    if (ret == ENOENT) {
        WT_ERR(__wt_fs_exist(session, WT_WIREDTIGER, &exist));
        if (!exist) {
            F_SET(conn, WT_CONN_DATA_CORRUPTION);
            WT_ERR(WT_ERROR);
        }
    }

    WT_ERR(ret);
    if (bytelock) {
        /*
         * Lock a byte of the file: if we don't get the lock, some other process is holding it,
         * we're done. The file may be zero-length, and that's OK, the underlying call supports
         * locking past the end-of-file.
         */
        if (__wt_file_lock(session, conn->lock_fh, true) != 0)
            WT_ERR_MSG(
              session, EBUSY, "WiredTiger database is already being managed by another process");

/*
 * If the size of the lock file is non-zero, we created it (or won a locking race with the thread
 * that created it, it doesn't matter).
 *
 * Write something into the file, zero-length files make me nervous.
 *
 * The test against the expected length is sheer paranoia (the length should be 0 or correct), but
 * it shouldn't hurt.
 */
#define WT_SINGLETHREAD_STRING "WiredTiger lock file\n"
        WT_ERR(__wt_filesize(session, conn->lock_fh, &size));
        if ((size_t)size != strlen(WT_SINGLETHREAD_STRING))
            WT_ERR(__wt_write(session, conn->lock_fh, (wt_off_t)0, strlen(WT_SINGLETHREAD_STRING),
              WT_SINGLETHREAD_STRING));
    }

    /*
     * We own the database home, figure out if we're creating it. There are a few files created when
     * initializing the database home and we could crash in-between any of them, so there's no
     * simple test. The last thing we do during initialization is rename a turtle file into place,
     * and there's never a database home after that point without a turtle file. If the turtle file
     * doesn't exist, it's a create.
     */
    WT_ERR(__wt_turtle_exists(session, &exist));
    conn->is_new = exist ? 0 : 1;

    /*
     * Unless we are salvaging, if the turtle file exists then the WiredTiger file should exist as
     * well.
     */
    WT_ERR(__wt_config_gets(session, cfg, "salvage", &cval));
    is_salvage = cval.val != 0;
    if (!is_salvage && !conn->is_new) {
        WT_ERR(__wt_fs_exist(session, WT_WIREDTIGER, &exist));
        if (!exist) {
            F_SET(conn, WT_CONN_DATA_CORRUPTION);
            WT_ERR_MSG(session, WT_TRY_SALVAGE, "WiredTiger version file cannot be found");
        }
    }

    /* We own the lock file, optionally create the WiredTiger file. */
    ret = __wt_open(session, WT_WIREDTIGER, WT_FS_OPEN_FILE_TYPE_REGULAR,
      is_create || is_salvage ? WT_FS_OPEN_CREATE : 0, &fh);

    /*
     * If we're read-only, check for handled errors. Even if able to open the WiredTiger file
     * successfully, we do not try to lock it. The lock file test above is the only one we do for
     * read-only.
     */
    if (F_ISSET(conn, WT_CONN_READONLY)) {
        if (ret == EACCES || ret == ENOENT)
            ret = 0;
        WT_ERR(ret);
    } else {
        if (ret == ENOENT) {
            F_SET(conn, WT_CONN_DATA_CORRUPTION);
            WT_ERR(WT_ERROR);
        }
        WT_ERR(ret);
        /*
         * Lock the WiredTiger file (for backward compatibility reasons as described above).
         * Immediately release the lock, it's just a test.
         */
        if (__wt_file_lock(session, fh, true) != 0) {
            WT_ERR_MSG(
              session, EBUSY, "WiredTiger database is already being managed by another process");
        }
        WT_ERR(__wt_file_lock(session, fh, false));
    }

    /*
     * If WiredTiger file exists but is size zero when it is not supposed to be (the turtle file
     * exists and we are not salvaging), write a message but don't fail.
     */
    empty = false;
    if (fh != NULL) {
        WT_ERR(__wt_filesize(session, fh, &size));
        empty = size == 0;
        if (!is_salvage && !conn->is_new && empty)
            WT_ERR(__wt_msg(session, "WiredTiger version file is empty"));
    }

    /*
     * Populate the WiredTiger file if this is a new connection or if the WiredTiger file is empty
     * and we are salvaging.
     */
    if (conn->is_new || (is_salvage && empty)) {
        if (F_ISSET(conn, WT_CONN_READONLY))
            WT_ERR_MSG(session, EINVAL,
              "The database directory is empty or needs recovery, cannot continue with a read only "
              "connection");
        WT_ERR(__wt_snprintf_len_set(
          buf, sizeof(buf), &len, "%s\n%s\n", WT_WIREDTIGER, WIREDTIGER_VERSION_STRING));
        WT_ERR(__wt_write(session, fh, (wt_off_t)0, len, buf));
        WT_ERR(__wt_fsync(session, fh, true));
    } else {
        /*
         * Although exclusive and the read-only configuration settings are at odds, we do not have
         * to check against read-only here because it falls out from earlier code in this function
         * preventing creation and confirming the database already exists.
         */
        WT_ERR(__wt_config_gets(session, cfg, "exclusive", &cval));
        if (cval.val != 0)
            WT_ERR_MSG(session, EEXIST,
              "WiredTiger database already exists and exclusive option configured");
    }

err:
    /*
     * We ignore the connection's lock file handle on error, it will be closed when the connection
     * structure is destroyed.
     */
    WT_TRET(__wt_close(session, &fh));

    __wt_spin_unlock(session, &__wt_process.spinlock);
    return (ret);
}

/*
 * __wti_extra_diagnostics_config --
 *     Set diagnostic assertions configuration.
 */
int
__wti_extra_diagnostics_config(WT_SESSION_IMPL *session, const char *cfg[])
{
    static const WT_NAME_FLAG extra_diagnostics_types[] = {{"all", WT_DIAGNOSTIC_ALL},
      {"checkpoint_validate", WT_DIAGNOSTIC_CHECKPOINT_VALIDATE},
      {"cursor_check", WT_DIAGNOSTIC_CURSOR_CHECK}, {"disk_validate", WT_DIAGNOSTIC_DISK_VALIDATE},
      {"eviction_check", WT_DIAGNOSTIC_EVICTION_CHECK}, {"hs_validate", WT_DIAGNOSTIC_HS_VALIDATE},
      {"key_out_of_order", WT_DIAGNOSTIC_KEY_OUT_OF_ORDER},
      {"log_validate", WT_DIAGNOSTIC_LOG_VALIDATE}, {"prepared", WT_DIAGNOSTIC_PREPARED},
      {"slow_operation", WT_DIAGNOSTIC_SLOW_OPERATION},
      {"txn_visibility", WT_DIAGNOSTIC_TXN_VISIBILITY}, {NULL, 0}};

    WT_CONNECTION_IMPL *conn;
    WT_CONFIG_ITEM cval, sval;
    WT_DECL_RET;
    const WT_NAME_FLAG *ft;
    uint64_t flags;

    conn = S2C(session);

    WT_RET(__wt_config_gets(session, cfg, "extra_diagnostics", &cval));

#ifdef HAVE_DIAGNOSTIC
    flags = WT_DIAGNOSTIC_ALL;
    for (ft = extra_diagnostics_types; ft->name != NULL; ft++) {
        if ((ret = __wt_config_subgets(session, &cval, ft->name, &sval)) == 0 && sval.val != 0)
            WT_RET_MSG(session, EINVAL,
              "WiredTiger has been compiled with HAVE_DIAGNOSTIC=1 and all assertions are always "
              "enabled. This cannot be configured.");
        WT_RET_NOTFOUND_OK(ret);
    }
#else
    flags = 0;
    for (ft = extra_diagnostics_types; ft->name != NULL; ft++) {
        if ((ret = __wt_config_subgets(session, &cval, ft->name, &sval)) == 0 && sval.val != 0)
            LF_SET(ft->flag);
        WT_RET_NOTFOUND_OK(ret);
    }
#endif

    conn->extra_diagnostics_flags = flags;
    return (0);
}

/*
 * __debug_mode_log_retention_config --
 *     Set the log retention fields of the debugging configuration. These fields are protected by
 *     the debug log retention lock.
 */
static int
__debug_mode_log_retention_config(WT_SESSION_IMPL *session, const char *cfg[])
{
    WT_CONFIG_ITEM cval;
    WT_CONNECTION_IMPL *conn;
    WT_DECL_RET;

    conn = S2C(session);

    __wt_writelock(session, &conn->debug_log_retention_lock);

    WT_ERR(__wt_config_gets(session, cfg, "debug_mode.checkpoint_retention", &cval));

    /*
     * Checkpoint retention has some rules to simplify usage. You can turn it on to some value. You
     * can turn it off. You can reconfigure to the same value again. You cannot change the non-zero
     * value. Once it was on in the past and then turned off, you cannot turn it back on again.
     */
    if (cval.val != 0) {
        if (conn->debug_ckpt_cnt != 0 && cval.val != conn->debug_ckpt_cnt)
            WT_ERR_MSG(session, EINVAL, "Cannot change value for checkpoint retention");
        WT_ERR(
          __wt_realloc_def(session, &conn->debug_ckpt_alloc, (size_t)cval.val, &conn->debug_ckpt));
        FLD_SET(conn->debug_flags, WT_CONN_DEBUG_CKPT_RETAIN);
    } else
        FLD_CLR(conn->debug_flags, WT_CONN_DEBUG_CKPT_RETAIN);
    conn->debug_ckpt_cnt = (uint32_t)cval.val;

    WT_ERR(__wt_config_gets(session, cfg, "debug_mode.log_retention", &cval));
    conn->debug_log_cnt = (uint32_t)cval.val;

err:
    __wt_writeunlock(session, &conn->debug_log_retention_lock);
    return (ret);
}

/*
 * __debug_mode_background_compact_config --
 *     Set the debug configurations for the background compact server.
 */
static int
__debug_mode_background_compact_config(WT_SESSION_IMPL *session, const char *cfg[])
{
    WT_CONFIG_ITEM cval;
    WT_CONNECTION_IMPL *conn;

    conn = S2C(session);

#define WT_BACKGROUND_COMPACT_MAX_IDLE_TIME_DEBUG 10
#define WT_BACKGROUND_COMPACT_MAX_SKIP_TIME_DEBUG 5
#define WT_BACKGROUND_COMPACT_WAIT_TIME_DEBUG 2
#define WT_BACKGROUND_COMPACT_MAX_IDLE_TIME WT_DAY
#define WT_BACKGROUND_COMPACT_MAX_SKIP_TIME 60 * WT_MINUTE
#define WT_BACKGROUND_COMPACT_WAIT_TIME 10

    WT_RET(__wt_config_gets(session, cfg, "debug_mode.background_compact", &cval));
    if (cval.val) {
        conn->background_compact.max_file_idle_time = WT_BACKGROUND_COMPACT_MAX_IDLE_TIME_DEBUG;
        conn->background_compact.max_file_skip_time = WT_BACKGROUND_COMPACT_MAX_SKIP_TIME_DEBUG;
        conn->background_compact.full_iteration_wait_time = WT_BACKGROUND_COMPACT_WAIT_TIME_DEBUG;
    } else {
        conn->background_compact.max_file_idle_time = WT_BACKGROUND_COMPACT_MAX_IDLE_TIME;
        conn->background_compact.max_file_skip_time = WT_BACKGROUND_COMPACT_MAX_SKIP_TIME;
        conn->background_compact.full_iteration_wait_time = WT_BACKGROUND_COMPACT_WAIT_TIME;
    }

    return (0);
}

/*
 * __wti_debug_mode_config --
 *     Set debugging configuration.
 */
int
__wti_debug_mode_config(WT_SESSION_IMPL *session, const char *cfg[])
{
    WT_CONFIG_ITEM cval;
    WT_CONNECTION_IMPL *conn;
    WT_TXN_GLOBAL *txn_global;

    conn = S2C(session);
    txn_global = &conn->txn_global;

    WT_RET(__debug_mode_log_retention_config(session, cfg));
    WT_RET(__debug_mode_background_compact_config(session, cfg));

    WT_RET(__wt_config_gets(session, cfg, "debug_mode.configuration", &cval));
    if (cval.val)
        FLD_SET(conn->debug_flags, WT_CONN_DEBUG_CONFIGURATION);
    else
        FLD_CLR(conn->debug_flags, WT_CONN_DEBUG_CONFIGURATION);

    WT_RET(__wt_config_gets(session, cfg, "debug_mode.corruption_abort", &cval));
    if (cval.val)
        FLD_SET(conn->debug_flags, WT_CONN_DEBUG_CORRUPTION_ABORT);
    else
        FLD_CLR(conn->debug_flags, WT_CONN_DEBUG_CORRUPTION_ABORT);

    WT_RET(__wt_config_gets(session, cfg, "debug_mode.cursor_copy", &cval));
    if (cval.val)
        FLD_SET(conn->debug_flags, WT_CONN_DEBUG_CURSOR_COPY);
    else
        FLD_CLR(conn->debug_flags, WT_CONN_DEBUG_CURSOR_COPY);

    WT_RET(__wt_config_gets(session, cfg, "debug_mode.cursor_reposition", &cval));
    if (cval.val)
        FLD_SET(conn->debug_flags, WT_CONN_DEBUG_CURSOR_REPOSITION);
    else
        FLD_CLR(conn->debug_flags, WT_CONN_DEBUG_CURSOR_REPOSITION);

    WT_RET(__wt_config_gets(session, cfg, "debug_mode.eviction", &cval));
    if (cval.val)
        FLD_SET(conn->debug_flags, WT_CONN_DEBUG_EVICT_AGGRESSIVE_MODE);
    else
        FLD_CLR(conn->debug_flags, WT_CONN_DEBUG_EVICT_AGGRESSIVE_MODE);

    WT_RET(__wt_config_gets(session, cfg, "debug_mode.realloc_exact", &cval));
    if (cval.val)
        FLD_SET(conn->debug_flags, WT_CONN_DEBUG_REALLOC_EXACT);
    else
        FLD_CLR(conn->debug_flags, WT_CONN_DEBUG_REALLOC_EXACT);

    WT_RET(__wt_config_gets(session, cfg, "debug_mode.realloc_malloc", &cval));
    if (cval.val)
        FLD_SET(conn->debug_flags, WT_CONN_DEBUG_REALLOC_MALLOC);
    else
        FLD_CLR(conn->debug_flags, WT_CONN_DEBUG_REALLOC_MALLOC);

    WT_RET(__wt_config_gets(session, cfg, "debug_mode.rollback_error", &cval));
    txn_global->debug_rollback = (uint64_t)cval.val;

    WT_RET(__wt_config_gets(session, cfg, "debug_mode.slow_checkpoint", &cval));
    if (cval.val)
        FLD_SET(conn->debug_flags, WT_CONN_DEBUG_SLOW_CKPT);
    else
        FLD_CLR(conn->debug_flags, WT_CONN_DEBUG_SLOW_CKPT);

    WT_RET(__wt_config_gets(session, cfg, "debug_mode.stress_skiplist", &cval));
    if (cval.val)
        FLD_SET(conn->debug_flags, WT_CONN_DEBUG_STRESS_SKIPLIST);
    else
        FLD_CLR(conn->debug_flags, WT_CONN_DEBUG_STRESS_SKIPLIST);

    WT_RET(__wt_config_gets(session, cfg, "debug_mode.table_logging", &cval));
    if (cval.val)
        FLD_SET(conn->debug_flags, WT_CONN_DEBUG_TABLE_LOGGING);
    else
        FLD_CLR(conn->debug_flags, WT_CONN_DEBUG_TABLE_LOGGING);

    WT_RET(__wt_config_gets(session, cfg, "debug_mode.tiered_flush_error_continue", &cval));
    if (cval.val)
        FLD_SET(conn->debug_flags, WT_CONN_DEBUG_TIERED_FLUSH_ERROR_CONTINUE);
    else
        FLD_CLR(conn->debug_flags, WT_CONN_DEBUG_TIERED_FLUSH_ERROR_CONTINUE);

    WT_RET(__wt_config_gets(session, cfg, "debug_mode.update_restore_evict", &cval));
    if (cval.val)
        FLD_SET(conn->debug_flags, WT_CONN_DEBUG_UPDATE_RESTORE_EVICT);
    else
        FLD_CLR(conn->debug_flags, WT_CONN_DEBUG_UPDATE_RESTORE_EVICT);

    WT_RET(__wt_config_gets(session, cfg, "debug_mode.eviction_checkpoint_ts_ordering", &cval));
    if (cval.val)
        FLD_SET(conn->debug_flags, WT_CONN_DEBUG_EVICTION_CKPT_TS_ORDERING);
    else
        FLD_CLR(conn->debug_flags, WT_CONN_DEBUG_EVICTION_CKPT_TS_ORDERING);
    return (0);
}

/*
 * __wti_heuristic_controls_config --
 *     Set heuristic_controls configuration.
 */
int
__wti_heuristic_controls_config(WT_SESSION_IMPL *session, const char *cfg[])
{
    WT_CONFIG_ITEM cval;
    WT_CONNECTION_IMPL *conn;

    conn = S2C(session);

    WT_RET(__wt_config_gets(
      session, cfg, "heuristic_controls.checkpoint_cleanup_obsolete_tw_pages_dirty_max", &cval));
    conn->heuristic_controls.checkpoint_cleanup_obsolete_tw_pages_dirty_max = (uint32_t)cval.val;

    WT_RET(__wt_config_gets(
      session, cfg, "heuristic_controls.eviction_obsolete_tw_pages_dirty_max", &cval));
    conn->heuristic_controls.eviction_obsolete_tw_pages_dirty_max = (uint32_t)cval.val;

    WT_RET(__wt_config_gets(session, cfg, "heuristic_controls.obsolete_tw_btree_max", &cval));
    conn->heuristic_controls.obsolete_tw_btree_max = (uint32_t)cval.val;

    return (0);
}

/*
 * __wti_json_config --
 *     Set JSON output configuration.
 */
int
__wti_json_config(WT_SESSION_IMPL *session, const char *cfg[], bool reconfig)
{
    static const WT_NAME_FLAG jsontypes[] = {
      {"error", WT_JSON_OUTPUT_ERROR}, {"message", WT_JSON_OUTPUT_MESSAGE}, {NULL, 0}};

    WT_CONFIG_ITEM cval, sval;
    WT_CONNECTION_IMPL *conn;
    WT_DECL_RET;
    const WT_NAME_FLAG *ft;
    uint64_t flags;

    conn = S2C(session);

    /*
     * When reconfiguring, check if there are any configurations we care about, otherwise leave the
     * current settings in place.
     */
    if (reconfig && (ret = __wt_config_gets(session, cfg + 1, "json_output", &cval)) == WT_NOTFOUND)
        return (0);
    WT_RET(ret);

    /* Check if JSON-encoded message strings are enabled, per event handler category. */
    WT_RET(__wt_config_gets(session, cfg, "json_output", &cval));
    flags = 0;
    for (ft = jsontypes; ft->name != NULL; ft++) {
        if ((ret = __wt_config_subgets(session, &cval, ft->name, &sval)) == 0 && sval.val != 0)
            LF_SET(ft->flag);
        WT_RET_NOTFOUND_OK(ret);
    }
    conn->json_output = flags;

    return (0);
}

/*
 * __wt_verbose_config --
 *     Set verbose configuration.
 */
int
__wt_verbose_config(WT_SESSION_IMPL *session, const char *cfg[], bool reconfig)
{
    static const WT_NAME_FLAG verbtypes[] = {{"all", WT_VERB_ALL}, {"api", WT_VERB_API},
      {"backup", WT_VERB_BACKUP}, {"block", WT_VERB_BLOCK}, {"block_cache", WT_VERB_BLKCACHE},
      {"checkpoint", WT_VERB_CHECKPOINT}, {"checkpoint_cleanup", WT_VERB_CHECKPOINT_CLEANUP},
      {"checkpoint_progress", WT_VERB_CHECKPOINT_PROGRESS}, {"chunkcache", WT_VERB_CHUNKCACHE},
      {"compact", WT_VERB_COMPACT}, {"compact_progress", WT_VERB_COMPACT_PROGRESS},
      {"configuration", WT_VERB_CONFIGURATION}, {"error_returns", WT_VERB_ERROR_RETURNS},
      {"eviction", WT_VERB_EVICTION}, {"fileops", WT_VERB_FILEOPS},
      {"generation", WT_VERB_GENERATION}, {"handleops", WT_VERB_HANDLEOPS}, {"log", WT_VERB_LOG},
      {"history_store", WT_VERB_HS}, {"history_store_activity", WT_VERB_HS_ACTIVITY},
      {"live_restore", WT_VERB_LIVE_RESTORE},
      {"live_restore_progress", WT_VERB_LIVE_RESTORE_PROGRESS}, {"metadata", WT_VERB_METADATA},
      {"mutex", WT_VERB_MUTEX}, {"prefetch", WT_VERB_PREFETCH},
      {"out_of_order", WT_VERB_OUT_OF_ORDER}, {"overflow", WT_VERB_OVERFLOW},
      {"read", WT_VERB_READ}, {"reconcile", WT_VERB_RECONCILE}, {"recovery", WT_VERB_RECOVERY},
      {"recovery_progress", WT_VERB_RECOVERY_PROGRESS}, {"rts", WT_VERB_RTS},
      {"salvage", WT_VERB_SALVAGE}, {"shared_cache", WT_VERB_SHARED_CACHE},
      {"split", WT_VERB_SPLIT}, {"temporary", WT_VERB_TEMPORARY},
      {"thread_group", WT_VERB_THREAD_GROUP}, {"timestamp", WT_VERB_TIMESTAMP},
      {"tiered", WT_VERB_TIERED}, {"transaction", WT_VERB_TRANSACTION}, {"verify", WT_VERB_VERIFY},
      {"version", WT_VERB_VERSION}, {"write", WT_VERB_WRITE}, {NULL, 0}};

    WT_CONFIG_ITEM cval, sval;
    WT_CONNECTION_IMPL *conn;
    WT_DECL_RET;
    const WT_NAME_FLAG *ft;
    WT_VERBOSE_LEVEL verbosity_all;

    conn = S2C(session);

    /*
     * When reconfiguring, check if there are any configurations we care about, otherwise leave the
     * current settings in place.
     */
    if (reconfig && (ret = __wt_config_gets(session, cfg + 1, "verbose", &cval)) == WT_NOTFOUND)
        return (0);
    WT_RET(ret);

    WT_RET(__wt_config_gets(session, cfg, "verbose", &cval));

    /*
     * Special handling for "all". This determines the verbosity for any categories not explicitly
     * set in the config string.
     */
    ft = &verbtypes[WT_VERB_ALL];
    ret = __wt_config_subgets(session, &cval, ft->name, &sval);
    WT_RET_NOTFOUND_OK(ret);
    if (ret == WT_NOTFOUND)
        /*
         * If "all" isn't specified in the configuration string use the default WT_VERBOSE_NOTICE
         * verbosity level. WT_VERBOSE_NOTICE is an always-on informational verbosity message.
         */
        verbosity_all = WT_VERBOSE_NOTICE;
    else if (sval.type == WT_CONFIG_ITEM_BOOL && sval.len == 0)
        verbosity_all = WT_VERBOSE_LEVEL_DEFAULT;
    else if (sval.type == WT_CONFIG_ITEM_NUM && sval.val >= WT_VERBOSE_INFO &&
      sval.val <= WT_VERBOSE_DEBUG_5)
        verbosity_all = (WT_VERBOSE_LEVEL)sval.val;
    else
        WT_RET_MSG(session, EINVAL, "Failed to parse verbose option '%s' with value '%" PRId64 "'",
          ft->name, sval.val);

    for (ft = verbtypes; ft->name != NULL; ft++) {
        ret = __wt_config_subgets(session, &cval, ft->name, &sval);
        WT_RET_NOTFOUND_OK(ret);

        /* "all" is a special case we've already handled above. */
        if (ft->flag == WT_VERB_ALL)
            continue;

        if (ret == WT_NOTFOUND)
            /*
             * If the given event isn't specified in configuration string, set it to the default
             * verbosity level.
             */
            conn->verbose[ft->flag] = verbosity_all;
        else if (sval.type == WT_CONFIG_ITEM_BOOL && sval.len == 0)
            /*
             * If no value is associated with the event (i.e passing verbose=[checkpoint]), default
             * the event to WT_VERBOSE_LEVEL_DEFAULT. Correspondingly, all legacy uses of
             * '__wt_verbose', being messages without an explicit verbosity level, will default to
             * 'WT_VERBOSE_LEVEL_DEFAULT'.
             */
            conn->verbose[ft->flag] = WT_VERBOSE_LEVEL_DEFAULT;
        else if (sval.type == WT_CONFIG_ITEM_NUM && sval.val >= WT_VERBOSE_INFO &&
          sval.val <= WT_VERBOSE_DEBUG_5)
            conn->verbose[ft->flag] = (WT_VERBOSE_LEVEL)sval.val;
        else
            /*
             * We only support verbosity values in the form of positive numbers (representing
             * verbosity levels e.g. [checkpoint:1,rts:0]) and boolean expressions (e.g.
             * [checkpoint,rts]). Return error for all other unsupported verbosity values e.g
             * negative numbers and strings.
             */
            WT_RET_MSG(session, EINVAL,
              "Failed to parse verbose option '%s' with value '%" PRId64 "'", ft->name, sval.val);
    }

    return (0);
}

/*
 * __verbose_dump_sessions_callback --
 *     Dump a single session, optionally dumping its cursor information. If the session is internal
 *     increment the count. Callback from the session walk.
 */
static int
__verbose_dump_sessions_callback(
  WT_SESSION_IMPL *session, WT_SESSION_IMPL *array_session, bool *exit_walkp, void *cookiep)
{
    WT_VERBOSE_DUMP_COOKIE *cookie;

    WT_UNUSED(exit_walkp);
    cookie = (WT_VERBOSE_DUMP_COOKIE *)cookiep;

    if (F_ISSET(array_session, WT_SESSION_INTERNAL)) {
        ++cookie->internal_session_count;
        return (0);
    }

    /* Dump the session, passing relevant cursor information. */
    return (__wt_session_dump(session, array_session, cookie->show_cursors));
}

/*
 * __wt_verbose_dump_sessions --
 *     Print out debugging information about sessions. Skips internal sessions but does count them.
 */
int
__wt_verbose_dump_sessions(WT_SESSION_IMPL *session, bool show_cursors)
{
    WT_VERBOSE_DUMP_COOKIE cookie;

    WT_CLEAR(cookie);
    cookie.show_cursors = show_cursors;

    WT_RET(__wt_msg(session, "%s", WT_DIVIDER));
    WT_RET(__wt_msg(session, "Active sessions: %" PRIu32 " Max: %" PRIu32,
      __wt_atomic_load32(&S2C(session)->session_array.cnt), S2C(session)->session_array.size));

    /*
     * While the verbose dump doesn't dump internal sessions it returns a count of them so we don't
     * instruct the walk to skip them.
     */
    WT_RET(__wt_session_array_walk(session, __verbose_dump_sessions_callback, false, &cookie));

    if (!show_cursors)
        WT_RET(__wt_msg(session, "Internal sessions: %" PRIu32, cookie.internal_session_count));

    return (0);
}

/*
 * __wti_timing_stress_config --
 *     Set timing stress configuration. There are a places we optionally make threads sleep in order
 *     to stress the system and increase the likelihood of failure. For example, there are several
 *     places where page splits are delayed to make cursor iteration races more likely.
 */
int
__wti_timing_stress_config(WT_SESSION_IMPL *session, const char *cfg[])
{
    /*
     * Each split race delay is controlled using a different flag to allow more effective race
     * condition detection, since enabling all delays at once can lead to an overall slowdown to the
     * point where race conditions aren't encountered.
     *
     * Fail points are also defined in this list and will occur randomly when enabled.
     */
    WT_CONFIG_ITEM cval, sval;
    WT_CONNECTION_IMPL *conn;
    WT_DECL_RET;
    const WT_NAME_FLAG *ft;
    uint64_t flags;

    conn = S2C(session);

    WT_RET(__wt_config_gets(session, cfg, "timing_stress_for_test", &cval));

    flags = 0;
    for (ft = __wt_stress_types; ft->name != NULL; ft++) {
        if ((ret = __wt_config_subgets(session, &cval, ft->name, &sval)) == 0 && sval.val != 0)
            LF_SET(ft->flag);
        WT_RET_NOTFOUND_OK(ret);
    }

    conn->timing_stress_flags = flags;
    return (0);
}

/*
 * __conn_write_base_config --
 *     Save the base configuration used to create a database.
 */
static int
__conn_write_base_config(WT_SESSION_IMPL *session, const char *cfg[])
{
    WT_CONFIG parser;
    WT_CONFIG_ITEM cval, k, v;
    WT_DECL_RET;
    WT_FSTREAM *fs;
    const char *base_config;
    bool exist;

    fs = NULL;
    base_config = NULL;

    /*
     * Discard any base configuration setup file left-over from previous runs. This doesn't matter
     * for correctness, it's just cleaning up random files.
     */
    WT_RET(__wt_remove_if_exists(session, WT_BASECONFIG_SET, false));

    /*
     * The base configuration file is only written if creating the database, and even then, a base
     * configuration file is optional.
     */
    if (!S2C(session)->is_new)
        return (0);
    WT_RET(__wt_config_gets(session, cfg, "config_base", &cval));
    if (!cval.val)
        return (0);

    /*
     * We don't test separately if we're creating the database in this run as we might have crashed
     * between creating the "WiredTiger" file and creating the base configuration file. If
     * configured, there's always a base configuration file, and we rename it into place, so it can
     * only NOT exist if we crashed before it was created; in other words, if the base configuration
     * file exists, we're done.
     */
    WT_RET(__wt_fs_exist(session, WT_BASECONFIG, &exist));
    if (exist)
        return (0);

    WT_RET(__wt_fopen(
      session, WT_BASECONFIG_SET, WT_FS_OPEN_CREATE | WT_FS_OPEN_EXCLUSIVE, WT_STREAM_WRITE, &fs));

    WT_ERR(__wt_fprintf(session, fs, "%s\n\n",
      "# Do not modify this file.\n"
      "#\n"
      "# WiredTiger created this file when the database was created,\n"
      "# to store persistent database settings.  Instead of changing\n"
      "# these settings, set a WIREDTIGER_CONFIG environment variable\n"
      "# or create a WiredTiger.config file to override them."));

    /*
     * The base configuration file contains all changes to default settings made at create, and we
     * include the user-configuration file in that list, even though we don't expect it to change.
     * Of course, an application could leave that file as it is right now and not remove a
     * configuration we need, but applications can also guarantee all database users specify
     * consistent environment variables and wiredtiger_open configuration arguments -- if we protect
     * against those problems, might as well include the application's configuration file in that
     * protection.
     *
     * We were passed the configuration items specified by the application. That list includes
     * configuring the default settings, presumably if the application configured it explicitly,
     * that setting should survive even if the default changes.
     *
     * When writing the base configuration file, we write the version and any configuration
     * information set by the application (in other words, the stack except for cfg[0]). However,
     * some configuration values need to be stripped out from the base configuration file; do that
     * now, and merge the rest to be written.
     */
    WT_ERR(__wt_config_merge(session, cfg + 1,
      "compatibility=(release=),"
      "config_base=,"
      "create=,"
      "encryption=(secretkey=),"
      "error_prefix=,"
      "exclusive=,"
      "in_memory=,"
      "log=(recover=),"
      "readonly=,"
      "timing_stress_for_test=,"
      "use_environment_priv=,"
      "verbose=,"
      "verify_metadata=,",
      &base_config));
    __wt_config_init(session, &parser, base_config);
    while ((ret = __wt_config_next(&parser, &k, &v)) == 0) {
        /* Fix quoting for non-trivial settings. */
        if (v.type == WT_CONFIG_ITEM_STRING)
            WT_CONFIG_PRESERVE_QUOTES(session, &v);
        WT_ERR(__wt_fprintf(session, fs, "%.*s=%.*s\n", (int)k.len, k.str, (int)v.len, v.str));
    }
    WT_ERR_NOTFOUND_OK(ret, false);

    /* Flush the stream and rename the file into place. */
    ret = __wt_sync_and_rename(session, &fs, WT_BASECONFIG_SET, WT_BASECONFIG);

    if (0) {
        /* Close open file handle, remove any temporary file. */
err:
        WT_TRET(__wt_fclose(session, &fs));
        WT_TRET(__wt_remove_if_exists(session, WT_BASECONFIG_SET, false));
    }

    __wt_free(session, base_config);

    return (ret);
}

/*
 * __conn_set_file_system --
 *     Configure a custom file system implementation on database open.
 */
static int
__conn_set_file_system(WT_CONNECTION *wt_conn, WT_FILE_SYSTEM *file_system, const char *config)
{
    WT_CONNECTION_IMPL *conn;
    WT_DECL_RET;
    WT_SESSION_IMPL *session;

    conn = (WT_CONNECTION_IMPL *)wt_conn;
    CONNECTION_API_CALL(conn, session, set_file_system, config, cfg);
    WT_UNUSED(cfg);

    /*
     * You can only configure a file system once, and attempting to do it again probably means the
     * extension argument didn't have early-load set and we've already configured the default file
     * system.
     */
    if (conn->file_system != NULL)
        WT_ERR_MSG(session, EPERM,
          "filesystem already configured; custom filesystems should enable \"early_load\" "
          "configuration");

    conn->file_system = file_system;

err:
    API_END_RET(session, ret);
}

/*
 * __conn_session_size --
 *     Return the session count for this run.
 */
static int
__conn_session_size(WT_SESSION_IMPL *session, const char *cfg[], uint32_t *vp)
{
    WT_CONFIG_ITEM cval;
    int64_t v;

/*
 * Start with 25 internal sessions to cover threads the application can't configure (for example,
 * checkpoint or statistics log server threads).
 */
#define WT_EXTRA_INTERNAL_SESSIONS 25
    v = WT_EXTRA_INTERNAL_SESSIONS;

    /* Then, add in the thread counts applications can configure. */
    v += WT_EVICT_MAX_WORKERS;

    /* If live restore is enabled add its thread count. */
    if (F_ISSET(S2C(session), WT_CONN_LIVE_RESTORE_FS)) {
        WT_RET(__wt_config_gets(session, cfg, "live_restore.threads_max", &cval));
        v += cval.val;
    }

    v += WT_RTS_MAX_WORKERS;

    WT_RET(__wt_config_gets(session, cfg, "session_max", &cval));
    v += cval.val;

    *vp = (uint32_t)v;

    return (0);
}

/*
 * __conn_chk_file_system --
 *     Check the configured file system.
 */
static int
__conn_chk_file_system(WT_SESSION_IMPL *session, bool readonly)
{
    WT_CONNECTION_IMPL *conn;

    conn = S2C(session);

#define WT_CONN_SET_FILE_SYSTEM_REQ(name) \
    if (conn->file_system->name == NULL)  \
    WT_RET_MSG(session, EINVAL, "a WT_FILE_SYSTEM.%s method must be configured", #name)

    WT_CONN_SET_FILE_SYSTEM_REQ(fs_directory_list);
    WT_CONN_SET_FILE_SYSTEM_REQ(fs_directory_list_free);
    /* not required: directory_sync */
    WT_CONN_SET_FILE_SYSTEM_REQ(fs_exist);
    WT_CONN_SET_FILE_SYSTEM_REQ(fs_open_file);
    if (!readonly) {
        WT_CONN_SET_FILE_SYSTEM_REQ(fs_remove);
        WT_CONN_SET_FILE_SYSTEM_REQ(fs_rename);
    }
    WT_CONN_SET_FILE_SYSTEM_REQ(fs_size);

    /*
     * The lower-level API for returning the first matching entry was added later and not documented
     * because it's an optimization for high-end filesystems doing logging, specifically
     * pre-allocating log files. Check for the API and fall back to the standard API if not
     * available.
     */
    if (conn->file_system->fs_directory_list_single == NULL)
        conn->file_system->fs_directory_list_single = conn->file_system->fs_directory_list;

    return (0);
}

/*
 * __conn_config_file_system --
 *     Configure the file system on the connection if the user hasn't added a custom file system.
 */
static int
__conn_config_file_system(WT_SESSION_IMPL *session, const char *cfg[])
{
    WT_CONFIG_ITEM cval;
    /*
     * If the application didn't configure its own file system, configure one of ours. Check to
     * ensure we have a valid file system.
     *
     * Check the "live_restore" config. If it is provided validate that a custom file system has not
     * been provided, and that the connection is not in memory or Windows.
     */
    WT_RET(__wt_config_gets(session, cfg, "live_restore.enabled", &cval));

    WT_CONNECTION_IMPL *conn = S2C(session);
    bool live_restore_enabled = (bool)cval.val;
    if (live_restore_enabled) {
        /* Live restore compatibility checks. */
        if (conn->file_system != NULL)
            WT_RET_MSG(session, EINVAL, "Live restore is not compatible with custom file systems");
        if (F_ISSET(conn, WT_CONN_IN_MEMORY))
            WT_RET_MSG(
              session, EINVAL, "Live restore is not compatible with an in-memory connections");
#ifdef _MSC_VER
        WT_RET_MSG(session, EINVAL, "Live restore is not supported on Windows");
#endif
    }

    /*
     * The live restore code validates that there isn't a file system so this check may seem
     * redundant. However that validation only happens when live restore is enabled. As such we need
     * this check too to ensure we don't overwrite the user specified system. It could be improved
     * by adding more specific error messages.
     */
    if (conn->file_system == NULL) {
        if (F_ISSET(conn, WT_CONN_IN_MEMORY))
            WT_RET(__wt_os_inmemory(session));
        else {
#if defined(_MSC_VER)
            WT_RET(__wt_os_win(session));
#else
            if (live_restore_enabled)
                WT_RET(__wt_os_live_restore_fs(session, cfg, conn->home, &conn->file_system));
            else
                WT_RET(__wt_os_posix(session, &conn->file_system));
#endif
        }
    }

    return (__conn_chk_file_system(session, F_ISSET(conn, WT_CONN_READONLY)));
}

/*
 * wiredtiger_dummy_session_init --
 *     Initialize the connection's dummy session.
 */
static void
wiredtiger_dummy_session_init(WT_CONNECTION_IMPL *conn, WT_EVENT_HANDLER *event_handler)
{
    WT_SESSION_IMPL *session;

    session = &conn->dummy_session;

    /*
     * We use a fake session until we can allocate and initialize the real ones. Initialize the
     * necessary fields (unfortunately, the fields we initialize have been selected by core dumps,
     * we need to do better).
     */
    session->iface.connection = &conn->iface;
    session->name = "wiredtiger_open";

    /* Standard I/O and error handling first. */
    __wt_os_stdio(session);
    __wt_event_handler_set(session, event_handler);

    /* Statistics */
    session->stat_conn_bucket = 0;
    session->stat_dsrc_bucket = 0;

    /*
     * Set the default session's strerror method. If one of the extensions being loaded reports an
     * error via the WT_EXTENSION_API strerror method, but doesn't supply that method a WT_SESSION
     * handle, we'll use the WT_CONNECTION_IMPL's default session and its strerror method.
     */
    session->iface.strerror = __wt_session_strerror;

    /*
     * The dummy session should never be used to access data handles.
     */
    F_SET(session, WT_SESSION_NO_DATA_HANDLES);
}

/*
 * __conn_version_verify --
 *     Verify the versions before modifying the database.
 */
static int
__conn_version_verify(WT_SESSION_IMPL *session)
{
    WT_CONNECTION_IMPL *conn;
    bool exist;

    conn = S2C(session);
    conn->recovery_version = WT_NO_VERSION;

    /* Always set the compatibility versions. */
    __wt_logmgr_compat_version(session);
    /*
     * If we're salvaging, don't verify now.
     */
    if (F_ISSET(conn, WT_CONN_SALVAGE))
        return (0);

    /*
     * Initialize the version variables. These aren't always populated since there are expected
     * cases where the turtle files doesn't exist (restoring from a backup, for example). All code
     * that deals with recovery versions must consider the case where they are default initialized
     * to zero.
     */
    WT_RET(__wt_fs_exist(session, WT_METADATA_TURTLE, &exist));
    if (exist)
        WT_RET(__wt_turtle_validate_version(session));

    if (F_ISSET(&conn->log_mgr, WT_LOG_CONFIG_ENABLED))
        WT_RET(__wt_log_compat_verify(session));

    return (0);
}

/*
 * wiredtiger_open --
 *     Main library entry point: open a new connection to a WiredTiger database.
 */
int
wiredtiger_open(const char *home, WT_EVENT_HANDLER *event_handler, const char *config,
  WT_CONNECTION **connectionp)
{
    static const WT_CONNECTION stdc = {__conn_close, __conn_debug_info, __conn_reconfigure,
      __conn_get_home, __conn_compile_configuration, __conn_configure_method, __conn_is_new,
      __conn_open_session, __conn_query_timestamp, __conn_set_timestamp, __conn_rollback_to_stable,
      __conn_load_extension, __conn_add_data_source, __conn_add_collator, __conn_add_compressor,
      __conn_add_encryptor, __conn_set_file_system, __conn_add_storage_source,
      __conn_get_storage_source, __conn_get_extension_api};
    static const WT_NAME_FLAG file_types[] = {
      {"data", WT_FILE_TYPE_DATA}, {"log", WT_FILE_TYPE_LOG}, {NULL, 0}};

    WT_CONFIG_ITEM cval, keyid, secretkey, sval;
    WT_CONNECTION_IMPL *conn;
    WT_DECL_ITEM(encbuf);
    WT_DECL_ITEM(i1);
    WT_DECL_ITEM(i2);
    WT_DECL_ITEM(i3);
    WT_DECL_RET;
    const WT_NAME_FLAG *ft;
    WT_SESSION *wt_session;
    WT_SESSION_IMPL *session, *verify_session;
    bool config_base_set, try_salvage, verify_meta;
    const char *enc_cfg[] = {NULL, NULL}, *merge_cfg;
    char version[64];

    WT_VERIFY_OPAQUE_POINTER(WT_CONNECTION_IMPL);

    /* Leave lots of space for optional additional configuration. */
    const char *cfg[] = {NULL, NULL, NULL, NULL, NULL, NULL, NULL, NULL, NULL, NULL};

    *connectionp = NULL;

    conn = NULL;
    session = verify_session = NULL;
    merge_cfg = NULL;
    try_salvage = false;
    WT_NOT_READ(config_base_set, false);
    WT_NOT_READ(verify_meta, false);

    WT_RET(__wt_library_init());

    WT_RET(__wt_calloc_one(NULL, &conn));
    conn->iface = stdc;

    /*
     * Immediately link the structure into the connection structure list: the only thing ever looked
     * at on that list is the database name, and a NULL value is fine.
     */
    __wt_spin_lock(NULL, &__wt_process.spinlock);
    TAILQ_INSERT_TAIL(&__wt_process.connqh, conn, q);
    __wt_spin_unlock(NULL, &__wt_process.spinlock);

    /* Initialize the fake session used until we can create real sessions. */
    wiredtiger_dummy_session_init(conn, event_handler);
    session = conn->default_session = &conn->dummy_session;

    /* Basic initialization of the connection structure. */
    WT_ERR(__wti_connection_init(conn));

    /* Check the application-specified configuration string. */
    WT_ERR(__wt_config_check(session, WT_CONFIG_REF(session, wiredtiger_open), config, 0));

    /*
     * Build the temporary, initial configuration stack, in the following
     * order (where later entries override earlier entries):
     *
     * 1. the base configuration for the wiredtiger_open call
     * 2. the config passed in by the application
     * 3. environment variable settings (optional)
     *
     * In other words, a configuration stack based on the application's
     * passed-in information and nothing else.
     */
    cfg[0] = WT_CONFIG_BASE(session, wiredtiger_open);
    cfg[1] = config;
    WT_ERR(__wt_scr_alloc(session, 0, &i1));
    WT_ERR(__conn_config_env(session, cfg, i1));

    /*
     * We need to know if configured for read-only or in-memory behavior before reading/writing the
     * filesystem. The only way the application can configure that before we touch the filesystem is
     * the wiredtiger config string or the WIREDTIGER_CONFIG environment variable.
     *
     * The environment isn't trusted by default, for security reasons; if the application wants us
     * to trust the environment before reading the filesystem, the wiredtiger_open config string is
     * the only way.
     */
    WT_ERR(__wt_config_gets(session, cfg, "in_memory", &cval));
    if (cval.val != 0)
        F_SET(conn, WT_CONN_IN_MEMORY);
    WT_ERR(__wt_config_gets(session, cfg, "readonly", &cval));
    if (cval.val)
        F_SET(conn, WT_CONN_READONLY);

    /* Configure error messages so we get them right early. */
    WT_ERR(__wt_config_gets(session, cfg, "error_prefix", &cval));
    if (cval.len != 0)
        WT_ERR(__wt_strndup(session, cval.str, cval.len, &conn->error_prefix));

    /* Set the database home so extensions have access to it. */
    WT_ERR(__conn_home(session, home, cfg));

    /*
     * Configure and allocate hash buckets. This must be done before the call to load extensions.
     * Some extensions like encryption or file systems may allocate hash arrays.
     */
    WT_ERR(__conn_hash_config(session, cfg));

    /*
     * Load early extensions before doing further initialization (one early extension is to
     * configure a file system).
     */
    WT_ERR(__conn_load_extensions(session, cfg, true));

    /* Configure the file system on the connection. */
    WT_ERR(__conn_config_file_system(session, cfg));

    /* Make sure no other thread of control already owns this database. */
    WT_ERR(__conn_single(session, cfg));

    WT_ERR(__wti_conn_compat_config(session, cfg, false));

    /*
     * Capture the config_base setting file for later use. Again, if the application doesn't want us
     * to read the base configuration file, the WIREDTIGER_CONFIG environment variable or the
     * wiredtiger_open config string are the only ways.
     */
    WT_ERR(__wt_config_gets(session, cfg, "config_base", &cval));
    config_base_set = cval.val != 0;

    /*
     * Build the real configuration stack, in the following order (where
     * later entries override earlier entries):
     *
     * 1. all possible wiredtiger_open configurations
     * 2. the WiredTiger compilation version (expected to be overridden by
     *    any value in the base configuration file)
     * 3. base configuration file, created with the database (optional)
     * 4. the config passed in by the application
     * 5. user configuration file (optional)
     * 6. environment variable settings (optional)
     * 7. overrides for a read-only connection
     *
     * Clear the entries we added to the stack, we're going to build it in
     * order.
     */
    WT_ERR(__wt_scr_alloc(session, 0, &i2));
    WT_ERR(__wt_scr_alloc(session, 0, &i3));
    cfg[0] = WT_CONFIG_BASE(session, wiredtiger_open_all);
    cfg[1] = NULL;
    WT_ERR(__wt_snprintf(version, sizeof(version), "version=(major=%" PRIu16 ",minor=%" PRIu16 ")",
      conn->compat_version.major, conn->compat_version.minor));
    __conn_config_append(cfg, version);

    /* Ignore the base_config file if config_base_set is false. */
    if (config_base_set)
        WT_ERR(__conn_config_file(session, WT_BASECONFIG, false, cfg, i1));
    __conn_config_append(cfg, config);
    WT_ERR(__conn_config_file(session, WT_USERCONFIG, true, cfg, i2));
    WT_ERR(__conn_config_env(session, cfg, i3));

    /*
     * Merge the full configuration stack and save it for reconfiguration.
     */
    WT_ERR(__wt_config_merge(session, cfg, NULL, &merge_cfg));

    /*
     * Read-only and in-memory settings may have been set in a configuration file (not optimal, but
     * we can handle it). Get those settings again so we can override other configuration settings
     * as they are processed.
     */
    WT_ERR(__wt_config_gets(session, cfg, "in_memory", &cval));
    if (cval.val != 0)
        F_SET(conn, WT_CONN_IN_MEMORY);
    WT_ERR(__wt_config_gets(session, cfg, "readonly", &cval));
    if (cval.val)
        F_SET(conn, WT_CONN_READONLY);
    if (F_ISSET(conn, WT_CONN_READONLY)) {
        /*
         * Create a new stack with the merged configuration as the base. The read-only string will
         * use entry 1 and then we'll merge it again.
         */
        cfg[0] = merge_cfg;
        cfg[1] = NULL;
        cfg[2] = NULL;
        /*
         * We override some configuration settings for read-only. Other settings that conflict with
         * and are an error with read-only are tested in their individual locations later.
         */
        __conn_config_readonly(cfg);
        WT_ERR(__wt_config_merge(session, cfg, NULL, &conn->cfg));
    } else {
        conn->cfg = merge_cfg;
        merge_cfg = NULL;
    }

    /*
     * Configuration ...
     *
     * We can't open sessions yet, so any configurations that cause sessions to be opened must be
     * handled inside __wti_connection_open.
     *
     * The error message configuration might have changed (if set in a configuration file, and not
     * in the application's configuration string), get it again. Do it first, make error messages
     * correct. Ditto verbose configuration so we dump everything the application wants to see.
     */
    WT_ERR(__wt_config_gets(session, cfg, "error_prefix", &cval));
    if (cval.len != 0) {
        __wt_free(session, conn->error_prefix);
        WT_ERR(__wt_strndup(session, cval.str, cval.len, &conn->error_prefix));
    }
    WT_ERR(__wti_json_config(session, cfg, false));
    WT_ERR(__wt_verbose_config(session, cfg, false));
    WT_ERR(__wti_timing_stress_config(session, cfg));
    WT_ERR(__wt_blkcache_setup(session, cfg, false));
    WT_ERR(__wti_extra_diagnostics_config(session, cfg));
    WT_ERR(__wti_conn_optrack_setup(session, cfg, false));
    WT_ERR(__conn_session_size(session, cfg, &conn->session_array.size));
    WT_ERR(__wt_config_gets(session, cfg, "session_scratch_max", &cval));
    conn->session_scratch_max = (size_t)cval.val;

    WT_ERR(__wt_config_gets(session, cfg, "write_through", &cval));
    for (ft = file_types; ft->name != NULL; ft++) {
        ret = __wt_config_subgets(session, &cval, ft->name, &sval);
        if (ret == 0) {
            if (sval.val)
                FLD_SET(conn->write_through, ft->flag);
        } else
            WT_ERR_NOTFOUND_OK(ret, false);
    }

    WT_ERR(__wt_config_gets(session, cfg, "cache_cursors", &cval));
    if (cval.val)
        F_SET(conn, WT_CONN_CACHE_CURSORS);

    WT_ERR(__wt_config_gets(session, cfg, "checkpoint_sync", &cval));
    if (cval.val)
        F_SET(conn, WT_CONN_CKPT_SYNC);

    WT_ERR(__wt_config_gets(session, cfg, "file_extend", &cval));
    /*
     * If the log extend length is not set use the default of the configured maximum log file size.
     * That size is not known until it is initialized as part of the log server initialization.
     */
    conn->log_mgr.extend_len = WT_CONFIG_UNSET;
    for (ft = file_types; ft->name != NULL; ft++) {
        ret = __wt_config_subgets(session, &cval, ft->name, &sval);
        if (ret == 0) {
            switch (ft->flag) {
            case WT_FILE_TYPE_DATA:
                conn->data_extend_len = sval.val;
                break;
            case WT_FILE_TYPE_LOG:
                /*
                 * When using "file_extend=(log=)", the val returned is 1. Unset the log extend
                 * length in that case to use the default.
                 */
                if (sval.val == 1)
                    conn->log_mgr.extend_len = WT_CONFIG_UNSET;
                else if (sval.val == 0 ||
                  (sval.val >= WT_LOG_FILE_MIN && sval.val <= WT_LOG_FILE_MAX))
                    conn->log_mgr.extend_len = sval.val;
                else
                    WT_ERR_MSG(session, EINVAL, "invalid log extend length: %" PRId64, sval.val);
                break;
            }
        } else
            WT_ERR_NOTFOUND_OK(ret, false);
    }

    WT_ERR(__wt_config_gets(session, cfg, "generation_drain_timeout_ms", &cval));
    conn->gen_drain_timeout_ms = (uint64_t)cval.val;

    WT_ERR(__wt_config_gets(session, cfg, "mmap", &cval));
    conn->mmap = cval.val != 0;
    WT_ERR(__wt_config_gets(session, cfg, "mmap_all", &cval));
    conn->mmap_all = cval.val != 0;

    WT_ERR(__wt_config_gets(session, cfg, "prefetch.available", &cval));
    conn->prefetch_available = cval.val != 0;
    if (F_ISSET(conn, WT_CONN_IN_MEMORY) && conn->prefetch_available)
        WT_ERR_MSG(
          session, EINVAL, "prefetch configuration is incompatible with in-memory configuration");
    WT_ERR(__wt_config_gets(session, cfg, "prefetch.default", &cval));
    conn->prefetch_auto_on = cval.val != 0;
    if (conn->prefetch_auto_on && !conn->prefetch_available)
        WT_ERR_MSG(session, EINVAL,
          "pre-fetching cannot be enabled if pre-fetching is configured as unavailable");

    WT_ERR(__wt_config_gets(session, cfg, "salvage", &cval));
    if (cval.val) {
        if (F_ISSET(conn, WT_CONN_READONLY))
            WT_ERR_MSG(session, EINVAL, "Readonly configuration incompatible with salvage");
        F_SET(conn, WT_CONN_SALVAGE);
    }

    WT_ERR(__wt_conf_compile_init(session, cfg));
    WT_ERR(__wti_conn_statistics_config(session, cfg));
#ifndef _MSC_VER
    /* FIXME-WT-14051 Add windows support. */
    __wt_live_restore_init_stats(session);
#endif
    WT_ERR(__wti_sweep_config(session, cfg));

    /* Initialize the OS page size for mmap */
    conn->page_size = __wt_get_vm_pagesize();

    /* Now that we know if verbose is configured, output the version. */
    __wt_verbose_info(session, WT_VERB_RECOVERY, "%s", "opening the WiredTiger library");
    __wt_verbose(session, WT_VERB_VERSION, "%s", WIREDTIGER_VERSION_STRING);

    /*
     * Open the connection, then reset the local session as the real one was allocated in the open
     * function.
     */
    WT_ERR(__wti_connection_open(conn, cfg));
    session = conn->default_session;

#ifndef WT_STANDALONE_BUILD
    /* Explicitly set the flag to indicate whether the database that was not shutdown cleanly. */
    conn->unclean_shutdown = false;
#endif

#ifdef HAVE_CALL_LOG
    /* Set up the call log file. */
    WT_ERR(__wt_conn_call_log_setup(session));
#endif

    /*
     * This function expects the cache to be created so parse this after the rest of the connection
     * is set up.
     */
    WT_ERR(__wti_debug_mode_config(session, cfg));

    /* Parse the heuristic_controls configuration. */
    WT_ERR(__wti_heuristic_controls_config(session, cfg));

    /*
     * Load the extensions after initialization completes; extensions expect everything else to be
     * in place, and the extensions call back into the library.
     */
    WT_ERR(__conn_builtin_extensions(conn, cfg));
    WT_ERR(__conn_load_extensions(session, cfg, false));

    /*
     * Do some early initialization for tiered storage, as this may affect our choice of file system
     * for some operations.
     */
    WT_ERR(__wt_tiered_conn_config(session, cfg, false));

    /*
     * The metadata/log encryptor is configured after extensions, since extensions may load
     * encryptors. We have to do this before creating the metadata file.
     *
     * The encryption customize callback needs the fully realized set of encryption args, as simply
     * grabbing "encryption" doesn't work. As an example, configuration for the current call may
     * just be "encryption=(secretkey=xxx)", with encryption.name, encryption.keyid being
     * 'inherited' from the stored base configuration.
     */
    WT_ERR(__wt_config_gets_none(session, cfg, "encryption.name", &cval));
    WT_ERR(__wt_config_gets_none(session, cfg, "encryption.keyid", &keyid));
    WT_ERR(__wt_config_gets_none(session, cfg, "encryption.secretkey", &secretkey));
    WT_ERR(__wt_scr_alloc(session, 0, &encbuf));
    WT_ERR(__wt_buf_fmt(session, encbuf, "(name=%.*s,keyid=%.*s,secretkey=%.*s)", (int)cval.len,
      cval.str, (int)keyid.len, keyid.str, (int)secretkey.len, secretkey.str));
    enc_cfg[0] = encbuf->data;
    WT_ERR(
      __wt_encryptor_config(session, &cval, &keyid, (WT_CONFIG_ARG *)enc_cfg, &conn->kencryptor));

    /*
     * We need to parse the logging configuration here to verify the compatibility settings because
     * we may need the log path and encryption and compression settings.
     */
    WT_ERR(__wt_logmgr_config(session, cfg, false));
<<<<<<< HEAD

#ifndef _MSC_VER
    /*
     * Recovery replays the log files to rebuild the metadata file that live restore depends on,
     * because of this we copy them across prior to recovery commencing. This also helps ensure that
     * the system is in a valid state for the log subsystem as it does some less common file
     * manipulations.
     *
     * Note: The function __conn_version_verify opens a single log file to check version details.
     * This has to happen after live restore has completed the log file transfer otherwise the
     * extent lists will be incorrect for that log file.
     */
    if (F_ISSET(conn, WT_CONN_LIVE_RESTORE_FS))
        WT_ERR(__wt_live_restore_setup_recovery(session));
#endif

    /*
     * If live restore is enabled, then live restore's setup must be run before this function. The
     * setup creates the log path directory in the destination, if needed. The version verify
     * function accesses this path to determine the log version being used.
     */
=======
>>>>>>> 52fc9069
    WT_ERR(__conn_version_verify(session));

    /*
     * Configuration completed; optionally write a base configuration file.
     */
    WT_ERR(__conn_write_base_config(session, cfg));
    __wt_verbose_info(
      session, WT_VERB_RECOVERY, "%s", "connection configuration string parsing completed");

    /*
     * Check on the turtle and metadata files, creating them if necessary (which avoids application
     * threads racing to create the metadata file later). Once the metadata file exists, get a
     * reference to it in the connection's session.
     *
     * THE TURTLE FILE MUST BE THE LAST FILE CREATED WHEN INITIALIZING THE DATABASE HOME, IT'S WHAT
     * WE USE TO DECIDE IF WE'RE CREATING OR NOT.
     */
    WT_ERR(__wt_config_gets(session, cfg, "verify_metadata", &cval));
    verify_meta = cval.val;
    WT_ERR(__wt_turtle_init(session, verify_meta, cfg));

    /* Verify the metadata file. */
    if (verify_meta) {
        __wt_verbose_info(session, WT_VERB_RECOVERY, "%s", "performing metadata verify");
        wt_session = &session->iface;
        ret = wt_session->verify(wt_session, WT_METAFILE_URI, NULL);
        WT_ERR(ret);
    }

    /*
     * If the user wants to salvage, do so before opening the metadata cursor. We do this after the
     * call to wt_turtle_init because that moves metadata files around from backups and would
     * overwrite any salvage we did if done before that call.
     */
    if (F_ISSET(conn, WT_CONN_SALVAGE)) {
        __wt_verbose_info(session, WT_VERB_RECOVERY, "%s", "performing metadata salvage");
        wt_session = &session->iface;
        WT_ERR(__wt_copy_and_sync(wt_session, WT_METAFILE, WT_METAFILE_SLVG));
        WT_ERR(wt_session->salvage(wt_session, WT_METAFILE_URI, NULL));
    }

    /* Initialize connection values from stored metadata. */
    WT_ERR(__wt_meta_load_prior_state(session));

    WT_ERR(__wt_metadata_cursor(session, NULL));
    /*
     * Load any incremental backup information. This reads the metadata so must be done after the
     * turtle file is initialized.
     */
    WT_ERR(__wt_backup_open(session));

    F_SET(conn, WT_CONN_MINIMAL);
    if (event_handler != NULL && event_handler->handle_general != NULL)
        WT_ERR(event_handler->handle_general(
          event_handler, &conn->iface, NULL, WT_EVENT_CONN_READY, NULL));

    /* Start the worker threads and run recovery. */
    WT_ERR(__wti_connection_workers(session, cfg));

    /*
     * We want WiredTiger in a reasonably normal state - despite the salvage flag, this is a boring
     * metadata operation that should be done after metadata, transactions, schema, etc. are all up
     * and running.
     */
    if (F_ISSET(conn, WT_CONN_SALVAGE))
        WT_ERR(__wt_chunkcache_salvage(session));

    /*
     * If the user wants to verify WiredTiger metadata, verify the history store now that the
     * metadata table may have been salvaged and eviction has been started and recovery run.
     */
    if (verify_meta) {
        WT_ERR(__wt_open_internal_session(conn, "verify hs", false, 0, 0, &verify_session));
        ret = __wt_hs_verify(verify_session);
        WT_TRET(__wt_session_close_internal(verify_session));
        WT_ERR(ret);
    }

    /*
     * The hash array sizes needed to be set up very early. Set them in the statistics here. Setting
     * them in the early configuration function makes them get zeroed out.
     */
    WT_STAT_CONN_SET(session, buckets, conn->hash_size);
    WT_STAT_CONN_SET(session, buckets_dh, conn->dh_hash_size);

    /*
     * The default session should not open data handles after this point: since it can be shared
     * between threads, relying on session->dhandle is not safe.
     */
    F_SET(session, WT_SESSION_NO_DATA_HANDLES);

    F_SET(conn, WT_CONN_READY);
    F_CLR(conn, WT_CONN_MINIMAL);
    *connectionp = &conn->iface;
    __wt_verbose_info(
      session, WT_VERB_RECOVERY, "%s", "the WiredTiger library has successfully opened");

err:
    /* Discard the scratch buffers. */
    __wt_scr_free(session, &encbuf);
    __wt_scr_free(session, &i1);
    __wt_scr_free(session, &i2);
    __wt_scr_free(session, &i3);

    __wt_free(session, merge_cfg);
    /*
     * We may have allocated scratch memory when using the dummy session or the subsequently created
     * real session, and we don't want to tie down memory for the rest of the run in either of them.
     */
    if (session != &conn->dummy_session)
        __wt_scr_discard(session);
    __wt_scr_discard(&conn->dummy_session);

    /*
     * Clean up the partial backup restore flag, backup btree id list. The backup id list was used
     * in recovery to truncate the history store entries and the flag was used to allow schema drops
     * to happen on tables to clean up the entries in the creation of the metadata file.
     */
    F_CLR(conn, WT_CONN_BACKUP_PARTIAL_RESTORE);
    if (conn->partial_backup_remove_ids != NULL)
        __wt_free(session, conn->partial_backup_remove_ids);

    if (ret != 0) {
        if (conn->default_session->event_handler->handle_general != NULL &&
          F_ISSET(conn, WT_CONN_MINIMAL | WT_CONN_READY))
            WT_TRET(conn->default_session->event_handler->handle_general(
              conn->default_session->event_handler, &conn->iface, NULL, WT_EVENT_CONN_CLOSE, NULL));
        F_CLR(conn, WT_CONN_MINIMAL | WT_CONN_READY);

        /*
         * Set panic if we're returning the run recovery error or if recovery did not complete so
         * that we don't try to checkpoint data handles. We need an explicit flag instead of
         * checking that WT_LOG_RECOVER_DONE is not set because other errors earlier than recovery
         * will not have that flag set.
         */
        if (ret == WT_RUN_RECOVERY || F_ISSET(&conn->log_mgr, WT_LOG_RECOVER_FAILED))
            F_SET(conn, WT_CONN_PANIC);
        /*
         * If we detected a data corruption issue, we really want to indicate the corruption instead
         * of whatever error was set. We cannot use standard return macros because we don't want to
         * generalize this. Record it here while we have the connection and set it after we destroy
         * the connection.
         */
        if (F_ISSET(conn, WT_CONN_DATA_CORRUPTION) && (ret == WT_PANIC || ret == WT_ERROR))
            try_salvage = true;
        WT_TRET(__wti_connection_close(conn));
        /*
         * Depending on the error, shutting down the connection may again return WT_PANIC. So if we
         * detected the corruption above, set it here after closing.
         */
        if (try_salvage)
            ret = WT_TRY_SALVAGE;
    }

    return (ret);
}<|MERGE_RESOLUTION|>--- conflicted
+++ resolved
@@ -3132,30 +3132,6 @@
      * we may need the log path and encryption and compression settings.
      */
     WT_ERR(__wt_logmgr_config(session, cfg, false));
-<<<<<<< HEAD
-
-#ifndef _MSC_VER
-    /*
-     * Recovery replays the log files to rebuild the metadata file that live restore depends on,
-     * because of this we copy them across prior to recovery commencing. This also helps ensure that
-     * the system is in a valid state for the log subsystem as it does some less common file
-     * manipulations.
-     *
-     * Note: The function __conn_version_verify opens a single log file to check version details.
-     * This has to happen after live restore has completed the log file transfer otherwise the
-     * extent lists will be incorrect for that log file.
-     */
-    if (F_ISSET(conn, WT_CONN_LIVE_RESTORE_FS))
-        WT_ERR(__wt_live_restore_setup_recovery(session));
-#endif
-
-    /*
-     * If live restore is enabled, then live restore's setup must be run before this function. The
-     * setup creates the log path directory in the destination, if needed. The version verify
-     * function accesses this path to determine the log version being used.
-     */
-=======
->>>>>>> 52fc9069
     WT_ERR(__conn_version_verify(session));
 
     /*
