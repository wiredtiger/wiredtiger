/*-
 * Copyright (c) 2008-2014 WiredTiger, Inc.
 *	All rights reserved.
 *
 * See the file LICENSE for redistribution information.
 */

#include "wt_internal.h"

static int __conn_statistics_config(WT_SESSION_IMPL *, const char *[]);

/*
 * ext_collate --
 *	Call the collation function (external API version).
 */
static int
ext_collate(WT_EXTENSION_API *wt_api, WT_SESSION *wt_session,
    WT_COLLATOR *collator, WT_ITEM *first, WT_ITEM *second, int *cmpp)
{
	WT_CONNECTION_IMPL *conn;
	WT_SESSION_IMPL *session;

	conn = (WT_CONNECTION_IMPL *)wt_api->conn;
	if ((session = (WT_SESSION_IMPL *)wt_session) == NULL)
		session = conn->default_session;

	WT_RET(__wt_compare(session, collator, first, second, cmpp));

	return (0);
}

/*
 * ext_collator_config --
 *	Given a configuration, configure the collator (external API version).
 */
static int
ext_collator_config(WT_EXTENSION_API *wt_api, WT_SESSION *wt_session,
    const char *uri, WT_CONFIG_ARG *cfg_arg, WT_COLLATOR **collatorp, int *ownp)
{
	WT_CONFIG_ITEM cval, metadata;
	WT_CONNECTION_IMPL *conn;
	WT_SESSION_IMPL *session;
	const char **cfg;

	conn = (WT_CONNECTION_IMPL *)wt_api->conn;
	if ((session = (WT_SESSION_IMPL *)wt_session) == NULL)
		session = conn->default_session;

	/* The default is a standard lexicographic comparison. */
	if ((cfg = (const char **)cfg_arg) == NULL)
		return (0);

	WT_CLEAR(cval);
	WT_RET_NOTFOUND_OK(__wt_config_gets(session, cfg, "collator", &cval));
	if (cval.len == 0)
		return (0);

	WT_CLEAR(metadata);
	WT_RET_NOTFOUND_OK(
	    __wt_config_gets(session, cfg, "app_metadata", &metadata));
	return (__wt_collator_config(
	    session, uri, &cval, &metadata, collatorp, ownp));
}

/*
 * __wt_collator_config --
 *	Configure a custom collator.
 */
int
__wt_collator_config(WT_SESSION_IMPL *session, const char *uri,
    WT_CONFIG_ITEM *cname, WT_CONFIG_ITEM *metadata,
    WT_COLLATOR **collatorp, int *ownp)
{
	WT_COLLATOR *collator;
	WT_CONNECTION_IMPL *conn;
	WT_NAMED_COLLATOR *ncoll;

	*collatorp = NULL;
	*ownp = 0;

	conn = S2C(session);

	TAILQ_FOREACH(ncoll, &conn->collqh, q)
		if (WT_STRING_MATCH(ncoll->name, cname->str, cname->len))
			break;

	if (ncoll == NULL)
		WT_RET_MSG(session, EINVAL,
		    "unknown collator '%.*s'", (int)cname->len, cname->str);

	collator = ncoll->collator;
	if (collator->customize != NULL)
		WT_RET(collator->customize(collator,
		    &session->iface, uri, metadata, collatorp));

	if (*collatorp == NULL)
		*collatorp = collator;
	else
		*ownp = 1;

	return (0);
}

/*
 * ext_discard_filter --
 *	Call the discard filter function (external API version).
 */
static int
ext_discard_filter(WT_EXTENSION_API *wt_api,
    WT_SESSION *wt_session, WT_ITEM *key, int *discardp)
{
	WT_CONNECTION_IMPL *conn;
	WT_SESSION_IMPL *session;

	conn = (WT_CONNECTION_IMPL *)wt_api->conn;
	if ((session = (WT_SESSION_IMPL *)wt_session) == NULL)
		session = conn->default_session;

	*discardp = 0;
	if (wt_api->discard_filter_func != NULL)
		WT_RET(__wt_discard_filter(
		    session, wt_api->discard_filter_func, key, discardp));

	return (0);
}

/*
 * ext_discard_filter_config --
 *	Given a configuration, configure the discard_filter (external API
 * version).
 */
static int
ext_discard_filter_config(
    WT_EXTENSION_API *wt_api, WT_SESSION *wt_session, WT_CONFIG_ARG *cfg_arg)
{
	WT_CONNECTION_IMPL *conn;
	WT_SESSION_IMPL *session;
	const char **cfg;

	conn = (WT_CONNECTION_IMPL *)wt_api->conn;
	if ((session = (WT_SESSION_IMPL *)wt_session) == NULL)
		session = conn->default_session;

	/* The default is no discard filter configuration. */
	if ((cfg = (const char **)cfg_arg) == NULL)
		return (0);

	return (__wt_discard_filter_config(
	    session, cfg, &wt_api->discard_filter_func));
}

/*
 * __wt_discard_filter_config --
 *	Given a configuration, configure the discard filter.
 */
int
__wt_discard_filter_config(
    WT_SESSION_IMPL *session, const char **cfg, WT_DISCARD_FILTER **filterp)
{
	WT_CONNECTION_IMPL *conn;
	WT_CONFIG_ITEM cval;
	WT_DECL_RET;
	WT_NAMED_DISCARD_FILTER *nfilter;

	*filterp = NULL;

	conn = S2C(session);

	if ((ret =
	    __wt_config_gets(session, cfg, "discard_filter", &cval)) != 0)
		return (ret == WT_NOTFOUND ? 0 : ret);

	if (cval.len > 0) {
		TAILQ_FOREACH(nfilter, &conn->discard_filterqh, q)
			if (WT_STRING_MATCH(
			    nfilter->name, cval.str, cval.len)) {
				*filterp = nfilter->filter;
				return (0);
			}
		/*
		 * Unlike collation functions, discard filters aren't required,
		 * and for example, a filter may be configured for objects not
		 * known by a utility; ignore failure to find a filter.
		 */
	}
	return (0);
}

/*
 * __conn_get_extension_api --
 *	WT_CONNECTION.get_extension_api method.
 */
static WT_EXTENSION_API *
__conn_get_extension_api(WT_CONNECTION *wt_conn)
{
	WT_CONNECTION_IMPL *conn;

	conn = (WT_CONNECTION_IMPL *)wt_conn;

	conn->extension_api.conn = wt_conn;
	conn->extension_api.err_printf = __wt_ext_err_printf;
	conn->extension_api.msg_printf = __wt_ext_msg_printf;
	conn->extension_api.strerror = wiredtiger_strerror;
	conn->extension_api.scr_alloc = __wt_ext_scr_alloc;
	conn->extension_api.scr_free = __wt_ext_scr_free;
	conn->extension_api.collator_config = ext_collator_config;
	conn->extension_api.collate = ext_collate;
	conn->extension_api.config_parser_open = __wt_ext_config_parser_open;
	conn->extension_api.config_get = __wt_ext_config_get;
	conn->extension_api.metadata_insert = __wt_ext_metadata_insert;
	conn->extension_api.metadata_remove = __wt_ext_metadata_remove;
	conn->extension_api.metadata_search = __wt_ext_metadata_search;
	conn->extension_api.metadata_update = __wt_ext_metadata_update;
	conn->extension_api.struct_pack = __wt_ext_struct_pack;
	conn->extension_api.struct_size = __wt_ext_struct_size;
	conn->extension_api.struct_unpack = __wt_ext_struct_unpack;
	conn->extension_api.transaction_id = __wt_ext_transaction_id;
	conn->extension_api.transaction_isolation_level =
	    __wt_ext_transaction_isolation_level;
	conn->extension_api.transaction_notify = __wt_ext_transaction_notify;
	conn->extension_api.transaction_oldest = __wt_ext_transaction_oldest;
	conn->extension_api.transaction_visible = __wt_ext_transaction_visible;
	conn->extension_api.version = wiredtiger_version;
	conn->extension_api.discard_filter_config = ext_discard_filter_config;
	conn->extension_api.discard_filter = ext_discard_filter;

	return (&conn->extension_api);
}

#ifdef HAVE_BUILTIN_EXTENSION_SNAPPY
	extern int snappy_extension_init(WT_CONNECTION *, WT_CONFIG_ARG *);
#endif
#ifdef HAVE_BUILTIN_EXTENSION_ZLIB
	extern int zlib_extension_init(WT_CONNECTION *, WT_CONFIG_ARG *);
#endif

/*
 * __conn_load_default_extensions --
 *	Load extensions that are enabled via --with-builtins
 */
static int
__conn_load_default_extensions(WT_CONNECTION_IMPL *conn)
{
	WT_UNUSED(conn);
#ifdef HAVE_BUILTIN_EXTENSION_SNAPPY
	WT_RET(snappy_extension_init(&conn->iface, NULL));
#endif
#ifdef HAVE_BUILTIN_EXTENSION_ZLIB
	WT_RET(zlib_extension_init(&conn->iface, NULL));
#endif
	return (0);
}

/*
 * __conn_load_extension --
 *	WT_CONNECTION->load_extension method.
 */
static int
__conn_load_extension(
    WT_CONNECTION *wt_conn, const char *path, const char *config)
{
	WT_CONFIG_ITEM cval;
	WT_CONNECTION_IMPL *conn;
	WT_DECL_RET;
	WT_DLH *dlh;
	WT_SESSION_IMPL *session;
	int (*load)(WT_CONNECTION *, WT_CONFIG_ARG *);
	int is_local;
	const char *init_name, *terminate_name;

	dlh = NULL;
	init_name = terminate_name = NULL;
	is_local = (strcmp(path, "local") == 0);

	conn = (WT_CONNECTION_IMPL *)wt_conn;
	CONNECTION_API_CALL(conn, session, load_extension, config, cfg);

	/*
	 * This assumes the underlying shared libraries are reference counted,
	 * that is, that re-opening a shared library simply increments a ref
	 * count, and closing it simply decrements the ref count, and the last
	 * close discards the reference entirely -- in other words, we do not
	 * check to see if we've already opened this shared library.
	 */
	WT_ERR(__wt_dlopen(session, is_local ? NULL : path, &dlh));

	/*
	 * Find the load function, remember the unload function for when we
	 * close.
	 */
	WT_ERR(__wt_config_gets(session, cfg, "entry", &cval));
	WT_ERR(__wt_strndup(session, cval.str, cval.len, &init_name));
	WT_ERR(__wt_dlsym(session, dlh, init_name, 1, &load));

	WT_ERR(__wt_config_gets(session, cfg, "terminate", &cval));
	WT_ERR(__wt_strndup(session, cval.str, cval.len, &terminate_name));
	WT_ERR(__wt_dlsym(session, dlh, terminate_name, 0, &dlh->terminate));

	/* Call the load function last, it simplifies error handling. */
	WT_ERR(load(wt_conn, (WT_CONFIG_ARG *)cfg));

	/* Link onto the environment's list of open libraries. */
	__wt_spin_lock(session, &conn->api_lock);
	TAILQ_INSERT_TAIL(&conn->dlhqh, dlh, q);
	__wt_spin_unlock(session, &conn->api_lock);
	dlh = NULL;

err:	if (dlh != NULL)
		WT_TRET(__wt_dlclose(session, dlh));
	__wt_free(session, init_name);
	__wt_free(session, terminate_name);

	API_END_RET_NOTFOUND_MAP(session, ret);
}

/*
 * __conn_load_extensions --
 *	Load the list of application-configured extensions.
 */
static int
__conn_load_extensions(WT_SESSION_IMPL *session, const char *cfg[])
{
	WT_CONFIG subconfig;
	WT_CONFIG_ITEM cval, skey, sval;
	WT_CONNECTION_IMPL *conn;
	WT_DECL_ITEM(exconfig);
	WT_DECL_ITEM(expath);
	WT_DECL_RET;

	conn = S2C(session);

	WT_ERR(__conn_load_default_extensions(conn));

	WT_ERR(__wt_config_gets(session, cfg, "extensions", &cval));
	WT_ERR(__wt_config_subinit(session, &subconfig, &cval));
	while ((ret = __wt_config_next(&subconfig, &skey, &sval)) == 0) {
		if (expath == NULL)
			WT_ERR(__wt_scr_alloc(session, 0, &expath));
		WT_ERR(__wt_buf_fmt(
		    session, expath, "%.*s", (int)skey.len, skey.str));
		if (sval.len > 0) {
			if (exconfig == NULL)
				WT_ERR(__wt_scr_alloc(session, 0, &exconfig));
			WT_ERR(__wt_buf_fmt(session,
			    exconfig, "%.*s", (int)sval.len, sval.str));
		}
		WT_ERR(conn->iface.load_extension(&conn->iface,
		    expath->data, (sval.len > 0) ? exconfig->data : NULL));
	}
	WT_ERR_NOTFOUND_OK(ret);

err:	__wt_scr_free(&expath);
	__wt_scr_free(&exconfig);

	return (ret);
}

/*
 * __conn_add_collator --
 *	WT_CONNECTION->add_collator method.
 */
static int
__conn_add_collator(WT_CONNECTION *wt_conn,
    const char *name, WT_COLLATOR *collator, const char *config)
{
	WT_CONNECTION_IMPL *conn;
	WT_DECL_RET;
	WT_NAMED_COLLATOR *ncoll;
	WT_SESSION_IMPL *session;

	ncoll = NULL;

	conn = (WT_CONNECTION_IMPL *)wt_conn;
	CONNECTION_API_CALL(conn, session, add_collator, config, cfg);
	WT_UNUSED(cfg);

	WT_ERR(__wt_calloc_def(session, 1, &ncoll));
	WT_ERR(__wt_strdup(session, name, &ncoll->name));
	ncoll->collator = collator;

	__wt_spin_lock(session, &conn->api_lock);
	TAILQ_INSERT_TAIL(&conn->collqh, ncoll, q);
	ncoll = NULL;
	__wt_spin_unlock(session, &conn->api_lock);

err:	if (ncoll != NULL) {
		__wt_free(session, ncoll->name);
		__wt_free(session, ncoll);
	}

	API_END_RET_NOTFOUND_MAP(session, ret);
}

/*
 * __wt_conn_remove_collator --
 *	Remove collator added by WT_CONNECTION->add_collator, only used
 * internally.
 */
int
<<<<<<< HEAD
__wt_conn_remove_collator(WT_CONNECTION_IMPL *conn)
{
	WT_DECL_RET;
	WT_NAMED_COLLATOR *ncoll;
	WT_SESSION_IMPL *session;
=======
__wt_conn_remove_collator(WT_SESSION_IMPL *session)
{
	WT_CONNECTION_IMPL *conn;
	WT_DECL_RET;
	WT_NAMED_COLLATOR *ncoll;
>>>>>>> 35c6df18

	conn = S2C(session);

	while ((ncoll = TAILQ_FIRST(&conn->collqh)) != NULL) {
		/* Call any termination method. */
		if (ncoll->collator->terminate != NULL)
			WT_TRET(ncoll->collator->terminate(
			    ncoll->collator, (WT_SESSION *)session));

		/* Remove from the connection's list, free memory. */
		TAILQ_REMOVE(&conn->collqh, ncoll, q);
		__wt_free(session, ncoll->name);
		__wt_free(session, ncoll);
	}

	return (ret);
}

/*
 * __conn_add_compressor --
 *	WT_CONNECTION->add_compressor method.
 */
static int
__conn_add_compressor(WT_CONNECTION *wt_conn,
    const char *name, WT_COMPRESSOR *compressor, const char *config)
{
	WT_CONNECTION_IMPL *conn;
	WT_DECL_RET;
	WT_NAMED_COMPRESSOR *ncomp;
	WT_SESSION_IMPL *session;

	WT_UNUSED(name);
	WT_UNUSED(compressor);
	ncomp = NULL;

	conn = (WT_CONNECTION_IMPL *)wt_conn;
	CONNECTION_API_CALL(conn, session, add_compressor, config, cfg);
	WT_UNUSED(cfg);

	WT_ERR(__wt_calloc_def(session, 1, &ncomp));
	WT_ERR(__wt_strdup(session, name, &ncomp->name));
	ncomp->compressor = compressor;

	__wt_spin_lock(session, &conn->api_lock);
	TAILQ_INSERT_TAIL(&conn->compqh, ncomp, q);
	ncomp = NULL;
	__wt_spin_unlock(session, &conn->api_lock);

err:	if (ncomp != NULL) {
		__wt_free(session, ncomp->name);
		__wt_free(session, ncomp);
	}

	API_END_RET_NOTFOUND_MAP(session, ret);
}

/*
 * __wt_conn_remove_compressor --
 *	remove compressor added by WT_CONNECTION->add_compressor, only used
 * internally.
 */
int
<<<<<<< HEAD
__wt_conn_remove_compressor(WT_CONNECTION_IMPL *conn)
{
	WT_DECL_RET;
	WT_NAMED_COMPRESSOR *ncomp;
	WT_SESSION_IMPL *session;
=======
__wt_conn_remove_compressor(WT_SESSION_IMPL *session)
{
	WT_CONNECTION_IMPL *conn;
	WT_DECL_RET;
	WT_NAMED_COMPRESSOR *ncomp;
>>>>>>> 35c6df18

	conn = S2C(session);

	while ((ncomp = TAILQ_FIRST(&conn->compqh)) != NULL) {
		/* Call any termination method. */
		if (ncomp->compressor->terminate != NULL)
			WT_TRET(ncomp->compressor->terminate(
			    ncomp->compressor, (WT_SESSION *)session));

		/* Remove from the connection's list, free memory. */
		TAILQ_REMOVE(&conn->compqh, ncomp, q);
		__wt_free(session, ncomp->name);
		__wt_free(session, ncomp);
	}

	return (ret);
}

/*
 * __conn_add_data_source --
 *	WT_CONNECTION->add_data_source method.
 */
static int
__conn_add_data_source(WT_CONNECTION *wt_conn,
    const char *prefix, WT_DATA_SOURCE *dsrc, const char *config)
{
	WT_CONNECTION_IMPL *conn;
	WT_DECL_RET;
	WT_NAMED_DATA_SOURCE *ndsrc;
	WT_SESSION_IMPL *session;

	ndsrc = NULL;

	conn = (WT_CONNECTION_IMPL *)wt_conn;
	CONNECTION_API_CALL(conn, session, add_data_source, config, cfg);
	WT_UNUSED(cfg);

	WT_ERR(__wt_calloc_def(session, 1, &ndsrc));
	WT_ERR(__wt_strdup(session, prefix, &ndsrc->prefix));
	ndsrc->dsrc = dsrc;

	/* Link onto the environment's list of data sources. */
	__wt_spin_lock(session, &conn->api_lock);
	TAILQ_INSERT_TAIL(&conn->dsrcqh, ndsrc, q);
	ndsrc = NULL;
	__wt_spin_unlock(session, &conn->api_lock);

err:	if (ndsrc != NULL) {
		__wt_free(session, ndsrc->prefix);
		__wt_free(session, ndsrc);
	}

	API_END_RET_NOTFOUND_MAP(session, ret);
}

/*
 * __wt_conn_remove_data_source --
 *	Remove data source added by WT_CONNECTION->add_data_source.
 */
int
<<<<<<< HEAD
__wt_conn_remove_data_source(WT_CONNECTION_IMPL *conn)
=======
__wt_conn_remove_data_source(WT_SESSION_IMPL *session)
>>>>>>> 35c6df18
{
	WT_CONNECTION_IMPL *conn;
	WT_DECL_RET;
	WT_NAMED_DATA_SOURCE *ndsrc;
<<<<<<< HEAD
	WT_SESSION_IMPL *session;
=======
>>>>>>> 35c6df18

	conn = S2C(session);

	while ((ndsrc = TAILQ_FIRST(&conn->dsrcqh)) != NULL) {
		/* Call any termination method. */
		if (ndsrc->dsrc->terminate != NULL)
			WT_TRET(ndsrc->dsrc->terminate(
			    ndsrc->dsrc, (WT_SESSION *)session));

		/* Remove from the connection's list, free memory. */
		TAILQ_REMOVE(&conn->dsrcqh, ndsrc, q);
		__wt_free(session, ndsrc->prefix);
		__wt_free(session, ndsrc);
	}

	return (ret);
}

/*
 * __conn_add_extractor --
 *	WT_CONNECTION->add_extractor method.
 */
static int
__conn_add_extractor(WT_CONNECTION *wt_conn,
    const char *name, WT_EXTRACTOR *extractor, const char *config)
{
	WT_CONNECTION_IMPL *conn;
	WT_DECL_RET;
	WT_NAMED_EXTRACTOR *nextractor;
	WT_SESSION_IMPL *session;

	nextractor = NULL;

	conn = (WT_CONNECTION_IMPL *)wt_conn;
	CONNECTION_API_CALL(conn, session, add_extractor, config, cfg);
	WT_UNUSED(cfg);

	WT_ERR(__wt_calloc_def(session, 1, &nextractor));
	WT_ERR(__wt_strdup(session, name, &nextractor->name));
	nextractor->extractor = extractor;

	__wt_spin_lock(session, &conn->api_lock);
	TAILQ_INSERT_TAIL(&conn->extractorqh, nextractor, q);
	nextractor = NULL;
	__wt_spin_unlock(session, &conn->api_lock);

err:	if (nextractor != NULL) {
		__wt_free(session, nextractor->name);
		__wt_free(session, nextractor);
	}

	API_END_RET_NOTFOUND_MAP(session, ret);
}

/*
 * __wt_extractor_config --
 *	Given a configuration, configure the extractor.
 */
int
__wt_extractor_config(WT_SESSION_IMPL *session, const char *config,
    WT_EXTRACTOR **extractorp, int *ownp)
{
	WT_CONNECTION_IMPL *conn;
	WT_CONFIG_ITEM cval;
	WT_DECL_RET;
	WT_NAMED_EXTRACTOR *nextractor;

	*extractorp = NULL;
	*ownp = 0;

	conn = S2C(session);

	if ((ret =
	    __wt_config_getones(session, config, "extractor", &cval)) != 0)
		return (ret == WT_NOTFOUND ? 0 : ret);

	if (cval.len > 0) {
		TAILQ_FOREACH(nextractor, &conn->extractorqh, q)
			if (WT_STRING_MATCH(
			    nextractor->name, cval.str, cval.len))
				break;

		if (nextractor == NULL)
			WT_RET_MSG(session, EINVAL,
			    "unknown extractor '%.*s'",
			    (int)cval.len, cval.str);

		if (nextractor->extractor->customize != NULL) {
			WT_RET(__wt_config_getones(session,
			    config, "app_metadata", &cval));
			WT_RET(nextractor->extractor->customize(
			    nextractor->extractor, &session->iface,
			    session->dhandle->name, &cval, extractorp));
		}

		if (*extractorp == NULL)
			*extractorp = nextractor->extractor;
		else
			*ownp = 1;
	}

	return (0);
}

/*
 * __wt_conn_remove_extractor --
 *	Remove extractor added by WT_CONNECTION->add_extractor, only used
 * internally.
 */
int
__wt_conn_remove_extractor(WT_SESSION_IMPL *session)
{
	WT_CONNECTION_IMPL *conn;
	WT_DECL_RET;
	WT_NAMED_EXTRACTOR *nextractor;

	conn = S2C(session);

	while ((nextractor = TAILQ_FIRST(&conn->extractorqh)) != NULL) {
		/* Call any termination method. */
		if (nextractor->extractor->terminate != NULL)
			WT_TRET(nextractor->extractor->terminate(
			    nextractor->extractor, (WT_SESSION *)session));

		/* Remove from the connection's list, free memory. */
		TAILQ_REMOVE(&conn->extractorqh, nextractor, q);
		__wt_free(session, nextractor->name);
		__wt_free(session, nextractor);
	}

	return (ret);
}

/*
 * __conn_add_discard_filter --
 *	WT_CONNECTION->add_discard_filter method.
 */
static int
__conn_add_discard_filter(WT_CONNECTION *wt_conn,
    const char *name, WT_DISCARD_FILTER *filter, const char *config)
{
	WT_CONNECTION_IMPL *conn;
	WT_DECL_RET;
	WT_NAMED_DISCARD_FILTER *nfilter;
	WT_SESSION_IMPL *session;

	nfilter = NULL;

	conn = (WT_CONNECTION_IMPL *)wt_conn;
	CONNECTION_API_CALL(conn, session, add_discard_filter, config, cfg);
	WT_UNUSED(cfg);

	WT_ERR(__wt_calloc_def(session, 1, &nfilter));
	WT_ERR(__wt_strdup(session, name, &nfilter->name));
	nfilter->filter = filter;

	__wt_spin_lock(session, &conn->api_lock);
	TAILQ_INSERT_TAIL(&conn->discard_filterqh, nfilter, q);
	nfilter = NULL;
	__wt_spin_unlock(session, &conn->api_lock);

err:	if (nfilter != NULL) {
		__wt_free(session, nfilter->name);
		__wt_free(session, nfilter);
	}

	API_END_RET_NOTFOUND_MAP(session, ret);
}

/*
 * __wt_conn_remove_discard_filter --
 *	Remove discard filter added by WT_CONNECTION->add_filter, only used
 * internally.
 */
int
__wt_conn_remove_discard_filter(WT_CONNECTION_IMPL *conn)
{
	WT_DECL_RET;
	WT_NAMED_DISCARD_FILTER *nfilter;
	WT_SESSION_IMPL *session;

	session = conn->default_session;

	while ((nfilter = TAILQ_FIRST(&conn->discard_filterqh)) != NULL) {
		/* Call any termination method. */
		if (nfilter->filter->terminate != NULL)
			WT_TRET(nfilter->filter->terminate(
			    nfilter->filter, (WT_SESSION *)session));

		/* Remove from the connection's list, free memory. */
		TAILQ_REMOVE(&conn->discard_filterqh, nfilter, q);
		__wt_free(session, nfilter->name);
		__wt_free(session, nfilter);
	}

	return (ret);
}

/*
 * __conn_async_flush --
 *	WT_CONNECTION.async_flush method.
 */
static int
__conn_async_flush(WT_CONNECTION *wt_conn)
{
	WT_CONNECTION_IMPL *conn;
	WT_DECL_RET;
	WT_SESSION_IMPL *session;

	conn = (WT_CONNECTION_IMPL *)wt_conn;
	CONNECTION_API_CALL_NOCONF(conn, session, async_flush);
	WT_ERR(__wt_async_flush(session));

err:	API_END_RET_NOTFOUND_MAP(session, ret);
}

/*
 * __conn_async_new_op --
 *	WT_CONNECTION.async_new_op method.
 */
static int
__conn_async_new_op(WT_CONNECTION *wt_conn, const char *uri, const char *config,
    WT_ASYNC_CALLBACK *callback, WT_ASYNC_OP **asyncopp)
{
	WT_ASYNC_OP_IMPL *op;
	WT_CONNECTION_IMPL *conn;
	WT_DECL_RET;
	WT_SESSION_IMPL *session;

	conn = (WT_CONNECTION_IMPL *)wt_conn;
	CONNECTION_API_CALL(conn, session, async_new_op, config, cfg);
	WT_ERR(__wt_async_new_op(session, uri, config, cfg, callback, &op));

	*asyncopp = &op->iface;

err:	API_END_RET_NOTFOUND_MAP(session, ret);
}

/*
 * __conn_get_home --
 *	WT_CONNECTION.get_home method.
 */
static const char *
__conn_get_home(WT_CONNECTION *wt_conn)
{
	return (((WT_CONNECTION_IMPL *)wt_conn)->home);
}

/*
 * __conn_configure_method --
 *	WT_CONNECTION.configure_method method.
 */
static int
__conn_configure_method(WT_CONNECTION *wt_conn, const char *method,
    const char *uri, const char *config, const char *type, const char *check)
{
	WT_CONNECTION_IMPL *conn;
	WT_DECL_RET;
	WT_SESSION_IMPL *session;

	conn = (WT_CONNECTION_IMPL *)wt_conn;
	CONNECTION_API_CALL_NOCONF(conn, session, configure_method);

	ret = __wt_configure_method(session, method, uri, config, type, check);

err:	API_END_RET_NOTFOUND_MAP(session, ret);
}

/*
 * __conn_is_new --
 *	WT_CONNECTION->is_new method.
 */
static int
__conn_is_new(WT_CONNECTION *wt_conn)
{
	return (((WT_CONNECTION_IMPL *)wt_conn)->is_new);
}

/*
 * __conn_close --
 *	WT_CONNECTION->close method.
 */
static int
__conn_close(WT_CONNECTION *wt_conn, const char *config)
{
	WT_CONFIG_ITEM cval;
	WT_CONNECTION_IMPL *conn;
	WT_DECL_RET;
	WT_SESSION *wt_session;
	WT_SESSION_IMPL *s, *session;
	uint32_t i;

	conn = (WT_CONNECTION_IMPL *)wt_conn;

	CONNECTION_API_CALL(conn, session, close, config, cfg);

	WT_TRET(__wt_config_gets(session, cfg, "leak_memory", &cval));
	if (cval.val != 0)
		F_SET(conn, WT_CONN_LEAK_MEMORY);

err:	/*
	 * Rollback all running transactions.
	 * We do this as a separate pass because an active transaction in one
	 * session could cause trouble when closing a file, even if that
	 * session never referenced that file.
	 */
	for (s = conn->sessions, i = 0; i < conn->session_cnt; ++s, ++i)
		if (s->active && !F_ISSET(s, WT_SESSION_INTERNAL) &&
		    F_ISSET(&s->txn, TXN_RUNNING)) {
			wt_session = &s->iface;
			WT_TRET(wt_session->rollback_transaction(
			    wt_session, NULL));
		}

	/* Close open, external sessions. */
	for (s = conn->sessions, i = 0; i < conn->session_cnt; ++s, ++i)
		if (s->active && !F_ISSET(s, WT_SESSION_INTERNAL)) {
			wt_session = &s->iface;
			/*
			 * Notify the user that we are closing the session
			 * handle via the registered close callback.
			 */
			if (s->event_handler->handle_close != NULL)
				WT_TRET(s->event_handler->handle_close(
				    s->event_handler, wt_session, NULL));
			WT_TRET(wt_session->close(wt_session, config));
		}

	WT_TRET(__wt_connection_close(conn));

	/* We no longer have a session, don't try to update it. */
	session = NULL;

	API_END_RET_NOTFOUND_MAP(session, ret);
}

/*
 * __conn_reconfigure --
 *	WT_CONNECTION->reconfigure method.
 */
static int
__conn_reconfigure(WT_CONNECTION *wt_conn, const char *config)
{
	WT_CONNECTION_IMPL *conn;
	WT_DECL_RET;
	WT_SESSION_IMPL *session;
	const char *p, *config_cfg[] = { NULL, NULL, NULL };

	conn = (WT_CONNECTION_IMPL *)wt_conn;

	CONNECTION_API_CALL(conn, session, reconfigure, config, cfg);
	WT_UNUSED(cfg);

	/* Serialize reconfiguration. */
	__wt_spin_lock(session, &conn->reconfig_lock);

	/*
	 * The configuration argument has been checked for validity, replace the
	 * previous connection configuration.
	 *
	 * DO NOT merge the configuration before the reconfigure calls.  Some
	 * of the underlying reconfiguration functions do explicit checks with
	 * the second element of the configuration array, knowing the defaults
	 * are in slot #1 and the application's modifications are in slot #2.
	 */
	config_cfg[0] = conn->cfg;
	config_cfg[1] = config;

	WT_ERR(__conn_statistics_config(session, config_cfg));
	WT_ERR(__wt_async_reconfig(session, config_cfg));
	WT_ERR(__wt_cache_config(session, config_cfg));
	WT_ERR(__wt_cache_pool_config(session, config_cfg));
	WT_ERR(__wt_checkpoint_server_create(session, config_cfg));
	WT_ERR(__wt_lsm_manager_reconfig(session, config_cfg));
	WT_ERR(__wt_statlog_create(session, config_cfg));
	WT_ERR(__wt_verbose_config(session, config_cfg));

	WT_ERR(__wt_config_merge(session, config_cfg, &p));
	__wt_free(session, conn->cfg);
	conn->cfg = p;

err:	__wt_spin_unlock(session, &conn->reconfig_lock);

	API_END_RET(session, ret);
}

/*
 * __conn_open_session --
 *	WT_CONNECTION->open_session method.
 */
static int
__conn_open_session(WT_CONNECTION *wt_conn,
    WT_EVENT_HANDLER *event_handler, const char *config,
    WT_SESSION **wt_sessionp)
{
	WT_CONNECTION_IMPL *conn;
	WT_DECL_RET;
	WT_SESSION_IMPL *session, *session_ret;

	*wt_sessionp = NULL;

	conn = (WT_CONNECTION_IMPL *)wt_conn;
	session_ret = NULL;

	CONNECTION_API_CALL(conn, session, open_session, config, cfg);
	WT_UNUSED(cfg);

	WT_ERR(__wt_open_session(conn, event_handler, config, &session_ret));

	*wt_sessionp = &session_ret->iface;

err:	API_END_RET_NOTFOUND_MAP(session, ret);
}

/*
 * __conn_config_append --
 *	Append an entry to a config stack.
 */
static void
__conn_config_append(const char *cfg[], const char *config)
{
	while (*cfg != NULL)
		++cfg;
	*cfg = config;
}

/*
 * __conn_config_check_version --
 *	Check if a configuration version isn't compatible.
 */
static int
__conn_config_check_version(WT_SESSION_IMPL *session, const char *config)
{
	WT_CONFIG_ITEM vmajor, vminor;

	/*
	 * Version numbers aren't included in all configuration strings, but
	 * we check all of them just in case. Ignore configurations without
	 * a version.
	 */
	 if (__wt_config_getones(
	     session, config, "version.major", &vmajor) == WT_NOTFOUND)
		return (0);
	 WT_RET(__wt_config_getones(session, config, "version.minor", &vminor));

	 if (vmajor.val > WIREDTIGER_VERSION_MAJOR ||
	     (vmajor.val == WIREDTIGER_VERSION_MAJOR &&
	     vminor.val > WIREDTIGER_VERSION_MINOR))
		WT_RET_MSG(session, ENOTSUP,
		    "WiredTiger configuration is from an incompatible release "
		    "of the WiredTiger engine");

	return (0);
}

/*
 * __conn_config_file --
 *	Read WiredTiger config files from the home directory.
 */
static int
__conn_config_file(WT_SESSION_IMPL *session,
    const char *filename, int is_user, const char **cfg, WT_ITEM *cbuf)
{
	WT_CONNECTION_IMPL *conn;
	WT_DECL_RET;
	WT_FH *fh;
	size_t len;
	wt_off_t size;
	int exist, quoted;
	char *p, *t;

	conn = S2C(session);
	fh = NULL;

	/* Configuration files are always optional. */
	WT_RET(__wt_exist(session, filename, &exist));
	if (!exist)
		return (0);

	/*
	 * The base configuration should not exist if we are creating this
	 * database.
	 */
	if (!is_user && conn->is_new)
		WT_RET_MSG(session, EINVAL,
		    "%s exists before database creation", filename);

	/* Open the configuration file. */
	WT_RET(__wt_open(session, filename, 0, 0, 0, &fh));
	WT_ERR(__wt_filesize(session, fh, &size));
	if (size == 0)
		goto err;

	/*
	 * Sanity test: a 100KB configuration file would be insane.  (There's
	 * no practical reason to limit the file size, but I can either limit
	 * the file size to something rational, or add code to test if the
	 * wt_off_t size is larger than a uint32_t, which is more complicated
	 * and a waste of time.)
	 */
	if (size > 100 * 1024)
		WT_ERR_MSG(
		    session, EFBIG, "Configuration file too big: %s", filename);
	len = (size_t)size;

	/*
	 * Copy the configuration file into memory, with a little slop, I'm not
	 * interested in debugging off-by-ones.
	 *
	 * The beginning of a file is the same as if we run into an unquoted
	 * newline character, simplify the parsing loop by pretending that's
	 * what we're doing.
	 */
	WT_ERR(__wt_buf_init(session, cbuf, len + 10));
	WT_ERR(__wt_read(
	    session, fh, (wt_off_t)0, len, ((uint8_t *)cbuf->mem) + 1));
	((uint8_t *)cbuf->mem)[0] = '\n';
	cbuf->size = len + 1;

	/*
	 * Collapse the file's lines into a single string: newline characters
	 * are replaced with commas unless the newline is quoted or backslash
	 * escaped.  Comment lines (an unescaped newline where the next non-
	 * white-space character is a hash), are discarded.
	 */
	for (quoted = 0, p = t = cbuf->mem; len > 0;) {
		/*
		 * Backslash pairs pass through untouched, unless immediately
		 * preceding a newline, in which case both the backslash and
		 * the newline are discarded.  Backslash characters escape
		 * quoted characters, too, that is, a backslash followed by a
		 * quote doesn't start or end a quoted string.
		 */
		if (*p == '\\' && len > 1) {
			if (p[1] != '\n') {
				*t++ = p[0];
				*t++ = p[1];
			}
			p += 2;
			len -= 2;
			continue;
		}

		/*
		 * If we're in a quoted string, or starting a quoted string,
		 * take all characters, including white-space and newlines.
		 */
		if (quoted || *p == '"') {
			if (*p == '"')
				quoted = !quoted;
			*t++ = *p++;
			--len;
			continue;
		}

		/* Everything else gets taken, except for newline characters. */
		if (*p != '\n') {
			*t++ = *p++;
			--len;
			continue;
		}

		/*
		 * Replace any newline characters with commas (and strings of
		 * commas are safe).
		 *
		 * After any newline, skip to a non-white-space character; if
		 * the next character is a hash mark, skip to the next newline.
		 */
		for (;;) {
			for (*t++ = ','; --len > 0 && isspace(*++p);)
				;
			if (len == 0)
				break;
			if (*p != '#')
				break;
			while (--len > 0 && *++p != '\n')
				;
			if (len == 0)
				break;
		}
	}
	*t = '\0';
	cbuf->size = WT_PTRDIFF(t, cbuf->data);

	/* Check any version. */
	WT_ERR(__conn_config_check_version(session, cbuf->data));

	/* Upgrade the configuration string. */
	WT_ERR(__wt_config_upgrade(session, cbuf));

	/* Check the configuration information. */
	WT_ERR(__wt_config_check(session, is_user ?
	    WT_CONFIG_REF(session, wiredtiger_open_usercfg) :
	    WT_CONFIG_REF(session, wiredtiger_open_basecfg), cbuf->data, 0));

	/* Append it to the stack. */
	__conn_config_append(cfg, cbuf->data);

err:	if (fh != NULL)
		WT_TRET(__wt_close(session, fh));
	return (ret);
}

/*
 * __conn_config_env --
 *	Read configuration from an environment variable, if set.
 */
static int
__conn_config_env(WT_SESSION_IMPL *session, const char *cfg[], WT_ITEM *cbuf)
{
	WT_CONFIG_ITEM cval;
	const char *env_config;
	size_t len;

	if ((env_config = getenv("WIREDTIGER_CONFIG")) == NULL)
		return (0);
	len = strlen(env_config);
	if (len == 0)
		return (0);
	WT_RET(__wt_buf_set(session, cbuf, env_config, len + 1));

	/*
	 * Security stuff:
	 *
	 * If the "use_environment_priv" configuration string is set, use the
	 * environment variable if the process has appropriate privileges.
	 */
	WT_RET(__wt_config_gets(session, cfg, "use_environment_priv", &cval));
	if (cval.val == 0 && __wt_has_priv())
		WT_RET_MSG(session, WT_ERROR, "%s",
		    "WIREDTIGER_CONFIG environment variable set but process "
		    "lacks privileges to use that environment variable");

	/* Check any version. */
	WT_RET(__conn_config_check_version(session, env_config));

	/* Upgrade the configuration string. */
	WT_RET(__wt_config_upgrade(session, cbuf));

	/* Check the configuration information. */
	WT_RET(__wt_config_check(session,
	    WT_CONFIG_REF(session, wiredtiger_open), env_config, 0));

	/* Append it to the stack. */
	__conn_config_append(cfg, env_config);

	return (0);
}

/*
 * __conn_home --
 *	Set the database home directory.
 */
static int
__conn_home(WT_SESSION_IMPL *session, const char *home, const char *cfg[])
{
	WT_CONFIG_ITEM cval;

	/* If the application specifies a home directory, use it. */
	if (home != NULL)
		goto copy;

	/* If there's no WIREDTIGER_HOME environment variable, use ".". */
	if ((home = getenv("WIREDTIGER_HOME")) == NULL || strlen(home) == 0) {
		home = ".";
		goto copy;
	}

	/*
	 * Security stuff:
	 *
	 * Unless the "use_environment_priv" configuration string is set,
	 * fail if the process is running with special privileges.
	 */
	WT_RET(__wt_config_gets(session, cfg, "use_environment_priv", &cval));
	if (cval.val == 0 && __wt_has_priv())
		WT_RET_MSG(session, WT_ERROR, "%s",
		    "WIREDTIGER_HOME environment variable set but process "
		    "lacks privileges to use that environment variable");

copy:	return (__wt_strdup(session, home, &S2C(session)->home));
}

/*
 * __conn_single --
 *	Confirm that no other thread of control is using this database.
 */
static int
__conn_single(WT_SESSION_IMPL *session, const char *cfg[])
{
	WT_CONFIG_ITEM cval;
	WT_CONNECTION_IMPL *conn, *t;
	WT_DECL_RET;
	WT_FH *fh;
	size_t len;
	wt_off_t size;
	char buf[256];

	conn = S2C(session);
	fh = NULL;

	__wt_spin_lock(session, &__wt_process.spinlock);

	/*
	 * We first check for other threads of control holding a lock on this
	 * database, because the byte-level locking functions are based on the
	 * POSIX 1003.1 fcntl APIs, which require all locks associated with a
	 * file for a given process are removed when any file descriptor for
	 * the file is closed by that process. In other words, we can't open a
	 * file handle on the lock file until we are certain that closing that
	 * handle won't discard the owning thread's lock. Applications hopefully
	 * won't open a database in multiple threads, but we don't want to have
	 * it fail the first time, but succeed the second.
	 */
	TAILQ_FOREACH(t, &__wt_process.connqh, q)
		if (t->home != NULL &&
		    t != conn && strcmp(t->home, conn->home) == 0) {
			ret = EBUSY;
			break;
		}
	if (ret != 0)
		WT_ERR_MSG(session, EBUSY,
		    "WiredTiger database is already being managed by another "
		    "thread in this process");

	/*
	 * !!!
	 * Be careful changing this code.
	 *
	 * We locked the WiredTiger file before release 2.3.2; a separate lock
	 * file was added after 2.3.1 because hot backup has to copy the
	 * WiredTiger file and system utilities on Windows can't copy locked
	 * files.
	 *
	 * For this reason, we don't use the lock file's existence to decide if
	 * we're creating the database or not, use the WiredTiger file instead,
	 * it has existed in every version of WiredTiger.
	 *
	 * Additionally, avoid an upgrade race: a 2.3.1 release process might
	 * have the WiredTiger file locked, and we're going to create the lock
	 * file and lock it instead. For this reason, first acquire a lock on
	 * the lock file and then a lock on the WiredTiger file, then release
	 * the latter so hot backups can proceed.  (If someone were to run a
	 * current release and subsequently a historic release, we could still
	 * fail because the historic release will ignore our lock file and will
	 * then successfully lock the WiredTiger file, but I can't think of any
	 * way to fix that.)
	 *
	 * Open the WiredTiger lock file, creating it if it doesn't exist. (I'm
	 * not removing the lock file if we create it and subsequently fail, it
	 * isn't simple to detect that case, and there's no risk other than a
	 * useless file being left in the directory.)
	 */
	WT_ERR(__wt_open(session, WT_SINGLETHREAD, 1, 0, 0, &conn->lock_fh));

	/*
	 * Lock a byte of the file: if we don't get the lock, some other process
	 * is holding it, we're done.  The file may be zero-length, and that's
	 * OK, the underlying call supports locking past the end-of-file.
	 */
	if (__wt_bytelock(conn->lock_fh, (wt_off_t)0, 1) != 0)
		WT_ERR_MSG(session, EBUSY,
		    "WiredTiger database is already being managed by another "
		    "process");

	/*
	 * If the size of the lock file is 0, we created it (or we won a locking
	 * race with the thread that created it, it doesn't matter).
	 *
	 * Write something into the file, zero-length files make me nervous.
	 */
	WT_ERR(__wt_filesize(session, conn->lock_fh, &size));
	if (size == 0) {
#define	WT_SINGLETHREAD_STRING	"WiredTiger lock file\n"
		WT_ERR(__wt_write(session, conn->lock_fh, (wt_off_t)0,
		    strlen(WT_SINGLETHREAD_STRING), WT_SINGLETHREAD_STRING));
	}

	/* We own the lock file, optionally create the WiredTiger file. */
	WT_ERR(__wt_config_gets(session, cfg, "create", &cval));
	WT_ERR(__wt_open(session,
	    WT_WIREDTIGER, cval.val == 0 ? 0 : 1, 0, 0, &fh));

	/*
	 * Lock the WiredTiger file (for backward compatibility reasons as
	 * described above).  Immediately release the lock, it's just a test.
	 */
	if (__wt_bytelock(fh, (wt_off_t)0, 1) != 0) {
		WT_ERR_MSG(session, EBUSY,
		    "WiredTiger database is already being managed by another "
		    "process");
	}
	WT_ERR(__wt_bytelock(fh, (wt_off_t)0, 0));

	/*
	 * If the size of the file is zero, we created it, fill it in. If the
	 * size of the file is non-zero, fail if configured for exclusivity.
	 */
	WT_ERR(__wt_filesize(session, fh, &size));
	if (size == 0) {
		len = (size_t)snprintf(buf, sizeof(buf),
		    "%s\n%s\n", WT_WIREDTIGER, WIREDTIGER_VERSION_STRING);
		WT_ERR(__wt_write(session, fh, (wt_off_t)0, len, buf));

		conn->is_new = 1;
	} else {
		WT_ERR(__wt_config_gets(session, cfg, "exclusive", &cval));
		if (cval.val != 0)
			WT_ERR_MSG(session, EEXIST,
			    "WiredTiger database already exists and exclusive "
			    "option configured");

		conn->is_new = 0;
	}

err:	/*
	 * We ignore the connection's lock file handle on error, it will be
	 * closed when the connection structure is destroyed.
	 */
	if (fh != NULL)
		WT_TRET(__wt_close(session, fh));

	__wt_spin_unlock(session, &__wt_process.spinlock);
	return (ret);
}

/*
 * __conn_statistics_config --
 *	Set statistics configuration.
 */
static int
__conn_statistics_config(WT_SESSION_IMPL *session, const char *cfg[])
{
	WT_CONFIG_ITEM cval, sval;
	WT_CONNECTION_IMPL *conn;
	WT_DECL_RET;
	uint32_t flags;
	int set;

	conn = S2C(session);

	WT_RET(__wt_config_gets(session, cfg, "statistics", &cval));

	flags = 0;
	set = 0;
	if ((ret = __wt_config_subgets(
	    session, &cval, "none", &sval)) == 0 && sval.val != 0) {
		LF_SET(WT_CONN_STAT_NONE);
		++set;
	}
	WT_RET_NOTFOUND_OK(ret);

	if ((ret = __wt_config_subgets(
	    session, &cval, "fast", &sval)) == 0 && sval.val != 0) {
		LF_SET(WT_CONN_STAT_FAST);
		++set;
	}
	WT_RET_NOTFOUND_OK(ret);

	if ((ret = __wt_config_subgets(
	    session, &cval, "all", &sval)) == 0 && sval.val != 0) {
		LF_SET(WT_CONN_STAT_ALL | WT_CONN_STAT_FAST);
		++set;
	}
	WT_RET_NOTFOUND_OK(ret);

	if ((ret = __wt_config_subgets(
	    session, &cval, "clear", &sval)) == 0 && sval.val != 0)
		LF_SET(WT_CONN_STAT_CLEAR);
	WT_RET_NOTFOUND_OK(ret);

	if (set > 1)
		WT_RET_MSG(session, EINVAL,
		    "only one statistics configuration value may be specified");

	/* Configuring statistics clears any existing values. */
	conn->stat_flags = flags;

	return (0);
}

/* Simple structure for name and flag configuration searches. */
typedef struct {
	const char *name;
	uint32_t flag;
} WT_NAME_FLAG;

/*
 * __wt_verbose_config --
 *	Set verbose configuration.
 */
int
__wt_verbose_config(WT_SESSION_IMPL *session, const char *cfg[])
{
	static const WT_NAME_FLAG verbtypes[] = {
		{ "api",		WT_VERB_API },
		{ "block",		WT_VERB_BLOCK },
		{ "checkpoint",		WT_VERB_CHECKPOINT },
		{ "compact",		WT_VERB_COMPACT },
		{ "evict",		WT_VERB_EVICT },
		{ "evictserver",	WT_VERB_EVICTSERVER },
		{ "fileops",		WT_VERB_FILEOPS },
		{ "log",		WT_VERB_LOG },
		{ "lsm",		WT_VERB_LSM },
		{ "metadata",		WT_VERB_METADATA },
		{ "mutex",		WT_VERB_MUTEX },
		{ "overflow",		WT_VERB_OVERFLOW },
		{ "read",		WT_VERB_READ },
		{ "reconcile",		WT_VERB_RECONCILE },
		{ "recovery",		WT_VERB_RECOVERY },
		{ "salvage",		WT_VERB_SALVAGE },
		{ "shared_cache",	WT_VERB_SHARED_CACHE },
		{ "split",		WT_VERB_SPLIT },
		{ "temporary",		WT_VERB_TEMPORARY },
		{ "transaction",	WT_VERB_TRANSACTION },
		{ "verify",		WT_VERB_VERIFY },
		{ "version",		WT_VERB_VERSION },
		{ "write",		WT_VERB_WRITE },
		{ NULL, 0 }
	};
	WT_CONFIG_ITEM cval, sval;
	WT_CONNECTION_IMPL *conn;
	WT_DECL_RET;
	const WT_NAME_FLAG *ft;
	uint32_t flags;

	conn = S2C(session);

	WT_RET(__wt_config_gets(session, cfg, "verbose", &cval));

	flags = 0;
	for (ft = verbtypes; ft->name != NULL; ft++) {
		if ((ret = __wt_config_subgets(
		    session, &cval, ft->name, &sval)) == 0 && sval.val != 0) {
#ifdef HAVE_VERBOSE
			LF_SET(ft->flag);
#else
			WT_RET_MSG(session, EINVAL,
			    "Verbose option specified when WiredTiger built "
			    "without verbose support. Add --enable-verbose to "
			    "configure command and rebuild to include support "
			    "for verbose messages");
#endif
		}
		WT_RET_NOTFOUND_OK(ret);
	}

	conn->verbose = flags;
	return (0);
}

/*
 * __conn_write_config --
 *	Save the configuration used to create a database.
 */
static int
__conn_write_config(
    WT_SESSION_IMPL *session, const char *filename, const char *cfg[])
{
	FILE *fp;
	WT_CONFIG parser;
	WT_CONFIG_ITEM k, v;
	WT_DECL_RET;
	char *path;

	/*
	 * We were passed an array of configuration strings where slot 0 is all
	 * all possible values and the second and subsequent slots are changes
	 * specified by the application during open (using the wiredtiger_open
	 * configuration string, an environment variable, or user-configuration
	 * file). The base configuration file contains all changes to default
	 * settings made at create, and we include the user-configuration file
	 * in that list, even though we don't expect it to change. Of course,
	 * an application could leave that file as it is right now and not
	 * remove a configuration we need, but applications can also guarantee
	 * all database users specify consistent environment variables and
	 * wiredtiger_open configuration arguments, and if we protect against
	 * those problems, might as well include the application's configuration
	 * file as well.
	 *
	 * If there is no configuration, don't bother creating an empty file.
	 */
	if (cfg[1] == NULL)
		return (0);

	WT_RET(__wt_filename(session, filename, &path));
	if ((fp = fopen(path, "w")) == NULL)
		ret = __wt_errno();
	__wt_free(session, path);
	if (fp == NULL)
		return (ret);

	fprintf(fp, "%s\n\n",
	    "# Do not modify this file.\n"
	    "#\n"
	    "# WiredTiger created this file when the database was created,\n"
	    "# to store persistent database settings.  Instead of changing\n"
	    "# these settings, set a WIREDTIGER_CONFIG environment variable\n"
	    "# or create a WiredTiger.config file to override them.");

	fprintf(fp, "version=(major=%d,minor=%d)\n\n",
	    WIREDTIGER_VERSION_MAJOR, WIREDTIGER_VERSION_MINOR);

	/*
	 * We want the list of defaults that have been changed, that is, if the
	 * application didn't somehow configure a setting, we don't write out a
	 * default value, so future releases may silently migrate to new default
	 * values.
	 */
	while (*++cfg != NULL) {
		WT_ERR(__wt_config_init( session,
		    &parser, WT_CONFIG_BASE(session, wiredtiger_open_basecfg)));
		while ((ret = __wt_config_next(&parser, &k, &v)) == 0) {
			if ((ret =
			    __wt_config_getone(session, *cfg, &k, &v)) == 0) {
				/* Fix quoting for non-trivial settings. */
				if (v.type == WT_CONFIG_ITEM_STRING) {
					--v.str;
					v.len += 2;
				}
				fprintf(fp, "%.*s=%.*s\n",
				    (int)k.len, k.str, (int)v.len, v.str);
			}
			WT_ERR_NOTFOUND_OK(ret);
		}
		WT_ERR_NOTFOUND_OK(ret);
	}

err:	WT_TRET(fclose(fp));

	/* Don't leave a damaged file in place. */
	if (ret != 0)
		(void)__wt_remove(session, filename);

	return (ret);
}

/*
 * wiredtiger_open --
 *	Main library entry point: open a new connection to a WiredTiger
 *	database.
 */
int
wiredtiger_open(const char *home, WT_EVENT_HANDLER *event_handler,
    const char *config, WT_CONNECTION **wt_connp)
{
	static const WT_CONNECTION stdc = {
		__conn_async_flush,
		__conn_async_new_op,
		__conn_close,
		__conn_reconfigure,
		__conn_get_home,
		__conn_configure_method,
		__conn_is_new,
		__conn_open_session,
		__conn_load_extension,
		__conn_add_data_source,
		__conn_add_collator,
		__conn_add_compressor,
		__conn_add_extractor,
		__conn_add_discard_filter,
		__conn_get_extension_api
	};
	static const WT_NAME_FLAG file_types[] = {
		{ "checkpoint",	WT_FILE_TYPE_CHECKPOINT },
		{ "data",	WT_FILE_TYPE_DATA },
		{ "log",	WT_FILE_TYPE_LOG },
		{ NULL, 0 }
	};

	WT_CONFIG_ITEM cval, sval;
	WT_CONNECTION_IMPL *conn;
	WT_DECL_RET;
	WT_ITEM i1, i2, i3;
	const WT_NAME_FLAG *ft;
	WT_SESSION_IMPL *session;

	/* Leave space for optional additional configuration. */
	const char *cfg[] = { NULL, NULL, NULL, NULL, NULL, NULL };

	*wt_connp = NULL;

	conn = NULL;
	session = NULL;

	/*
	 * We could use scratch buffers, but I'd rather the default session
	 * not tie down chunks of memory past the open call.
	 */
	WT_CLEAR(i1);
	WT_CLEAR(i2);
	WT_CLEAR(i3);

	WT_RET(__wt_library_init());

	WT_RET(__wt_calloc_def(NULL, 1, &conn));
	conn->iface = stdc;

	/*
	 * Immediately link the structure into the connection structure list:
	 * the only thing ever looked at on that list is the database name,
	 * and a NULL value is fine.
	 */
	__wt_spin_lock(NULL, &__wt_process.spinlock);
	TAILQ_INSERT_TAIL(&__wt_process.connqh, conn, q);
	__wt_spin_unlock(NULL, &__wt_process.spinlock);

	session = conn->default_session = &conn->dummy_session;
	session->iface.connection = &conn->iface;
	session->name = "wiredtiger_open";
	__wt_random_init(session->rnd);
	__wt_event_handler_set(session, event_handler);

	/* Remaining basic initialization of the connection structure. */
	WT_ERR(__wt_connection_init(conn));

	/* Check/set the application-specified configuration string. */
	WT_ERR(__wt_config_check(session,
	    WT_CONFIG_REF(session, wiredtiger_open), config, 0));
	cfg[0] = WT_CONFIG_BASE(session, wiredtiger_open);
	cfg[1] = config;

	/* Configure error messages so we get them right early. */
	WT_ERR(__wt_config_gets(session, cfg, "error_prefix", &cval));
	if (cval.len != 0)
		WT_ERR(__wt_strndup(
		    session, cval.str, cval.len, &conn->error_prefix));

	/* Get the database home. */
	WT_ERR(__conn_home(session, home, cfg));

	/* Make sure no other thread of control already owns this database. */
	WT_ERR(__conn_single(session, cfg));

	/*
	 * Build the configuration stack, in the following order (where later
	 * entries override earlier entries):
	 *
	 * 1. all possible wiredtiger_open configurations
	 * 2. base configuration file, created with the database (optional)
	 * 3. the config passed in by the application.
	 * 4. user configuration file (optional)
	 * 5. environment variable settings (optional)
	 *
	 * Clear the entries we added to the stack, we're going to build it in
	 * order.
	 */
	cfg[0] = WT_CONFIG_BASE(session, wiredtiger_open_all);
	cfg[1] = NULL;
	WT_ERR(__conn_config_file(session, WT_BASECONFIG, 0, cfg, &i1));
	__conn_config_append(cfg, config);
	WT_ERR(__conn_config_file(session, WT_USERCONFIG, 1, cfg, &i2));
	WT_ERR(__conn_config_env(session, cfg, &i3));

	/*
	 * Configuration ...
	 *
	 * We can't open sessions yet, so any configurations that cause
	 * sessions to be opened must be handled inside __wt_connection_open.
	 *
	 * The error message configuration might have changed (if set in a
	 * configuration file, and not in the application's configuration
	 * string), get it again. Do it first, make error messages correct.
	 */
	WT_ERR(__wt_config_gets(session, cfg, "error_prefix", &cval));
	if (cval.len != 0) {
		__wt_free(session, conn->error_prefix);
		WT_ERR(__wt_strndup(
		    session, cval.str, cval.len, &conn->error_prefix));
	}

	WT_ERR(__wt_config_gets(session, cfg, "hazard_max", &cval));
	conn->hazard_max = (uint32_t)cval.val;

	WT_ERR(__wt_config_gets(session, cfg, "session_max", &cval));
	conn->session_size = (uint32_t)cval.val + WT_NUM_INTERNAL_SESSIONS;

	WT_ERR(__wt_config_gets(session, cfg, "checkpoint_sync", &cval));
	if (cval.val)
		F_SET(conn, WT_CONN_CKPT_SYNC);

	WT_ERR(__wt_config_gets(session, cfg, "buffer_alignment", &cval));
	if (cval.val == -1)
		conn->buffer_alignment = WT_BUFFER_ALIGNMENT_DEFAULT;
	else
		conn->buffer_alignment = (size_t)cval.val;
#ifndef HAVE_POSIX_MEMALIGN
	if (conn->buffer_alignment != 0)
		WT_ERR_MSG(session, EINVAL,
		    "buffer_alignment requires posix_memalign");
#endif

	WT_ERR(__wt_config_gets(session, cfg, "direct_io", &cval));
	for (ft = file_types; ft->name != NULL; ft++) {
		ret = __wt_config_subgets(session, &cval, ft->name, &sval);
		if (ret == 0) {
			if (sval.val)
				FLD_SET(conn->direct_io, ft->flag);
		} else if (ret != WT_NOTFOUND)
			goto err;
	}

	WT_ERR(__wt_config_gets(session, cfg, "file_extend", &cval));
	for (ft = file_types; ft->name != NULL; ft++) {
		ret = __wt_config_subgets(session, &cval, ft->name, &sval);
		if (ret == 0) {
			switch (ft->flag) {
			case WT_FILE_TYPE_DATA:
				conn->data_extend_len = sval.val;
				break;
			case WT_FILE_TYPE_LOG:
				conn->log_extend_len = sval.val;
				break;
			}
		} else if (ret != WT_NOTFOUND)
			goto err;
	}

	WT_ERR(__wt_config_gets(session, cfg, "mmap", &cval));
	conn->mmap = cval.val == 0 ? 0 : 1;

	WT_ERR(__conn_statistics_config(session, cfg));
	WT_ERR(__wt_lsm_manager_config(session, cfg));
	WT_ERR(__wt_verbose_config(session, cfg));

	/* Now that we know if verbose is configured, output the version. */
	WT_ERR(__wt_verbose(
	    session, WT_VERB_VERSION, "%s", WIREDTIGER_VERSION_STRING));

	/*
	 * Open the connection, then reset the local session as the real one
	 * was allocated in __wt_connection_open.
	 */
	WT_ERR(__wt_connection_open(conn, cfg));
	session = conn->default_session;

	/*
	 * Check on the turtle and metadata files, creating them if necessary
	 * (which avoids application threads racing to create the metadata file
	 * later).  Once the metadata file exists, get a reference to it in
	 * the connection's session.
	 */
	WT_ERR(__wt_turtle_init(session));
	WT_ERR(__wt_metadata_open(session));

	/*
	 * Load the extensions after initialization completes; extensions expect
	 * everything else to be in place, and the extensions call back into the
	 * library.
	 */
	WT_ERR(__conn_load_extensions(session, cfg));

	/*
	 * We've completed configuration, write the base configuration file if
	 * we're creating the database.
	 */
	if (conn->is_new) {
		WT_ERR(__wt_config_gets(session, cfg, "config_base", &cval));
		if (cval.val)
			WT_ERR(
			    __conn_write_config(session, WT_BASECONFIG, cfg));
	}

	/*
	 * Start the worker threads last.
	 */
	WT_ERR(__wt_connection_workers(session, cfg));

	/* Merge the final configuration for later reconfiguration. */
	WT_ERR(__wt_config_merge(session, cfg, &conn->cfg));

	WT_STATIC_ASSERT(offsetof(WT_CONNECTION_IMPL, iface) == 0);
	*wt_connp = &conn->iface;

err:	/* Discard the configuration strings. */
	__wt_buf_free(session, &i1);
	__wt_buf_free(session, &i2);
	__wt_buf_free(session, &i3);

	if (ret != 0 && conn != NULL)
		WT_TRET(__wt_connection_close(conn));

	return (ret);
}<|MERGE_RESOLUTION|>--- conflicted
+++ resolved
@@ -397,19 +397,11 @@
  * internally.
  */
 int
-<<<<<<< HEAD
-__wt_conn_remove_collator(WT_CONNECTION_IMPL *conn)
-{
+__wt_conn_remove_collator(WT_SESSION_IMPL *session)
+{
+	WT_CONNECTION_IMPL *conn;
 	WT_DECL_RET;
 	WT_NAMED_COLLATOR *ncoll;
-	WT_SESSION_IMPL *session;
-=======
-__wt_conn_remove_collator(WT_SESSION_IMPL *session)
-{
-	WT_CONNECTION_IMPL *conn;
-	WT_DECL_RET;
-	WT_NAMED_COLLATOR *ncoll;
->>>>>>> 35c6df18
 
 	conn = S2C(session);
 
@@ -472,19 +464,11 @@
  * internally.
  */
 int
-<<<<<<< HEAD
-__wt_conn_remove_compressor(WT_CONNECTION_IMPL *conn)
-{
+__wt_conn_remove_compressor(WT_SESSION_IMPL *session)
+{
+	WT_CONNECTION_IMPL *conn;
 	WT_DECL_RET;
 	WT_NAMED_COMPRESSOR *ncomp;
-	WT_SESSION_IMPL *session;
-=======
-__wt_conn_remove_compressor(WT_SESSION_IMPL *session)
-{
-	WT_CONNECTION_IMPL *conn;
-	WT_DECL_RET;
-	WT_NAMED_COMPRESSOR *ncomp;
->>>>>>> 35c6df18
 
 	conn = S2C(session);
 
@@ -545,19 +529,11 @@
  *	Remove data source added by WT_CONNECTION->add_data_source.
  */
 int
-<<<<<<< HEAD
-__wt_conn_remove_data_source(WT_CONNECTION_IMPL *conn)
-=======
 __wt_conn_remove_data_source(WT_SESSION_IMPL *session)
->>>>>>> 35c6df18
 {
 	WT_CONNECTION_IMPL *conn;
 	WT_DECL_RET;
 	WT_NAMED_DATA_SOURCE *ndsrc;
-<<<<<<< HEAD
-	WT_SESSION_IMPL *session;
-=======
->>>>>>> 35c6df18
 
 	conn = S2C(session);
 
@@ -733,13 +709,13 @@
  * internally.
  */
 int
-__wt_conn_remove_discard_filter(WT_CONNECTION_IMPL *conn)
-{
+__wt_conn_remove_discard_filter(WT_SESSION_IMPL *session)
+{
+	WT_CONNECTION_IMPL *conn;
 	WT_DECL_RET;
 	WT_NAMED_DISCARD_FILTER *nfilter;
-	WT_SESSION_IMPL *session;
-
-	session = conn->default_session;
+
+	conn = S2C(session);
 
 	while ((nfilter = TAILQ_FIRST(&conn->discard_filterqh)) != NULL) {
 		/* Call any termination method. */
