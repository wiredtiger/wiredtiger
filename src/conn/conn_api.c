/*-
 * Copyright (c) 2014-present MongoDB, Inc.
 * Copyright (c) 2008-2014 WiredTiger, Inc.
 *  All rights reserved.
 *
 * See the file LICENSE for redistribution information.
 */

#include "wt_internal.h"

/*
 * ext_collate --
 *     Call the collation function (external API version).
 */
static int
ext_collate(WT_EXTENSION_API *wt_api, WT_SESSION *wt_session, WT_COLLATOR *collator, WT_ITEM *first,
  WT_ITEM *second, int *cmpp)
{
    WT_CONNECTION_IMPL *conn;
    WT_SESSION_IMPL *session;

    conn = (WT_CONNECTION_IMPL *)wt_api->conn;
    if ((session = (WT_SESSION_IMPL *)wt_session) == NULL)
        session = conn->default_session;

    WT_RET(__wt_compare(session, collator, first, second, cmpp));

    return (0);
}

/*
 * ext_collator_config --
 *     Given a configuration, configure the collator (external API version).
 */
static int
ext_collator_config(WT_EXTENSION_API *wt_api, WT_SESSION *wt_session, const char *uri,
  WT_CONFIG_ARG *cfg_arg, WT_COLLATOR **collatorp, int *ownp)
{
    WT_CONFIG_ITEM cval, metadata;
    WT_CONNECTION_IMPL *conn;
    WT_SESSION_IMPL *session;
    const char **cfg;

    conn = (WT_CONNECTION_IMPL *)wt_api->conn;
    if ((session = (WT_SESSION_IMPL *)wt_session) == NULL)
        session = conn->default_session;

    /* The default is a standard lexicographic comparison. */
    if ((cfg = (const char **)cfg_arg) == NULL)
        return (0);

    WT_CLEAR(cval);
    WT_RET_NOTFOUND_OK(__wt_config_gets_none(session, cfg, "collator", &cval));
    if (cval.len == 0)
        return (0);

    WT_CLEAR(metadata);
    WT_RET_NOTFOUND_OK(__wt_config_gets(session, cfg, "app_metadata", &metadata));
    return (__wt_collator_config(session, uri, &cval, &metadata, collatorp, ownp));
}

/*
 * __collator_confchk --
 *     Check for a valid custom collator.
 */
static int
__collator_confchk(WT_SESSION_IMPL *session, WT_CONFIG_ITEM *cname, WT_COLLATOR **collatorp)
{
    WT_CONNECTION_IMPL *conn;
    WT_NAMED_COLLATOR *ncoll;

    *collatorp = NULL;

    if (cname->len == 0 || WT_STRING_MATCH("none", cname->str, cname->len))
        return (0);

    conn = S2C(session);
    TAILQ_FOREACH (ncoll, &conn->collqh, q)
        if (WT_STRING_MATCH(ncoll->name, cname->str, cname->len)) {
            *collatorp = ncoll->collator;
            return (0);
        }
    WT_RET_MSG(session, EINVAL, "unknown collator '%.*s'", (int)cname->len, cname->str);
}

/*
 * __wt_collator_config --
 *     Configure a custom collator.
 */
int
__wt_collator_config(WT_SESSION_IMPL *session, const char *uri, WT_CONFIG_ITEM *cname,
  WT_CONFIG_ITEM *metadata, WT_COLLATOR **collatorp, int *ownp)
{
    WT_COLLATOR *collator;

    *collatorp = NULL;
    *ownp = 0;

    WT_RET(__collator_confchk(session, cname, &collator));
    if (collator == NULL)
        return (0);

    if (collator->customize != NULL)
        WT_RET(collator->customize(collator, &session->iface, uri, metadata, collatorp));

    if (*collatorp == NULL)
        *collatorp = collator;
    else
        *ownp = 1;

    return (0);
}

/*
 * __conn_add_collator --
 *     WT_CONNECTION->add_collator method.
 */
static int
__conn_add_collator(
  WT_CONNECTION *wt_conn, const char *name, WT_COLLATOR *collator, const char *config)
{
    WT_CONNECTION_IMPL *conn;
    WT_DECL_RET;
    WT_NAMED_COLLATOR *ncoll;
    WT_SESSION_IMPL *session;

    ncoll = NULL;

    conn = (WT_CONNECTION_IMPL *)wt_conn;
    CONNECTION_API_CALL(conn, session, add_collator, config, cfg);
    WT_UNUSED(cfg);

    if (strcmp(name, "none") == 0)
        WT_ERR_MSG(session, EINVAL, "invalid name for a collator: %s", name);

    WT_ERR(__wt_calloc_one(session, &ncoll));
    WT_ERR(__wt_strdup(session, name, &ncoll->name));
    ncoll->collator = collator;

    __wt_spin_lock(session, &conn->api_lock);
    TAILQ_INSERT_TAIL(&conn->collqh, ncoll, q);
    ncoll = NULL;
    __wt_spin_unlock(session, &conn->api_lock);

err:
    if (ncoll != NULL) {
        __wt_free(session, ncoll->name);
        __wt_free(session, ncoll);
    }

    API_END_RET_NOTFOUND_MAP(session, ret);
}

/*
 * __wt_conn_remove_collator --
 *     Remove collator added by WT_CONNECTION->add_collator, only used internally.
 */
int
__wt_conn_remove_collator(WT_SESSION_IMPL *session)
{
    WT_CONNECTION_IMPL *conn;
    WT_DECL_RET;
    WT_NAMED_COLLATOR *ncoll;

    conn = S2C(session);

    while ((ncoll = TAILQ_FIRST(&conn->collqh)) != NULL) {
        /* Remove from the connection's list, free memory. */
        TAILQ_REMOVE(&conn->collqh, ncoll, q);
        /* Call any termination method. */
        if (ncoll->collator->terminate != NULL)
            WT_TRET(ncoll->collator->terminate(ncoll->collator, (WT_SESSION *)session));

        __wt_free(session, ncoll->name);
        __wt_free(session, ncoll);
    }

    return (ret);
}

/*
 * __compressor_confchk --
 *     Validate the compressor.
 */
static int
__compressor_confchk(WT_SESSION_IMPL *session, WT_CONFIG_ITEM *cval, WT_COMPRESSOR **compressorp)
{
    WT_CONNECTION_IMPL *conn;
    WT_NAMED_COMPRESSOR *ncomp;

    *compressorp = NULL;

    if (cval->len == 0 || WT_STRING_MATCH("none", cval->str, cval->len))
        return (0);

    conn = S2C(session);
    TAILQ_FOREACH (ncomp, &conn->compqh, q)
        if (WT_STRING_MATCH(ncomp->name, cval->str, cval->len)) {
            *compressorp = ncomp->compressor;
            return (0);
        }
    WT_RET_MSG(session, EINVAL, "unknown compressor '%.*s'", (int)cval->len, cval->str);
}

/*
 * __wt_compressor_config --
 *     Given a configuration, configure the compressor.
 */
int
__wt_compressor_config(WT_SESSION_IMPL *session, WT_CONFIG_ITEM *cval, WT_COMPRESSOR **compressorp)
{
    return (__compressor_confchk(session, cval, compressorp));
}

/*
 * __conn_add_compressor --
 *     WT_CONNECTION->add_compressor method.
 */
static int
__conn_add_compressor(
  WT_CONNECTION *wt_conn, const char *name, WT_COMPRESSOR *compressor, const char *config)
{
    WT_CONNECTION_IMPL *conn;
    WT_DECL_RET;
    WT_NAMED_COMPRESSOR *ncomp;
    WT_SESSION_IMPL *session;

    ncomp = NULL;

    conn = (WT_CONNECTION_IMPL *)wt_conn;
    CONNECTION_API_CALL(conn, session, add_compressor, config, cfg);
    WT_UNUSED(cfg);

    if (strcmp(name, "none") == 0)
        WT_ERR_MSG(session, EINVAL, "invalid name for a compressor: %s", name);

    WT_ERR(__wt_calloc_one(session, &ncomp));
    WT_ERR(__wt_strdup(session, name, &ncomp->name));
    ncomp->compressor = compressor;

    __wt_spin_lock(session, &conn->api_lock);
    TAILQ_INSERT_TAIL(&conn->compqh, ncomp, q);
    ncomp = NULL;
    __wt_spin_unlock(session, &conn->api_lock);

err:
    if (ncomp != NULL) {
        __wt_free(session, ncomp->name);
        __wt_free(session, ncomp);
    }

    API_END_RET_NOTFOUND_MAP(session, ret);
}

/*
 * __wt_conn_remove_compressor --
 *     remove compressor added by WT_CONNECTION->add_compressor, only used internally.
 */
int
__wt_conn_remove_compressor(WT_SESSION_IMPL *session)
{
    WT_CONNECTION_IMPL *conn;
    WT_DECL_RET;
    WT_NAMED_COMPRESSOR *ncomp;

    conn = S2C(session);

    while ((ncomp = TAILQ_FIRST(&conn->compqh)) != NULL) {
        /* Remove from the connection's list, free memory. */
        TAILQ_REMOVE(&conn->compqh, ncomp, q);
        /* Call any termination method. */
        if (ncomp->compressor->terminate != NULL)
            WT_TRET(ncomp->compressor->terminate(ncomp->compressor, (WT_SESSION *)session));

        __wt_free(session, ncomp->name);
        __wt_free(session, ncomp);
    }

    return (ret);
}

/*
 * __conn_add_data_source --
 *     WT_CONNECTION->add_data_source method.
 */
static int
__conn_add_data_source(
  WT_CONNECTION *wt_conn, const char *prefix, WT_DATA_SOURCE *dsrc, const char *config)
{
    WT_CONNECTION_IMPL *conn;
    WT_DECL_RET;
    WT_NAMED_DATA_SOURCE *ndsrc;
    WT_SESSION_IMPL *session;

    ndsrc = NULL;

    conn = (WT_CONNECTION_IMPL *)wt_conn;
    CONNECTION_API_CALL(conn, session, add_data_source, config, cfg);
    WT_UNUSED(cfg);

    WT_ERR(__wt_calloc_one(session, &ndsrc));
    WT_ERR(__wt_strdup(session, prefix, &ndsrc->prefix));
    ndsrc->dsrc = dsrc;

    /* Link onto the environment's list of data sources. */
    __wt_spin_lock(session, &conn->api_lock);
    TAILQ_INSERT_TAIL(&conn->dsrcqh, ndsrc, q);
    ndsrc = NULL;
    __wt_spin_unlock(session, &conn->api_lock);

err:
    if (ndsrc != NULL) {
        __wt_free(session, ndsrc->prefix);
        __wt_free(session, ndsrc);
    }

    API_END_RET_NOTFOUND_MAP(session, ret);
}

/*
 * __wt_conn_remove_data_source --
 *     Remove data source added by WT_CONNECTION->add_data_source.
 */
int
__wt_conn_remove_data_source(WT_SESSION_IMPL *session)
{
    WT_CONNECTION_IMPL *conn;
    WT_DECL_RET;
    WT_NAMED_DATA_SOURCE *ndsrc;

    conn = S2C(session);

    while ((ndsrc = TAILQ_FIRST(&conn->dsrcqh)) != NULL) {
        /* Remove from the connection's list, free memory. */
        TAILQ_REMOVE(&conn->dsrcqh, ndsrc, q);
        /* Call any termination method. */
        if (ndsrc->dsrc->terminate != NULL)
            WT_TRET(ndsrc->dsrc->terminate(ndsrc->dsrc, (WT_SESSION *)session));

        __wt_free(session, ndsrc->prefix);
        __wt_free(session, ndsrc);
    }

    return (ret);
}

/*
 * __encryptor_confchk --
 *     Validate the encryptor.
 */
static int
__encryptor_confchk(
  WT_SESSION_IMPL *session, WT_CONFIG_ITEM *cval, WT_NAMED_ENCRYPTOR **nencryptorp)
{
    WT_CONNECTION_IMPL *conn;
    WT_NAMED_ENCRYPTOR *nenc;

    if (nencryptorp != NULL)
        *nencryptorp = NULL;

    if (cval->len == 0 || WT_STRING_MATCH("none", cval->str, cval->len))
        return (0);

    conn = S2C(session);
    TAILQ_FOREACH (nenc, &conn->encryptqh, q)
        if (WT_STRING_MATCH(nenc->name, cval->str, cval->len)) {
            if (nencryptorp != NULL)
                *nencryptorp = nenc;
            return (0);
        }

    WT_RET_MSG(session, EINVAL, "unknown encryptor '%.*s'", (int)cval->len, cval->str);
}

/*
 * __wt_encryptor_config --
 *     Given a configuration, configure the encryptor.
 */
int
__wt_encryptor_config(WT_SESSION_IMPL *session, WT_CONFIG_ITEM *cval, WT_CONFIG_ITEM *keyid,
  WT_CONFIG_ARG *cfg_arg, WT_KEYED_ENCRYPTOR **kencryptorp)
{
    WT_CONNECTION_IMPL *conn;
    WT_DECL_RET;
    WT_ENCRYPTOR *custom, *encryptor;
    WT_KEYED_ENCRYPTOR *kenc;
    WT_NAMED_ENCRYPTOR *nenc;
    uint64_t bucket, hash;

    *kencryptorp = NULL;

    kenc = NULL;
    conn = S2C(session);

    __wt_spin_lock(session, &conn->encryptor_lock);

    WT_ERR(__encryptor_confchk(session, cval, &nenc));
    if (nenc == NULL) {
        if (keyid->len != 0)
            WT_ERR_MSG(session, EINVAL, "encryption.keyid requires encryption.name to be set");
        goto out;
    }

    /*
     * Check if encryption is set on the connection. If someone wants encryption on a table, it
     * needs to be configured on the database as well.
     */
    if (conn->kencryptor == NULL && kencryptorp != &conn->kencryptor)
        WT_ERR_MSG(session, EINVAL, "table encryption requires connection encryption to be set");
    hash = __wt_hash_city64(keyid->str, keyid->len);
    bucket = hash & (conn->hash_size - 1);
    TAILQ_FOREACH (kenc, &nenc->keyedhashqh[bucket], q)
        if (WT_STRING_MATCH(kenc->keyid, keyid->str, keyid->len))
            goto out;

    WT_ERR(__wt_calloc_one(session, &kenc));
    WT_ERR(__wt_strndup(session, keyid->str, keyid->len, &kenc->keyid));
    encryptor = nenc->encryptor;
    if (encryptor->customize != NULL) {
        custom = NULL;
        WT_ERR(encryptor->customize(encryptor, &session->iface, cfg_arg, &custom));
        if (custom != NULL) {
            kenc->owned = 1;
            encryptor = custom;
        }
    }
    WT_ERR(encryptor->sizing(encryptor, &session->iface, &kenc->size_const));
    kenc->encryptor = encryptor;
    TAILQ_INSERT_HEAD(&nenc->keyedqh, kenc, q);
    TAILQ_INSERT_HEAD(&nenc->keyedhashqh[bucket], kenc, hashq);

out:
    __wt_spin_unlock(session, &conn->encryptor_lock);
    *kencryptorp = kenc;
    return (0);

err:
    if (kenc != NULL) {
        __wt_free(session, kenc->keyid);
        __wt_free(session, kenc);
    }
    __wt_spin_unlock(session, &conn->encryptor_lock);
    return (ret);
}

/*
 * __conn_add_encryptor --
 *     WT_CONNECTION->add_encryptor method.
 */
static int
__conn_add_encryptor(
  WT_CONNECTION *wt_conn, const char *name, WT_ENCRYPTOR *encryptor, const char *config)
{
    WT_CONNECTION_IMPL *conn;
    WT_DECL_RET;
    WT_NAMED_ENCRYPTOR *nenc;
    WT_SESSION_IMPL *session;
    uint64_t i;

    nenc = NULL;

    conn = (WT_CONNECTION_IMPL *)wt_conn;
    CONNECTION_API_CALL(conn, session, add_encryptor, config, cfg);
    WT_UNUSED(cfg);

    if (strcmp(name, "none") == 0)
        WT_ERR_MSG(session, EINVAL, "invalid name for an encryptor: %s", name);

    if (encryptor->encrypt == NULL || encryptor->decrypt == NULL || encryptor->sizing == NULL)
        WT_ERR_MSG(session, EINVAL, "encryptor: %s: required callbacks not set", name);

    /*
     * Verify that terminate is set if customize is set. We could relax this restriction and give an
     * error if customize returns an encryptor and terminate is not set. That seems more prone to
     * mistakes.
     */
    if (encryptor->customize != NULL && encryptor->terminate == NULL)
        WT_ERR_MSG(session, EINVAL, "encryptor: %s: has customize but no terminate", name);

    WT_ERR(__wt_calloc_one(session, &nenc));
    WT_ERR(__wt_strdup(session, name, &nenc->name));
    nenc->encryptor = encryptor;
    TAILQ_INIT(&nenc->keyedqh);
    WT_ERR(__wt_calloc_def(session, conn->hash_size, &nenc->keyedhashqh));
    for (i = 0; i < conn->hash_size; i++)
        TAILQ_INIT(&nenc->keyedhashqh[i]);

    TAILQ_INSERT_TAIL(&conn->encryptqh, nenc, q);
    nenc = NULL;

err:
    if (nenc != NULL) {
        __wt_free(session, nenc->keyedhashqh);
        __wt_free(session, nenc->name);
        __wt_free(session, nenc);
    }

    API_END_RET_NOTFOUND_MAP(session, ret);
}

/*
 * __wt_conn_remove_encryptor --
 *     remove encryptors added by WT_CONNECTION->add_encryptor, only used internally.
 */
int
__wt_conn_remove_encryptor(WT_SESSION_IMPL *session)
{
    WT_CONNECTION_IMPL *conn;
    WT_DECL_RET;
    WT_KEYED_ENCRYPTOR *kenc;
    WT_NAMED_ENCRYPTOR *nenc;

    conn = S2C(session);

    while ((nenc = TAILQ_FIRST(&conn->encryptqh)) != NULL) {
        /* Remove from the connection's list, free memory. */
        TAILQ_REMOVE(&conn->encryptqh, nenc, q);
        while ((kenc = TAILQ_FIRST(&nenc->keyedqh)) != NULL) {
            /* Remove from the connection's list, free memory. */
            TAILQ_REMOVE(&nenc->keyedqh, kenc, q);
            /* Call any termination method. */
            if (kenc->owned && kenc->encryptor->terminate != NULL)
                WT_TRET(kenc->encryptor->terminate(kenc->encryptor, (WT_SESSION *)session));

            __wt_free(session, kenc->keyid);
            __wt_free(session, kenc);
        }

        /* Call any termination method. */
        if (nenc->encryptor->terminate != NULL)
            WT_TRET(nenc->encryptor->terminate(nenc->encryptor, (WT_SESSION *)session));

        __wt_free(session, nenc->keyedhashqh);
        __wt_free(session, nenc->name);
        __wt_free(session, nenc);
    }
    return (ret);
}

/*
 * __conn_add_extractor --
 *     WT_CONNECTION->add_extractor method.
 */
static int
__conn_add_extractor(
  WT_CONNECTION *wt_conn, const char *name, WT_EXTRACTOR *extractor, const char *config)
{
    WT_CONNECTION_IMPL *conn;
    WT_DECL_RET;
    WT_NAMED_EXTRACTOR *nextractor;
    WT_SESSION_IMPL *session;

    nextractor = NULL;

    conn = (WT_CONNECTION_IMPL *)wt_conn;
    CONNECTION_API_CALL(conn, session, add_extractor, config, cfg);
    WT_UNUSED(cfg);

    if (strcmp(name, "none") == 0)
        WT_ERR_MSG(session, EINVAL, "invalid name for an extractor: %s", name);

    WT_ERR(__wt_calloc_one(session, &nextractor));
    WT_ERR(__wt_strdup(session, name, &nextractor->name));
    nextractor->extractor = extractor;

    __wt_spin_lock(session, &conn->api_lock);
    TAILQ_INSERT_TAIL(&conn->extractorqh, nextractor, q);
    nextractor = NULL;
    __wt_spin_unlock(session, &conn->api_lock);

err:
    if (nextractor != NULL) {
        __wt_free(session, nextractor->name);
        __wt_free(session, nextractor);
    }

    API_END_RET_NOTFOUND_MAP(session, ret);
}

/*
 * __extractor_confchk --
 *     Check for a valid custom extractor.
 */
static int
__extractor_confchk(WT_SESSION_IMPL *session, WT_CONFIG_ITEM *cname, WT_EXTRACTOR **extractorp)
{
    WT_CONNECTION_IMPL *conn;
    WT_NAMED_EXTRACTOR *nextractor;

    *extractorp = NULL;

    if (cname->len == 0 || WT_STRING_MATCH("none", cname->str, cname->len))
        return (0);

    conn = S2C(session);
    TAILQ_FOREACH (nextractor, &conn->extractorqh, q)
        if (WT_STRING_MATCH(nextractor->name, cname->str, cname->len)) {
            *extractorp = nextractor->extractor;
            return (0);
        }
    WT_RET_MSG(session, EINVAL, "unknown extractor '%.*s'", (int)cname->len, cname->str);
}

/*
 * __wt_extractor_config --
 *     Given a configuration, configure the extractor.
 */
int
__wt_extractor_config(WT_SESSION_IMPL *session, const char *uri, const char *config,
  WT_EXTRACTOR **extractorp, int *ownp)
{
    WT_CONFIG_ITEM cname;
    WT_EXTRACTOR *extractor;

    *extractorp = NULL;
    *ownp = 0;

    WT_RET_NOTFOUND_OK(__wt_config_getones_none(session, config, "extractor", &cname));
    if (cname.len == 0)
        return (0);

    WT_RET(__extractor_confchk(session, &cname, &extractor));
    if (extractor == NULL)
        return (0);

    if (extractor->customize != NULL) {
        WT_RET(__wt_config_getones(session, config, "app_metadata", &cname));
        WT_RET(extractor->customize(extractor, &session->iface, uri, &cname, extractorp));
    }

    if (*extractorp == NULL)
        *extractorp = extractor;
    else
        *ownp = 1;

    return (0);
}

/*
 * __wt_conn_remove_extractor --
 *     Remove extractor added by WT_CONNECTION->add_extractor, only used internally.
 */
int
__wt_conn_remove_extractor(WT_SESSION_IMPL *session)
{
    WT_CONNECTION_IMPL *conn;
    WT_DECL_RET;
    WT_NAMED_EXTRACTOR *nextractor;

    conn = S2C(session);

    while ((nextractor = TAILQ_FIRST(&conn->extractorqh)) != NULL) {
        /* Remove from the connection's list, free memory. */
        TAILQ_REMOVE(&conn->extractorqh, nextractor, q);
        /* Call any termination method. */
        if (nextractor->extractor->terminate != NULL)
            WT_TRET(nextractor->extractor->terminate(nextractor->extractor, (WT_SESSION *)session));

        __wt_free(session, nextractor->name);
        __wt_free(session, nextractor);
    }

    return (ret);
}

/*
 * __conn_add_storage_source --
 *     WT_CONNECTION->add_storage_source method.
 */
static int
__conn_add_storage_source(
  WT_CONNECTION *wt_conn, const char *name, WT_STORAGE_SOURCE *storage_source, const char *config)
{
    WT_CONNECTION_IMPL *conn;
    WT_DECL_RET;
    WT_NAMED_STORAGE_SOURCE *nstorage;
    WT_SESSION_IMPL *session;
    uint64_t i;

    nstorage = NULL;

    conn = (WT_CONNECTION_IMPL *)wt_conn;
    CONNECTION_API_CALL(conn, session, add_storage_source, config, cfg);
    WT_UNUSED(cfg);

    WT_ERR(__wt_calloc_one(session, &nstorage));
    WT_ERR(__wt_strdup(session, name, &nstorage->name));
    nstorage->storage_source = storage_source;
    TAILQ_INIT(&nstorage->bucketqh);
    WT_ERR(__wt_calloc_def(session, conn->hash_size, &nstorage->buckethashqh));
    for (i = 0; i < conn->hash_size; i++)
        TAILQ_INIT(&nstorage->buckethashqh[i]);

    __wt_spin_lock(session, &conn->api_lock);
    TAILQ_INSERT_TAIL(&conn->storagesrcqh, nstorage, q);
    nstorage = NULL;
    __wt_spin_unlock(session, &conn->api_lock);

err:
    if (nstorage != NULL) {
        __wt_free(session, nstorage->name);
        __wt_free(session, nstorage);
    }

    API_END_RET_NOTFOUND_MAP(session, ret);
}

/*
 * __conn_get_storage_source --
 *     WT_CONNECTION->get_storage_source method.
 */
static int
__conn_get_storage_source(
  WT_CONNECTION *wt_conn, const char *name, WT_STORAGE_SOURCE **storage_sourcep)
{
    WT_CONNECTION_IMPL *conn;
    WT_DECL_RET;
    WT_NAMED_STORAGE_SOURCE *nstorage_source;
    WT_STORAGE_SOURCE *storage_source;

    conn = (WT_CONNECTION_IMPL *)wt_conn;
    *storage_sourcep = NULL;

    ret = EINVAL;
    TAILQ_FOREACH (nstorage_source, &conn->storagesrcqh, q)
        if (WT_STREQ(nstorage_source->name, name)) {
            storage_source = nstorage_source->storage_source;
            WT_RET(storage_source->ss_add_reference(storage_source));
            *storage_sourcep = storage_source;
            ret = 0;
            break;
        }
    if (ret != 0)
        WT_RET_MSG(conn->default_session, ret, "unknown storage_source '%s'", name);

    return (ret);
}

/*
 * __wt_conn_remove_storage_source --
 *     Remove storage_source added by WT_CONNECTION->add_storage_source, only used internally.
 */
int
__wt_conn_remove_storage_source(WT_SESSION_IMPL *session)
{
    WT_BUCKET_STORAGE *bstorage;
    WT_CONNECTION_IMPL *conn;
    WT_DECL_RET;
    WT_NAMED_STORAGE_SOURCE *nstorage;
    WT_STORAGE_SOURCE *storage;

    conn = S2C(session);

    while ((nstorage = TAILQ_FIRST(&conn->storagesrcqh)) != NULL) {
        /* Remove from the connection's list, free memory. */
        TAILQ_REMOVE(&conn->storagesrcqh, nstorage, q);
        while ((bstorage = TAILQ_FIRST(&nstorage->bucketqh)) != NULL) {
            /* Remove from the connection's list, free memory. */
            TAILQ_REMOVE(&nstorage->bucketqh, bstorage, q);
            __wt_free(session, bstorage->auth_token);
            __wt_free(session, bstorage->bucket);
            __wt_free(session, bstorage->bucket_prefix);
            __wt_free(session, bstorage->cache_directory);
            if (bstorage->file_system != NULL && bstorage->file_system->terminate != NULL)
                WT_TRET(
                  bstorage->file_system->terminate(bstorage->file_system, (WT_SESSION *)session));
            __wt_free(session, bstorage);
        }

        /* Call any termination method. */
        storage = nstorage->storage_source;
        WT_ASSERT(session, storage != NULL);
        if (storage->terminate != NULL)
            WT_TRET(storage->terminate(storage, (WT_SESSION *)session));

        __wt_free(session, nstorage->buckethashqh);
        __wt_free(session, nstorage->name);
        __wt_free(session, nstorage);
    }

    return (ret);
}

/*
 * __conn_ext_file_system_get --
 *     WT_EXTENSION.file_system_get method. Get file system in use.
 */
static int
__conn_ext_file_system_get(
  WT_EXTENSION_API *wt_api, WT_SESSION *session, WT_FILE_SYSTEM **file_system)
{
    WT_FILE_SYSTEM *fs;

    WT_UNUSED(session);

    fs = ((WT_CONNECTION_IMPL *)wt_api->conn)->file_system;
    if (fs == NULL)
        return (WT_NOTFOUND);
    *file_system = fs;
    return (0);
}

/*
 * __conn_get_extension_api --
 *     WT_CONNECTION.get_extension_api method.
 */
static WT_EXTENSION_API *
__conn_get_extension_api(WT_CONNECTION *wt_conn)
{
    WT_CONNECTION_IMPL *conn;

    conn = (WT_CONNECTION_IMPL *)wt_conn;

    conn->extension_api.conn = wt_conn;
    conn->extension_api.err_printf = __wt_ext_err_printf;
    conn->extension_api.msg_printf = __wt_ext_msg_printf;
    conn->extension_api.strerror = __wt_ext_strerror;
    conn->extension_api.map_windows_error = __wt_ext_map_windows_error;
    conn->extension_api.scr_alloc = __wt_ext_scr_alloc;
    conn->extension_api.scr_free = __wt_ext_scr_free;
    conn->extension_api.collator_config = ext_collator_config;
    conn->extension_api.collate = ext_collate;
    conn->extension_api.config_get = __wt_ext_config_get;
    conn->extension_api.config_get_string = __wt_ext_config_get_string;
    conn->extension_api.config_parser_open = __wt_ext_config_parser_open;
    conn->extension_api.config_parser_open_arg = __wt_ext_config_parser_open_arg;
    conn->extension_api.file_system_get = __conn_ext_file_system_get;
    conn->extension_api.metadata_insert = __wt_ext_metadata_insert;
    conn->extension_api.metadata_remove = __wt_ext_metadata_remove;
    conn->extension_api.metadata_search = __wt_ext_metadata_search;
    conn->extension_api.metadata_update = __wt_ext_metadata_update;
    conn->extension_api.struct_pack = __wt_ext_struct_pack;
    conn->extension_api.struct_size = __wt_ext_struct_size;
    conn->extension_api.struct_unpack = __wt_ext_struct_unpack;
    conn->extension_api.spin_init = __wt_ext_spin_init;
    conn->extension_api.spin_lock = __wt_ext_spin_lock;
    conn->extension_api.spin_unlock = __wt_ext_spin_unlock;
    conn->extension_api.spin_destroy = __wt_ext_spin_destroy;
    conn->extension_api.version = wiredtiger_version;

    /* Streaming pack/unpack API */
    conn->extension_api.pack_start = __wt_ext_pack_start;
    conn->extension_api.unpack_start = __wt_ext_unpack_start;
    conn->extension_api.pack_close = __wt_ext_pack_close;
    conn->extension_api.pack_item = __wt_ext_pack_item;
    conn->extension_api.pack_int = __wt_ext_pack_int;
    conn->extension_api.pack_str = __wt_ext_pack_str;
    conn->extension_api.pack_uint = __wt_ext_pack_uint;
    conn->extension_api.unpack_item = __wt_ext_unpack_item;
    conn->extension_api.unpack_int = __wt_ext_unpack_int;
    conn->extension_api.unpack_str = __wt_ext_unpack_str;
    conn->extension_api.unpack_uint = __wt_ext_unpack_uint;

    return (&conn->extension_api);
}

/*
 * __conn_builtin_init --
 *     Initialize and configure a builtin extension.
 */
static int
__conn_builtin_init(WT_CONNECTION_IMPL *conn, const char *name,
  int (*extension_init)(WT_CONNECTION *, WT_CONFIG_ARG *), const char *cfg[])
{
    WT_CONFIG_ITEM all_configs, cval;
    WT_DECL_RET;
    WT_SESSION_IMPL *session;
    char *config;
    const char *ext_cfg[] = {NULL, NULL};

    session = conn->default_session;

    WT_RET(__wt_config_gets(session, cfg, "builtin_extension_config", &all_configs));
    WT_CLEAR(cval);
    WT_RET_NOTFOUND_OK(__wt_config_subgets(session, &all_configs, name, &cval));
    WT_RET(__wt_strndup(session, cval.str, cval.len, &config));
    ext_cfg[0] = config;

    ret = extension_init(&conn->iface, (WT_CONFIG_ARG *)ext_cfg);
    __wt_free(session, config);

    return (ret);
}

#ifdef HAVE_BUILTIN_EXTENSION_LZ4
extern int lz4_extension_init(WT_CONNECTION *, WT_CONFIG_ARG *);
#endif
#ifdef HAVE_BUILTIN_EXTENSION_SNAPPY
extern int snappy_extension_init(WT_CONNECTION *, WT_CONFIG_ARG *);
#endif
#ifdef HAVE_BUILTIN_EXTENSION_ZLIB
extern int zlib_extension_init(WT_CONNECTION *, WT_CONFIG_ARG *);
#endif
#ifdef HAVE_BUILTIN_EXTENSION_ZSTD
extern int zstd_extension_init(WT_CONNECTION *, WT_CONFIG_ARG *);
#endif

/*
 * __conn_builtin_extensions --
 *     Load extensions that are enabled via --with-builtins
 */
static int
__conn_builtin_extensions(WT_CONNECTION_IMPL *conn, const char *cfg[])
{
#ifdef HAVE_BUILTIN_EXTENSION_LZ4
    WT_RET(__conn_builtin_init(conn, "lz4", lz4_extension_init, cfg));
#endif
#ifdef HAVE_BUILTIN_EXTENSION_SNAPPY
    WT_RET(__conn_builtin_init(conn, "snappy", snappy_extension_init, cfg));
#endif
#ifdef HAVE_BUILTIN_EXTENSION_ZLIB
    WT_RET(__conn_builtin_init(conn, "zlib", zlib_extension_init, cfg));
#endif
#ifdef HAVE_BUILTIN_EXTENSION_ZSTD
    WT_RET(__conn_builtin_init(conn, "zstd", zstd_extension_init, cfg));
#endif

    /* Avoid warnings if no builtin extensions are configured. */
    WT_UNUSED(conn);
    WT_UNUSED(cfg);
    WT_UNUSED(__conn_builtin_init);

    return (0);
}

/*
 * __conn_load_extension_int --
 *     Internal extension load interface
 */
static int
__conn_load_extension_int(
  WT_SESSION_IMPL *session, const char *path, const char *cfg[], bool early_load)
{
    WT_CONFIG_ITEM cval;
    WT_DECL_RET;
    WT_DLH *dlh;
    int (*load)(WT_CONNECTION *, WT_CONFIG_ARG *);
    const char *ext_cfg[2];
    const char *ext_config, *init_name, *terminate_name;
    bool is_local;

    dlh = NULL;
    ext_config = init_name = terminate_name = NULL;
    is_local = strcmp(path, "local") == 0;

    /* Ensure that the load matches the phase of startup we are in. */
    WT_ERR(__wt_config_gets(session, cfg, "early_load", &cval));
    if ((cval.val == 0 && early_load) || (cval.val != 0 && !early_load))
        return (0);

    /*
     * This assumes the underlying shared libraries are reference counted, that is, that re-opening
     * a shared library simply increments a ref count, and closing it simply decrements the ref
     * count, and the last close discards the reference entirely -- in other words, we do not check
     * to see if we've already opened this shared library.
     */
    WT_ERR(__wt_dlopen(session, is_local ? NULL : path, &dlh));

    /*
     * Find the load function, remember the unload function for when we close.
     */
    WT_ERR(__wt_config_gets(session, cfg, "entry", &cval));
    WT_ERR(__wt_strndup(session, cval.str, cval.len, &init_name));
    WT_ERR(__wt_dlsym(session, dlh, init_name, true, &load));

    WT_ERR(__wt_config_gets(session, cfg, "terminate", &cval));
    WT_ERR(__wt_strndup(session, cval.str, cval.len, &terminate_name));
    WT_ERR(__wt_dlsym(session, dlh, terminate_name, false, &dlh->terminate));

    WT_CLEAR(cval);
    WT_ERR_NOTFOUND_OK(__wt_config_gets(session, cfg, "config", &cval), false);
    WT_ERR(__wt_strndup(session, cval.str, cval.len, &ext_config));
    ext_cfg[0] = ext_config;
    ext_cfg[1] = NULL;

    /* Call the load function last, it simplifies error handling. */
    WT_ERR(load(&S2C(session)->iface, (WT_CONFIG_ARG *)ext_cfg));

    /* Link onto the environment's list of open libraries. */
    __wt_spin_lock(session, &S2C(session)->api_lock);
    TAILQ_INSERT_TAIL(&S2C(session)->dlhqh, dlh, q);
    __wt_spin_unlock(session, &S2C(session)->api_lock);
    dlh = NULL;

err:
    if (dlh != NULL)
        WT_TRET(__wt_dlclose(session, dlh));
    __wt_free(session, ext_config);
    __wt_free(session, init_name);
    __wt_free(session, terminate_name);
    return (ret);
}

/*
 * __conn_load_extension --
 *     WT_CONNECTION->load_extension method.
 */
static int
__conn_load_extension(WT_CONNECTION *wt_conn, const char *path, const char *config)
{
    WT_CONNECTION_IMPL *conn;
    WT_DECL_RET;
    WT_SESSION_IMPL *session;

    conn = (WT_CONNECTION_IMPL *)wt_conn;
    CONNECTION_API_CALL(conn, session, load_extension, config, cfg);

    ret = __conn_load_extension_int(session, path, cfg, false);

err:
    API_END_RET_NOTFOUND_MAP(session, ret);
}

/*
 * __conn_load_extensions --
 *     Load the list of application-configured extensions.
 */
static int
__conn_load_extensions(WT_SESSION_IMPL *session, const char *cfg[], bool early_load)
{
    WT_CONFIG subconfig;
    WT_CONFIG_ITEM cval, skey, sval;
    WT_DECL_ITEM(exconfig);
    WT_DECL_ITEM(expath);
    WT_DECL_RET;
    const char *sub_cfg[] = {WT_CONFIG_BASE(session, WT_CONNECTION_load_extension), NULL, NULL};

    WT_ERR(__wt_config_gets(session, cfg, "extensions", &cval));
    __wt_config_subinit(session, &subconfig, &cval);
    while ((ret = __wt_config_next(&subconfig, &skey, &sval)) == 0) {
        if (expath == NULL)
            WT_ERR(__wt_scr_alloc(session, 0, &expath));
        WT_ERR(__wt_buf_fmt(session, expath, "%.*s", (int)skey.len, skey.str));
        if (sval.len > 0) {
            if (exconfig == NULL)
                WT_ERR(__wt_scr_alloc(session, 0, &exconfig));
            WT_ERR(__wt_buf_fmt(session, exconfig, "%.*s", (int)sval.len, sval.str));
        }
        sub_cfg[1] = sval.len > 0 ? exconfig->data : NULL;
        WT_ERR(__conn_load_extension_int(session, expath->data, sub_cfg, early_load));
    }
    WT_ERR_NOTFOUND_OK(ret, false);

err:
    __wt_scr_free(session, &expath);
    __wt_scr_free(session, &exconfig);

    return (ret);
}

/*
 * __conn_get_home --
 *     WT_CONNECTION.get_home method.
 */
static const char *
__conn_get_home(WT_CONNECTION *wt_conn)
{
    return (((WT_CONNECTION_IMPL *)wt_conn)->home);
}

/*
 * __conn_configure_method --
 *     WT_CONNECTION.configure_method method.
 */
static int
__conn_configure_method(WT_CONNECTION *wt_conn, const char *method, const char *uri,
  const char *config, const char *type, const char *check)
{
    WT_CONNECTION_IMPL *conn;
    WT_DECL_RET;
    WT_SESSION_IMPL *session;

    conn = (WT_CONNECTION_IMPL *)wt_conn;
    CONNECTION_API_CALL_NOCONF(conn, session, configure_method);

    ret = __wt_configure_method(session, method, uri, config, type, check);

err:
    API_END_RET_NOTFOUND_MAP(session, ret);
}

/*
 * __conn_is_new --
 *     WT_CONNECTION->is_new method.
 */
static int
__conn_is_new(WT_CONNECTION *wt_conn)
{
    return (((WT_CONNECTION_IMPL *)wt_conn)->is_new);
}

/*
 * __conn_close --
 *     WT_CONNECTION->close method.
 */
static int
__conn_close(WT_CONNECTION *wt_conn, const char *config)
{
    WT_CONFIG_ITEM cval;
    WT_CONNECTION_IMPL *conn;
    WT_DECL_RET;
    WT_SESSION *wt_session;
    WT_SESSION_IMPL *s, *session;
    uint32_t i;

    conn = (WT_CONNECTION_IMPL *)wt_conn;

    CONNECTION_API_CALL(conn, session, close, config, cfg);
err:

    /*
     * Ramp the eviction dirty target down to encourage eviction threads to clear dirty content out
     * of cache.
     */
    conn->cache->eviction_dirty_trigger = 1.0;
    conn->cache->eviction_dirty_target = 0.1;

    if (conn->default_session->event_handler->handle_general != NULL &&
      F_ISSET(conn, WT_CONN_MINIMAL | WT_CONN_READY))
        WT_TRET(conn->default_session->event_handler->handle_general(
          conn->default_session->event_handler, &conn->iface, NULL, WT_EVENT_CONN_CLOSE, NULL));
    F_CLR(conn, WT_CONN_MINIMAL | WT_CONN_READY);

    /*
     * Rollback all running transactions. We do this as a separate pass because an active
     * transaction in one session could cause trouble when closing a file, even if that session
     * never referenced that file.
     */
    for (s = conn->sessions, i = 0; i < conn->session_cnt; ++s, ++i)
        if (s->active && !F_ISSET(s, WT_SESSION_INTERNAL) && F_ISSET(s->txn, WT_TXN_RUNNING)) {
            wt_session = &s->iface;
            WT_TRET(wt_session->rollback_transaction(wt_session, NULL));
        }

    /* Close open, external sessions. */
    for (s = conn->sessions, i = 0; i < conn->session_cnt; ++s, ++i)
        if (s->active && !F_ISSET(s, WT_SESSION_INTERNAL)) {
            wt_session = &s->iface;
            /*
             * Notify the user that we are closing the session handle via the registered close
             * callback.
             */
            if (s->event_handler->handle_close != NULL)
                WT_TRET(s->event_handler->handle_close(s->event_handler, wt_session, NULL));
            WT_TRET(__wt_session_close_internal(s));
        }

    /*
     * Set MINIMAL again and call the event handler so that statistics can monitor any end of
     * connection activity (like the final checkpoint).
     */
    F_SET(conn, WT_CONN_MINIMAL);
    if (conn->default_session->event_handler->handle_general != NULL)
        WT_TRET(conn->default_session->event_handler->handle_general(
          conn->default_session->event_handler, wt_conn, NULL, WT_EVENT_CONN_READY, NULL));

    /* Wait for in-flight operations to complete. */
    WT_TRET(__wt_txn_activity_drain(session));

    /*
     * There should be no active transactions running now. Therefore, it's safe for operations to
     * proceed without doing snapshot visibility checks.
     */
    session->txn->isolation = WT_ISO_READ_UNCOMMITTED;

    WT_TRET(__wt_lsm_manager_destroy(session));

    /*
     * After the LSM threads have exited, we won't open more files for the application. However, the
     * sweep server is still running and it can close file handles at the same time the final
     * checkpoint is reviewing open data handles (forcing checkpoint to reopen handles). Shut down
     * the sweep server.
     */
    WT_TRET(__wt_sweep_destroy(session));

    /*
     * Shut down the checkpoint and capacity server threads: we don't want to throttle writes and
     * we're about to do a final checkpoint separately from the checkpoint server.
     */
    WT_TRET(__wt_capacity_server_destroy(session));
    WT_TRET(__wt_checkpoint_server_destroy(session));

    /* Perform a final checkpoint and shut down the global transaction state. */
    WT_TRET(__wt_txn_global_shutdown(session, cfg));

    /* We know WT_CONN_MINIMAL is set a few lines above no need to check again. */
    if (conn->default_session->event_handler->handle_general != NULL)
        WT_TRET(conn->default_session->event_handler->handle_general(
          conn->default_session->event_handler, wt_conn, NULL, WT_EVENT_CONN_CLOSE, NULL));
    F_CLR(conn, WT_CONN_MINIMAL);

    /*
     * See if close should wait for tiered storage to finish any flushing after the final
     * checkpoint.
     */
    WT_TRET(__wt_config_gets(session, cfg, "final_flush", &cval));
    WT_TRET(__wt_tiered_storage_destroy(session, cval.val));

    if (ret != 0) {
        __wt_err(session, ret, "failure during close, disabling further writes");
        F_SET(conn, WT_CONN_PANIC);
    }

    /*
     * Now that the final checkpoint is complete, the shutdown process should not allocate a
     * significant amount of new memory. If a user configured leaking memory on shutdown, we will
     * avoid freeing memory at this time. This allows for faster shutdown as freeing all the content
     * of the cache can be slow.
     */
    WT_TRET(__wt_config_gets(session, cfg, "leak_memory", &cval));
    if (cval.val != 0)
        F_SET(conn, WT_CONN_LEAK_MEMORY);

    WT_TRET(__wt_connection_close(conn));

    /* We no longer have a session, don't try to update it. */
    session = NULL;

    API_END_RET_NOTFOUND_MAP(session, ret);
}

/*
 * __conn_debug_info --
 *     WT_CONNECTION->debug_info method.
 */
static int
__conn_debug_info(WT_CONNECTION *wt_conn, const char *config)
{
    WT_CONFIG_ITEM cval;
    WT_CONNECTION_IMPL *conn;
    WT_DECL_RET;
    WT_SESSION_IMPL *session;

    conn = (WT_CONNECTION_IMPL *)wt_conn;

    CONNECTION_API_CALL(conn, session, debug_info, config, cfg);

    WT_ERR(__wt_config_gets(session, cfg, "cache", &cval));
    if (cval.val != 0)
        WT_ERR(__wt_verbose_dump_cache(session));

    WT_ERR(__wt_config_gets(session, cfg, "cursors", &cval));
    if (cval.val != 0)
        WT_ERR(__wt_verbose_dump_sessions(session, true));

    WT_ERR(__wt_config_gets(session, cfg, "handles", &cval));
    if (cval.val != 0)
        WT_ERR(__wt_verbose_dump_handles(session));

    WT_ERR(__wt_config_gets(session, cfg, "log", &cval));
    if (cval.val != 0)
        WT_ERR(__wt_verbose_dump_log(session));

    WT_ERR(__wt_config_gets(session, cfg, "sessions", &cval));
    if (cval.val != 0)
        WT_ERR(__wt_verbose_dump_sessions(session, false));

    WT_ERR(__wt_config_gets(session, cfg, "txn", &cval));
    if (cval.val != 0)
        WT_ERR(__wt_verbose_dump_txn(session));
err:
    API_END_RET(session, ret);
}

/*
 * __conn_reconfigure --
 *     WT_CONNECTION->reconfigure method.
 */
static int
__conn_reconfigure(WT_CONNECTION *wt_conn, const char *config)
{
    WT_CONNECTION_IMPL *conn;
    WT_DECL_RET;
    WT_SESSION_IMPL *session;

    conn = (WT_CONNECTION_IMPL *)wt_conn;

    CONNECTION_API_CALL(conn, session, reconfigure, config, cfg);
    ret = __wt_conn_reconfig(session, cfg);
err:
    API_END_RET(session, ret);
}

/*
 * __conn_open_session --
 *     WT_CONNECTION->open_session method.
 */
static int
__conn_open_session(WT_CONNECTION *wt_conn, WT_EVENT_HANDLER *event_handler, const char *config,
  WT_SESSION **wt_sessionp)
{
    WT_CONNECTION_IMPL *conn;
    WT_DECL_RET;
    WT_SESSION_IMPL *session, *session_ret;

    *wt_sessionp = NULL;

    conn = (WT_CONNECTION_IMPL *)wt_conn;

    CONNECTION_API_CALL(conn, session, open_session, config, cfg);
    WT_UNUSED(cfg);

    session_ret = NULL;
    WT_ERR(__wt_open_session(conn, event_handler, config, true, &session_ret));
    *wt_sessionp = &session_ret->iface;

err:
#ifdef HAVE_CALL_LOG
    if (session_ret != NULL)
        WT_TRET(__wt_call_log_open_session(session_ret, ret));
#endif
    API_END_RET_NOTFOUND_MAP(session, ret);
}

/*
 * __conn_query_timestamp --
 *     WT_CONNECTION->query_timestamp method.
 */
static int
__conn_query_timestamp(WT_CONNECTION *wt_conn, char *hex_timestamp, const char *config)
{
    WT_CONNECTION_IMPL *conn;
    WT_DECL_RET;
    WT_SESSION_IMPL *session;

    conn = (WT_CONNECTION_IMPL *)wt_conn;

    CONNECTION_API_CALL(conn, session, query_timestamp, config, cfg);
    ret = __wt_txn_query_timestamp(session, hex_timestamp, cfg, true);
err:
#ifdef HAVE_CALL_LOG
    WT_TRET(__wt_call_log_query_timestamp(session, config, hex_timestamp, ret, true));
#endif
    API_END_RET(session, ret);
}

/*
 * __conn_set_timestamp --
 *     WT_CONNECTION->set_timestamp method.
 */
static int
__conn_set_timestamp(WT_CONNECTION *wt_conn, const char *config)
{
    WT_CONNECTION_IMPL *conn;
    WT_DECL_RET;
    WT_SESSION_IMPL *session;

    conn = (WT_CONNECTION_IMPL *)wt_conn;

    CONNECTION_API_CALL(conn, session, set_timestamp, config, cfg);
    ret = __wt_txn_global_set_timestamp(session, cfg);
err:
#ifdef HAVE_CALL_LOG
    WT_TRET(__wt_call_log_set_timestamp(session, config, ret));
#endif
    API_END_RET(session, ret);
}

/*
 * __conn_rollback_to_stable --
 *     WT_CONNECTION->rollback_to_stable method.
 */
static int
__conn_rollback_to_stable(WT_CONNECTION *wt_conn, const char *config)
{
    WT_CONNECTION_IMPL *conn;
    WT_DECL_RET;
    WT_SESSION_IMPL *session;

    conn = (WT_CONNECTION_IMPL *)wt_conn;

    CONNECTION_API_CALL(conn, session, rollback_to_stable, config, cfg);
    WT_STAT_CONN_INCR(session, txn_rts);
    ret = conn->rts->rollback_to_stable(session, cfg, false);
err:
    API_END_RET(session, ret);
}

/*
 * __conn_config_append --
 *     Append an entry to a config stack.
 */
static void
__conn_config_append(const char *cfg[], const char *config)
{
    while (*cfg != NULL)
        ++cfg;
    cfg[0] = config;
    cfg[1] = NULL;
}

/*
 * __conn_config_readonly --
 *     Append an entry to a config stack that overrides some settings when read-only is configured.
 */
static void
__conn_config_readonly(const char *cfg[])
{
    const char *readonly;

    /*
     * Override certain settings. In general we override the options whose default conflicts. Other
     * settings at odds will return an error and will be checked when those settings are processed.
     */
    readonly =
      "checkpoint=(wait=0),"
      "config_base=false,"
      "create=false,"
      "log=(prealloc=false,remove=false),"
      "lsm_manager=(merge=false),";
    __conn_config_append(cfg, readonly);
}

/*
 * __conn_config_check_version --
 *     Check if a configuration version isn't compatible.
 */
static int
__conn_config_check_version(WT_SESSION_IMPL *session, const char *config)
{
    WT_CONFIG_ITEM vmajor, vminor;

    /*
     * Version numbers aren't included in all configuration strings, but we check all of them just
     * in case. Ignore configurations without a version.
     */
    if (__wt_config_getones(session, config, "version.major", &vmajor) == WT_NOTFOUND)
        return (0);
    WT_RET(__wt_config_getones(session, config, "version.minor", &vminor));

    if (vmajor.val > WIREDTIGER_VERSION_MAJOR ||
      (vmajor.val == WIREDTIGER_VERSION_MAJOR && vminor.val > WIREDTIGER_VERSION_MINOR))
        WT_RET_MSG(session, ENOTSUP,
          "WiredTiger configuration is from an incompatible release of the WiredTiger engine, "
          "configuration major, minor of (%" PRId64 ", %" PRId64 "), with build (%d, %d)",
          vmajor.val, vminor.val, WIREDTIGER_VERSION_MAJOR, WIREDTIGER_VERSION_MINOR);

    return (0);
}

/*
 * __conn_config_file --
 *     Read WiredTiger config files from the home directory.
 */
static int
__conn_config_file(
  WT_SESSION_IMPL *session, const char *filename, bool is_user, const char **cfg, WT_ITEM *cbuf)
{
    WT_DECL_RET;
    WT_FH *fh;
    wt_off_t size;
    size_t len;
    char *p, *t;
    bool exist, quoted;

    fh = NULL;

    /* Configuration files are always optional. */
    WT_RET(__wt_fs_exist(session, filename, &exist));
    if (!exist)
        return (0);

    /* Open the configuration file. */
    WT_RET(__wt_open(session, filename, WT_FS_OPEN_FILE_TYPE_REGULAR, 0, &fh));
    WT_ERR(__wt_filesize(session, fh, &size));
    if (size == 0)
        goto err;

    /*
     * Sanity test: a 100KB configuration file would be insane. (There's no practical reason to
     * limit the file size, but I can either limit the file size to something rational, or add code
     * to test if the wt_off_t size is larger than a uint32_t, which is more complicated and a waste
     * of time.)
     */
    if (size > 100 * 1024)
        WT_ERR_MSG(session, EFBIG, "Configuration file too big: %s", filename);
    len = (size_t)size;

    /*
     * Copy the configuration file into memory, with a little slop, I'm not interested in debugging
     * off-by-ones.
     *
     * The beginning of a file is the same as if we run into an unquoted newline character, simplify
     * the parsing loop by pretending that's what we're doing.
     */
    WT_ERR(__wt_buf_init(session, cbuf, len + 10));
    WT_ERR(__wt_read(session, fh, (wt_off_t)0, len, ((uint8_t *)cbuf->mem) + 1));
    ((uint8_t *)cbuf->mem)[0] = '\n';
    cbuf->size = len + 1;

    /*
     * Collapse the file's lines into a single string: newline characters are replaced with commas
     * unless the newline is quoted or backslash escaped. Comment lines (an unescaped newline where
     * the next non- white-space character is a hash), are discarded.
     */
    for (quoted = false, p = t = cbuf->mem; len > 0;) {
        /*
         * Backslash pairs pass through untouched, unless immediately preceding a newline, in which
         * case both the backslash and the newline are discarded. Backslash characters escape quoted
         * characters, too, that is, a backslash followed by a quote doesn't start or end a quoted
         * string.
         */
        if (*p == '\\' && len > 1) {
            if (p[1] != '\n') {
                *t++ = p[0];
                *t++ = p[1];
            }
            p += 2;
            len -= 2;
            continue;
        }

        /*
         * If we're in a quoted string, or starting a quoted string, take all characters, including
         * white-space and newlines.
         */
        if (quoted || *p == '"') {
            if (*p == '"')
                quoted = !quoted;
            *t++ = *p++;
            --len;
            continue;
        }

        /* Everything else gets taken, except for newline characters. */
        if (*p != '\n') {
            *t++ = *p++;
            --len;
            continue;
        }

        /*
         * Replace any newline characters with commas (and strings of commas are safe).
         *
         * After any newline, skip to a non-white-space character; if the next character is a hash
         * mark, skip to the next newline.
         */
        for (;;) {
            for (*t++ = ','; --len > 0 && __wt_isspace((u_char) * ++p);)
                ;
            if (len == 0)
                break;
            if (*p != '#')
                break;
            while (--len > 0 && *++p != '\n')
                ;
            if (len == 0)
                break;
        }
    }
    *t = '\0';
    cbuf->size = WT_PTRDIFF(t, cbuf->data);

    /* Check any version. */
    WT_ERR(__conn_config_check_version(session, cbuf->data));

    /* Check the configuration information. */
    WT_ERR(__wt_config_check(session,
      is_user ? WT_CONFIG_REF(session, wiredtiger_open_usercfg) :
                WT_CONFIG_REF(session, wiredtiger_open_basecfg),
      cbuf->data, 0));

    /* Append it to the stack. */
    __conn_config_append(cfg, cbuf->data);

err:
    WT_TRET(__wt_close(session, &fh));

    /**
     * Encountering an invalid configuration string from the base configuration file suggests
     * that there is corruption present in the file.
     */
    if (!is_user && ret == EINVAL) {
        F_SET(S2C(session), WT_CONN_DATA_CORRUPTION);
        return (WT_ERROR);
    }

    return (ret);
}

/*
 * __conn_env_var --
 *     Get an environment variable, but refuse to use it if running with additional privilege and
 *     "use_environment_priv" not configured.
 */
static int
__conn_env_var(WT_SESSION_IMPL *session, const char *cfg[], const char *name, const char **configp)
{
    WT_CONFIG_ITEM cval;
    WT_DECL_RET;

    *configp = NULL;

    /* Only use environment variables if "use_environment" is configured. */
    WT_RET(__wt_config_gets(session, cfg, "use_environment", &cval));
    if (cval.val == 0)
        return (0);

    /* Get a copy of the variable, if any. */
    WT_RET(__wt_getenv(session, name, configp));
    if (*configp == NULL)
        return (0);

    /*
     * Security stuff:
     *
     * Don't use the environment variable if the process has additional privileges, unless
     * "use_environment_priv" is configured.
     */
    if (!__wt_has_priv())
        return (0);

    WT_ERR(__wt_config_gets(session, cfg, "use_environment_priv", &cval));
    if (cval.val == 0)
        WT_ERR_MSG(session, WT_ERROR,
          "privileged process has %s environment variable set, without having "
          "\"use_environment_priv\" configured",
          name);
    return (0);

err:
    __wt_free(session, *configp);
    return (ret);
}

/*
 * __conn_config_env --
 *     Read configuration from an environment variable, if set.
 */
static int
__conn_config_env(WT_SESSION_IMPL *session, const char *cfg[], WT_ITEM *cbuf)
{
    WT_DECL_RET;
    const char *env_config;

    /* Get the WIREDTIGER_CONFIG environment variable. */
    WT_RET(__conn_env_var(session, cfg, "WIREDTIGER_CONFIG", &env_config));
    if (env_config == NULL)
        return (0);

    /* Check any version. */
    WT_ERR(__conn_config_check_version(session, env_config));

    /* Upgrade the configuration string. */
    WT_ERR(__wt_buf_setstr(session, cbuf, env_config));

    /* Check the configuration information. */
    WT_ERR(__wt_config_check(session, WT_CONFIG_REF(session, wiredtiger_open), env_config, 0));

    /* Append it to the stack. */
    __conn_config_append(cfg, cbuf->data);

err:
    __wt_free(session, env_config);

    return (ret);
}

/*
 * __conn_hash_config --
 *     Configure and allocate hash buckets in the connection.
 */
static int
__conn_hash_config(WT_SESSION_IMPL *session, const char *cfg[])
{
    WT_CONFIG_ITEM cval;
    WT_CONNECTION_IMPL *conn;
    uint64_t i;

    conn = S2C(session);
    WT_RET(__wt_config_gets(session, cfg, "hash.buckets", &cval));
    if (!__wt_ispo2((uint32_t)cval.val))
        WT_RET_MSG(session, EINVAL, "Hash bucket size %" PRIu64 " invalid. Must be power of 2",
          (uint64_t)cval.val);
    conn->hash_size = (uint64_t)cval.val;
    WT_RET(__wt_config_gets(session, cfg, "hash.dhandle_buckets", &cval));
    if (!__wt_ispo2((uint32_t)cval.val))
        WT_RET_MSG(session, EINVAL,
          "Data handle hash bucket size %" PRIu64 " invalid. Must be power of 2",
          (uint64_t)cval.val);
    conn->dh_hash_size = (uint64_t)cval.val;
    /* Don't set the values in the statistics here. They're set after the connection is set up. */

    /* Hash bucket arrays. */
    WT_RET(__wt_calloc_def(session, conn->hash_size, &conn->blockhash));
    WT_RET(__wt_calloc_def(session, conn->hash_size, &conn->fhhash));
    for (i = 0; i < conn->hash_size; ++i) {
        TAILQ_INIT(&conn->blockhash[i]);
        TAILQ_INIT(&conn->fhhash[i]);
    }
    WT_RET(__wt_calloc_def(session, conn->dh_hash_size, &conn->dh_bucket_count));
    WT_RET(__wt_calloc_def(session, conn->dh_hash_size, &conn->dhhash));
    for (i = 0; i < conn->dh_hash_size; ++i)
        TAILQ_INIT(&conn->dhhash[i]);

    return (0);
}

/*
 * __conn_home --
 *     Set the database home directory.
 */
static int
__conn_home(WT_SESSION_IMPL *session, const char *home, const char *cfg[])
{
    /*
     * If the application specifies a home directory, use it. Else use the WIREDTIGER_HOME
     * environment variable. Else default to ".".
     */
    if (home == NULL) {
        WT_RET(__conn_env_var(session, cfg, "WIREDTIGER_HOME", &S2C(session)->home));
        if (S2C(session)->home != NULL)
            return (0);

        home = ".";
    }

    return (__wt_strdup(session, home, &S2C(session)->home));
}

/*
 * __conn_single --
 *     Confirm that no other thread of control is using this database.
 */
static int
__conn_single(WT_SESSION_IMPL *session, const char *cfg[])
{
    WT_CONFIG_ITEM cval;
    WT_CONNECTION_IMPL *conn, *t;
    WT_DECL_RET;
    WT_FH *fh;
    wt_off_t size;
    size_t len;
    char buf[256];
    bool bytelock, empty, exist, is_create, is_salvage, match;

    conn = S2C(session);
    fh = NULL;

    WT_RET(__wt_config_gets(session, cfg, "create", &cval));
    is_create = cval.val != 0;

    if (F_ISSET(conn, WT_CONN_READONLY))
        is_create = false;

    bytelock = true;
    __wt_spin_lock(session, &__wt_process.spinlock);

    /*
     * We first check for other threads of control holding a lock on this database, because the
     * byte-level locking functions are based on the POSIX 1003.1 fcntl APIs, which require all
     * locks associated with a file for a given process are removed when any file descriptor for the
     * file is closed by that process. In other words, we can't open a file handle on the lock file
     * until we are certain that closing that handle won't discard the owning thread's lock.
     * Applications hopefully won't open a database in multiple threads, but we don't want to have
     * it fail the first time, but succeed the second.
     */
    match = false;
    TAILQ_FOREACH (t, &__wt_process.connqh, q)
        if (t->home != NULL && t != conn && strcmp(t->home, conn->home) == 0) {
            match = true;
            break;
        }
    if (match)
        WT_ERR_MSG(session, EBUSY,
          "WiredTiger database is already being managed by another thread in this process");

    /*
     * !!!
     * Be careful changing this code.
     *
     * We locked the WiredTiger file before release 2.3.2; a separate lock
     * file was added after 2.3.1 because hot backup has to copy the
     * WiredTiger file and system utilities on Windows can't copy locked
     * files.
     *
     * Additionally, avoid an upgrade race: a 2.3.1 release process might
     * have the WiredTiger file locked, and we're going to create the lock
     * file and lock it instead. For this reason, first acquire a lock on
     * the lock file and then a lock on the WiredTiger file, then release
     * the latter so hot backups can proceed.  (If someone were to run a
     * current release and subsequently a historic release, we could still
     * fail because the historic release will ignore our lock file and will
     * then successfully lock the WiredTiger file, but I can't think of any
     * way to fix that.)
     *
     * Open the WiredTiger lock file, optionally creating it if it doesn't
     * exist. The "optional" part of that statement is tricky: we don't want
     * to create the lock file in random directories when users mistype the
     * database home directory path, so we only create the lock file in two
     * cases: First, applications creating databases will configure create,
     * create the lock file. Second, after a hot backup, all of the standard
     * files will have been copied into place except for the lock file (see
     * above, locked files cannot be copied on Windows). If the WiredTiger
     * file exists in the directory, create the lock file, covering the case
     * of a hot backup.
     */
    exist = false;
    if (!is_create)
        WT_ERR(__wt_fs_exist(session, WT_WIREDTIGER, &exist));
    ret = __wt_open(session, WT_SINGLETHREAD, WT_FS_OPEN_FILE_TYPE_REGULAR,
      is_create || exist ? WT_FS_OPEN_CREATE : 0, &conn->lock_fh);

    /*
     * If this is a read-only connection and we cannot grab the lock file, check if it is because
     * there's no write permission or if the file does not exist. If so, then ignore the error. XXX
     * Ignoring the error does allow multiple read-only connections to exist at the same time on a
     * read-only directory.
     *
     * If we got an expected permission or non-existence error then skip the byte lock.
     */
    if (F_ISSET(conn, WT_CONN_READONLY) && (ret == EACCES || ret == ENOENT)) {
        bytelock = false;
        ret = 0;
    }

    /**
     * The WiredTiger lock file will not be created if the WiredTiger file does not exist in the
     * directory, suggesting possible corruption if the WiredTiger file was deleted. Suggest running
     * salvage.
     */
    if (ret == ENOENT) {
        WT_ERR(__wt_fs_exist(session, WT_WIREDTIGER, &exist));
        if (!exist) {
            F_SET(conn, WT_CONN_DATA_CORRUPTION);
            WT_ERR(WT_ERROR);
        }
    }

    WT_ERR(ret);
    if (bytelock) {
        /*
         * Lock a byte of the file: if we don't get the lock, some other process is holding it,
         * we're done. The file may be zero-length, and that's OK, the underlying call supports
         * locking past the end-of-file.
         */
        if (__wt_file_lock(session, conn->lock_fh, true) != 0)
            WT_ERR_MSG(
              session, EBUSY, "WiredTiger database is already being managed by another process");

/*
 * If the size of the lock file is non-zero, we created it (or won a locking race with the thread
 * that created it, it doesn't matter).
 *
 * Write something into the file, zero-length files make me nervous.
 *
 * The test against the expected length is sheer paranoia (the length should be 0 or correct), but
 * it shouldn't hurt.
 */
#define WT_SINGLETHREAD_STRING "WiredTiger lock file\n"
        WT_ERR(__wt_filesize(session, conn->lock_fh, &size));
        if ((size_t)size != strlen(WT_SINGLETHREAD_STRING))
            WT_ERR(__wt_write(session, conn->lock_fh, (wt_off_t)0, strlen(WT_SINGLETHREAD_STRING),
              WT_SINGLETHREAD_STRING));
    }

    /*
     * We own the database home, figure out if we're creating it. There are a few files created when
     * initializing the database home and we could crash in-between any of them, so there's no
     * simple test. The last thing we do during initialization is rename a turtle file into place,
     * and there's never a database home after that point without a turtle file. If the turtle file
     * doesn't exist, it's a create.
     */
    WT_ERR(__wt_turtle_exists(session, &exist));
    conn->is_new = exist ? 0 : 1;

    /*
     * Unless we are salvaging, if the turtle file exists then the WiredTiger file should exist as
     * well.
     */
    WT_ERR(__wt_config_gets(session, cfg, "salvage", &cval));
    is_salvage = cval.val != 0;
    if (!is_salvage && !conn->is_new) {
        WT_ERR(__wt_fs_exist(session, WT_WIREDTIGER, &exist));
        if (!exist) {
            F_SET(conn, WT_CONN_DATA_CORRUPTION);
            WT_ERR_MSG(session, WT_TRY_SALVAGE, "WiredTiger version file cannot be found");
        }
    }

    /* We own the lock file, optionally create the WiredTiger file. */
    ret = __wt_open(session, WT_WIREDTIGER, WT_FS_OPEN_FILE_TYPE_REGULAR,
      is_create || is_salvage ? WT_FS_OPEN_CREATE : 0, &fh);

    /*
     * If we're read-only, check for handled errors. Even if able to open the WiredTiger file
     * successfully, we do not try to lock it. The lock file test above is the only one we do for
     * read-only.
     */
    if (F_ISSET(conn, WT_CONN_READONLY)) {
        if (ret == EACCES || ret == ENOENT)
            ret = 0;
        WT_ERR(ret);
    } else {
        if (ret == ENOENT) {
            F_SET(conn, WT_CONN_DATA_CORRUPTION);
            WT_ERR(WT_ERROR);
        }
        WT_ERR(ret);
        /*
         * Lock the WiredTiger file (for backward compatibility reasons as described above).
         * Immediately release the lock, it's just a test.
         */
        if (__wt_file_lock(session, fh, true) != 0) {
            WT_ERR_MSG(
              session, EBUSY, "WiredTiger database is already being managed by another process");
        }
        WT_ERR(__wt_file_lock(session, fh, false));
    }

    /*
     * If WiredTiger file exists but is size zero when it is not supposed to be (the turtle file
     * exists and we are not salvaging), write a message but don't fail.
     */
    empty = false;
    if (fh != NULL) {
        WT_ERR(__wt_filesize(session, fh, &size));
        empty = size == 0;
        if (!is_salvage && !conn->is_new && empty)
            WT_ERR(__wt_msg(session, "WiredTiger version file is empty"));
    }

    /*
     * Populate the WiredTiger file if this is a new connection or if the WiredTiger file is empty
     * and we are salvaging.
     */
    if (conn->is_new || (is_salvage && empty)) {
        if (F_ISSET(conn, WT_CONN_READONLY))
            WT_ERR_MSG(session, EINVAL,
              "The database directory is empty or needs recovery, cannot continue with a read only "
              "connection");
        WT_ERR(__wt_snprintf_len_set(
          buf, sizeof(buf), &len, "%s\n%s\n", WT_WIREDTIGER, WIREDTIGER_VERSION_STRING));
        WT_ERR(__wt_write(session, fh, (wt_off_t)0, len, buf));
        WT_ERR(__wt_fsync(session, fh, true));
    } else {
        /*
         * Although exclusive and the read-only configuration settings are at odds, we do not have
         * to check against read-only here because it falls out from earlier code in this function
         * preventing creation and confirming the database already exists.
         */
        WT_ERR(__wt_config_gets(session, cfg, "exclusive", &cval));
        if (cval.val != 0)
            WT_ERR_MSG(session, EEXIST,
              "WiredTiger database already exists and exclusive option configured");
    }

err:
    /*
     * We ignore the connection's lock file handle on error, it will be closed when the connection
     * structure is destroyed.
     */
    WT_TRET(__wt_close(session, &fh));

    __wt_spin_unlock(session, &__wt_process.spinlock);
    return (ret);
}

/*
 * __wt_extra_diagnostics_config --
 *     Set diagnostic assertions configuration.
 */
int
__wt_extra_diagnostics_config(WT_SESSION_IMPL *session, const char *cfg[])
{
    static const WT_NAME_FLAG extra_diagnostics_types[] = {{"all", WT_DIAG_ALL},
      {"concurrent_access", WT_DIAG_CONCURRENT_ACCESS},
      {"data_validation", WT_DIAG_DATA_VALIDATION}, {"invalid_op", WT_DIAG_INVALID_OP},
      {"out_of_order", WT_DIAG_OUT_OF_ORDER}, {"panic", WT_DIAG_PANIC},
      {"slow_operation", WT_DIAG_SLOW_OPERATION}, {"visibility", WT_DIAG_VISIBILITY}, {NULL, 0}};

    WT_CONNECTION_IMPL *conn;
    WT_CONFIG_ITEM cval, sval;
    WT_DECL_RET;
    const WT_NAME_FLAG *ft;
    uint16_t flags;

    conn = S2C(session);

    WT_RET(__wt_config_gets(session, cfg, "extra_diagnostics", &cval));

#ifdef HAVE_DIAGNOSTIC
    flags = WT_DIAG_ALL;
    for (ft = extra_diagnostics_types; ft->name != NULL; ft++) {
        if ((ret = __wt_config_subgets(session, &cval, ft->name, &sval)) == 0 && sval.val != 0)
            WT_RET_MSG(session, EINVAL,
              "WiredTiger has been compiled with HAVE_DIAGNOSTIC=1 and all assertions are always "
              "enabled. This cannot be configured.");
        WT_RET_NOTFOUND_OK(ret);
    }
#else
    flags = 0;
    for (ft = extra_diagnostics_types; ft->name != NULL; ft++) {
        if ((ret = __wt_config_subgets(session, &cval, ft->name, &sval)) == 0 && sval.val != 0)
            LF_SET(ft->flag);
        WT_RET_NOTFOUND_OK(ret);
    }
#endif

    conn->extra_diagnostics_flags = flags;
    return (0);
}

/*
 * __wt_debug_mode_config --
 *     Set debugging configuration.
 */
int
__wt_debug_mode_config(WT_SESSION_IMPL *session, const char *cfg[])
{
    WT_CONFIG_ITEM cval;
    WT_CONNECTION_IMPL *conn;
    WT_TXN_GLOBAL *txn_global;

    conn = S2C(session);
    txn_global = &conn->txn_global;

    WT_RET(__wt_config_gets(session, cfg, "debug_mode.checkpoint_retention", &cval));

    /*
     * Checkpoint retention has some rules to avoid needing a lock to coordinate with the log
     * removal thread and avoid memory issues. You can turn it on to some value. You can turn it
     * off. You can reconfigure to the same value again. You cannot change the non-zero value. Once
     * it was on in the past and then turned off, you cannot turn it back on again.
     */
    if (cval.val != 0) {
        if (conn->debug_ckpt_cnt != 0 && cval.val != conn->debug_ckpt_cnt)
            WT_RET_MSG(session, EINVAL, "Cannot change value for checkpoint retention");
        WT_RET(
          __wt_realloc_def(session, &conn->debug_ckpt_alloc, (size_t)cval.val, &conn->debug_ckpt));
        FLD_SET(conn->debug_flags, WT_CONN_DEBUG_CKPT_RETAIN);
    } else
        FLD_CLR(conn->debug_flags, WT_CONN_DEBUG_CKPT_RETAIN);
    /*
     * We need to make sure all writes to other fields are visible before setting the count because
     * the log removal thread may walk the array using this value.
     */
    WT_PUBLISH(conn->debug_ckpt_cnt, (uint32_t)cval.val);

    WT_RET(__wt_config_gets(session, cfg, "debug_mode.corruption_abort", &cval));
    if (cval.val)
        FLD_SET(conn->debug_flags, WT_CONN_DEBUG_CORRUPTION_ABORT);
    else
        FLD_CLR(conn->debug_flags, WT_CONN_DEBUG_CORRUPTION_ABORT);

    WT_RET(__wt_config_gets(session, cfg, "debug_mode.cursor_copy", &cval));
    if (cval.val)
        FLD_SET(conn->debug_flags, WT_CONN_DEBUG_CURSOR_COPY);
    else
        FLD_CLR(conn->debug_flags, WT_CONN_DEBUG_CURSOR_COPY);

    WT_RET(__wt_config_gets(session, cfg, "debug_mode.cursor_reposition", &cval));
    if (cval.val)
        FLD_SET(conn->debug_flags, WT_CONN_DEBUG_CURSOR_REPOSITION);
    else
        FLD_CLR(conn->debug_flags, WT_CONN_DEBUG_CURSOR_REPOSITION);

    WT_RET(__wt_config_gets(session, cfg, "debug_mode.eviction", &cval));
    if (cval.val)
        FLD_SET(conn->debug_flags, WT_CONN_DEBUG_EVICT_AGGRESSIVE_MODE);
    else
        FLD_CLR(conn->debug_flags, WT_CONN_DEBUG_EVICT_AGGRESSIVE_MODE);

    WT_RET(__wt_config_gets(session, cfg, "debug_mode.log_retention", &cval));
    conn->debug_log_cnt = (uint32_t)cval.val;

    WT_RET(__wt_config_gets(session, cfg, "debug_mode.realloc_exact", &cval));
    if (cval.val)
        FLD_SET(conn->debug_flags, WT_CONN_DEBUG_REALLOC_EXACT);
    else
        FLD_CLR(conn->debug_flags, WT_CONN_DEBUG_REALLOC_EXACT);

    WT_RET(__wt_config_gets(session, cfg, "debug_mode.realloc_malloc", &cval));
    if (cval.val)
        FLD_SET(conn->debug_flags, WT_CONN_DEBUG_REALLOC_MALLOC);
    else
        FLD_CLR(conn->debug_flags, WT_CONN_DEBUG_REALLOC_MALLOC);

    WT_RET(__wt_config_gets(session, cfg, "debug_mode.rollback_error", &cval));
    txn_global->debug_rollback = (uint64_t)cval.val;

    WT_RET(__wt_config_gets(session, cfg, "debug_mode.slow_checkpoint", &cval));
    if (cval.val)
        FLD_SET(conn->debug_flags, WT_CONN_DEBUG_SLOW_CKPT);
    else
        FLD_CLR(conn->debug_flags, WT_CONN_DEBUG_SLOW_CKPT);

    WT_RET(__wt_config_gets(session, cfg, "debug_mode.table_logging", &cval));
    if (cval.val)
        FLD_SET(conn->debug_flags, WT_CONN_DEBUG_TABLE_LOGGING);
    else
        FLD_CLR(conn->debug_flags, WT_CONN_DEBUG_TABLE_LOGGING);

    WT_RET(__wt_config_gets(session, cfg, "debug_mode.update_restore_evict", &cval));
    if (cval.val)
        FLD_SET(conn->debug_flags, WT_CONN_DEBUG_UPDATE_RESTORE_EVICT);
    else
        FLD_CLR(conn->debug_flags, WT_CONN_DEBUG_UPDATE_RESTORE_EVICT);
    return (0);
}

/*
 * __wt_json_config --
 *     Set JSON output configuration.
 */
int
__wt_json_config(WT_SESSION_IMPL *session, const char *cfg[], bool reconfig)
{
    static const WT_NAME_FLAG jsontypes[] = {
      {"error", WT_JSON_OUTPUT_ERROR}, {"message", WT_JSON_OUTPUT_MESSAGE}, {NULL, 0}};

    WT_CONFIG_ITEM cval, sval;
    WT_CONNECTION_IMPL *conn;
    WT_DECL_RET;
    const WT_NAME_FLAG *ft;
    uint8_t flags;

    conn = S2C(session);

    /*
     * When reconfiguring, check if there are any configurations we care about, otherwise leave the
     * current settings in place.
     */
    if (reconfig && (ret = __wt_config_gets(session, cfg + 1, "json_output", &cval)) == WT_NOTFOUND)
        return (0);
    WT_RET(ret);

    /* Check if JSON-encoded message strings are enabled, per event handler category. */
    WT_RET(__wt_config_gets(session, cfg, "json_output", &cval));
    flags = 0;
    for (ft = jsontypes; ft->name != NULL; ft++) {
        if ((ret = __wt_config_subgets(session, &cval, ft->name, &sval)) == 0 && sval.val != 0)
            LF_SET(ft->flag);
        WT_RET_NOTFOUND_OK(ret);
    }
    conn->json_output = flags;

    return (0);
}

/*
 * __wt_verbose_config --
 *     Set verbose configuration.
 */
int
__wt_verbose_config(WT_SESSION_IMPL *session, const char *cfg[], bool reconfig)
{
    static const WT_NAME_FLAG verbtypes[] = {{"api", WT_VERB_API}, {"backup", WT_VERB_BACKUP},
      {"block", WT_VERB_BLOCK}, {"block_cache", WT_VERB_BLKCACHE},
      {"checkpoint", WT_VERB_CHECKPOINT}, {"checkpoint_cleanup", WT_VERB_CHECKPOINT_CLEANUP},
      {"checkpoint_progress", WT_VERB_CHECKPOINT_PROGRESS}, {"chunkcache", WT_VERB_CHUNKCACHE},
      {"compact", WT_VERB_COMPACT},
      {"compact_progress", WT_VERB_COMPACT_PROGRESS}, {"error_returns", WT_VERB_ERROR_RETURNS},
      {"evict", WT_VERB_EVICT}, {"evict_stuck", WT_VERB_EVICT_STUCK},
      {"evictserver", WT_VERB_EVICTSERVER}, {"fileops", WT_VERB_FILEOPS},
      {"generation", WT_VERB_GENERATION}, {"handleops", WT_VERB_HANDLEOPS}, {"log", WT_VERB_LOG},
      {"hs", WT_VERB_HS}, {"history_store_activity", WT_VERB_HS_ACTIVITY}, {"lsm", WT_VERB_LSM},
      {"lsm_manager", WT_VERB_LSM_MANAGER}, {"metadata", WT_VERB_METADATA},
      {"mutex", WT_VERB_MUTEX}, {"out_of_order", WT_VERB_OUT_OF_ORDER},
      {"overflow", WT_VERB_OVERFLOW}, {"read", WT_VERB_READ}, {"reconcile", WT_VERB_RECONCILE},
      {"recovery", WT_VERB_RECOVERY}, {"recovery_progress", WT_VERB_RECOVERY_PROGRESS},
      {"rts", WT_VERB_RTS}, {"salvage", WT_VERB_SALVAGE}, {"shared_cache", WT_VERB_SHARED_CACHE},
      {"split", WT_VERB_SPLIT}, {"temporary", WT_VERB_TEMPORARY},
      {"thread_group", WT_VERB_THREAD_GROUP}, {"timestamp", WT_VERB_TIMESTAMP},
      {"tiered", WT_VERB_TIERED}, {"transaction", WT_VERB_TRANSACTION}, {"verify", WT_VERB_VERIFY},
      {"version", WT_VERB_VERSION}, {"write", WT_VERB_WRITE}, {NULL, 0}};

    WT_CONFIG_ITEM cval, sval;
    WT_CONNECTION_IMPL *conn;
    WT_DECL_RET;
    const WT_NAME_FLAG *ft;

    conn = S2C(session);

    /*
     * When reconfiguring, check if there are any configurations we care about, otherwise leave the
     * current settings in place.
     */
    if (reconfig && (ret = __wt_config_gets(session, cfg + 1, "verbose", &cval)) == WT_NOTFOUND)
        return (0);
    WT_RET(ret);

    WT_RET(__wt_config_gets(session, cfg, "verbose", &cval));
    for (ft = verbtypes; ft->name != NULL; ft++) {
        ret = __wt_config_subgets(session, &cval, ft->name, &sval);
        WT_RET_NOTFOUND_OK(ret);

        if (ret == WT_NOTFOUND)
            /*
             * If the given event isn't specified in configuration string, default it to the
             * WT_VERBOSE_NOTICE verbosity level. WT_VERBOSE_NOTICE being an always-on informational
             * verbosity message.
             */
            conn->verbose[ft->flag] = WT_VERBOSE_NOTICE;
        else if (sval.type == WT_CONFIG_ITEM_BOOL && sval.len == 0)
            /*
             * If no value is associated with the event (i.e passing verbose=[checkpoint]), default
             * the event to WT_VERBOSE_DEBUG_1. Correspondingly, all legacy uses of '__wt_verbose',
             * being messages without an explicit verbosity level, will default to
             * 'WT_VERBOSE_DEBUG_1'.
             */
            conn->verbose[ft->flag] = WT_VERBOSE_DEBUG_1;
        else if (sval.type == WT_CONFIG_ITEM_NUM && sval.val >= WT_VERBOSE_INFO &&
          sval.val <= WT_VERBOSE_DEBUG_5)
            conn->verbose[ft->flag] = (WT_VERBOSE_LEVEL)sval.val;
        else
            /*
             * We only support verbosity values in the form of positive numbers (representing
             * verbosity levels e.g. [checkpoint:1,rts:0]) and boolean expressions (e.g.
             * [checkpoint,rts]). Return error for all other unsupported verbosity values e.g
             * negative numbers and strings.
             */
            WT_RET_MSG(session, EINVAL, "Failed to parse verbose option '%s'", ft->name);
    }

    return (0);
}

/*
 * __wt_verbose_dump_sessions --
 *     Print out debugging information about sessions.
 */
int
__wt_verbose_dump_sessions(WT_SESSION_IMPL *session, bool show_cursors)
{
    WT_CONNECTION_IMPL *conn;
    WT_CURSOR *cursor;
    WT_DECL_ITEM(buf);
    WT_DECL_RET;
    WT_SESSION_IMPL *s;
    uint32_t i, internal;

    conn = S2C(session);
    WT_RET(__wt_msg(session, "%s", WT_DIVIDER));
    WT_RET(__wt_msg(session, "Active sessions: %" PRIu32 " Max: %" PRIu32, conn->session_cnt,
      conn->session_size));
    WT_RET(__wt_scr_alloc(session, 0, &buf));
    internal = 0;
    for (s = conn->sessions, i = 0; i < conn->session_cnt; ++s, ++i) {
        /*
         * If it is not active or it is an internal session it is not interesting.
         */
        if (!s->active)
            continue;
        if (F_ISSET(s, WT_SESSION_INTERNAL)) {
            ++internal;
            continue;
        }
        WT_ASSERT(session, i == s->id);
        WT_ERR(__wt_msg(session, "Session: ID: %" PRIu32 " @: 0x%p", i, (void *)s));
        WT_ERR(__wt_msg(session, "  Name: %s", s->name == NULL ? "EMPTY" : s->name));
        if (!show_cursors) {
            WT_ERR(
              __wt_msg(session, "  Last operation: %s", s->lastop == NULL ? "NONE" : s->lastop));
            WT_ERR(__wt_msg(
              session, "  Current dhandle: %s", s->dhandle == NULL ? "NONE" : s->dhandle->name));
            WT_ERR(
              __wt_msg(session, "  Backup in progress: %s", s->bkp_cursor == NULL ? "no" : "yes"));
            WT_ERR(__wt_msg(session, "  Compact state: %s",
              s->compact_state == WT_COMPACT_NONE ?
                "none" :
                (s->compact_state == WT_COMPACT_RUNNING ? "running" : "success")));
            WT_ERR(__wt_msg(session, "  Flags: 0x%" PRIx32, s->flags));
            WT_ERR(__wt_msg(session, "  Isolation level: %s",
              s->isolation == WT_ISO_READ_COMMITTED ?
                "read-committed" :
                (s->isolation == WT_ISO_READ_UNCOMMITTED ? "read-uncommitted" : "snapshot")));
            WT_ERR(__wt_msg(session, "  Transaction:"));
            WT_ERR(__wt_verbose_dump_txn_one(session, s, 0, NULL));
        } else {
            WT_ERR(__wt_msg(session, "  Number of positioned cursors: %u", s->ncursors));
            TAILQ_FOREACH (cursor, &s->cursors, q) {
                WT_ERR(__wt_msg(session, "Cursor @ %p:", (void *)cursor));
                WT_ERR(__wt_msg(session, "  URI: %s, Internal URI: %s",
                  cursor->uri == NULL ? "EMPTY" : cursor->uri,
                  cursor->internal_uri == NULL ? "EMPTY" : cursor->internal_uri));
                if (F_ISSET(cursor, WT_CURSTD_OPEN)) {
                    WT_ERR(__wt_buf_fmt(session, buf, "OPEN"));
                    if (F_ISSET(cursor, WT_CURSTD_KEY_SET) || F_ISSET(cursor, WT_CURSTD_VALUE_SET))
                        WT_ERR(__wt_buf_catfmt(session, buf, ", POSITIONED"));
                    else
                        WT_ERR(__wt_buf_catfmt(session, buf, ", RESET"));
                    if (F_ISSET(cursor, WT_CURSTD_APPEND))
                        WT_ERR(__wt_buf_catfmt(session, buf, ", APPEND"));
                    if (F_ISSET(cursor, WT_CURSTD_BULK))
                        WT_ERR(__wt_buf_catfmt(session, buf, ", BULK"));
                    if (F_ISSET(cursor, WT_CURSTD_META_INUSE))
                        WT_ERR(__wt_buf_catfmt(session, buf, ", META_INUSE"));
                    if (F_ISSET(cursor, WT_CURSTD_OVERWRITE))
                        WT_ERR(__wt_buf_catfmt(session, buf, ", OVERWRITE"));
                    WT_ERR(__wt_msg(session, "  %s", (const char *)buf->data));
                }
                WT_ERR(__wt_msg(session, "  Flags: 0x%" PRIx64, cursor->flags));
                WT_ERR(__wt_msg(session, "  Key_format: %s, Value_format: %s",
                  cursor->key_format == NULL ? "EMPTY" : cursor->key_format,
                  cursor->value_format == NULL ? "EMPTY" : cursor->value_format));
            }
        }
    }
    if (!show_cursors)
        WT_ERR(__wt_msg(session, "Internal sessions: %" PRIu32, internal));
err:
    __wt_scr_free(session, &buf);
    return (ret);
}

/*
 * __wt_timing_stress_config --
 *     Set timing stress configuration. There are a places we optionally make threads sleep in order
 *     to stress the system and increase the likelihood of failure. For example, there are several
 *     places where page splits are delayed to make cursor iteration races more likely.
 */
int
__wt_timing_stress_config(WT_SESSION_IMPL *session, const char *cfg[])
{
    /*
     * Each split race delay is controlled using a different flag to allow more effective race
     * condition detection, since enabling all delays at once can lead to an overall slowdown to the
     * point where race conditions aren't encountered.
     *
     * Fail points are also defined in this list and will occur randomly when enabled.
     */
    static const WT_NAME_FLAG stress_types[] = {
      {"aggressive_sweep", WT_TIMING_STRESS_AGGRESSIVE_SWEEP},
      {"backup_rename", WT_TIMING_STRESS_BACKUP_RENAME},
      {"checkpoint_evict_page", WT_TIMING_STRESS_CHECKPOINT_EVICT_PAGE},
      {"checkpoint_slow", WT_TIMING_STRESS_CHECKPOINT_SLOW},
      {"checkpoint_stop", WT_TIMING_STRESS_CHECKPOINT_STOP},
      {"compact_slow", WT_TIMING_STRESS_COMPACT_SLOW},
      {"evict_reposition", WT_TIMING_STRESS_EVICT_REPOSITION},
      {"failpoint_eviction_fail_after_reconciliation",
        WT_TIMING_STRESS_FAILPOINT_EVICTION_FAIL_AFTER_RECONCILIATION},
      {"failpoint_history_delete_key_from_ts",
        WT_TIMING_STRESS_FAILPOINT_HISTORY_STORE_DELETE_KEY_FROM_TS},
      {"history_store_checkpoint_delay", WT_TIMING_STRESS_HS_CHECKPOINT_DELAY},
      {"history_store_search", WT_TIMING_STRESS_HS_SEARCH},
      {"history_store_sweep_race", WT_TIMING_STRESS_HS_SWEEP},
      {"prepare_checkpoint_delay", WT_TIMING_STRESS_PREPARE_CHECKPOINT_DELAY},
      {"sleep_before_read_overflow_onpage", WT_TIMING_STRESS_SLEEP_BEFORE_READ_OVERFLOW_ONPAGE},
      {"split_1", WT_TIMING_STRESS_SPLIT_1}, {"split_2", WT_TIMING_STRESS_SPLIT_2},
      {"split_3", WT_TIMING_STRESS_SPLIT_3}, {"split_4", WT_TIMING_STRESS_SPLIT_4},
      {"split_5", WT_TIMING_STRESS_SPLIT_5}, {"split_6", WT_TIMING_STRESS_SPLIT_6},
      {"split_7", WT_TIMING_STRESS_SPLIT_7},
      {"tiered_flush_finish", WT_TIMING_STRESS_TIERED_FLUSH_FINISH}, {NULL, 0}};
    WT_CONFIG_ITEM cval, sval;
    WT_CONNECTION_IMPL *conn;
    WT_DECL_RET;
    const WT_NAME_FLAG *ft;
    uint32_t flags;

    conn = S2C(session);

    WT_RET(__wt_config_gets(session, cfg, "timing_stress_for_test", &cval));

    flags = 0;
    for (ft = stress_types; ft->name != NULL; ft++) {
        if ((ret = __wt_config_subgets(session, &cval, ft->name, &sval)) == 0 && sval.val != 0)
            LF_SET(ft->flag);
        WT_RET_NOTFOUND_OK(ret);
    }

    conn->timing_stress_flags = flags;
    return (0);
}

/*
 * __conn_write_base_config --
 *     Save the base configuration used to create a database.
 */
static int
__conn_write_base_config(WT_SESSION_IMPL *session, const char *cfg[])
{
    WT_CONFIG parser;
    WT_CONFIG_ITEM cval, k, v;
    WT_DECL_RET;
    WT_FSTREAM *fs;
    const char *base_config;
    bool exist;

    fs = NULL;
    base_config = NULL;

    /*
     * Discard any base configuration setup file left-over from previous runs. This doesn't matter
     * for correctness, it's just cleaning up random files.
     */
    WT_RET(__wt_remove_if_exists(session, WT_BASECONFIG_SET, false));

    /*
     * The base configuration file is only written if creating the database, and even then, a base
     * configuration file is optional.
     */
    if (!S2C(session)->is_new)
        return (0);
    WT_RET(__wt_config_gets(session, cfg, "config_base", &cval));
    if (!cval.val)
        return (0);

    /*
     * We don't test separately if we're creating the database in this run as we might have crashed
     * between creating the "WiredTiger" file and creating the base configuration file. If
     * configured, there's always a base configuration file, and we rename it into place, so it can
     * only NOT exist if we crashed before it was created; in other words, if the base configuration
     * file exists, we're done.
     */
    WT_RET(__wt_fs_exist(session, WT_BASECONFIG, &exist));
    if (exist)
        return (0);

    WT_RET(__wt_fopen(
      session, WT_BASECONFIG_SET, WT_FS_OPEN_CREATE | WT_FS_OPEN_EXCLUSIVE, WT_STREAM_WRITE, &fs));

    WT_ERR(__wt_fprintf(session, fs, "%s\n\n",
      "# Do not modify this file.\n"
      "#\n"
      "# WiredTiger created this file when the database was created,\n"
      "# to store persistent database settings.  Instead of changing\n"
      "# these settings, set a WIREDTIGER_CONFIG environment variable\n"
      "# or create a WiredTiger.config file to override them."));

    /*
     * The base configuration file contains all changes to default settings made at create, and we
     * include the user-configuration file in that list, even though we don't expect it to change.
     * Of course, an application could leave that file as it is right now and not remove a
     * configuration we need, but applications can also guarantee all database users specify
     * consistent environment variables and wiredtiger_open configuration arguments -- if we protect
     * against those problems, might as well include the application's configuration file in that
     * protection.
     *
     * We were passed the configuration items specified by the application. That list includes
     * configuring the default settings, presumably if the application configured it explicitly,
     * that setting should survive even if the default changes.
     *
     * When writing the base configuration file, we write the version and any configuration
     * information set by the application (in other words, the stack except for cfg[0]). However,
     * some configuration values need to be stripped out from the base configuration file; do that
     * now, and merge the rest to be written.
     */
    WT_ERR(__wt_config_merge(session, cfg + 1,
      "compatibility=(release=),"
      "config_base=,"
      "create=,"
      "encryption=(secretkey=),"
      "error_prefix=,"
      "exclusive=,"
      "in_memory=,"
      "log=(recover=),"
      "readonly=,"
      "timing_stress_for_test=,"
      "use_environment_priv=,"
      "verbose=,"
      "verify_metadata=,",
      &base_config));
    __wt_config_init(session, &parser, base_config);
    while ((ret = __wt_config_next(&parser, &k, &v)) == 0) {
        /* Fix quoting for non-trivial settings. */
        if (v.type == WT_CONFIG_ITEM_STRING)
            WT_CONFIG_PRESERVE_QUOTES(session, &v);
        WT_ERR(__wt_fprintf(session, fs, "%.*s=%.*s\n", (int)k.len, k.str, (int)v.len, v.str));
    }
    WT_ERR_NOTFOUND_OK(ret, false);

    /* Flush the stream and rename the file into place. */
    ret = __wt_sync_and_rename(session, &fs, WT_BASECONFIG_SET, WT_BASECONFIG);

    if (0) {
        /* Close open file handle, remove any temporary file. */
err:
        WT_TRET(__wt_fclose(session, &fs));
        WT_TRET(__wt_remove_if_exists(session, WT_BASECONFIG_SET, false));
    }

    __wt_free(session, base_config);

    return (ret);
}

/*
 * __conn_set_file_system --
 *     Configure a custom file system implementation on database open.
 */
static int
__conn_set_file_system(WT_CONNECTION *wt_conn, WT_FILE_SYSTEM *file_system, const char *config)
{
    WT_CONNECTION_IMPL *conn;
    WT_DECL_RET;
    WT_SESSION_IMPL *session;

    conn = (WT_CONNECTION_IMPL *)wt_conn;
    CONNECTION_API_CALL(conn, session, set_file_system, config, cfg);
    WT_UNUSED(cfg);

    /*
     * You can only configure a file system once, and attempting to do it again probably means the
     * extension argument didn't have early-load set and we've already configured the default file
     * system.
     */
    if (conn->file_system != NULL)
        WT_ERR_MSG(session, EPERM,
          "filesystem already configured; custom filesystems should enable \"early_load\" "
          "configuration");

    conn->file_system = file_system;

err:
    API_END_RET(session, ret);
}

/*
 * __conn_session_size --
 *     Return the session count for this run.
 */
static int
__conn_session_size(WT_SESSION_IMPL *session, const char *cfg[], uint32_t *vp)
{
    WT_CONFIG_ITEM cval;
    int64_t v;

/*
 * Start with 20 internal sessions to cover threads the application can't configure (for example,
 * checkpoint or statistics log server threads).
 */
#define WT_EXTRA_INTERNAL_SESSIONS 20
    v = WT_EXTRA_INTERNAL_SESSIONS;

    /* Then, add in the thread counts applications can configure. */
    WT_RET(__wt_config_gets(session, cfg, "eviction.threads_max", &cval));
    v += cval.val;

    WT_RET(__wt_config_gets(session, cfg, "lsm_manager.worker_thread_max", &cval));
    v += cval.val;

    WT_RET(__wt_config_gets(session, cfg, "session_max", &cval));
    v += cval.val;

    *vp = (uint32_t)v;

    return (0);
}

/*
 * __conn_chk_file_system --
 *     Check the configured file system.
 */
static int
__conn_chk_file_system(WT_SESSION_IMPL *session, bool readonly)
{
    WT_CONNECTION_IMPL *conn;

    conn = S2C(session);

#define WT_CONN_SET_FILE_SYSTEM_REQ(name) \
    if (conn->file_system->name == NULL)  \
    WT_RET_MSG(session, EINVAL, "a WT_FILE_SYSTEM.%s method must be configured", #name)

    WT_CONN_SET_FILE_SYSTEM_REQ(fs_directory_list);
    WT_CONN_SET_FILE_SYSTEM_REQ(fs_directory_list_free);
    /* not required: directory_sync */
    WT_CONN_SET_FILE_SYSTEM_REQ(fs_exist);
    WT_CONN_SET_FILE_SYSTEM_REQ(fs_open_file);
    if (!readonly) {
        WT_CONN_SET_FILE_SYSTEM_REQ(fs_remove);
        WT_CONN_SET_FILE_SYSTEM_REQ(fs_rename);
    }
    WT_CONN_SET_FILE_SYSTEM_REQ(fs_size);

    /*
     * The lower-level API for returning the first matching entry was added later and not documented
     * because it's an optimization for high-end filesystems doing logging, specifically
     * pre-allocating log files. Check for the API and fall back to the standard API if not
     * available.
     */
    if (conn->file_system->fs_directory_list_single == NULL)
        conn->file_system->fs_directory_list_single = conn->file_system->fs_directory_list;

    return (0);
}

/*
 * wiredtiger_dummy_session_init --
 *     Initialize the connection's dummy session.
 */
static void
wiredtiger_dummy_session_init(WT_CONNECTION_IMPL *conn, WT_EVENT_HANDLER *event_handler)
{
    WT_SESSION_IMPL *session;

    session = &conn->dummy_session;

    /*
     * We use a fake session until we can allocate and initialize the real ones. Initialize the
     * necessary fields (unfortunately, the fields we initialize have been selected by core dumps,
     * we need to do better).
     */
    session->iface.connection = &conn->iface;
    session->name = "wiredtiger_open";

    /* Standard I/O and error handling first. */
    __wt_os_stdio(session);
    __wt_event_handler_set(session, event_handler);

    /* Statistics */
    session->stat_bucket = 0;

    /*
     * Set the default session's strerror method. If one of the extensions being loaded reports an
     * error via the WT_EXTENSION_API strerror method, but doesn't supply that method a WT_SESSION
     * handle, we'll use the WT_CONNECTION_IMPL's default session and its strerror method.
     */
    session->iface.strerror = __wt_session_strerror;

    /*
     * The dummy session should never be used to access data handles.
     */
    F_SET(session, WT_SESSION_NO_DATA_HANDLES);
}

/*
 * __conn_version_verify --
 *     Verify the versions before modifying the database.
 */
static int
__conn_version_verify(WT_SESSION_IMPL *session)
{
    WT_CONNECTION_IMPL *conn;
    bool exist;

    conn = S2C(session);
    conn->recovery_version = WT_NO_VERSION;

    /* Always set the compatibility versions. */
    __wt_logmgr_compat_version(session);
    /*
     * If we're salvaging, don't verify now.
     */
    if (F_ISSET(conn, WT_CONN_SALVAGE))
        return (0);

    /*
     * Initialize the version variables. These aren't always populated since there are expected
     * cases where the turtle files doesn't exist (restoring from a backup, for example). All code
     * that deals with recovery versions must consider the case where they are default initialized
     * to zero.
     */
    WT_RET(__wt_fs_exist(session, WT_METADATA_TURTLE, &exist));
    if (exist)
        WT_RET(__wt_turtle_validate_version(session));

    if (FLD_ISSET(conn->log_flags, WT_CONN_LOG_CONFIG_ENABLED))
        WT_RET(__wt_log_compat_verify(session));

    return (0);
}

/*
 * wiredtiger_open --
 *     Main library entry point: open a new connection to a WiredTiger database.
 */
int
wiredtiger_open(const char *home, WT_EVENT_HANDLER *event_handler, const char *config,
  WT_CONNECTION **connectionp)
{
    static const WT_CONNECTION stdc = {__conn_close, __conn_debug_info, __conn_reconfigure,
      __conn_get_home, __conn_configure_method, __conn_is_new, __conn_open_session,
      __conn_query_timestamp, __conn_set_timestamp, __conn_rollback_to_stable,
      __conn_load_extension, __conn_add_data_source, __conn_add_collator, __conn_add_compressor,
      __conn_add_encryptor, __conn_add_extractor, __conn_set_file_system, __conn_add_storage_source,
      __conn_get_storage_source, __conn_get_extension_api};
    static const WT_NAME_FLAG file_types[] = {{"checkpoint", WT_DIRECT_IO_CHECKPOINT},
      {"data", WT_DIRECT_IO_DATA}, {"log", WT_DIRECT_IO_LOG}, {NULL, 0}};

    WT_CONFIG_ITEM cval, keyid, secretkey, sval;
    WT_CONNECTION_IMPL *conn;
    WT_DECL_ITEM(encbuf);
    WT_DECL_ITEM(i1);
    WT_DECL_ITEM(i2);
    WT_DECL_ITEM(i3);
    WT_DECL_RET;
    const WT_NAME_FLAG *ft;
    WT_SESSION *wt_session;
    WT_SESSION_IMPL *session;
    bool config_base_set, try_salvage, verify_meta;
    const char *enc_cfg[] = {NULL, NULL}, *merge_cfg;
    char version[64];

    /* Leave lots of space for optional additional configuration. */
    const char *cfg[] = {NULL, NULL, NULL, NULL, NULL, NULL, NULL, NULL, NULL, NULL};

    *connectionp = NULL;

    conn = NULL;
    session = NULL;
    merge_cfg = NULL;
    try_salvage = false;

    WT_RET(__wt_library_init());

    WT_RET(__wt_calloc_one(NULL, &conn));
    conn->iface = stdc;

    /*
     * Immediately link the structure into the connection structure list: the only thing ever looked
     * at on that list is the database name, and a NULL value is fine.
     */
    __wt_spin_lock(NULL, &__wt_process.spinlock);
    TAILQ_INSERT_TAIL(&__wt_process.connqh, conn, q);
    __wt_spin_unlock(NULL, &__wt_process.spinlock);

    /*
     * Initialize the fake session used until we can create real sessions.
     */
    wiredtiger_dummy_session_init(conn, event_handler);
    session = conn->default_session = &conn->dummy_session;

    /* Basic initialization of the connection structure. */
    WT_ERR(__wt_connection_init(conn));

    /* Check the application-specified configuration string. */
    WT_ERR(__wt_config_check(session, WT_CONFIG_REF(session, wiredtiger_open), config, 0));

    /*
     * Build the temporary, initial configuration stack, in the following
     * order (where later entries override earlier entries):
     *
     * 1. the base configuration for the wiredtiger_open call
     * 2. the config passed in by the application
     * 3. environment variable settings (optional)
     *
     * In other words, a configuration stack based on the application's
     * passed-in information and nothing else.
     */
    cfg[0] = WT_CONFIG_BASE(session, wiredtiger_open);
    cfg[1] = config;
    WT_ERR(__wt_scr_alloc(session, 0, &i1));
    WT_ERR(__conn_config_env(session, cfg, i1));

    /*
     * We need to know if configured for read-only or in-memory behavior before reading/writing the
     * filesystem. The only way the application can configure that before we touch the filesystem is
     * the wiredtiger config string or the WIREDTIGER_CONFIG environment variable.
     *
     * The environment isn't trusted by default, for security reasons; if the application wants us
     * to trust the environment before reading the filesystem, the wiredtiger_open config string is
     * the only way.
     */
    WT_ERR(__wt_config_gets(session, cfg, "in_memory", &cval));
    if (cval.val != 0)
        F_SET(conn, WT_CONN_IN_MEMORY);
    WT_ERR(__wt_config_gets(session, cfg, "readonly", &cval));
    if (cval.val)
        F_SET(conn, WT_CONN_READONLY);

    /* Configure error messages so we get them right early. */
    WT_ERR(__wt_config_gets(session, cfg, "error_prefix", &cval));
    if (cval.len != 0)
        WT_ERR(__wt_strndup(session, cval.str, cval.len, &conn->error_prefix));

    /* Set the database home so extensions have access to it. */
    WT_ERR(__conn_home(session, home, cfg));

    /*
     * Configure and allocate hash buckets. This must be done before the call to load extensions.
     * Some extensions like encryption or file systems may allocate hash arrays.
     */
    WT_ERR(__conn_hash_config(session, cfg));

    /*
     * Load early extensions before doing further initialization (one early extension is to
     * configure a file system).
     */
    WT_ERR(__conn_load_extensions(session, cfg, true));

    /*
     * If the application didn't configure its own file system, configure one of ours. Check to
     * ensure we have a valid file system.
     */
    if (conn->file_system == NULL) {
        if (F_ISSET(conn, WT_CONN_IN_MEMORY))
            WT_ERR(__wt_os_inmemory(session));
        else
#if defined(_MSC_VER)
            WT_ERR(__wt_os_win(session));
#else
            WT_ERR(__wt_os_posix(session));
#endif
    }
    WT_ERR(__conn_chk_file_system(session, F_ISSET(conn, WT_CONN_READONLY)));

    /* Make sure no other thread of control already owns this database. */
    WT_ERR(__conn_single(session, cfg));

    WT_ERR(__wt_conn_compat_config(session, cfg, false));

    /*
     * Capture the config_base setting file for later use. Again, if the application doesn't want us
     * to read the base configuration file, the WIREDTIGER_CONFIG environment variable or the
     * wiredtiger_open config string are the only ways.
     */
    WT_ERR(__wt_config_gets(session, cfg, "config_base", &cval));
    config_base_set = cval.val != 0;

    /*
     * Build the real configuration stack, in the following order (where
     * later entries override earlier entries):
     *
     * 1. all possible wiredtiger_open configurations
     * 2. the WiredTiger compilation version (expected to be overridden by
     *    any value in the base configuration file)
     * 3. base configuration file, created with the database (optional)
     * 4. the config passed in by the application
     * 5. user configuration file (optional)
     * 6. environment variable settings (optional)
     * 7. overrides for a read-only connection
     *
     * Clear the entries we added to the stack, we're going to build it in
     * order.
     */
    WT_ERR(__wt_scr_alloc(session, 0, &i2));
    WT_ERR(__wt_scr_alloc(session, 0, &i3));
    cfg[0] = WT_CONFIG_BASE(session, wiredtiger_open_all);
    cfg[1] = NULL;
    WT_ERR(__wt_snprintf(version, sizeof(version), "version=(major=%" PRIu16 ",minor=%" PRIu16 ")",
      conn->compat_version.major, conn->compat_version.minor));
    __conn_config_append(cfg, version);

    /* Ignore the base_config file if config_base_set is false. */
    if (config_base_set)
        WT_ERR(__conn_config_file(session, WT_BASECONFIG, false, cfg, i1));
    __conn_config_append(cfg, config);
    WT_ERR(__conn_config_file(session, WT_USERCONFIG, true, cfg, i2));
    WT_ERR(__conn_config_env(session, cfg, i3));

    /*
     * Merge the full configuration stack and save it for reconfiguration.
     */
    WT_ERR(__wt_config_merge(session, cfg, NULL, &merge_cfg));

    /*
     * Read-only and in-memory settings may have been set in a configuration file (not optimal, but
     * we can handle it). Get those settings again so we can override other configuration settings
     * as they are processed.
     */
    WT_ERR(__wt_config_gets(session, cfg, "in_memory", &cval));
    if (cval.val != 0)
        F_SET(conn, WT_CONN_IN_MEMORY);
    WT_ERR(__wt_config_gets(session, cfg, "readonly", &cval));
    if (cval.val)
        F_SET(conn, WT_CONN_READONLY);
    if (F_ISSET(conn, WT_CONN_READONLY)) {
        /*
         * Create a new stack with the merged configuration as the base. The read-only string will
         * use entry 1 and then we'll merge it again.
         */
        cfg[0] = merge_cfg;
        cfg[1] = NULL;
        cfg[2] = NULL;
        /*
         * We override some configuration settings for read-only. Other settings that conflict with
         * and are an error with read-only are tested in their individual locations later.
         */
        __conn_config_readonly(cfg);
        WT_ERR(__wt_config_merge(session, cfg, NULL, &conn->cfg));
    } else {
        conn->cfg = merge_cfg;
        merge_cfg = NULL;
    }

    /*
     * Configuration ...
     *
     * We can't open sessions yet, so any configurations that cause sessions to be opened must be
     * handled inside __wt_connection_open.
     *
     * The error message configuration might have changed (if set in a configuration file, and not
     * in the application's configuration string), get it again. Do it first, make error messages
     * correct. Ditto verbose configuration so we dump everything the application wants to see.
     */
    WT_ERR(__wt_config_gets(session, cfg, "error_prefix", &cval));
    if (cval.len != 0) {
        __wt_free(session, conn->error_prefix);
        WT_ERR(__wt_strndup(session, cval.str, cval.len, &conn->error_prefix));
    }
    WT_ERR(__wt_json_config(session, cfg, false));
    WT_ERR(__wt_verbose_config(session, cfg, false));
    WT_ERR(__wt_timing_stress_config(session, cfg));
    WT_ERR(__wt_blkcache_setup(session, cfg, false));
<<<<<<< HEAD
    WT_ERR(__wt_chunkcache_setup(session, cfg, false));
=======
    WT_ERR(__wt_extra_diagnostics_config(session, cfg));
>>>>>>> 3e8c3bdd
    WT_ERR(__wt_conn_optrack_setup(session, cfg, false));
    WT_ERR(__conn_session_size(session, cfg, &conn->session_size));
    WT_ERR(__wt_config_gets(session, cfg, "session_scratch_max", &cval));
    conn->session_scratch_max = (size_t)cval.val;

    /*
     * If buffer alignment is not configured, use zero unless direct I/O is also configured, in
     * which case use the build-time default. The code to parse write through is also here because
     * it is nearly identical to direct I/O.
     */
    WT_ERR(__wt_config_gets(session, cfg, "direct_io", &cval));
    for (ft = file_types; ft->name != NULL; ft++) {
        ret = __wt_config_subgets(session, &cval, ft->name, &sval);
        if (ret == 0) {
            if (sval.val)
                FLD_SET(conn->direct_io, ft->flag);
        } else
            WT_ERR_NOTFOUND_OK(ret, false);
    }

    WT_ERR(__wt_config_gets(session, cfg, "write_through", &cval));
    for (ft = file_types; ft->name != NULL; ft++) {
        ret = __wt_config_subgets(session, &cval, ft->name, &sval);
        if (ret == 0) {
            if (sval.val)
                FLD_SET(conn->write_through, ft->flag);
        } else
            WT_ERR_NOTFOUND_OK(ret, false);
    }

    WT_ERR(__wt_config_gets(session, cfg, "buffer_alignment", &cval));
    if (cval.val == -1) {
        conn->buffer_alignment = 0;
        if (conn->direct_io != 0)
            conn->buffer_alignment = WT_BUFFER_ALIGNMENT_DEFAULT;
    } else
        conn->buffer_alignment = (size_t)cval.val;
#ifndef HAVE_POSIX_MEMALIGN
    if (conn->buffer_alignment != 0)
        WT_ERR_MSG(session, EINVAL, "buffer_alignment requires posix_memalign");
#endif

    WT_ERR(__wt_config_gets(session, cfg, "cache_cursors", &cval));
    if (cval.val)
        F_SET(conn, WT_CONN_CACHE_CURSORS);

    WT_ERR(__wt_config_gets(session, cfg, "checkpoint_sync", &cval));
    if (cval.val)
        F_SET(conn, WT_CONN_CKPT_SYNC);

    WT_ERR(__wt_config_gets(session, cfg, "file_extend", &cval));
    /*
     * If the log extend length is not set use the default of the configured maximum log file size.
     * That size is not known until it is initialized as part of the log server initialization.
     */
    conn->log_extend_len = WT_CONFIG_UNSET;
    for (ft = file_types; ft->name != NULL; ft++) {
        ret = __wt_config_subgets(session, &cval, ft->name, &sval);
        if (ret == 0) {
            switch (ft->flag) {
            case WT_DIRECT_IO_DATA:
                conn->data_extend_len = sval.val;
                break;
            case WT_DIRECT_IO_LOG:
                /*
                 * When using "file_extend=(log=)", the val returned is 1. Unset the log extend
                 * length in that case to use the default.
                 */
                if (sval.val == 1)
                    conn->log_extend_len = WT_CONFIG_UNSET;
                else if (sval.val == 0 ||
                  (sval.val >= WT_LOG_FILE_MIN && sval.val <= WT_LOG_FILE_MAX))
                    conn->log_extend_len = sval.val;
                else
                    WT_ERR_MSG(session, EINVAL, "invalid log extend length: %" PRId64, sval.val);
                break;
            }
        } else
            WT_ERR_NOTFOUND_OK(ret, false);
    }

    WT_ERR(__wt_config_gets(session, cfg, "mmap", &cval));
    conn->mmap = cval.val != 0;
    WT_ERR(__wt_config_gets(session, cfg, "mmap_all", &cval));
    conn->mmap_all = cval.val != 0;
    if (conn->direct_io && conn->mmap_all)
        WT_ERR_MSG(
          session, EINVAL, "direct I/O configuration is incompatible with mmap_all configuration");

    WT_ERR(__wt_config_gets(session, cfg, "operation_timeout_ms", &cval));
    conn->operation_timeout_us = (uint64_t)(cval.val * WT_THOUSAND);

    WT_ERR(__wt_config_gets(session, cfg, "salvage", &cval));
    if (cval.val) {
        if (F_ISSET(conn, WT_CONN_READONLY))
            WT_ERR_MSG(session, EINVAL, "Readonly configuration incompatible with salvage");
        F_SET(conn, WT_CONN_SALVAGE);
    }

    WT_ERR(__wt_conn_statistics_config(session, cfg));
    WT_ERR(__wt_lsm_manager_config(session, cfg));
    WT_ERR(__wt_sweep_config(session, cfg));

    /* Initialize the OS page size for mmap */
    conn->page_size = __wt_get_vm_pagesize();

    /* Now that we know if verbose is configured, output the version. */
    __wt_verbose(session, WT_VERB_VERSION, "%s", WIREDTIGER_VERSION_STRING);

    /*
     * Open the connection, then reset the local session as the real one was allocated in
     * __wt_connection_open.
     */
    WT_ERR(__wt_connection_open(conn, cfg));
    session = conn->default_session;

#ifndef WT_STANDALONE_BUILD
    /* Explicitly set the flag to indicate whether the database that was not shutdown cleanly. */
    conn->unclean_shutdown = false;
#endif

#ifdef HAVE_CALL_LOG
    /* Set up the call log file. */
    WT_ERR(__wt_conn_call_log_setup(session));
#endif

    /*
     * This function expects the cache to be created so parse this after the rest of the connection
     * is set up.
     */
    WT_ERR(__wt_debug_mode_config(session, cfg));

    /*
     * Load the extensions after initialization completes; extensions expect everything else to be
     * in place, and the extensions call back into the library.
     */
    WT_ERR(__conn_builtin_extensions(conn, cfg));
    WT_ERR(__conn_load_extensions(session, cfg, false));

    /*
     * Do some early initialization for tiered storage, as this may affect our choice of file system
     * for some operations.
     */
    WT_ERR(__wt_tiered_conn_config(session, cfg, false));

    /*
     * The metadata/log encryptor is configured after extensions, since extensions may load
     * encryptors. We have to do this before creating the metadata file.
     *
     * The encryption customize callback needs the fully realized set of encryption args, as simply
     * grabbing "encryption" doesn't work. As an example, configuration for the current call may
     * just be "encryption=(secretkey=xxx)", with encryption.name, encryption.keyid being
     * 'inherited' from the stored base configuration.
     */
    WT_ERR(__wt_config_gets_none(session, cfg, "encryption.name", &cval));
    WT_ERR(__wt_config_gets_none(session, cfg, "encryption.keyid", &keyid));
    WT_ERR(__wt_config_gets_none(session, cfg, "encryption.secretkey", &secretkey));
    WT_ERR(__wt_scr_alloc(session, 0, &encbuf));
    WT_ERR(__wt_buf_fmt(session, encbuf, "(name=%.*s,keyid=%.*s,secretkey=%.*s)", (int)cval.len,
      cval.str, (int)keyid.len, keyid.str, (int)secretkey.len, secretkey.str));
    enc_cfg[0] = encbuf->data;
    WT_ERR(
      __wt_encryptor_config(session, &cval, &keyid, (WT_CONFIG_ARG *)enc_cfg, &conn->kencryptor));

    /*
     * We need to parse the logging configuration here to verify the compatibility settings because
     * we may need the log path and encryption and compression settings.
     */
    WT_ERR(__wt_logmgr_config(session, cfg, false));
    WT_ERR(__conn_version_verify(session));

    /*
     * Configuration completed; optionally write a base configuration file.
     */
    WT_ERR(__conn_write_base_config(session, cfg));

    /*
     * Check on the turtle and metadata files, creating them if necessary (which avoids application
     * threads racing to create the metadata file later). Once the metadata file exists, get a
     * reference to it in the connection's session.
     *
     * THE TURTLE FILE MUST BE THE LAST FILE CREATED WHEN INITIALIZING THE DATABASE HOME, IT'S WHAT
     * WE USE TO DECIDE IF WE'RE CREATING OR NOT.
     */
    WT_ERR(__wt_config_gets(session, cfg, "verify_metadata", &cval));
    verify_meta = cval.val;
    WT_ERR(__wt_turtle_init(session, verify_meta, cfg));

    /* Verify the metadata file. */
    if (verify_meta) {
        wt_session = &session->iface;
        ret = wt_session->verify(wt_session, WT_METAFILE_URI, NULL);
        WT_ERR(ret);
    }

    /*
     * If the user wants to salvage, do so before opening the metadata cursor. We do this after the
     * call to wt_turtle_init because that moves metadata files around from backups and would
     * overwrite any salvage we did if done before that call.
     */
    if (F_ISSET(conn, WT_CONN_SALVAGE)) {
        wt_session = &session->iface;
        WT_ERR(__wt_copy_and_sync(wt_session, WT_METAFILE, WT_METAFILE_SLVG));
        WT_ERR(wt_session->salvage(wt_session, WT_METAFILE_URI, NULL));
    }

    /* Initialize connection values from stored metadata. */
    WT_ERR(__wt_metadata_load_prior_state(session));

    WT_ERR(__wt_metadata_cursor(session, NULL));
    /*
     * Load any incremental backup information. This reads the metadata so must be done after the
     * turtle file is initialized.
     */
    WT_ERR(__wt_backup_open(session));

    F_SET(conn, WT_CONN_MINIMAL);
    if (event_handler != NULL && event_handler->handle_general != NULL)
        WT_ERR(event_handler->handle_general(
          event_handler, &conn->iface, NULL, WT_EVENT_CONN_READY, NULL));

    /* Start the worker threads and run recovery. */
    WT_ERR(__wt_connection_workers(session, cfg));

    /*
     * The hash array sizes needed to be set up very early. Set them in the statistics here. Setting
     * them in the early configuration function makes them get zeroed out.
     */
    WT_STAT_CONN_SET(session, buckets, conn->hash_size);
    WT_STAT_CONN_SET(session, buckets_dh, conn->dh_hash_size);

    /*
     * The default session should not open data handles after this point: since it can be shared
     * between threads, relying on session->dhandle is not safe.
     */
    F_SET(session, WT_SESSION_NO_DATA_HANDLES);

    WT_STATIC_ASSERT(offsetof(WT_CONNECTION_IMPL, iface) == 0);
    F_SET(conn, WT_CONN_READY);
    F_CLR(conn, WT_CONN_MINIMAL);
    *connectionp = &conn->iface;

err:
    /* Discard the scratch buffers. */
    __wt_scr_free(session, &encbuf);
    __wt_scr_free(session, &i1);
    __wt_scr_free(session, &i2);
    __wt_scr_free(session, &i3);

    __wt_free(session, merge_cfg);
    /*
     * We may have allocated scratch memory when using the dummy session or the subsequently created
     * real session, and we don't want to tie down memory for the rest of the run in either of them.
     */
    if (session != &conn->dummy_session)
        __wt_scr_discard(session);
    __wt_scr_discard(&conn->dummy_session);

    /*
     * Clean up the partial backup restore flag, backup btree id list. The backup id list was used
     * in recovery to truncate the history store entries and the flag was used to allow schema drops
     * to happen on tables to clean up the entries in the creation of the metadata file.
     */
    F_CLR(conn, WT_CONN_BACKUP_PARTIAL_RESTORE);
    if (conn->partial_backup_remove_ids != NULL)
        __wt_free(session, conn->partial_backup_remove_ids);

    if (ret != 0) {
        if (conn->default_session->event_handler->handle_general != NULL &&
          F_ISSET(conn, WT_CONN_MINIMAL | WT_CONN_READY))
            WT_TRET(conn->default_session->event_handler->handle_general(
              conn->default_session->event_handler, &conn->iface, NULL, WT_EVENT_CONN_CLOSE, NULL));
        F_CLR(conn, WT_CONN_MINIMAL | WT_CONN_READY);

        /*
         * Set panic if we're returning the run recovery error or if recovery did not complete so
         * that we don't try to checkpoint data handles. We need an explicit flag instead of
         * checking that WT_CONN_LOG_RECOVER_DONE is not set because other errors earlier than
         * recovery will not have that flag set.
         */
        if (ret == WT_RUN_RECOVERY || FLD_ISSET(conn->log_flags, WT_CONN_LOG_RECOVER_FAILED))
            F_SET(conn, WT_CONN_PANIC);
        /*
         * If we detected a data corruption issue, we really want to indicate the corruption instead
         * of whatever error was set. We cannot use standard return macros because we don't want to
         * generalize this. Record it here while we have the connection and set it after we destroy
         * the connection.
         */
        if (F_ISSET(conn, WT_CONN_DATA_CORRUPTION) && (ret == WT_PANIC || ret == WT_ERROR))
            try_salvage = true;
        WT_TRET(__wt_connection_close(conn));
        /*
         * Depending on the error, shutting down the connection may again return WT_PANIC. So if we
         * detected the corruption above, set it here after closing.
         */
        if (try_salvage)
            ret = WT_TRY_SALVAGE;
    }

    return (ret);
}<|MERGE_RESOLUTION|>--- conflicted
+++ resolved
@@ -2149,12 +2149,12 @@
       {"block", WT_VERB_BLOCK}, {"block_cache", WT_VERB_BLKCACHE},
       {"checkpoint", WT_VERB_CHECKPOINT}, {"checkpoint_cleanup", WT_VERB_CHECKPOINT_CLEANUP},
       {"checkpoint_progress", WT_VERB_CHECKPOINT_PROGRESS}, {"chunkcache", WT_VERB_CHUNKCACHE},
-      {"compact", WT_VERB_COMPACT},
-      {"compact_progress", WT_VERB_COMPACT_PROGRESS}, {"error_returns", WT_VERB_ERROR_RETURNS},
-      {"evict", WT_VERB_EVICT}, {"evict_stuck", WT_VERB_EVICT_STUCK},
-      {"evictserver", WT_VERB_EVICTSERVER}, {"fileops", WT_VERB_FILEOPS},
-      {"generation", WT_VERB_GENERATION}, {"handleops", WT_VERB_HANDLEOPS}, {"log", WT_VERB_LOG},
-      {"hs", WT_VERB_HS}, {"history_store_activity", WT_VERB_HS_ACTIVITY}, {"lsm", WT_VERB_LSM},
+      {"compact", WT_VERB_COMPACT}, {"compact_progress", WT_VERB_COMPACT_PROGRESS},
+      {"error_returns", WT_VERB_ERROR_RETURNS}, {"evict", WT_VERB_EVICT},
+      {"evict_stuck", WT_VERB_EVICT_STUCK}, {"evictserver", WT_VERB_EVICTSERVER},
+      {"fileops", WT_VERB_FILEOPS}, {"generation", WT_VERB_GENERATION},
+      {"handleops", WT_VERB_HANDLEOPS}, {"log", WT_VERB_LOG}, {"hs", WT_VERB_HS},
+      {"history_store_activity", WT_VERB_HS_ACTIVITY}, {"lsm", WT_VERB_LSM},
       {"lsm_manager", WT_VERB_LSM_MANAGER}, {"metadata", WT_VERB_METADATA},
       {"mutex", WT_VERB_MUTEX}, {"out_of_order", WT_VERB_OUT_OF_ORDER},
       {"overflow", WT_VERB_OVERFLOW}, {"read", WT_VERB_READ}, {"reconcile", WT_VERB_RECONCILE},
@@ -2884,11 +2884,8 @@
     WT_ERR(__wt_verbose_config(session, cfg, false));
     WT_ERR(__wt_timing_stress_config(session, cfg));
     WT_ERR(__wt_blkcache_setup(session, cfg, false));
-<<<<<<< HEAD
     WT_ERR(__wt_chunkcache_setup(session, cfg, false));
-=======
     WT_ERR(__wt_extra_diagnostics_config(session, cfg));
->>>>>>> 3e8c3bdd
     WT_ERR(__wt_conn_optrack_setup(session, cfg, false));
     WT_ERR(__conn_session_size(session, cfg, &conn->session_size));
     WT_ERR(__wt_config_gets(session, cfg, "session_scratch_max", &cval));
