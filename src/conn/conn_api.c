--- conflicted
+++ resolved
@@ -1833,13 +1833,9 @@
 int
 __wt_verbose_config(WT_SESSION_IMPL *session, const char *cfg[])
 {
-<<<<<<< HEAD
-    static const WT_NAME_FLAG verbtypes[] = {{"api", WT_VERB_API}, {"block", WT_VERB_BLOCK},
-      {"checkpoint", WT_VERB_CHECKPOINT}, {"checkpoint_gc", WT_VERB_CHECKPOINT_GC},
-=======
     static const WT_NAME_FLAG verbtypes[] = {{"api", WT_VERB_API}, {"backup", WT_VERB_BACKUP},
       {"block", WT_VERB_BLOCK}, {"checkpoint", WT_VERB_CHECKPOINT},
->>>>>>> 5bd9fdfc
+      {"checkpoint_gc", WT_VERB_CHECKPOINT_GC},
       {"checkpoint_progress", WT_VERB_CHECKPOINT_PROGRESS}, {"compact", WT_VERB_COMPACT},
       {"compact_progress", WT_VERB_COMPACT_PROGRESS}, {"error_returns", WT_VERB_ERROR_RETURNS},
       {"evict", WT_VERB_EVICT}, {"evict_stuck", WT_VERB_EVICT_STUCK},
