--- conflicted
+++ resolved
@@ -664,107 +664,6 @@
 }
 
 /*
-<<<<<<< HEAD
- * __tiered_confchk --
- *     Check for a valid tiered storage source.
- */
-static int
-__tiered_confchk(
-  WT_SESSION_IMPL *session, WT_CONFIG_ITEM *cname, WT_NAMED_STORAGE_SOURCE **nstoragep)
-{
-    WT_CONNECTION_IMPL *conn;
-    WT_NAMED_STORAGE_SOURCE *nstorage;
-
-    *nstoragep = NULL;
-
-    if (cname->len == 0 || WT_STRING_MATCH("none", cname->str, cname->len))
-        return (0);
-
-    conn = S2C(session);
-    TAILQ_FOREACH (nstorage, &conn->storagesrcqh, q)
-        if (WT_STRING_MATCH(nstorage->name, cname->str, cname->len)) {
-            *nstoragep = nstorage;
-            return (0);
-        }
-    WT_RET_MSG(session, EINVAL, "unknown storage source '%.*s'", (int)cname->len, cname->str);
-}
-
-/*
- * __wt_tiered_bucket_config --
- *     Given a configuration, configure the bucket storage.
- */
-int
-__wt_tiered_bucket_config(WT_SESSION_IMPL *session, WT_CONFIG_ITEM *cval, WT_CONFIG_ITEM *bucket,
-  WT_CONFIG_ITEM *auth, WT_BUCKET_STORAGE **bstoragep)
-{
-    WT_BUCKET_STORAGE *bstorage, *new;
-    WT_CONNECTION_IMPL *conn;
-    WT_DECL_RET;
-    WT_NAMED_STORAGE_SOURCE *nstorage;
-    WT_STORAGE_SOURCE *storage;
-    uint64_t hash_bucket, hash;
-
-    *bstoragep = NULL;
-
-    bstorage = new = NULL;
-    conn = S2C(session);
-
-    __wt_spin_lock(session, &conn->storage_lock);
-
-    WT_ERR(__tiered_confchk(session, cval, &nstorage));
-    if (nstorage == NULL) {
-        if (bucket->len != 0)
-            WT_ERR_MSG(
-              session, EINVAL, "tiered_storage.bucket requires tiered_storage.name to be set");
-        goto out;
-    }
-
-    /*
-     * Check if tiered storage is set on the connection. If someone wants tiered storage on a table,
-     * it needs to be configured on the database as well.
-     */
-    if (conn->bstorage == NULL && bstoragep != &conn->bstorage)
-        WT_ERR_MSG(
-          session, EINVAL, "table tiered storage requires connection tiered storage to be set");
-    hash = __wt_hash_city64(bucket->str, bucket->len);
-    hash_bucket = hash & (conn->hash_size - 1);
-    TAILQ_FOREACH (bstorage, &nstorage->buckethashqh[hash_bucket], q)
-        if (WT_STRING_MATCH(bstorage->bucket, bucket->str, bucket->len))
-            goto out;
-
-    WT_ERR(__wt_calloc_one(session, &new));
-    WT_ERR(__wt_strndup(session, auth->str, auth->len, &new->auth_token));
-    WT_ERR(__wt_strndup(session, bucket->str, bucket->len, &new->bucket));
-    storage = nstorage->storage_source;
-    WT_ERR(storage->ss_customize_file_system(
-      storage, &session->iface, new->bucket, "", new->auth_token, NULL, &new->file_system));
-    new->storage_source = storage;
-    TAILQ_INSERT_HEAD(&nstorage->bucketqh, new, q);
-    TAILQ_INSERT_HEAD(&nstorage->buckethashqh[hash_bucket], new, hashq);
-    F_SET(new, WT_BUCKET_FREE);
-    bstorage = new;
-
-out:
-    __wt_spin_unlock(session, &conn->storage_lock);
-    *bstoragep = bstorage;
-    return (0);
-
-err:
-    if (bstorage != NULL) {
-        WT_ASSERT(session, new != NULL);
-        if (new->file_system != NULL && new->file_system->terminate != NULL)
-            WT_TRET(new->file_system->terminate(new->file_system, &session->iface));
-        __wt_free(session, new->auth_token);
-        __wt_free(session, new->bucket);
-        __wt_free(session, new);
-    }
-    __wt_spin_unlock(session, &conn->storage_lock);
-    return (ret);
-}
-
-/*
-=======
->>>>>>> 810d187c
  * __conn_add_storage_source --
  *     WT_CONNECTION->add_storage_source method.
  */
@@ -2908,7 +2807,7 @@
      * Do some early initialization for tiered storage, as this may affect our choice of file system
      * for some operations.
      */
-    WT_ERR(__wt_tiered_storage_init(session, cfg));
+    WT_ERR(__wt_tiered_conn_config(session, cfg, false));
 
     /*
      * The metadata/log encryptor is configured after extensions, since
