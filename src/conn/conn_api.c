--- conflicted
+++ resolved
@@ -1306,15 +1306,6 @@
 	 * middle could throw off calculations. Take the minimum amount
 	 * of time and compute the ratio.
 	 */
-<<<<<<< HEAD
-	for (i = 0; i < WT_MILLION; i++)
-		;
-	tsc_stop = __wt_rdtsc(session);
-	__wt_epoch(session, &stop);
-	diff_nsec = WT_TIMEDIFF_NS(stop, start);
-	diff_tsc = tsc_stop - tsc_start;
-	S2C(session)->tsc_nsec_ratio = (double)diff_tsc / (double)diff_nsec;
-=======
 	for (tries = 0; tries < 3; ++tries) {
 		__wt_epoch(session, &start);
 		tsc_start = __wt_rdtsc(session);
@@ -1348,7 +1339,6 @@
 	} else
 		S2C(session)->tsc_nsec_ratio =
 		    (double)min_tsc / (double)min_nsec;
->>>>>>> 0d276873
 #else
 	F_SET(S2C(session), WT_CONN_USE_EPOCHTIME);
 	S2C(session)->tsc_nsec_ratio = 1.0;
