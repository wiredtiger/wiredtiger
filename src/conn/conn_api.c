/*-
 * Copyright (c) 2014-present MongoDB, Inc.
 * Copyright (c) 2008-2014 WiredTiger, Inc.
 *	All rights reserved.
 *
 * See the file LICENSE for redistribution information.
 */

#include "wt_internal.h"

/*
 * ext_collate --
 *     Call the collation function (external API version).
 */
static int
ext_collate(WT_EXTENSION_API *wt_api, WT_SESSION *wt_session, WT_COLLATOR *collator, WT_ITEM *first,
  WT_ITEM *second, int *cmpp)
{
    WT_CONNECTION_IMPL *conn;
    WT_SESSION_IMPL *session;

    conn = (WT_CONNECTION_IMPL *)wt_api->conn;
    if ((session = (WT_SESSION_IMPL *)wt_session) == NULL)
        session = conn->default_session;

    WT_RET(__wt_compare(session, collator, first, second, cmpp));

    return (0);
}

/*
 * ext_collator_config --
 *     Given a configuration, configure the collator (external API version).
 */
static int
ext_collator_config(WT_EXTENSION_API *wt_api, WT_SESSION *wt_session, const char *uri,
  WT_CONFIG_ARG *cfg_arg, WT_COLLATOR **collatorp, int *ownp)
{
    WT_CONFIG_ITEM cval, metadata;
    WT_CONNECTION_IMPL *conn;
    WT_SESSION_IMPL *session;
    const char **cfg;

    conn = (WT_CONNECTION_IMPL *)wt_api->conn;
    if ((session = (WT_SESSION_IMPL *)wt_session) == NULL)
        session = conn->default_session;

    /* The default is a standard lexicographic comparison. */
    if ((cfg = (const char **)cfg_arg) == NULL)
        return (0);

    WT_CLEAR(cval);
    WT_RET_NOTFOUND_OK(__wt_config_gets_none(session, cfg, "collator", &cval));
    if (cval.len == 0)
        return (0);

    WT_CLEAR(metadata);
    WT_RET_NOTFOUND_OK(__wt_config_gets(session, cfg, "app_metadata", &metadata));
    return (__wt_collator_config(session, uri, &cval, &metadata, collatorp, ownp));
}

/*
 * __collator_confchk --
 *     Check for a valid custom collator.
 */
static int
__collator_confchk(WT_SESSION_IMPL *session, WT_CONFIG_ITEM *cname, WT_COLLATOR **collatorp)
{
    WT_CONNECTION_IMPL *conn;
    WT_NAMED_COLLATOR *ncoll;

    *collatorp = NULL;

    if (cname->len == 0 || WT_CONFIG_LIT_MATCH("none", *cname))
        return (0);

    conn = S2C(session);
    TAILQ_FOREACH (ncoll, &conn->collqh, q)
        if (WT_CONFIG_MATCH(ncoll->name, *cname)) {
            *collatorp = ncoll->collator;
            return (0);
        }
    WT_RET_MSG(session, EINVAL, "unknown collator '%.*s'", (int)cname->len, cname->str);
}

/*
 * __wt_collator_config --
 *     Configure a custom collator.
 */
int
__wt_collator_config(WT_SESSION_IMPL *session, const char *uri, WT_CONFIG_ITEM *cname,
  WT_CONFIG_ITEM *metadata, WT_COLLATOR **collatorp, int *ownp)
{
    WT_COLLATOR *collator;

    *collatorp = NULL;
    *ownp = 0;

    WT_RET(__collator_confchk(session, cname, &collator));
    if (collator == NULL)
        return (0);

    if (collator->customize != NULL)
        WT_RET(collator->customize(collator, &session->iface, uri, metadata, collatorp));

    if (*collatorp == NULL)
        *collatorp = collator;
    else
        *ownp = 1;

    return (0);
}

/*
 * __conn_add_collator --
 *     WT_CONNECTION->add_collator method.
 */
static int
__conn_add_collator(
  WT_CONNECTION *wt_conn, const char *name, WT_COLLATOR *collator, const char *config)
{
    WT_CONNECTION_IMPL *conn;
    WT_DECL_RET;
    WT_NAMED_COLLATOR *ncoll;
    WT_SESSION_IMPL *session;

    ncoll = NULL;

    conn = (WT_CONNECTION_IMPL *)wt_conn;
    CONNECTION_API_CALL(conn, session, add_collator, config, cfg);
    WT_UNUSED(cfg);

    if (strcmp(name, "none") == 0)
        WT_ERR_MSG(session, EINVAL, "invalid name for a collator: %s", name);

    WT_ERR(__wt_calloc_one(session, &ncoll));
    WT_ERR(__wt_strdup(session, name, &ncoll->name));
    ncoll->collator = collator;

    __wt_spin_lock(session, &conn->api_lock);
    TAILQ_INSERT_TAIL(&conn->collqh, ncoll, q);
    ncoll = NULL;
    __wt_spin_unlock(session, &conn->api_lock);

err:
    if (ncoll != NULL) {
        __wt_free(session, ncoll->name);
        __wt_free(session, ncoll);
    }

    API_END_RET_NOTFOUND_MAP(session, ret);
}

/*
 * __wti_conn_remove_collator --
 *     Remove collator added by WT_CONNECTION->add_collator, only used internally.
 */
int
__wti_conn_remove_collator(WT_SESSION_IMPL *session)
{
    WT_CONNECTION_IMPL *conn;
    WT_DECL_RET;
    WT_NAMED_COLLATOR *ncoll;

    conn = S2C(session);

    while ((ncoll = TAILQ_FIRST(&conn->collqh)) != NULL) {
        /* Remove from the connection's list, free memory. */
        TAILQ_REMOVE(&conn->collqh, ncoll, q);
        /* Call any termination method. */
        if (ncoll->collator->terminate != NULL)
            WT_TRET(ncoll->collator->terminate(ncoll->collator, (WT_SESSION *)session));

        __wt_free(session, ncoll->name);
        __wt_free(session, ncoll);
    }

    return (ret);
}

/*
 * __compressor_confchk --
 *     Validate the compressor.
 */
static int
__compressor_confchk(WT_SESSION_IMPL *session, WT_CONFIG_ITEM *cval, WT_COMPRESSOR **compressorp)
{
    WT_CONNECTION_IMPL *conn;
    WT_NAMED_COMPRESSOR *ncomp;

    *compressorp = NULL;

    if (cval->len == 0 || WT_CONFIG_LIT_MATCH("none", *cval))
        return (0);

    conn = S2C(session);
    TAILQ_FOREACH (ncomp, &conn->compqh, q)
        if (WT_CONFIG_MATCH(ncomp->name, *cval)) {
            *compressorp = ncomp->compressor;
            return (0);
        }
    WT_RET_MSG(session, EINVAL, "unknown compressor '%.*s'", (int)cval->len, cval->str);
}

/*
 * __wt_compressor_config --
 *     Given a configuration, configure the compressor.
 */
int
__wt_compressor_config(WT_SESSION_IMPL *session, WT_CONFIG_ITEM *cval, WT_COMPRESSOR **compressorp)
{
    return (__compressor_confchk(session, cval, compressorp));
}

/*
 * __conn_add_compressor --
 *     WT_CONNECTION->add_compressor method.
 */
static int
__conn_add_compressor(
  WT_CONNECTION *wt_conn, const char *name, WT_COMPRESSOR *compressor, const char *config)
{
    WT_CONNECTION_IMPL *conn;
    WT_DECL_RET;
    WT_NAMED_COMPRESSOR *ncomp;
    WT_SESSION_IMPL *session;

    ncomp = NULL;

    conn = (WT_CONNECTION_IMPL *)wt_conn;
    CONNECTION_API_CALL(conn, session, add_compressor, config, cfg);
    WT_UNUSED(cfg);

    if (strcmp(name, "none") == 0)
        WT_ERR_MSG(session, EINVAL, "invalid name for a compressor: %s", name);

    WT_ERR(__wt_calloc_one(session, &ncomp));
    WT_ERR(__wt_strdup(session, name, &ncomp->name));
    ncomp->compressor = compressor;

    __wt_spin_lock(session, &conn->api_lock);
    TAILQ_INSERT_TAIL(&conn->compqh, ncomp, q);
    ncomp = NULL;
    __wt_spin_unlock(session, &conn->api_lock);

err:
    if (ncomp != NULL) {
        __wt_free(session, ncomp->name);
        __wt_free(session, ncomp);
    }

    API_END_RET_NOTFOUND_MAP(session, ret);
}

/*
 * __wti_conn_remove_compressor --
 *     remove compressor added by WT_CONNECTION->add_compressor, only used internally.
 */
int
__wti_conn_remove_compressor(WT_SESSION_IMPL *session)
{
    WT_CONNECTION_IMPL *conn;
    WT_DECL_RET;
    WT_NAMED_COMPRESSOR *ncomp;

    conn = S2C(session);

    while ((ncomp = TAILQ_FIRST(&conn->compqh)) != NULL) {
        /* Remove from the connection's list, free memory. */
        TAILQ_REMOVE(&conn->compqh, ncomp, q);
        /* Call any termination method. */
        if (ncomp->compressor->terminate != NULL)
            WT_TRET(ncomp->compressor->terminate(ncomp->compressor, (WT_SESSION *)session));

        __wt_free(session, ncomp->name);
        __wt_free(session, ncomp);
    }

    return (ret);
}

/*
 * __conn_add_data_source --
 *     WT_CONNECTION->add_data_source method.
 */
static int
__conn_add_data_source(
  WT_CONNECTION *wt_conn, const char *prefix, WT_DATA_SOURCE *dsrc, const char *config)
{
    WT_CONNECTION_IMPL *conn;
    WT_DECL_RET;
    WT_NAMED_DATA_SOURCE *ndsrc;
    WT_SESSION_IMPL *session;

    ndsrc = NULL;

    conn = (WT_CONNECTION_IMPL *)wt_conn;
    CONNECTION_API_CALL(conn, session, add_data_source, config, cfg);
    WT_UNUSED(cfg);

    WT_ERR(__wt_calloc_one(session, &ndsrc));
    WT_ERR(__wt_strdup(session, prefix, &ndsrc->prefix));
    ndsrc->dsrc = dsrc;

    /* Link onto the environment's list of data sources. */
    __wt_spin_lock(session, &conn->api_lock);
    TAILQ_INSERT_TAIL(&conn->dsrcqh, ndsrc, q);
    ndsrc = NULL;
    __wt_spin_unlock(session, &conn->api_lock);

err:
    if (ndsrc != NULL) {
        __wt_free(session, ndsrc->prefix);
        __wt_free(session, ndsrc);
    }

    API_END_RET_NOTFOUND_MAP(session, ret);
}

/*
 * __wti_conn_remove_data_source --
 *     Remove data source added by WT_CONNECTION->add_data_source.
 */
int
__wti_conn_remove_data_source(WT_SESSION_IMPL *session)
{
    WT_CONNECTION_IMPL *conn;
    WT_DECL_RET;
    WT_NAMED_DATA_SOURCE *ndsrc;

    conn = S2C(session);

    while ((ndsrc = TAILQ_FIRST(&conn->dsrcqh)) != NULL) {
        /* Remove from the connection's list, free memory. */
        TAILQ_REMOVE(&conn->dsrcqh, ndsrc, q);
        /* Call any termination method. */
        if (ndsrc->dsrc->terminate != NULL)
            WT_TRET(ndsrc->dsrc->terminate(ndsrc->dsrc, (WT_SESSION *)session));

        __wt_free(session, ndsrc->prefix);
        __wt_free(session, ndsrc);
    }

    return (ret);
}

/*
 * __encryptor_confchk --
 *     Validate the encryptor.
 */
static int
__encryptor_confchk(
  WT_SESSION_IMPL *session, WT_CONFIG_ITEM *cval, WT_NAMED_ENCRYPTOR **nencryptorp)
{
    WT_CONNECTION_IMPL *conn;
    WT_NAMED_ENCRYPTOR *nenc;

    if (nencryptorp != NULL)
        *nencryptorp = NULL;

    if (cval->len == 0 || WT_CONFIG_LIT_MATCH("none", *cval))
        return (0);

    conn = S2C(session);
    TAILQ_FOREACH (nenc, &conn->encryptqh, q)
        if (WT_CONFIG_MATCH(nenc->name, *cval)) {
            if (nencryptorp != NULL)
                *nencryptorp = nenc;
            return (0);
        }

    WT_RET_MSG(session, EINVAL, "unknown encryptor '%.*s'", (int)cval->len, cval->str);
}

/*
 * __wt_encryptor_config --
 *     Given a configuration, configure the encryptor.
 */
int
__wt_encryptor_config(WT_SESSION_IMPL *session, WT_CONFIG_ITEM *cval, WT_CONFIG_ITEM *keyid,
  WT_CONFIG_ARG *cfg_arg, WT_KEYED_ENCRYPTOR **kencryptorp)
{
    WT_CONNECTION_IMPL *conn;
    WT_DECL_RET;
    WT_ENCRYPTOR *custom, *encryptor;
    WT_KEYED_ENCRYPTOR *kenc;
    WT_NAMED_ENCRYPTOR *nenc;
    uint64_t bucket, hash;

    *kencryptorp = NULL;

    kenc = NULL;
    conn = S2C(session);

    __wt_spin_lock(session, &conn->encryptor_lock);

    WT_ERR(__encryptor_confchk(session, cval, &nenc));
    if (nenc == NULL) {
        if (keyid->len != 0)
            WT_ERR_MSG(session, EINVAL, "encryption.keyid requires encryption.name to be set");
        goto out;
    }

    /*
     * Check if encryption is set on the connection. If someone wants encryption on a table, it
     * needs to be configured on the database as well.
     */
    if (conn->kencryptor == NULL && kencryptorp != &conn->kencryptor)
        WT_ERR_MSG(session, EINVAL, "table encryption requires connection encryption to be set");
    hash = __wt_hash_city64(keyid->str, keyid->len);
    bucket = hash & (conn->hash_size - 1);
    TAILQ_FOREACH (kenc, &nenc->keyedhashqh[bucket], q)
        if (WT_CONFIG_MATCH(kenc->keyid, *keyid))
            goto out;

    WT_ERR(__wt_calloc_one(session, &kenc));
    WT_ERR(__wt_strndup(session, keyid->str, keyid->len, &kenc->keyid));
    encryptor = nenc->encryptor;
    if (encryptor->customize != NULL) {
        custom = NULL;
        WT_ERR(encryptor->customize(encryptor, &session->iface, cfg_arg, &custom));
        if (custom != NULL) {
            kenc->owned = 1;
            encryptor = custom;
        }
    }
    WT_ERR(encryptor->sizing(encryptor, &session->iface, &kenc->size_const));
    kenc->encryptor = encryptor;
    TAILQ_INSERT_HEAD(&nenc->keyedqh, kenc, q);
    TAILQ_INSERT_HEAD(&nenc->keyedhashqh[bucket], kenc, hashq);

out:
    __wt_spin_unlock(session, &conn->encryptor_lock);
    *kencryptorp = kenc;
    return (0);

err:
    if (kenc != NULL) {
        __wt_free(session, kenc->keyid);
        __wt_free(session, kenc);
    }
    __wt_spin_unlock(session, &conn->encryptor_lock);
    return (ret);
}

/*
 * __conn_add_encryptor --
 *     WT_CONNECTION->add_encryptor method.
 */
static int
__conn_add_encryptor(
  WT_CONNECTION *wt_conn, const char *name, WT_ENCRYPTOR *encryptor, const char *config)
{
    WT_CONNECTION_IMPL *conn;
    WT_DECL_RET;
    WT_NAMED_ENCRYPTOR *nenc;
    WT_SESSION_IMPL *session;
    uint64_t i;

    nenc = NULL;

    conn = (WT_CONNECTION_IMPL *)wt_conn;
    CONNECTION_API_CALL(conn, session, add_encryptor, config, cfg);
    WT_UNUSED(cfg);

    if (strcmp(name, "none") == 0)
        WT_ERR_MSG(session, EINVAL, "invalid name for an encryptor: %s", name);

    if (encryptor->encrypt == NULL || encryptor->decrypt == NULL || encryptor->sizing == NULL)
        WT_ERR_MSG(session, EINVAL, "encryptor: %s: required callbacks not set", name);

    /*
     * Verify that terminate is set if customize is set. We could relax this restriction and give an
     * error if customize returns an encryptor and terminate is not set. That seems more prone to
     * mistakes.
     */
    if (encryptor->customize != NULL && encryptor->terminate == NULL)
        WT_ERR_MSG(session, EINVAL, "encryptor: %s: has customize but no terminate", name);

    WT_ERR(__wt_calloc_one(session, &nenc));
    WT_ERR(__wt_strdup(session, name, &nenc->name));
    nenc->encryptor = encryptor;
    TAILQ_INIT(&nenc->keyedqh);
    WT_ERR(__wt_calloc_def(session, conn->hash_size, &nenc->keyedhashqh));
    for (i = 0; i < conn->hash_size; i++)
        TAILQ_INIT(&nenc->keyedhashqh[i]);

    TAILQ_INSERT_TAIL(&conn->encryptqh, nenc, q);
    nenc = NULL;

err:
    if (nenc != NULL) {
        __wt_free(session, nenc->keyedhashqh);
        __wt_free(session, nenc->name);
        __wt_free(session, nenc);
    }

    API_END_RET_NOTFOUND_MAP(session, ret);
}

/*
 * __wti_conn_remove_encryptor --
 *     remove encryptors added by WT_CONNECTION->add_encryptor, only used internally.
 */
int
__wti_conn_remove_encryptor(WT_SESSION_IMPL *session)
{
    WT_CONNECTION_IMPL *conn;
    WT_DECL_RET;
    WT_KEYED_ENCRYPTOR *kenc;
    WT_NAMED_ENCRYPTOR *nenc;

    conn = S2C(session);

    while ((nenc = TAILQ_FIRST(&conn->encryptqh)) != NULL) {
        /* Remove from the connection's list, free memory. */
        TAILQ_REMOVE(&conn->encryptqh, nenc, q);
        while ((kenc = TAILQ_FIRST(&nenc->keyedqh)) != NULL) {
            /* Remove from the connection's list, free memory. */
            TAILQ_REMOVE(&nenc->keyedqh, kenc, q);
            /* Call any termination method. */
            if (kenc->owned && kenc->encryptor->terminate != NULL)
                WT_TRET(kenc->encryptor->terminate(kenc->encryptor, (WT_SESSION *)session));

            __wt_free(session, kenc->keyid);
            __wt_free(session, kenc);
        }

        /* Call any termination method. */
        if (nenc->encryptor->terminate != NULL)
            WT_TRET(nenc->encryptor->terminate(nenc->encryptor, (WT_SESSION *)session));

        __wt_free(session, nenc->keyedhashqh);
        __wt_free(session, nenc->name);
        __wt_free(session, nenc);
    }
    return (ret);
}

/*
 * __conn_add_storage_source --
 *     WT_CONNECTION->add_storage_source method.
 */
static int
__conn_add_storage_source(
  WT_CONNECTION *wt_conn, const char *name, WT_STORAGE_SOURCE *storage_source, const char *config)
{
    WT_CONNECTION_IMPL *conn;
    WT_DECL_RET;
    WT_NAMED_STORAGE_SOURCE *nstorage;
    WT_SESSION_IMPL *session;
    uint64_t i;

    nstorage = NULL;

    conn = (WT_CONNECTION_IMPL *)wt_conn;
    CONNECTION_API_CALL(conn, session, add_storage_source, config, cfg);
    WT_UNUSED(cfg);

    WT_ERR(__wt_calloc_one(session, &nstorage));
    WT_ERR(__wt_strdup(session, name, &nstorage->name));
    nstorage->storage_source = storage_source;
    TAILQ_INIT(&nstorage->bucketqh);
    WT_ERR(__wt_calloc_def(session, conn->hash_size, &nstorage->buckethashqh));
    for (i = 0; i < conn->hash_size; i++)
        TAILQ_INIT(&nstorage->buckethashqh[i]);

    __wt_spin_lock(session, &conn->api_lock);
    TAILQ_INSERT_TAIL(&conn->storagesrcqh, nstorage, q);
    nstorage = NULL;
    __wt_spin_unlock(session, &conn->api_lock);

err:
    if (nstorage != NULL) {
        __wt_free(session, nstorage->name);
        __wt_free(session, nstorage);
    }

    API_END_RET_NOTFOUND_MAP(session, ret);
}

/*
 * __conn_get_storage_source --
 *     WT_CONNECTION->get_storage_source method.
 */
static int
__conn_get_storage_source(
  WT_CONNECTION *wt_conn, const char *name, WT_STORAGE_SOURCE **storage_sourcep)
{
    WT_CONNECTION_IMPL *conn;
    WT_DECL_RET;
    WT_NAMED_STORAGE_SOURCE *nstorage_source;
    WT_STORAGE_SOURCE *storage_source;

    conn = (WT_CONNECTION_IMPL *)wt_conn;
    *storage_sourcep = NULL;

    ret = EINVAL;
    TAILQ_FOREACH (nstorage_source, &conn->storagesrcqh, q)
        if (WT_STREQ(nstorage_source->name, name)) {
            storage_source = nstorage_source->storage_source;
            WT_RET(storage_source->ss_add_reference(storage_source));
            *storage_sourcep = storage_source;
            ret = 0;
            break;
        }
    if (ret != 0)
        WT_RET_MSG(conn->default_session, ret, "unknown storage_source '%s'", name);

    return (ret);
}

/*
 * __wti_conn_remove_storage_source --
 *     Remove storage_source added by WT_CONNECTION->add_storage_source, only used internally.
 */
int
__wti_conn_remove_storage_source(WT_SESSION_IMPL *session)
{
    WT_BUCKET_STORAGE *bstorage;
    WT_CONNECTION_IMPL *conn;
    WT_DECL_RET;
    WT_NAMED_STORAGE_SOURCE *nstorage;
    WT_STORAGE_SOURCE *storage;

    conn = S2C(session);

    while ((nstorage = TAILQ_FIRST(&conn->storagesrcqh)) != NULL) {
        /* Remove from the connection's list, free memory. */
        TAILQ_REMOVE(&conn->storagesrcqh, nstorage, q);
        while ((bstorage = TAILQ_FIRST(&nstorage->bucketqh)) != NULL) {
            /* Remove from the connection's list, free memory. */
            TAILQ_REMOVE(&nstorage->bucketqh, bstorage, q);
            __wt_free(session, bstorage->auth_token);
            __wt_free(session, bstorage->bucket);
            __wt_free(session, bstorage->bucket_prefix);
            __wt_free(session, bstorage->cache_directory);
            if (bstorage->file_system != NULL && bstorage->file_system->terminate != NULL)
                WT_TRET(
                  bstorage->file_system->terminate(bstorage->file_system, (WT_SESSION *)session));
            __wt_free(session, bstorage);
        }

        /* Call any termination method. */
        storage = nstorage->storage_source;
        WT_ASSERT(session, storage != NULL);
        if (storage->terminate != NULL)
            WT_TRET(storage->terminate(storage, (WT_SESSION *)session));

        __wt_free(session, nstorage->buckethashqh);
        __wt_free(session, nstorage->name);
        __wt_free(session, nstorage);
    }

    return (ret);
}

/*
 * __conn_ext_file_system_get --
 *     WT_EXTENSION.file_system_get method. Get file system in use.
 */
static int
__conn_ext_file_system_get(
  WT_EXTENSION_API *wt_api, WT_SESSION *session, WT_FILE_SYSTEM **file_system)
{
    WT_FILE_SYSTEM *fs;

    WT_UNUSED(session);

    fs = ((WT_CONNECTION_IMPL *)wt_api->conn)->file_system;
    if (fs == NULL)
        return (WT_NOTFOUND);
    *file_system = fs;
    return (0);
}

/*
 * __conn_get_extension_api --
 *     WT_CONNECTION.get_extension_api method.
 */
static WT_EXTENSION_API *
__conn_get_extension_api(WT_CONNECTION *wt_conn)
{
    WT_CONNECTION_IMPL *conn;

    conn = (WT_CONNECTION_IMPL *)wt_conn;

    conn->extension_api.conn = wt_conn;
    conn->extension_api.err_printf = __wt_ext_err_printf;
    conn->extension_api.msg_printf = __wt_ext_msg_printf;
    conn->extension_api.strerror = __wt_ext_strerror;
    conn->extension_api.map_windows_error = __wt_ext_map_windows_error;
    conn->extension_api.scr_alloc = __wt_ext_scr_alloc;
    conn->extension_api.scr_free = __wt_ext_scr_free;
    conn->extension_api.collator_config = ext_collator_config;
    conn->extension_api.collate = ext_collate;
    conn->extension_api.config_get = __wt_ext_config_get;
    conn->extension_api.config_get_string = __wt_ext_config_get_string;
    conn->extension_api.config_parser_open = __wt_ext_config_parser_open;
    conn->extension_api.config_parser_open_arg = __wt_ext_config_parser_open_arg;
    conn->extension_api.file_system_get = __conn_ext_file_system_get;
    conn->extension_api.metadata_insert = __wt_ext_metadata_insert;
    conn->extension_api.metadata_remove = __wt_ext_metadata_remove;
    conn->extension_api.metadata_search = __wt_ext_metadata_search;
    conn->extension_api.metadata_update = __wt_ext_metadata_update;
    conn->extension_api.struct_pack = __wt_ext_struct_pack;
    conn->extension_api.struct_size = __wt_ext_struct_size;
    conn->extension_api.struct_unpack = __wt_ext_struct_unpack;
    conn->extension_api.spin_init = __wt_ext_spin_init;
    conn->extension_api.spin_lock = __wt_ext_spin_lock;
    conn->extension_api.spin_unlock = __wt_ext_spin_unlock;
    conn->extension_api.spin_destroy = __wt_ext_spin_destroy;
    conn->extension_api.version = wiredtiger_version;

    /* Streaming pack/unpack API */
    conn->extension_api.pack_start = __wt_ext_pack_start;
    conn->extension_api.unpack_start = __wt_ext_unpack_start;
    conn->extension_api.pack_close = __wt_ext_pack_close;
    conn->extension_api.pack_item = __wt_ext_pack_item;
    conn->extension_api.pack_int = __wt_ext_pack_int;
    conn->extension_api.pack_str = __wt_ext_pack_str;
    conn->extension_api.pack_uint = __wt_ext_pack_uint;
    conn->extension_api.unpack_item = __wt_ext_unpack_item;
    conn->extension_api.unpack_int = __wt_ext_unpack_int;
    conn->extension_api.unpack_str = __wt_ext_unpack_str;
    conn->extension_api.unpack_uint = __wt_ext_unpack_uint;

    return (&conn->extension_api);
}

/*
 * __conn_builtin_init --
 *     Initialize and configure a builtin extension.
 */
static int
__conn_builtin_init(WT_CONNECTION_IMPL *conn, const char *name,
  int (*extension_init)(WT_CONNECTION *, WT_CONFIG_ARG *), const char *cfg[])
{
    WT_CONFIG_ITEM all_configs, cval;
    WT_DECL_RET;
    WT_SESSION_IMPL *session;
    char *config;
    const char *ext_cfg[] = {NULL, NULL};

    session = conn->default_session;

    WT_RET(__wt_config_gets(session, cfg, "builtin_extension_config", &all_configs));
    WT_CLEAR(cval);
    WT_RET_NOTFOUND_OK(__wt_config_subgets(session, &all_configs, name, &cval));
    WT_RET(__wt_strndup(session, cval.str, cval.len, &config));
    ext_cfg[0] = config;

    ret = extension_init(&conn->iface, (WT_CONFIG_ARG *)ext_cfg);
    __wt_free(session, config);

    return (ret);
}

#ifdef HAVE_BUILTIN_EXTENSION_LZ4
extern int lz4_extension_init(WT_CONNECTION *, WT_CONFIG_ARG *);
#endif
#ifdef HAVE_BUILTIN_EXTENSION_SNAPPY
extern int snappy_extension_init(WT_CONNECTION *, WT_CONFIG_ARG *);
#endif
#ifdef HAVE_BUILTIN_EXTENSION_ZLIB
extern int zlib_extension_init(WT_CONNECTION *, WT_CONFIG_ARG *);
#endif
#ifdef HAVE_BUILTIN_EXTENSION_ZSTD
extern int zstd_extension_init(WT_CONNECTION *, WT_CONFIG_ARG *);
#endif
#ifdef HAVE_BUILTIN_EXTENSION_IAA
extern int iaa_extension_init(WT_CONNECTION *, WT_CONFIG_ARG *);
#endif

/*
 * __conn_builtin_extensions --
 *     Load extensions that are enabled via --with-builtins
 */
static int
__conn_builtin_extensions(WT_CONNECTION_IMPL *conn, const char *cfg[])
{
#ifdef HAVE_BUILTIN_EXTENSION_LZ4
    WT_RET(__conn_builtin_init(conn, "lz4", lz4_extension_init, cfg));
#endif
#ifdef HAVE_BUILTIN_EXTENSION_SNAPPY
    WT_RET(__conn_builtin_init(conn, "snappy", snappy_extension_init, cfg));
#endif
#ifdef HAVE_BUILTIN_EXTENSION_ZLIB
    WT_RET(__conn_builtin_init(conn, "zlib", zlib_extension_init, cfg));
#endif
#ifdef HAVE_BUILTIN_EXTENSION_ZSTD
    WT_RET(__conn_builtin_init(conn, "zstd", zstd_extension_init, cfg));
#endif
#ifdef HAVE_BUILTIN_EXTENSION_IAA
    WT_RET(__conn_builtin_init(conn, "iaa", iaa_extension_init, cfg));
#endif

    /* Avoid warnings if no builtin extensions are configured. */
    WT_UNUSED(conn);
    WT_UNUSED(cfg);
    WT_UNUSED(__conn_builtin_init);

    return (0);
}

/*
 * __conn_load_extension_int --
 *     Internal extension load interface
 */
static int
__conn_load_extension_int(
  WT_SESSION_IMPL *session, const char *path, const char *cfg[], bool early_load)
{
    WT_CONFIG_ITEM cval;
    WT_DECL_RET;
    WT_DLH *dlh;
    int (*load)(WT_CONNECTION *, WT_CONFIG_ARG *);
    const char *ext_cfg[2];
    const char *ext_config, *init_name, *terminate_name;
    bool is_local;

    dlh = NULL;
    ext_config = init_name = terminate_name = NULL;
    is_local = strcmp(path, "local") == 0;

    /* Ensure that the load matches the phase of startup we are in. */
    WT_ERR(__wt_config_gets(session, cfg, "early_load", &cval));
    if ((cval.val == 0 && early_load) || (cval.val != 0 && !early_load))
        return (0);

    /*
     * This assumes the underlying shared libraries are reference counted, that is, that re-opening
     * a shared library simply increments a ref count, and closing it simply decrements the ref
     * count, and the last close discards the reference entirely -- in other words, we do not check
     * to see if we've already opened this shared library.
     */
    WT_ERR(__wt_dlopen(session, is_local ? NULL : path, &dlh));

    /*
     * Find the load function, remember the unload function for when we close.
     */
    WT_ERR(__wt_config_gets(session, cfg, "entry", &cval));
    WT_ERR(__wt_strndup(session, cval.str, cval.len, &init_name));
    WT_ERR(__wt_dlsym(session, dlh, init_name, true, &load));

    WT_ERR(__wt_config_gets(session, cfg, "terminate", &cval));
    WT_ERR(__wt_strndup(session, cval.str, cval.len, &terminate_name));
    WT_ERR(__wt_dlsym(session, dlh, terminate_name, false, &dlh->terminate));

    WT_CLEAR(cval);
    WT_ERR_NOTFOUND_OK(__wt_config_gets(session, cfg, "config", &cval), false);
    WT_ERR(__wt_strndup(session, cval.str, cval.len, &ext_config));
    ext_cfg[0] = ext_config;
    ext_cfg[1] = NULL;

    /* Call the load function last, it simplifies error handling. */
    WT_ERR(load(&S2C(session)->iface, (WT_CONFIG_ARG *)ext_cfg));

    /* Link onto the environment's list of open libraries. */
    __wt_spin_lock(session, &S2C(session)->api_lock);
    TAILQ_INSERT_TAIL(&S2C(session)->dlhqh, dlh, q);
    __wt_spin_unlock(session, &S2C(session)->api_lock);
    dlh = NULL;

err:
    if (dlh != NULL)
        WT_TRET(__wt_dlclose(session, dlh));
    __wt_free(session, ext_config);
    __wt_free(session, init_name);
    __wt_free(session, terminate_name);
    return (ret);
}

/*
 * __conn_load_extension --
 *     WT_CONNECTION->load_extension method.
 */
static int
__conn_load_extension(WT_CONNECTION *wt_conn, const char *path, const char *config)
{
    WT_CONNECTION_IMPL *conn;
    WT_DECL_RET;
    WT_SESSION_IMPL *session;

    conn = (WT_CONNECTION_IMPL *)wt_conn;
    CONNECTION_API_CALL(conn, session, load_extension, config, cfg);

    ret = __conn_load_extension_int(session, path, cfg, false);

err:
    API_END_RET_NOTFOUND_MAP(session, ret);
}

/*
 * __conn_load_extensions --
 *     Load the list of application-configured extensions.
 */
static int
__conn_load_extensions(WT_SESSION_IMPL *session, const char *cfg[], bool early_load)
{
    WT_CONFIG subconfig;
    WT_CONFIG_ITEM cval, skey, sval;
    WT_DECL_ITEM(exconfig);
    WT_DECL_ITEM(expath);
    WT_DECL_RET;
    const char *sub_cfg[] = {WT_CONFIG_BASE(session, WT_CONNECTION_load_extension), NULL, NULL};

    WT_ERR(__wt_config_gets(session, cfg, "extensions", &cval));
    __wt_config_subinit(session, &subconfig, &cval);
    while ((ret = __wt_config_next(&subconfig, &skey, &sval)) == 0) {
        if (expath == NULL)
            WT_ERR(__wt_scr_alloc(session, 0, &expath));
        WT_ERR(__wt_buf_fmt(session, expath, "%.*s", (int)skey.len, skey.str));
        if (sval.len > 0) {
            if (exconfig == NULL)
                WT_ERR(__wt_scr_alloc(session, 0, &exconfig));
            WT_ERR(__wt_buf_fmt(session, exconfig, "%.*s", (int)sval.len, sval.str));
        }
        sub_cfg[1] = sval.len > 0 ? exconfig->data : NULL;
        WT_ERR(__conn_load_extension_int(session, expath->data, sub_cfg, early_load));
    }
    WT_ERR_NOTFOUND_OK(ret, false);

err:
    __wt_scr_free(session, &expath);
    __wt_scr_free(session, &exconfig);

    return (ret);
}

/*
 * __conn_get_home --
 *     WT_CONNECTION.get_home method.
 */
static const char *
__conn_get_home(WT_CONNECTION *wt_conn)
{
    return (((WT_CONNECTION_IMPL *)wt_conn)->home);
}

/*
 * __conn_configure_method --
 *     WT_CONNECTION.configure_method method.
 */
static int
__conn_configure_method(WT_CONNECTION *wt_conn, const char *method, const char *uri,
  const char *config, const char *type, const char *check)
{
    WT_CONNECTION_IMPL *conn;
    WT_DECL_RET;
    WT_SESSION_IMPL *session;

    conn = (WT_CONNECTION_IMPL *)wt_conn;
    CONNECTION_API_CALL_NOCONF(conn, session, configure_method);

    ret = __wt_configure_method(session, method, uri, config, type, check);

err:
    API_END_RET_NOTFOUND_MAP(session, ret);
}

/*
 * __conn_is_new --
 *     WT_CONNECTION->is_new method.
 */
static int
__conn_is_new(WT_CONNECTION *wt_conn)
{
    return (((WT_CONNECTION_IMPL *)wt_conn)->is_new);
}

/*
 * __conn_rollback_transaction_callback --
 *     Rollback a single transaction, callback from the session array walk.
 */
static int
__conn_rollback_transaction_callback(
  WT_SESSION_IMPL *session, WT_SESSION_IMPL *array_session, bool *exit_walkp, void *cookiep)
{
    WT_SESSION *wt_session;

    WT_UNUSED(session);
    WT_UNUSED(exit_walkp);
    WT_UNUSED(cookiep);

    if (F_ISSET(array_session->txn, WT_TXN_RUNNING)) {
        wt_session = &array_session->iface;
        return (wt_session->rollback_transaction(wt_session, NULL));
    }
    return (0);
}

/*
 * __conn_close_session_callback --
 *     Close a single session, callback from the session array walk.
 */
static int
__conn_close_session_callback(
  WT_SESSION_IMPL *session, WT_SESSION_IMPL *array_session, bool *exit_walkp, void *cookiep)
{
    WT_SESSION *wt_session;

    WT_UNUSED(session);
    WT_UNUSED(exit_walkp);
    WT_UNUSED(cookiep);
    wt_session = &array_session->iface;
    /*
     * Notify the user that we are closing the session handle via the registered close callback.
     */
    if (array_session->event_handler->handle_close != NULL)
        WT_RET(array_session->event_handler->handle_close(
          array_session->event_handler, wt_session, NULL));

    return (__wt_session_close_internal(array_session));
}

/*
 * __conn_compile_configuration --
 *     WT_CONNECTION->compile_configuration method.
 */
static int
__conn_compile_configuration(
  WT_CONNECTION *wt_conn, const char *method, const char *str, const char **compiled)
{
    WT_CONNECTION_IMPL *conn;
    WT_DECL_RET;
    WT_SESSION_IMPL *session;

    WT_UNUSED(method);
    WT_UNUSED(str);
    WT_UNUSED(compiled);

    conn = (WT_CONNECTION_IMPL *)wt_conn;
    CONNECTION_API_CALL_NOCONF(conn, session, compile_configuration);

    ret = __wt_conf_compile(session, method, str, compiled);
err:
    API_END_RET(session, ret);
}

/*
 * __conn_close --
 *     WT_CONNECTION->close method.
 */
static int
__conn_close(WT_CONNECTION *wt_conn, const char *config)
{
    WT_CONFIG_ITEM cval;
    WT_CONNECTION_IMPL *conn;
    WT_DECL_RET;
    WT_SESSION_IMPL *session;
    WT_TIMER timer;

    conn = (WT_CONNECTION_IMPL *)wt_conn;

    CONNECTION_API_CALL(conn, session, close, config, cfg);
err:
    __wt_verbose_info(session, WT_VERB_RECOVERY_PROGRESS, "%s", "closing WiredTiger library.");
    __wt_timer_start(session, &timer);

    __wt_evict_favor_clearing_dirty_cache(session);

    if (conn->default_session->event_handler->handle_general != NULL &&
      F_ISSET(conn, WT_CONN_MINIMAL | WT_CONN_READY))
        WT_TRET(conn->default_session->event_handler->handle_general(
          conn->default_session->event_handler, &conn->iface, NULL, WT_EVENT_CONN_CLOSE, NULL));
    F_CLR(conn, WT_CONN_MINIMAL | WT_CONN_READY);

    __wt_verbose_info(
      session, WT_VERB_RECOVERY_PROGRESS, "%s", "rolling back all running transactions.");

    /*
     * Rollback all running transactions. We do this as a separate pass because an active
     * transaction in one session could cause trouble when closing a file, even if that session
     * never referenced that file.
     */
    WT_TRET(__wt_session_array_walk(
      conn->default_session, __conn_rollback_transaction_callback, true, NULL));

    __wt_verbose_info(session, WT_VERB_RECOVERY_PROGRESS, "%s", "closing all running sessions.");
    /* Close open, external sessions. */
    WT_TRET(
      __wt_session_array_walk(conn->default_session, __conn_close_session_callback, true, NULL));

    /*
     * Set MINIMAL again and call the event handler so that statistics can monitor any end of
     * connection activity (like the final checkpoint).
     */
    F_SET(conn, WT_CONN_MINIMAL);
    if (conn->default_session->event_handler->handle_general != NULL)
        WT_TRET(conn->default_session->event_handler->handle_general(
          conn->default_session->event_handler, wt_conn, NULL, WT_EVENT_CONN_READY, NULL));

    /* Wait for in-flight operations to complete. */
    WT_TRET(__wt_txn_activity_drain(session));

    __wt_verbose_info(
      session, WT_VERB_RECOVERY_PROGRESS, "%s", "closing some of the internal threads.");
    /* Shut down pre-fetching - it should not operate while closing the connection. */
    WT_TRET(__wti_prefetch_destroy(session));

    /*
     * There should be no active transactions running now. Therefore, it's safe for operations to
     * proceed without doing snapshot visibility checks.
     */
    session->txn->isolation = WT_ISO_READ_UNCOMMITTED;

    /*
     * The sweep server is still running and it can close file handles at the same time the final
     * checkpoint is reviewing open data handles (forcing checkpoint to reopen handles). Shut down
     * the sweep server.
     */
    WT_TRET(__wti_sweep_destroy(session));

    /*
     * Shut down the checkpoint, compact and capacity server threads: we don't want to throttle
     * writes and we're about to do a final checkpoint separately from the checkpoint server.
     */
    WT_TRET(__wti_background_compact_server_destroy(session));
    WT_TRET(__wt_checkpoint_cleanup_destroy(session));
    WT_TRET(__wt_checkpoint_server_destroy(session));

    /* Perform a final checkpoint and shut down the global transaction state. */
    WT_TRET(__wt_txn_global_shutdown(session, cfg));

    /* We know WT_CONN_MINIMAL is set a few lines above no need to check again. */
    if (conn->default_session->event_handler->handle_general != NULL)
        WT_TRET(conn->default_session->event_handler->handle_general(
          conn->default_session->event_handler, wt_conn, NULL, WT_EVENT_CONN_CLOSE, NULL));
    F_CLR(conn, WT_CONN_MINIMAL);

    /*
     * See if close should wait for tiered storage to finish any flushing after the final
     * checkpoint.
     */
    WT_TRET(__wt_config_gets(session, cfg, "final_flush", &cval));
    WT_TRET(__wti_tiered_storage_destroy(session, cval.val));
    WT_TRET(__wt_chunkcache_teardown(session));
    WT_TRET(__wti_chunkcache_metadata_destroy(session));

    if (ret != 0) {
        __wt_err(session, ret, "failure during close, disabling further writes");
        F_SET(conn, WT_CONN_PANIC);
    }

    /*
     * Now that the final checkpoint is complete, the shutdown process should not allocate a
     * significant amount of new memory. If a user configured leaking memory on shutdown, we will
     * avoid freeing memory at this time. This allows for faster shutdown as freeing all the content
     * of the cache can be slow.
     */
    WT_TRET(__wt_config_gets(session, cfg, "leak_memory", &cval));
    if (cval.val != 0)
        F_SET(conn, WT_CONN_LEAK_MEMORY);

    /* Time since the shutdown has started. */
    __wt_timer_evaluate_ms(session, &timer, &conn->shutdown_timeline.shutdown_ms);
    __wt_verbose_info(session, WT_VERB_RECOVERY_PROGRESS,
      "shutdown was completed successfully and took %" PRIu64 "ms, including %" PRIu64
      "ms for the rollback to stable, and %" PRIu64 "ms for the checkpoint.",
      conn->shutdown_timeline.shutdown_ms, conn->shutdown_timeline.rts_ms,
      conn->shutdown_timeline.checkpoint_ms);

    WT_TRET(__wti_connection_close(conn));

    /* We no longer have a session, don't try to update it. */
    session = NULL;

    API_END_RET_NOTFOUND_MAP(session, ret);
}

/*
 * __conn_debug_info --
 *     WT_CONNECTION->debug_info method.
 */
static int
__conn_debug_info(WT_CONNECTION *wt_conn, const char *config)
{
    WT_CONFIG_ITEM cval;
    WT_CONNECTION_IMPL *conn;
    WT_DECL_RET;
    WT_SESSION_IMPL *session;

    conn = (WT_CONNECTION_IMPL *)wt_conn;

    CONNECTION_API_CALL(conn, session, debug_info, config, cfg);

    WT_ERR(__wt_config_gets(session, cfg, "backup", &cval));
    if (cval.val != 0)
        WT_ERR(__wt_verbose_dump_backup(session));

    WT_ERR(__wt_config_gets(session, cfg, "cache", &cval));
    if (cval.val != 0)
        WT_ERR(__wt_verbose_dump_cache(session));

    WT_ERR(__wt_config_gets(session, cfg, "cursors", &cval));
    if (cval.val != 0)
        WT_ERR(__wt_verbose_dump_sessions(session, true));

    WT_ERR(__wt_config_gets(session, cfg, "handles", &cval));
    if (cval.val != 0)
        WT_ERR(__wti_verbose_dump_handles(session));

    WT_ERR(__wt_config_gets(session, cfg, "log", &cval));
    if (cval.val != 0)
        WT_ERR(__wt_verbose_dump_log(session));

    WT_ERR(__wt_config_gets(session, cfg, "sessions", &cval));
    if (cval.val != 0)
        WT_ERR(__wt_verbose_dump_sessions(session, false));

    WT_ERR(__wt_config_gets(session, cfg, "txn", &cval));
    if (cval.val != 0)
        WT_ERR(__wt_verbose_dump_txn(session));
err:
    API_END_RET(session, ret);
}

/*
 * __conn_reconfigure --
 *     WT_CONNECTION->reconfigure method.
 */
static int
__conn_reconfigure(WT_CONNECTION *wt_conn, const char *config)
{
    WT_CONNECTION_IMPL *conn;
    WT_DECL_RET;
    WT_SESSION_IMPL *session;

    conn = (WT_CONNECTION_IMPL *)wt_conn;

    CONNECTION_API_CALL(conn, session, reconfigure, config, cfg);
    ret = __wti_conn_reconfig(session, cfg);
err:
    API_END_RET(session, ret);
}

/*
 * __conn_open_session --
 *     WT_CONNECTION->open_session method.
 */
static int
__conn_open_session(WT_CONNECTION *wt_conn, WT_EVENT_HANDLER *event_handler, const char *config,
  WT_SESSION **wt_sessionp)
{
    WT_CONNECTION_IMPL *conn;
    WT_DECL_RET;
    WT_SESSION_IMPL *session, *session_ret;

    *wt_sessionp = NULL;

    conn = (WT_CONNECTION_IMPL *)wt_conn;

    CONNECTION_API_CALL(conn, session, open_session, config, cfg);
    WT_UNUSED(cfg);

    session_ret = NULL;
    WT_ERR(__wt_open_session(conn, event_handler, config, true, &session_ret));
    session_ret->name = "connection-open-session";
    *wt_sessionp = &session_ret->iface;

err:
#ifdef HAVE_CALL_LOG
    if (session_ret != NULL)
        WT_TRET(__wt_call_log_open_session(session_ret, ret));
#endif
    API_END_RET_NOTFOUND_MAP(session, ret);
}

/*
 * __conn_query_timestamp --
 *     WT_CONNECTION->query_timestamp method.
 */
static int
__conn_query_timestamp(WT_CONNECTION *wt_conn, char *hex_timestamp, const char *config)
{
    WT_CONNECTION_IMPL *conn;
    WT_DECL_RET;
    WT_SESSION_IMPL *session;

    conn = (WT_CONNECTION_IMPL *)wt_conn;

    CONNECTION_API_CALL(conn, session, query_timestamp, config, cfg);
    ret = __wt_txn_query_timestamp(session, hex_timestamp, cfg, true);
err:
#ifdef HAVE_CALL_LOG
    WT_TRET(__wt_call_log_query_timestamp(session, config, hex_timestamp, ret, true));
#endif
    API_END_RET(session, ret);
}

/*
 * __conn_set_timestamp --
 *     WT_CONNECTION->set_timestamp method.
 */
static int
__conn_set_timestamp(WT_CONNECTION *wt_conn, const char *config)
{
    WT_CONNECTION_IMPL *conn;
    WT_DECL_RET;
    WT_SESSION_IMPL *session;

    conn = (WT_CONNECTION_IMPL *)wt_conn;

    CONNECTION_API_CALL(conn, session, set_timestamp, config, cfg);
    ret = __wt_txn_global_set_timestamp(session, cfg);
err:
#ifdef HAVE_CALL_LOG
    WT_TRET(__wt_call_log_set_timestamp(session, config, ret));
#endif
    API_END_RET(session, ret);
}

/*
 * __conn_rollback_to_stable --
 *     WT_CONNECTION->rollback_to_stable method.
 */
static int
__conn_rollback_to_stable(WT_CONNECTION *wt_conn, const char *config)
{
    WT_CONNECTION_IMPL *conn;
    WT_DECL_RET;
    WT_SESSION_IMPL *session;
    char config_buf[16];

    conn = (WT_CONNECTION_IMPL *)wt_conn;

    /*
     * In the absence of an API configuration, utilize the RTS worker thread settings defined at the
     * connection level.
     */
    if ((config == NULL || *config == '\0') && conn->rts->cfg_threads_num != 0) {
        WT_RET(
          __wt_snprintf(config_buf, sizeof(config_buf), "threads=%u", conn->rts->cfg_threads_num));
        config = config_buf;
    }

    CONNECTION_API_CALL(conn, session, rollback_to_stable, config, cfg);
    WT_STAT_CONN_INCR(session, txn_rts);
    ret = conn->rts->rollback_to_stable(session, cfg, false);
err:
    API_END_RET(session, ret);
}

/*
 * __conn_config_append --
 *     Append an entry to a config stack.
 */
static void
__conn_config_append(const char *cfg[], const char *config)
{
    while (*cfg != NULL)
        ++cfg;
    cfg[0] = config;
    cfg[1] = NULL;
}

/*
 * __conn_config_readonly --
 *     Append an entry to a config stack that overrides some settings when read-only is configured.
 */
static void
__conn_config_readonly(const char *cfg[])
{
    const char *readonly;

    /*
     * Override certain settings. In general we override the options whose default conflicts. Other
     * settings at odds will return an error and will be checked when those settings are processed.
     */
    readonly =
      "checkpoint=(wait=0),"
      "config_base=false,"
      "create=false,"
      "log=(prealloc=false,remove=false),";
    __conn_config_append(cfg, readonly);
}

/*
 * __conn_config_check_version --
 *     Check if a configuration version isn't compatible.
 */
static int
__conn_config_check_version(WT_SESSION_IMPL *session, const char *config)
{
    WT_CONFIG_ITEM vmajor, vminor;

    /*
     * Version numbers aren't included in all configuration strings, but we check all of them just
     * in case. Ignore configurations without a version.
     */
    if (__wt_config_getones(session, config, "version.major", &vmajor) == WT_NOTFOUND)
        return (0);
    WT_RET(__wt_config_getones(session, config, "version.minor", &vminor));

    if (vmajor.val > WIREDTIGER_VERSION_MAJOR ||
      (vmajor.val == WIREDTIGER_VERSION_MAJOR && vminor.val > WIREDTIGER_VERSION_MINOR))
        WT_RET_MSG(session, ENOTSUP,
          "WiredTiger configuration is from an incompatible release of the WiredTiger engine, "
          "configuration major, minor of (%" PRId64 ", %" PRId64 "), with build (%d, %d)",
          vmajor.val, vminor.val, WIREDTIGER_VERSION_MAJOR, WIREDTIGER_VERSION_MINOR);

    return (0);
}

/*
 * __conn_config_file --
 *     Read WiredTiger config files from the home directory.
 */
static int
__conn_config_file(
  WT_SESSION_IMPL *session, const char *filename, bool is_user, const char **cfg, WT_ITEM *cbuf)
{
    WT_DECL_RET;
    WT_FH *fh;
    wt_off_t size;
    size_t len;
    char *p, *t;
    bool exist, quoted;

    fh = NULL;

    /* Configuration files are always optional. */
    WT_RET(__wt_fs_exist(session, filename, &exist));
    if (!exist)
        return (0);

    /* Open the configuration file. */
    WT_RET(__wt_open(session, filename, WT_FS_OPEN_FILE_TYPE_REGULAR, 0, &fh));
    WT_ERR(__wt_filesize(session, fh, &size));
    if (size == 0)
        goto err;

    /*
     * Sanity test: a 100KB configuration file would be insane. (There's no practical reason to
     * limit the file size, but I can either limit the file size to something rational, or add code
     * to test if the wt_off_t size is larger than a uint32_t, which is more complicated and a waste
     * of time.)
     */
    if (size > 100 * 1024)
        WT_ERR_MSG(session, EFBIG, "Configuration file too big: %s", filename);
    len = (size_t)size;

    /*
     * Copy the configuration file into memory, with a little slop, I'm not interested in debugging
     * off-by-ones.
     *
     * The beginning of a file is the same as if we run into an unquoted newline character, simplify
     * the parsing loop by pretending that's what we're doing.
     */
    WT_ERR(__wt_buf_init(session, cbuf, len + 10));
    WT_ERR(__wt_read(session, fh, (wt_off_t)0, len, ((uint8_t *)cbuf->mem) + 1));
    ((uint8_t *)cbuf->mem)[0] = '\n';
    cbuf->size = len + 1;

    /*
     * Collapse the file's lines into a single string: newline characters are replaced with commas
     * unless the newline is quoted or backslash escaped. Comment lines (an unescaped newline where
     * the next non- white-space character is a hash), are discarded.
     */
    for (quoted = false, p = t = cbuf->mem; len > 0;) {
        /*
         * Backslash pairs pass through untouched, unless immediately preceding a newline, in which
         * case both the backslash and the newline are discarded. Backslash characters escape quoted
         * characters, too, that is, a backslash followed by a quote doesn't start or end a quoted
         * string.
         */
        if (*p == '\\' && len > 1) {
            if (p[1] != '\n') {
                *t++ = p[0];
                *t++ = p[1];
            }
            p += 2;
            len -= 2;
            continue;
        }

        /*
         * If we're in a quoted string, or starting a quoted string, take all characters, including
         * white-space and newlines.
         */
        if (quoted || *p == '"') {
            if (*p == '"')
                quoted = !quoted;
            *t++ = *p++;
            --len;
            continue;
        }

        /* Everything else gets taken, except for newline characters. */
        if (*p != '\n') {
            *t++ = *p++;
            --len;
            continue;
        }

        /*
         * Replace any newline characters with commas (and strings of commas are safe).
         *
         * After any newline, skip to a non-white-space character; if the next character is a hash
         * mark, skip to the next newline.
         */
        for (;;) {
            for (*t++ = ','; --len > 0 && __wt_isspace((u_char) * ++p);)
                ;
            if (len == 0)
                break;
            if (*p != '#')
                break;
            while (--len > 0 && *++p != '\n')
                ;
            if (len == 0)
                break;
        }
    }
    *t = '\0';
    cbuf->size = WT_PTRDIFF(t, cbuf->data);

    /* Check any version. */
    WT_ERR(__conn_config_check_version(session, cbuf->data));

    /* Check the configuration information. */
    WT_ERR(__wt_config_check(session,
      is_user ? WT_CONFIG_REF(session, wiredtiger_open_usercfg) :
                WT_CONFIG_REF(session, wiredtiger_open_basecfg),
      cbuf->data, 0));

    /* Append it to the stack. */
    __conn_config_append(cfg, cbuf->data);

err:
    WT_TRET(__wt_close(session, &fh));

    /**
     * Encountering an invalid configuration string from the base configuration file suggests
     * that there is corruption present in the file.
     */
    if (!is_user && ret == EINVAL) {
        F_SET(S2C(session), WT_CONN_DATA_CORRUPTION);
        return (WT_ERROR);
    }

    return (ret);
}

/*
 * __conn_env_var --
 *     Get an environment variable, but refuse to use it if running with additional privilege and
 *     "use_environment_priv" not configured.
 */
static int
__conn_env_var(WT_SESSION_IMPL *session, const char *cfg[], const char *name, const char **configp)
{
    WT_CONFIG_ITEM cval;
    WT_DECL_RET;

    *configp = NULL;

    /* Only use environment variables if "use_environment" is configured. */
    WT_RET(__wt_config_gets(session, cfg, "use_environment", &cval));
    if (cval.val == 0)
        return (0);

    /* Get a copy of the variable, if any. */
    WT_RET(__wt_getenv(session, name, configp));
    if (*configp == NULL)
        return (0);

    /*
     * Security stuff:
     *
     * Don't use the environment variable if the process has additional privileges, unless
     * "use_environment_priv" is configured.
     */
    if (!__wt_has_priv())
        return (0);

    WT_ERR(__wt_config_gets(session, cfg, "use_environment_priv", &cval));
    if (cval.val == 0)
        WT_ERR_MSG(session, WT_ERROR,
          "privileged process has %s environment variable set, without having "
          "\"use_environment_priv\" configured",
          name);
    return (0);

err:
    __wt_free(session, *configp);
    return (ret);
}

/*
 * __conn_config_env --
 *     Read configuration from an environment variable, if set.
 */
static int
__conn_config_env(WT_SESSION_IMPL *session, const char *cfg[], WT_ITEM *cbuf)
{
    WT_DECL_RET;
    const char *env_config;

    /* Get the WIREDTIGER_CONFIG environment variable. */
    WT_RET(__conn_env_var(session, cfg, "WIREDTIGER_CONFIG", &env_config));
    if (env_config == NULL)
        return (0);

    /* Check any version. */
    WT_ERR(__conn_config_check_version(session, env_config));

    /* Upgrade the configuration string. */
    WT_ERR(__wt_buf_setstr(session, cbuf, env_config));

    /* Check the configuration information. */
    WT_ERR(__wt_config_check(session, WT_CONFIG_REF(session, wiredtiger_open), env_config, 0));

    /* Append it to the stack. */
    __conn_config_append(cfg, cbuf->data);

err:
    __wt_free(session, env_config);

    return (ret);
}

/*
 * __conn_hash_config --
 *     Configure and allocate hash buckets in the connection.
 */
static int
__conn_hash_config(WT_SESSION_IMPL *session, const char *cfg[])
{
    WT_CONFIG_ITEM cval;
    WT_CONNECTION_IMPL *conn;
    uint64_t i;

    conn = S2C(session);
    WT_RET(__wt_config_gets(session, cfg, "hash.buckets", &cval));
    if (!__wt_ispo2((uint32_t)cval.val))
        WT_RET_MSG(session, EINVAL, "Hash bucket size %" PRIu64 " invalid. Must be power of 2",
          (uint64_t)cval.val);
    conn->hash_size = (uint64_t)cval.val;
    WT_RET(__wt_config_gets(session, cfg, "hash.dhandle_buckets", &cval));
    if (!__wt_ispo2((uint32_t)cval.val))
        WT_RET_MSG(session, EINVAL,
          "Data handle hash bucket size %" PRIu64 " invalid. Must be power of 2",
          (uint64_t)cval.val);
    conn->dh_hash_size = (uint64_t)cval.val;
    /* Don't set the values in the statistics here. They're set after the connection is set up. */

    /* Hash bucket arrays. */
    WT_RET(__wt_calloc_def(session, conn->hash_size, &conn->blockhash));
    WT_RET(__wt_calloc_def(session, conn->hash_size, &conn->fhhash));
    for (i = 0; i < conn->hash_size; ++i) {
        TAILQ_INIT(&conn->blockhash[i]);
        TAILQ_INIT(&conn->fhhash[i]);
    }
    WT_RET(__wt_calloc_def(session, conn->dh_hash_size, &conn->dh_bucket_count));
    WT_RET(__wt_calloc_def(session, conn->dh_hash_size, &conn->dhhash));
    for (i = 0; i < conn->dh_hash_size; ++i)
        TAILQ_INIT(&conn->dhhash[i]);

    return (0);
}

/*
 * __conn_home --
 *     Set the database home directory.
 */
static int
__conn_home(WT_SESSION_IMPL *session, const char *home, const char *cfg[])
{
    /*
     * If the application specifies a home directory, use it. Else use the WIREDTIGER_HOME
     * environment variable. Else default to ".".
     */
    if (home == NULL) {
        WT_RET(__conn_env_var(session, cfg, "WIREDTIGER_HOME", &S2C(session)->home));
        if (S2C(session)->home != NULL)
            return (0);

        home = ".";
    }

    return (__wt_strdup(session, home, &S2C(session)->home));
}

/*
 * __conn_single --
 *     Confirm that no other thread of control is using this database.
 */
static int
__conn_single(WT_SESSION_IMPL *session, const char *cfg[])
{
    WT_CONFIG_ITEM cval;
    WT_CONNECTION_IMPL *conn, *t;
    WT_DECL_RET;
    WT_FH *fh;
    wt_off_t size;
    size_t len;
    char buf[256];
    bool bytelock, empty, exist, is_create, is_salvage, match;

    conn = S2C(session);
    fh = NULL;

    WT_RET(__wt_config_gets(session, cfg, "create", &cval));
    is_create = cval.val != 0;

    if (F_ISSET(conn, WT_CONN_READONLY))
        is_create = false;

    bytelock = true;
    __wt_spin_lock(session, &__wt_process.spinlock);

    /*
     * We first check for other threads of control holding a lock on this database, because the
     * byte-level locking functions are based on the POSIX 1003.1 fcntl APIs, which require all
     * locks associated with a file for a given process are removed when any file descriptor for the
     * file is closed by that process. In other words, we can't open a file handle on the lock file
     * until we are certain that closing that handle won't discard the owning thread's lock.
     * Applications hopefully won't open a database in multiple threads, but we don't want to have
     * it fail the first time, but succeed the second.
     */
    match = false;
    TAILQ_FOREACH (t, &__wt_process.connqh, q)
        if (t->home != NULL && t != conn && strcmp(t->home, conn->home) == 0) {
            match = true;
            break;
        }
    if (match)
        WT_ERR_MSG(session, EBUSY,
          "WiredTiger database is already being managed by another thread in this process");

    /*
     * !!!
     * Be careful changing this code.
     *
     * We locked the WiredTiger file before release 2.3.2; a separate lock
     * file was added after 2.3.1 because hot backup has to copy the
     * WiredTiger file and system utilities on Windows can't copy locked
     * files.
     *
     * Additionally, avoid an upgrade race: a 2.3.1 release process might
     * have the WiredTiger file locked, and we're going to create the lock
     * file and lock it instead. For this reason, first acquire a lock on
     * the lock file and then a lock on the WiredTiger file, then release
     * the latter so hot backups can proceed.  (If someone were to run a
     * current release and subsequently a historic release, we could still
     * fail because the historic release will ignore our lock file and will
     * then successfully lock the WiredTiger file, but I can't think of any
     * way to fix that.)
     *
     * Open the WiredTiger lock file, optionally creating it if it doesn't
     * exist. The "optional" part of that statement is tricky: we don't want
     * to create the lock file in random directories when users mistype the
     * database home directory path, so we only create the lock file in two
     * cases: First, applications creating databases will configure create,
     * create the lock file. Second, after a hot backup, all of the standard
     * files will have been copied into place except for the lock file (see
     * above, locked files cannot be copied on Windows). If the WiredTiger
     * file exists in the directory, create the lock file, covering the case
     * of a hot backup.
     */
    exist = false;
    if (!is_create)
        WT_ERR(__wt_fs_exist(session, WT_WIREDTIGER, &exist));
    ret = __wt_open(session, WT_SINGLETHREAD, WT_FS_OPEN_FILE_TYPE_REGULAR,
      is_create || exist ? WT_FS_OPEN_CREATE : 0, &conn->lock_fh);

    /*
     * If this is a read-only connection and we cannot grab the lock file, check if it is because
     * there's no write permission or if the file does not exist. If so, then ignore the error. XXX
     * Ignoring the error does allow multiple read-only connections to exist at the same time on a
     * read-only directory.
     *
     * If we got an expected permission or non-existence error then skip the byte lock.
     */
    if (F_ISSET(conn, WT_CONN_READONLY) && (ret == EACCES || ret == ENOENT)) {
        bytelock = false;
        ret = 0;
    }

    /**
     * The WiredTiger lock file will not be created if the WiredTiger file does not exist in the
     * directory, suggesting possible corruption if the WiredTiger file was deleted. Suggest running
     * salvage.
     */
    if (ret == ENOENT) {
        WT_ERR(__wt_fs_exist(session, WT_WIREDTIGER, &exist));
        if (!exist) {
            F_SET(conn, WT_CONN_DATA_CORRUPTION);
            WT_ERR(WT_ERROR);
        }
    }

    WT_ERR(ret);
    if (bytelock) {
        /*
         * Lock a byte of the file: if we don't get the lock, some other process is holding it,
         * we're done. The file may be zero-length, and that's OK, the underlying call supports
         * locking past the end-of-file.
         */
        if (__wt_file_lock(session, conn->lock_fh, true) != 0)
            WT_ERR_MSG(
              session, EBUSY, "WiredTiger database is already being managed by another process");

/*
 * If the size of the lock file is non-zero, we created it (or won a locking race with the thread
 * that created it, it doesn't matter).
 *
 * Write something into the file, zero-length files make me nervous.
 *
 * The test against the expected length is sheer paranoia (the length should be 0 or correct), but
 * it shouldn't hurt.
 */
#define WT_SINGLETHREAD_STRING "WiredTiger lock file\n"
        WT_ERR(__wt_filesize(session, conn->lock_fh, &size));
        if ((size_t)size != strlen(WT_SINGLETHREAD_STRING))
            WT_ERR(__wt_write(session, conn->lock_fh, (wt_off_t)0, strlen(WT_SINGLETHREAD_STRING),
              WT_SINGLETHREAD_STRING));
    }

    /*
     * We own the database home, figure out if we're creating it. There are a few files created when
     * initializing the database home and we could crash in-between any of them, so there's no
     * simple test. The last thing we do during initialization is rename a turtle file into place,
     * and there's never a database home after that point without a turtle file. If the turtle file
     * doesn't exist, it's a create.
     */
    WT_ERR(__wt_turtle_exists(session, &exist));
    conn->is_new = exist ? 0 : 1;

    /*
     * Unless we are salvaging, if the turtle file exists then the WiredTiger file should exist as
     * well.
     */
    WT_ERR(__wt_config_gets(session, cfg, "salvage", &cval));
    is_salvage = cval.val != 0;
    if (!is_salvage && !conn->is_new) {
        WT_ERR(__wt_fs_exist(session, WT_WIREDTIGER, &exist));
        if (!exist) {
            F_SET(conn, WT_CONN_DATA_CORRUPTION);
            WT_ERR_MSG(session, WT_TRY_SALVAGE, "WiredTiger version file cannot be found");
        }
    }

    /* We own the lock file, optionally create the WiredTiger file. */
    ret = __wt_open(session, WT_WIREDTIGER, WT_FS_OPEN_FILE_TYPE_REGULAR,
      is_create || is_salvage ? WT_FS_OPEN_CREATE : 0, &fh);

    /*
     * If we're read-only, check for handled errors. Even if able to open the WiredTiger file
     * successfully, we do not try to lock it. The lock file test above is the only one we do for
     * read-only.
     */
    if (F_ISSET(conn, WT_CONN_READONLY)) {
        if (ret == EACCES || ret == ENOENT)
            ret = 0;
        WT_ERR(ret);
    } else {
        if (ret == ENOENT) {
            F_SET(conn, WT_CONN_DATA_CORRUPTION);
            WT_ERR(WT_ERROR);
        }
        WT_ERR(ret);
        /*
         * Lock the WiredTiger file (for backward compatibility reasons as described above).
         * Immediately release the lock, it's just a test.
         */
        if (__wt_file_lock(session, fh, true) != 0) {
            WT_ERR_MSG(
              session, EBUSY, "WiredTiger database is already being managed by another process");
        }
        WT_ERR(__wt_file_lock(session, fh, false));
    }

    /*
     * If WiredTiger file exists but is size zero when it is not supposed to be (the turtle file
     * exists and we are not salvaging), write a message but don't fail.
     */
    empty = false;
    if (fh != NULL) {
        WT_ERR(__wt_filesize(session, fh, &size));
        empty = size == 0;
        if (!is_salvage && !conn->is_new && empty)
            WT_ERR(__wt_msg(session, "WiredTiger version file is empty"));
    }

    /*
     * Populate the WiredTiger file if this is a new connection or if the WiredTiger file is empty
     * and we are salvaging.
     */
    if (conn->is_new || (is_salvage && empty)) {
        if (F_ISSET(conn, WT_CONN_READONLY))
            WT_ERR_MSG(session, EINVAL,
              "The database directory is empty or needs recovery, cannot continue with a read only "
              "connection");
        WT_ERR(__wt_snprintf_len_set(
          buf, sizeof(buf), &len, "%s\n%s\n", WT_WIREDTIGER, WIREDTIGER_VERSION_STRING));
        WT_ERR(__wt_write(session, fh, (wt_off_t)0, len, buf));
        WT_ERR(__wt_fsync(session, fh, true));
    } else {
        /*
         * Although exclusive and the read-only configuration settings are at odds, we do not have
         * to check against read-only here because it falls out from earlier code in this function
         * preventing creation and confirming the database already exists.
         */
        WT_ERR(__wt_config_gets(session, cfg, "exclusive", &cval));
        if (cval.val != 0)
            WT_ERR_MSG(session, EEXIST,
              "WiredTiger database already exists and exclusive option configured");
    }

err:
    /*
     * We ignore the connection's lock file handle on error, it will be closed when the connection
     * structure is destroyed.
     */
    WT_TRET(__wt_close(session, &fh));

    __wt_spin_unlock(session, &__wt_process.spinlock);
    return (ret);
}

/*
 * __wti_extra_diagnostics_config --
 *     Set diagnostic assertions configuration.
 */
int
__wti_extra_diagnostics_config(WT_SESSION_IMPL *session, const char *cfg[])
{
    static const WT_NAME_FLAG extra_diagnostics_types[] = {{"all", WT_DIAGNOSTIC_ALL},
      {"checkpoint_validate", WT_DIAGNOSTIC_CHECKPOINT_VALIDATE},
      {"cursor_check", WT_DIAGNOSTIC_CURSOR_CHECK}, {"disk_validate", WT_DIAGNOSTIC_DISK_VALIDATE},
      {"eviction_check", WT_DIAGNOSTIC_EVICTION_CHECK}, {"hs_validate", WT_DIAGNOSTIC_HS_VALIDATE},
      {"key_out_of_order", WT_DIAGNOSTIC_KEY_OUT_OF_ORDER},
      {"log_validate", WT_DIAGNOSTIC_LOG_VALIDATE}, {"prepared", WT_DIAGNOSTIC_PREPARED},
      {"slow_operation", WT_DIAGNOSTIC_SLOW_OPERATION},
      {"txn_visibility", WT_DIAGNOSTIC_TXN_VISIBILITY}, {NULL, 0}};

    WT_CONNECTION_IMPL *conn;
    WT_CONFIG_ITEM cval, sval;
    WT_DECL_RET;
    const WT_NAME_FLAG *ft;
    uint64_t flags;

    conn = S2C(session);

    WT_RET(__wt_config_gets(session, cfg, "extra_diagnostics", &cval));

#ifdef HAVE_DIAGNOSTIC
    flags = WT_DIAGNOSTIC_ALL;
    for (ft = extra_diagnostics_types; ft->name != NULL; ft++) {
        if ((ret = __wt_config_subgets(session, &cval, ft->name, &sval)) == 0 && sval.val != 0)
            WT_RET_MSG(session, EINVAL,
              "WiredTiger has been compiled with HAVE_DIAGNOSTIC=1 and all assertions are always "
              "enabled. This cannot be configured.");
        WT_RET_NOTFOUND_OK(ret);
    }
#else
    flags = 0;
    for (ft = extra_diagnostics_types; ft->name != NULL; ft++) {
        if ((ret = __wt_config_subgets(session, &cval, ft->name, &sval)) == 0 && sval.val != 0)
            LF_SET(ft->flag);
        WT_RET_NOTFOUND_OK(ret);
    }
#endif

    conn->extra_diagnostics_flags = flags;
    return (0);
}

/*
 * __debug_mode_log_retention_config --
 *     Set the log retention fields of the debugging configuration. These fields are protected by
 *     the debug log retention lock.
 */
static int
__debug_mode_log_retention_config(WT_SESSION_IMPL *session, const char *cfg[])
{
    WT_CONFIG_ITEM cval;
    WT_CONNECTION_IMPL *conn;
    WT_DECL_RET;

    conn = S2C(session);

    __wt_writelock(session, &conn->debug_log_retention_lock);

    WT_ERR(__wt_config_gets(session, cfg, "debug_mode.checkpoint_retention", &cval));

    /*
     * Checkpoint retention has some rules to simplify usage. You can turn it on to some value. You
     * can turn it off. You can reconfigure to the same value again. You cannot change the non-zero
     * value. Once it was on in the past and then turned off, you cannot turn it back on again.
     */
    if (cval.val != 0) {
        if (conn->debug_ckpt_cnt != 0 && cval.val != conn->debug_ckpt_cnt)
            WT_ERR_MSG(session, EINVAL, "Cannot change value for checkpoint retention");
        WT_ERR(
          __wt_realloc_def(session, &conn->debug_ckpt_alloc, (size_t)cval.val, &conn->debug_ckpt));
        FLD_SET(conn->debug_flags, WT_CONN_DEBUG_CKPT_RETAIN);
    } else
        FLD_CLR(conn->debug_flags, WT_CONN_DEBUG_CKPT_RETAIN);
    conn->debug_ckpt_cnt = (uint32_t)cval.val;

    WT_ERR(__wt_config_gets(session, cfg, "debug_mode.log_retention", &cval));
    conn->debug_log_cnt = (uint32_t)cval.val;

err:
    __wt_writeunlock(session, &conn->debug_log_retention_lock);
    return (ret);
}

/*
 * __debug_mode_background_compact_config --
 *     Set the debug configurations for the background compact server.
 */
static int
__debug_mode_background_compact_config(WT_SESSION_IMPL *session, const char *cfg[])
{
    WT_CONFIG_ITEM cval;
    WT_CONNECTION_IMPL *conn;

    conn = S2C(session);

#define WT_BACKGROUND_COMPACT_MAX_IDLE_TIME_DEBUG 10
#define WT_BACKGROUND_COMPACT_MAX_SKIP_TIME_DEBUG 5
#define WT_BACKGROUND_COMPACT_WAIT_TIME_DEBUG 2
#define WT_BACKGROUND_COMPACT_MAX_IDLE_TIME WT_DAY
#define WT_BACKGROUND_COMPACT_MAX_SKIP_TIME 60 * WT_MINUTE
#define WT_BACKGROUND_COMPACT_WAIT_TIME 10

    WT_RET(__wt_config_gets(session, cfg, "debug_mode.background_compact", &cval));
    if (cval.val) {
        conn->background_compact.max_file_idle_time = WT_BACKGROUND_COMPACT_MAX_IDLE_TIME_DEBUG;
        conn->background_compact.max_file_skip_time = WT_BACKGROUND_COMPACT_MAX_SKIP_TIME_DEBUG;
        conn->background_compact.full_iteration_wait_time = WT_BACKGROUND_COMPACT_WAIT_TIME_DEBUG;
    } else {
        conn->background_compact.max_file_idle_time = WT_BACKGROUND_COMPACT_MAX_IDLE_TIME;
        conn->background_compact.max_file_skip_time = WT_BACKGROUND_COMPACT_MAX_SKIP_TIME;
        conn->background_compact.full_iteration_wait_time = WT_BACKGROUND_COMPACT_WAIT_TIME;
    }

    return (0);
}

/*
 * __wti_debug_mode_config --
 *     Set debugging configuration.
 */
int
__wti_debug_mode_config(WT_SESSION_IMPL *session, const char *cfg[])
{
    WT_CONFIG_ITEM cval;
    WT_CONNECTION_IMPL *conn;
    WT_TXN_GLOBAL *txn_global;

    conn = S2C(session);
    txn_global = &conn->txn_global;

    WT_RET(__debug_mode_log_retention_config(session, cfg));
    WT_RET(__debug_mode_background_compact_config(session, cfg));

    WT_RET(__wt_config_gets(session, cfg, "debug_mode.configuration", &cval));
    if (cval.val)
        FLD_SET(conn->debug_flags, WT_CONN_DEBUG_CONFIGURATION);
    else
        FLD_CLR(conn->debug_flags, WT_CONN_DEBUG_CONFIGURATION);

    WT_RET(__wt_config_gets(session, cfg, "debug_mode.corruption_abort", &cval));
    if (cval.val)
        FLD_SET(conn->debug_flags, WT_CONN_DEBUG_CORRUPTION_ABORT);
    else
        FLD_CLR(conn->debug_flags, WT_CONN_DEBUG_CORRUPTION_ABORT);

    WT_RET(__wt_config_gets(session, cfg, "debug_mode.cursor_copy", &cval));
    if (cval.val)
        FLD_SET(conn->debug_flags, WT_CONN_DEBUG_CURSOR_COPY);
    else
        FLD_CLR(conn->debug_flags, WT_CONN_DEBUG_CURSOR_COPY);

    WT_RET(__wt_config_gets(session, cfg, "debug_mode.cursor_reposition", &cval));
    if (cval.val)
        FLD_SET(conn->debug_flags, WT_CONN_DEBUG_CURSOR_REPOSITION);
    else
        FLD_CLR(conn->debug_flags, WT_CONN_DEBUG_CURSOR_REPOSITION);

    WT_RET(__wt_config_gets(session, cfg, "debug_mode.eviction", &cval));
    if (cval.val)
        FLD_SET(conn->debug_flags, WT_CONN_DEBUG_EVICT_AGGRESSIVE_MODE);
    else
        FLD_CLR(conn->debug_flags, WT_CONN_DEBUG_EVICT_AGGRESSIVE_MODE);

    WT_RET(__wt_config_gets(session, cfg, "debug_mode.realloc_exact", &cval));
    if (cval.val)
        FLD_SET(conn->debug_flags, WT_CONN_DEBUG_REALLOC_EXACT);
    else
        FLD_CLR(conn->debug_flags, WT_CONN_DEBUG_REALLOC_EXACT);

    WT_RET(__wt_config_gets(session, cfg, "debug_mode.realloc_malloc", &cval));
    if (cval.val)
        FLD_SET(conn->debug_flags, WT_CONN_DEBUG_REALLOC_MALLOC);
    else
        FLD_CLR(conn->debug_flags, WT_CONN_DEBUG_REALLOC_MALLOC);

    WT_RET(__wt_config_gets(session, cfg, "debug_mode.rollback_error", &cval));
    txn_global->debug_rollback = (uint64_t)cval.val;

    WT_RET(__wt_config_gets(session, cfg, "debug_mode.slow_checkpoint", &cval));
    if (cval.val)
        FLD_SET(conn->debug_flags, WT_CONN_DEBUG_SLOW_CKPT);
    else
        FLD_CLR(conn->debug_flags, WT_CONN_DEBUG_SLOW_CKPT);

    WT_RET(__wt_config_gets(session, cfg, "debug_mode.stress_skiplist", &cval));
    if (cval.val)
        FLD_SET(conn->debug_flags, WT_CONN_DEBUG_STRESS_SKIPLIST);
    else
        FLD_CLR(conn->debug_flags, WT_CONN_DEBUG_STRESS_SKIPLIST);

    WT_RET(__wt_config_gets(session, cfg, "debug_mode.table_logging", &cval));
    if (cval.val)
        FLD_SET(conn->debug_flags, WT_CONN_DEBUG_TABLE_LOGGING);
    else
        FLD_CLR(conn->debug_flags, WT_CONN_DEBUG_TABLE_LOGGING);

    WT_RET(__wt_config_gets(session, cfg, "debug_mode.tiered_flush_error_continue", &cval));
    if (cval.val)
        FLD_SET(conn->debug_flags, WT_CONN_DEBUG_TIERED_FLUSH_ERROR_CONTINUE);
    else
        FLD_CLR(conn->debug_flags, WT_CONN_DEBUG_TIERED_FLUSH_ERROR_CONTINUE);

    WT_RET(__wt_config_gets(session, cfg, "debug_mode.update_restore_evict", &cval));
    if (cval.val)
        FLD_SET(conn->debug_flags, WT_CONN_DEBUG_UPDATE_RESTORE_EVICT);
    else
        FLD_CLR(conn->debug_flags, WT_CONN_DEBUG_UPDATE_RESTORE_EVICT);

    WT_RET(__wt_config_gets(session, cfg, "debug_mode.eviction_checkpoint_ts_ordering", &cval));
    if (cval.val)
        FLD_SET(conn->debug_flags, WT_CONN_DEBUG_EVICTION_CKPT_TS_ORDERING);
    else
        FLD_CLR(conn->debug_flags, WT_CONN_DEBUG_EVICTION_CKPT_TS_ORDERING);
    return (0);
}

/*
 * __wti_heuristic_controls_config --
 *     Set heuristic_controls configuration.
 */
int
__wti_heuristic_controls_config(WT_SESSION_IMPL *session, const char *cfg[])
{
    WT_CONFIG_ITEM cval;
    WT_CONNECTION_IMPL *conn;

    conn = S2C(session);

    WT_RET(__wt_config_gets(
      session, cfg, "heuristic_controls.checkpoint_cleanup_obsolete_tw_pages_dirty_max", &cval));
    conn->heuristic_controls.checkpoint_cleanup_obsolete_tw_pages_dirty_max = (uint32_t)cval.val;

    WT_RET(__wt_config_gets(
      session, cfg, "heuristic_controls.eviction_obsolete_tw_pages_dirty_max", &cval));
    conn->heuristic_controls.eviction_obsolete_tw_pages_dirty_max = (uint32_t)cval.val;

    WT_RET(__wt_config_gets(session, cfg, "heuristic_controls.obsolete_tw_btree_max", &cval));
    conn->heuristic_controls.obsolete_tw_btree_max = (uint32_t)cval.val;

    return (0);
}

/*
 * __wti_json_config --
 *     Set JSON output configuration.
 */
int
__wti_json_config(WT_SESSION_IMPL *session, const char *cfg[], bool reconfig)
{
    static const WT_NAME_FLAG jsontypes[] = {
      {"error", WT_JSON_OUTPUT_ERROR}, {"message", WT_JSON_OUTPUT_MESSAGE}, {NULL, 0}};

    WT_CONFIG_ITEM cval, sval;
    WT_CONNECTION_IMPL *conn;
    WT_DECL_RET;
    const WT_NAME_FLAG *ft;
    uint64_t flags;

    conn = S2C(session);

    /*
     * When reconfiguring, check if there are any configurations we care about, otherwise leave the
     * current settings in place.
     */
    if (reconfig && (ret = __wt_config_gets(session, cfg + 1, "json_output", &cval)) == WT_NOTFOUND)
        return (0);
    WT_RET(ret);

    /* Check if JSON-encoded message strings are enabled, per event handler category. */
    WT_RET(__wt_config_gets(session, cfg, "json_output", &cval));
    flags = 0;
    for (ft = jsontypes; ft->name != NULL; ft++) {
        if ((ret = __wt_config_subgets(session, &cval, ft->name, &sval)) == 0 && sval.val != 0)
            LF_SET(ft->flag);
        WT_RET_NOTFOUND_OK(ret);
    }
    conn->json_output = flags;

    return (0);
}

/*
 * __wt_verbose_config --
 *     Set verbose configuration.
 */
int
__wt_verbose_config(WT_SESSION_IMPL *session, const char *cfg[], bool reconfig)
{
    static const WT_NAME_FLAG verbtypes[] = {{"all", WT_VERB_ALL}, {"api", WT_VERB_API},
      {"backup", WT_VERB_BACKUP}, {"block", WT_VERB_BLOCK}, {"block_cache", WT_VERB_BLKCACHE},
      {"checkpoint", WT_VERB_CHECKPOINT}, {"checkpoint_cleanup", WT_VERB_CHECKPOINT_CLEANUP},
      {"checkpoint_progress", WT_VERB_CHECKPOINT_PROGRESS}, {"chunkcache", WT_VERB_CHUNKCACHE},
      {"compact", WT_VERB_COMPACT}, {"compact_progress", WT_VERB_COMPACT_PROGRESS},
      {"configuration", WT_VERB_CONFIGURATION}, {"error_returns", WT_VERB_ERROR_RETURNS},
      {"eviction", WT_VERB_EVICTION}, {"fileops", WT_VERB_FILEOPS},
      {"generation", WT_VERB_GENERATION}, {"handleops", WT_VERB_HANDLEOPS}, {"log", WT_VERB_LOG},
      {"history_store", WT_VERB_HS}, {"history_store_activity", WT_VERB_HS_ACTIVITY},
      {"metadata", WT_VERB_METADATA}, {"mutex", WT_VERB_MUTEX}, {"prefetch", WT_VERB_PREFETCH},
      {"out_of_order", WT_VERB_OUT_OF_ORDER}, {"overflow", WT_VERB_OVERFLOW},
      {"read", WT_VERB_READ}, {"reconcile", WT_VERB_RECONCILE}, {"recovery", WT_VERB_RECOVERY},
      {"recovery_progress", WT_VERB_RECOVERY_PROGRESS}, {"rts", WT_VERB_RTS},
      {"salvage", WT_VERB_SALVAGE}, {"shared_cache", WT_VERB_SHARED_CACHE},
      {"split", WT_VERB_SPLIT}, {"temporary", WT_VERB_TEMPORARY},
      {"thread_group", WT_VERB_THREAD_GROUP}, {"timestamp", WT_VERB_TIMESTAMP},
      {"tiered", WT_VERB_TIERED}, {"transaction", WT_VERB_TRANSACTION}, {"verify", WT_VERB_VERIFY},
      {"version", WT_VERB_VERSION}, {"write", WT_VERB_WRITE}, {NULL, 0}};

    WT_CONFIG_ITEM cval, sval;
    WT_CONNECTION_IMPL *conn;
    WT_DECL_RET;
    const WT_NAME_FLAG *ft;
    WT_VERBOSE_LEVEL verbosity_all;

    conn = S2C(session);

    /*
     * When reconfiguring, check if there are any configurations we care about, otherwise leave the
     * current settings in place.
     */
    if (reconfig && (ret = __wt_config_gets(session, cfg + 1, "verbose", &cval)) == WT_NOTFOUND)
        return (0);
    WT_RET(ret);

    WT_RET(__wt_config_gets(session, cfg, "verbose", &cval));

    /*
     * Special handling for "all". This determines the verbosity for any categories not explicitly
     * set in the config string.
     */
    ft = &verbtypes[WT_VERB_ALL];
    ret = __wt_config_subgets(session, &cval, ft->name, &sval);
    WT_RET_NOTFOUND_OK(ret);
    if (ret == WT_NOTFOUND)
        /*
         * If "all" isn't specified in the configuration string use the default WT_VERBOSE_NOTICE
         * verbosity level. WT_VERBOSE_NOTICE is an always-on informational verbosity message.
         */
        verbosity_all = WT_VERBOSE_NOTICE;
    else if (sval.type == WT_CONFIG_ITEM_BOOL && sval.len == 0)
        verbosity_all = WT_VERBOSE_LEVEL_DEFAULT;
    else if (sval.type == WT_CONFIG_ITEM_NUM && sval.val >= WT_VERBOSE_INFO &&
      sval.val <= WT_VERBOSE_DEBUG_5)
        verbosity_all = (WT_VERBOSE_LEVEL)sval.val;
    else
        WT_RET_MSG(session, EINVAL, "Failed to parse verbose option '%s' with value '%" PRId64 "'",
          ft->name, sval.val);

    for (ft = verbtypes; ft->name != NULL; ft++) {
        ret = __wt_config_subgets(session, &cval, ft->name, &sval);
        WT_RET_NOTFOUND_OK(ret);

        /* "all" is a special case we've already handled above. */
        if (ft->flag == WT_VERB_ALL)
            continue;

        if (ret == WT_NOTFOUND)
            /*
             * If the given event isn't specified in configuration string, set it to the default
             * verbosity level.
             */
            conn->verbose[ft->flag] = verbosity_all;
        else if (sval.type == WT_CONFIG_ITEM_BOOL && sval.len == 0)
            /*
             * If no value is associated with the event (i.e passing verbose=[checkpoint]), default
             * the event to WT_VERBOSE_LEVEL_DEFAULT. Correspondingly, all legacy uses of
             * '__wt_verbose', being messages without an explicit verbosity level, will default to
             * 'WT_VERBOSE_LEVEL_DEFAULT'.
             */
            conn->verbose[ft->flag] = WT_VERBOSE_LEVEL_DEFAULT;
        else if (sval.type == WT_CONFIG_ITEM_NUM && sval.val >= WT_VERBOSE_INFO &&
          sval.val <= WT_VERBOSE_DEBUG_5)
            conn->verbose[ft->flag] = (WT_VERBOSE_LEVEL)sval.val;
        else
            /*
             * We only support verbosity values in the form of positive numbers (representing
             * verbosity levels e.g. [checkpoint:1,rts:0]) and boolean expressions (e.g.
             * [checkpoint,rts]). Return error for all other unsupported verbosity values e.g
             * negative numbers and strings.
             */
            WT_RET_MSG(session, EINVAL,
              "Failed to parse verbose option '%s' with value '%" PRId64 "'", ft->name, sval.val);
    }

    return (0);
}

/*
 * __verbose_dump_sessions_callback --
 *     Dump a single session, optionally dumping its cursor information. If the session is internal
 *     increment the count. Callback from the session walk.
 */
static int
__verbose_dump_sessions_callback(
  WT_SESSION_IMPL *session, WT_SESSION_IMPL *array_session, bool *exit_walkp, void *cookiep)
{
    WT_VERBOSE_DUMP_COOKIE *cookie;

    WT_UNUSED(exit_walkp);
    cookie = (WT_VERBOSE_DUMP_COOKIE *)cookiep;

    if (F_ISSET(array_session, WT_SESSION_INTERNAL)) {
        ++cookie->internal_session_count;
        return (0);
    }

    /* Dump the session, passing relevant cursor information. */
    return (__wt_session_dump(session, array_session, cookie->show_cursors));
}

/*
 * __wt_verbose_dump_sessions --
 *     Print out debugging information about sessions. Skips internal sessions but does count them.
 */
int
__wt_verbose_dump_sessions(WT_SESSION_IMPL *session, bool show_cursors)
{
    WT_VERBOSE_DUMP_COOKIE cookie;

    WT_CLEAR(cookie);
    cookie.show_cursors = show_cursors;

    WT_RET(__wt_msg(session, "%s", WT_DIVIDER));
    WT_RET(__wt_msg(session, "Active sessions: %" PRIu32 " Max: %" PRIu32,
      __wt_atomic_load32(&S2C(session)->session_array.cnt), S2C(session)->session_array.size));

    /*
     * While the verbose dump doesn't dump internal sessions it returns a count of them so we don't
     * instruct the walk to skip them.
     */
    WT_RET(__wt_session_array_walk(session, __verbose_dump_sessions_callback, false, &cookie));

    if (!show_cursors)
        WT_RET(__wt_msg(session, "Internal sessions: %" PRIu32, cookie.internal_session_count));

    return (0);
}

/*
 * __wti_timing_stress_config --
 *     Set timing stress configuration. There are a places we optionally make threads sleep in order
 *     to stress the system and increase the likelihood of failure. For example, there are several
 *     places where page splits are delayed to make cursor iteration races more likely.
 */
int
__wti_timing_stress_config(WT_SESSION_IMPL *session, const char *cfg[])
{
    /*
     * Each split race delay is controlled using a different flag to allow more effective race
     * condition detection, since enabling all delays at once can lead to an overall slowdown to the
     * point where race conditions aren't encountered.
     *
     * Fail points are also defined in this list and will occur randomly when enabled.
     */
    WT_CONFIG_ITEM cval, sval;
    WT_CONNECTION_IMPL *conn;
    WT_DECL_RET;
    const WT_NAME_FLAG *ft;
    uint64_t flags;

    conn = S2C(session);

    WT_RET(__wt_config_gets(session, cfg, "timing_stress_for_test", &cval));

    flags = 0;
    for (ft = __wt_stress_types; ft->name != NULL; ft++) {
        if ((ret = __wt_config_subgets(session, &cval, ft->name, &sval)) == 0 && sval.val != 0)
            LF_SET(ft->flag);
        WT_RET_NOTFOUND_OK(ret);
    }

    conn->timing_stress_flags = flags;
    return (0);
}

/*
 * __conn_write_base_config --
 *     Save the base configuration used to create a database.
 */
static int
__conn_write_base_config(WT_SESSION_IMPL *session, const char *cfg[])
{
    WT_CONFIG parser;
    WT_CONFIG_ITEM cval, k, v;
    WT_DECL_RET;
    WT_FSTREAM *fs;
    const char *base_config;
    bool exist;

    fs = NULL;
    base_config = NULL;

    /*
     * Discard any base configuration setup file left-over from previous runs. This doesn't matter
     * for correctness, it's just cleaning up random files.
     */
    WT_RET(__wt_remove_if_exists(session, WT_BASECONFIG_SET, false));

    /*
     * The base configuration file is only written if creating the database, and even then, a base
     * configuration file is optional.
     */
    if (!S2C(session)->is_new)
        return (0);
    WT_RET(__wt_config_gets(session, cfg, "config_base", &cval));
    if (!cval.val)
        return (0);

    /*
     * We don't test separately if we're creating the database in this run as we might have crashed
     * between creating the "WiredTiger" file and creating the base configuration file. If
     * configured, there's always a base configuration file, and we rename it into place, so it can
     * only NOT exist if we crashed before it was created; in other words, if the base configuration
     * file exists, we're done.
     */
    WT_RET(__wt_fs_exist(session, WT_BASECONFIG, &exist));
    if (exist)
        return (0);

    WT_RET(__wt_fopen(
      session, WT_BASECONFIG_SET, WT_FS_OPEN_CREATE | WT_FS_OPEN_EXCLUSIVE, WT_STREAM_WRITE, &fs));

    WT_ERR(__wt_fprintf(session, fs, "%s\n\n",
      "# Do not modify this file.\n"
      "#\n"
      "# WiredTiger created this file when the database was created,\n"
      "# to store persistent database settings.  Instead of changing\n"
      "# these settings, set a WIREDTIGER_CONFIG environment variable\n"
      "# or create a WiredTiger.config file to override them."));

    /*
     * The base configuration file contains all changes to default settings made at create, and we
     * include the user-configuration file in that list, even though we don't expect it to change.
     * Of course, an application could leave that file as it is right now and not remove a
     * configuration we need, but applications can also guarantee all database users specify
     * consistent environment variables and wiredtiger_open configuration arguments -- if we protect
     * against those problems, might as well include the application's configuration file in that
     * protection.
     *
     * We were passed the configuration items specified by the application. That list includes
     * configuring the default settings, presumably if the application configured it explicitly,
     * that setting should survive even if the default changes.
     *
     * When writing the base configuration file, we write the version and any configuration
     * information set by the application (in other words, the stack except for cfg[0]). However,
     * some configuration values need to be stripped out from the base configuration file; do that
     * now, and merge the rest to be written.
     */
    WT_ERR(__wt_config_merge(session, cfg + 1,
      "compatibility=(release=),"
      "config_base=,"
      "create=,"
      "encryption=(secretkey=),"
      "error_prefix=,"
      "exclusive=,"
      "in_memory=,"
      "log=(recover=),"
      "readonly=,"
      "timing_stress_for_test=,"
      "use_environment_priv=,"
      "verbose=,"
      "verify_metadata=,",
      &base_config));
    __wt_config_init(session, &parser, base_config);
    while ((ret = __wt_config_next(&parser, &k, &v)) == 0) {
        /* Fix quoting for non-trivial settings. */
        if (v.type == WT_CONFIG_ITEM_STRING)
            WT_CONFIG_PRESERVE_QUOTES(session, &v);
        WT_ERR(__wt_fprintf(session, fs, "%.*s=%.*s\n", (int)k.len, k.str, (int)v.len, v.str));
    }
    WT_ERR_NOTFOUND_OK(ret, false);

    /* Flush the stream and rename the file into place. */
    ret = __wt_sync_and_rename(session, &fs, WT_BASECONFIG_SET, WT_BASECONFIG);

    if (0) {
        /* Close open file handle, remove any temporary file. */
err:
        WT_TRET(__wt_fclose(session, &fs));
        WT_TRET(__wt_remove_if_exists(session, WT_BASECONFIG_SET, false));
    }

    __wt_free(session, base_config);

    return (ret);
}

/*
 * __conn_set_file_system --
 *     Configure a custom file system implementation on database open.
 */
static int
__conn_set_file_system(WT_CONNECTION *wt_conn, WT_FILE_SYSTEM *file_system, const char *config)
{
    WT_CONNECTION_IMPL *conn;
    WT_DECL_RET;
    WT_SESSION_IMPL *session;

    conn = (WT_CONNECTION_IMPL *)wt_conn;
    CONNECTION_API_CALL(conn, session, set_file_system, config, cfg);
    WT_UNUSED(cfg);

    /*
     * You can only configure a file system once, and attempting to do it again probably means the
     * extension argument didn't have early-load set and we've already configured the default file
     * system.
     */
    if (conn->file_system != NULL)
        WT_ERR_MSG(session, EPERM,
          "filesystem already configured; custom filesystems should enable \"early_load\" "
          "configuration");

    conn->file_system = file_system;

err:
    API_END_RET(session, ret);
}

/*
 * __conn_session_size --
 *     Return the session count for this run.
 */
static int
__conn_session_size(WT_SESSION_IMPL *session, const char *cfg[], uint32_t *vp)
{
    WT_CONFIG_ITEM cval;
    int64_t v;

/*
 * Start with 25 internal sessions to cover threads the application can't configure (for example,
 * checkpoint or statistics log server threads).
 */
#define WT_EXTRA_INTERNAL_SESSIONS 25
    v = WT_EXTRA_INTERNAL_SESSIONS;

    /* Then, add in the thread counts applications can configure. */
    WT_RET(__wt_config_gets(session, cfg, "eviction.threads_max", &cval));
    v += cval.val;

<<<<<<< HEAD
=======
    WT_RET(__wt_config_gets(session, cfg, "lsm_manager.worker_thread_max", &cval));
    v += cval.val;

    v += WT_RTS_MAX_WORKERS;

>>>>>>> bf2e3b6b
    WT_RET(__wt_config_gets(session, cfg, "session_max", &cval));
    v += cval.val;

    *vp = (uint32_t)v;

    return (0);
}

/*
 * __conn_chk_file_system --
 *     Check the configured file system.
 */
static int
__conn_chk_file_system(WT_SESSION_IMPL *session, bool readonly)
{
    WT_CONNECTION_IMPL *conn;

    conn = S2C(session);

#define WT_CONN_SET_FILE_SYSTEM_REQ(name) \
    if (conn->file_system->name == NULL)  \
    WT_RET_MSG(session, EINVAL, "a WT_FILE_SYSTEM.%s method must be configured", #name)

    WT_CONN_SET_FILE_SYSTEM_REQ(fs_directory_list);
    WT_CONN_SET_FILE_SYSTEM_REQ(fs_directory_list_free);
    /* not required: directory_sync */
    WT_CONN_SET_FILE_SYSTEM_REQ(fs_exist);
    WT_CONN_SET_FILE_SYSTEM_REQ(fs_open_file);
    if (!readonly) {
        WT_CONN_SET_FILE_SYSTEM_REQ(fs_remove);
        WT_CONN_SET_FILE_SYSTEM_REQ(fs_rename);
    }
    WT_CONN_SET_FILE_SYSTEM_REQ(fs_size);

    /*
     * The lower-level API for returning the first matching entry was added later and not documented
     * because it's an optimization for high-end filesystems doing logging, specifically
     * pre-allocating log files. Check for the API and fall back to the standard API if not
     * available.
     */
    if (conn->file_system->fs_directory_list_single == NULL)
        conn->file_system->fs_directory_list_single = conn->file_system->fs_directory_list;

    return (0);
}

/*
 * wiredtiger_dummy_session_init --
 *     Initialize the connection's dummy session.
 */
static void
wiredtiger_dummy_session_init(WT_CONNECTION_IMPL *conn, WT_EVENT_HANDLER *event_handler)
{
    WT_SESSION_IMPL *session;

    session = &conn->dummy_session;

    /*
     * We use a fake session until we can allocate and initialize the real ones. Initialize the
     * necessary fields (unfortunately, the fields we initialize have been selected by core dumps,
     * we need to do better).
     */
    session->iface.connection = &conn->iface;
    session->name = "wiredtiger_open";

    /* Standard I/O and error handling first. */
    __wt_os_stdio(session);
    __wt_event_handler_set(session, event_handler);

    /* Statistics */
    session->stat_conn_bucket = 0;
    session->stat_dsrc_bucket = 0;

    /*
     * Set the default session's strerror method. If one of the extensions being loaded reports an
     * error via the WT_EXTENSION_API strerror method, but doesn't supply that method a WT_SESSION
     * handle, we'll use the WT_CONNECTION_IMPL's default session and its strerror method.
     */
    session->iface.strerror = __wt_session_strerror;

    /*
     * The dummy session should never be used to access data handles.
     */
    F_SET(session, WT_SESSION_NO_DATA_HANDLES);
}

/*
 * __conn_version_verify --
 *     Verify the versions before modifying the database.
 */
static int
__conn_version_verify(WT_SESSION_IMPL *session)
{
    WT_CONNECTION_IMPL *conn;
    bool exist;

    conn = S2C(session);
    conn->recovery_version = WT_NO_VERSION;

    /* Always set the compatibility versions. */
    __wt_logmgr_compat_version(session);
    /*
     * If we're salvaging, don't verify now.
     */
    if (F_ISSET(conn, WT_CONN_SALVAGE))
        return (0);

    /*
     * Initialize the version variables. These aren't always populated since there are expected
     * cases where the turtle files doesn't exist (restoring from a backup, for example). All code
     * that deals with recovery versions must consider the case where they are default initialized
     * to zero.
     */
    WT_RET(__wt_fs_exist(session, WT_METADATA_TURTLE, &exist));
    if (exist)
        WT_RET(__wt_turtle_validate_version(session));

    if (F_ISSET(&conn->log_mgr, WT_LOG_CONFIG_ENABLED))
        WT_RET(__wt_log_compat_verify(session));

    return (0);
}

/*
 * wiredtiger_open --
 *     Main library entry point: open a new connection to a WiredTiger database.
 */
int
wiredtiger_open(const char *home, WT_EVENT_HANDLER *event_handler, const char *config,
  WT_CONNECTION **connectionp)
{
    static const WT_CONNECTION stdc = {__conn_close, __conn_debug_info, __conn_reconfigure,
      __conn_get_home, __conn_compile_configuration, __conn_configure_method, __conn_is_new,
      __conn_open_session, __conn_query_timestamp, __conn_set_timestamp, __conn_rollback_to_stable,
      __conn_load_extension, __conn_add_data_source, __conn_add_collator, __conn_add_compressor,
      __conn_add_encryptor, __conn_set_file_system, __conn_add_storage_source,
      __conn_get_storage_source, __conn_get_extension_api};
    static const WT_NAME_FLAG file_types[] = {
      {"data", WT_FILE_TYPE_DATA}, {"log", WT_FILE_TYPE_LOG}, {NULL, 0}};

    WT_CONFIG_ITEM cval, keyid, secretkey, sval;
    WT_CONNECTION_IMPL *conn;
    WT_DECL_ITEM(encbuf);
    WT_DECL_ITEM(i1);
    WT_DECL_ITEM(i2);
    WT_DECL_ITEM(i3);
    WT_DECL_RET;
    const WT_NAME_FLAG *ft;
    WT_SESSION *wt_session;
    WT_SESSION_IMPL *session, *verify_session;
    bool config_base_set, try_salvage, verify_meta;
    const char *enc_cfg[] = {NULL, NULL}, *merge_cfg;
    char version[64];

    WT_VERIFY_OPAQUE_POINTER(WT_CONNECTION_IMPL);

    /* Leave lots of space for optional additional configuration. */
    const char *cfg[] = {NULL, NULL, NULL, NULL, NULL, NULL, NULL, NULL, NULL, NULL};

    *connectionp = NULL;

    conn = NULL;
    session = verify_session = NULL;
    merge_cfg = NULL;
    try_salvage = false;
    WT_NOT_READ(config_base_set, false);
    WT_NOT_READ(verify_meta, false);

    WT_RET(__wt_library_init());

    WT_RET(__wt_calloc_one(NULL, &conn));
    conn->iface = stdc;

    /*
     * Immediately link the structure into the connection structure list: the only thing ever looked
     * at on that list is the database name, and a NULL value is fine.
     */
    __wt_spin_lock(NULL, &__wt_process.spinlock);
    TAILQ_INSERT_TAIL(&__wt_process.connqh, conn, q);
    __wt_spin_unlock(NULL, &__wt_process.spinlock);

    /* Initialize the fake session used until we can create real sessions. */
    wiredtiger_dummy_session_init(conn, event_handler);
    session = conn->default_session = &conn->dummy_session;

    /* Basic initialization of the connection structure. */
    WT_ERR(__wti_connection_init(conn));

    /* Check the application-specified configuration string. */
    WT_ERR(__wt_config_check(session, WT_CONFIG_REF(session, wiredtiger_open), config, 0));

    /*
     * Build the temporary, initial configuration stack, in the following
     * order (where later entries override earlier entries):
     *
     * 1. the base configuration for the wiredtiger_open call
     * 2. the config passed in by the application
     * 3. environment variable settings (optional)
     *
     * In other words, a configuration stack based on the application's
     * passed-in information and nothing else.
     */
    cfg[0] = WT_CONFIG_BASE(session, wiredtiger_open);
    cfg[1] = config;
    WT_ERR(__wt_scr_alloc(session, 0, &i1));
    WT_ERR(__conn_config_env(session, cfg, i1));

    /*
     * We need to know if configured for read-only or in-memory behavior before reading/writing the
     * filesystem. The only way the application can configure that before we touch the filesystem is
     * the wiredtiger config string or the WIREDTIGER_CONFIG environment variable.
     *
     * The environment isn't trusted by default, for security reasons; if the application wants us
     * to trust the environment before reading the filesystem, the wiredtiger_open config string is
     * the only way.
     */
    WT_ERR(__wt_config_gets(session, cfg, "in_memory", &cval));
    if (cval.val != 0)
        F_SET(conn, WT_CONN_IN_MEMORY);
    WT_ERR(__wt_config_gets(session, cfg, "readonly", &cval));
    if (cval.val)
        F_SET(conn, WT_CONN_READONLY);

    /* Configure error messages so we get them right early. */
    WT_ERR(__wt_config_gets(session, cfg, "error_prefix", &cval));
    if (cval.len != 0)
        WT_ERR(__wt_strndup(session, cval.str, cval.len, &conn->error_prefix));

    /* Set the database home so extensions have access to it. */
    WT_ERR(__conn_home(session, home, cfg));

    /*
     * Configure and allocate hash buckets. This must be done before the call to load extensions.
     * Some extensions like encryption or file systems may allocate hash arrays.
     */
    WT_ERR(__conn_hash_config(session, cfg));

    /*
     * Load early extensions before doing further initialization (one early extension is to
     * configure a file system).
     */
    WT_ERR(__conn_load_extensions(session, cfg, true));

    /*
     * If the application didn't configure its own file system, configure one of ours. Check to
     * ensure we have a valid file system.
     */
    if (conn->file_system == NULL) {
        if (F_ISSET(conn, WT_CONN_IN_MEMORY))
            WT_ERR(__wt_os_inmemory(session));
        else
#if defined(_MSC_VER)
            WT_ERR(__wt_os_win(session));
#else
            WT_ERR(__wt_os_posix(session));
#endif
    }
    WT_ERR(__conn_chk_file_system(session, F_ISSET(conn, WT_CONN_READONLY)));

    /* Make sure no other thread of control already owns this database. */
    WT_ERR(__conn_single(session, cfg));

    WT_ERR(__wti_conn_compat_config(session, cfg, false));

    /*
     * Capture the config_base setting file for later use. Again, if the application doesn't want us
     * to read the base configuration file, the WIREDTIGER_CONFIG environment variable or the
     * wiredtiger_open config string are the only ways.
     */
    WT_ERR(__wt_config_gets(session, cfg, "config_base", &cval));
    config_base_set = cval.val != 0;

    /*
     * Build the real configuration stack, in the following order (where
     * later entries override earlier entries):
     *
     * 1. all possible wiredtiger_open configurations
     * 2. the WiredTiger compilation version (expected to be overridden by
     *    any value in the base configuration file)
     * 3. base configuration file, created with the database (optional)
     * 4. the config passed in by the application
     * 5. user configuration file (optional)
     * 6. environment variable settings (optional)
     * 7. overrides for a read-only connection
     *
     * Clear the entries we added to the stack, we're going to build it in
     * order.
     */
    WT_ERR(__wt_scr_alloc(session, 0, &i2));
    WT_ERR(__wt_scr_alloc(session, 0, &i3));
    cfg[0] = WT_CONFIG_BASE(session, wiredtiger_open_all);
    cfg[1] = NULL;
    WT_ERR(__wt_snprintf(version, sizeof(version), "version=(major=%" PRIu16 ",minor=%" PRIu16 ")",
      conn->compat_version.major, conn->compat_version.minor));
    __conn_config_append(cfg, version);

    /* Ignore the base_config file if config_base_set is false. */
    if (config_base_set)
        WT_ERR(__conn_config_file(session, WT_BASECONFIG, false, cfg, i1));
    __conn_config_append(cfg, config);
    WT_ERR(__conn_config_file(session, WT_USERCONFIG, true, cfg, i2));
    WT_ERR(__conn_config_env(session, cfg, i3));

    /*
     * Merge the full configuration stack and save it for reconfiguration.
     */
    WT_ERR(__wt_config_merge(session, cfg, NULL, &merge_cfg));

    /*
     * Read-only and in-memory settings may have been set in a configuration file (not optimal, but
     * we can handle it). Get those settings again so we can override other configuration settings
     * as they are processed.
     */
    WT_ERR(__wt_config_gets(session, cfg, "in_memory", &cval));
    if (cval.val != 0)
        F_SET(conn, WT_CONN_IN_MEMORY);
    WT_ERR(__wt_config_gets(session, cfg, "readonly", &cval));
    if (cval.val)
        F_SET(conn, WT_CONN_READONLY);
    if (F_ISSET(conn, WT_CONN_READONLY)) {
        /*
         * Create a new stack with the merged configuration as the base. The read-only string will
         * use entry 1 and then we'll merge it again.
         */
        cfg[0] = merge_cfg;
        cfg[1] = NULL;
        cfg[2] = NULL;
        /*
         * We override some configuration settings for read-only. Other settings that conflict with
         * and are an error with read-only are tested in their individual locations later.
         */
        __conn_config_readonly(cfg);
        WT_ERR(__wt_config_merge(session, cfg, NULL, &conn->cfg));
    } else {
        conn->cfg = merge_cfg;
        merge_cfg = NULL;
    }

    /*
     * Configuration ...
     *
     * We can't open sessions yet, so any configurations that cause sessions to be opened must be
     * handled inside __wti_connection_open.
     *
     * The error message configuration might have changed (if set in a configuration file, and not
     * in the application's configuration string), get it again. Do it first, make error messages
     * correct. Ditto verbose configuration so we dump everything the application wants to see.
     */
    WT_ERR(__wt_config_gets(session, cfg, "error_prefix", &cval));
    if (cval.len != 0) {
        __wt_free(session, conn->error_prefix);
        WT_ERR(__wt_strndup(session, cval.str, cval.len, &conn->error_prefix));
    }
    WT_ERR(__wti_json_config(session, cfg, false));
    WT_ERR(__wt_verbose_config(session, cfg, false));
    WT_ERR(__wti_timing_stress_config(session, cfg));
    WT_ERR(__wt_blkcache_setup(session, cfg, false));
    WT_ERR(__wti_extra_diagnostics_config(session, cfg));
    WT_ERR(__wti_conn_optrack_setup(session, cfg, false));
    WT_ERR(__conn_session_size(session, cfg, &conn->session_array.size));
    WT_ERR(__wt_config_gets(session, cfg, "session_scratch_max", &cval));
    conn->session_scratch_max = (size_t)cval.val;

    WT_ERR(__wt_config_gets(session, cfg, "write_through", &cval));
    for (ft = file_types; ft->name != NULL; ft++) {
        ret = __wt_config_subgets(session, &cval, ft->name, &sval);
        if (ret == 0) {
            if (sval.val)
                FLD_SET(conn->write_through, ft->flag);
        } else
            WT_ERR_NOTFOUND_OK(ret, false);
    }

    WT_ERR(__wt_config_gets(session, cfg, "cache_cursors", &cval));
    if (cval.val)
        F_SET(conn, WT_CONN_CACHE_CURSORS);

    WT_ERR(__wt_config_gets(session, cfg, "checkpoint_sync", &cval));
    if (cval.val)
        F_SET(conn, WT_CONN_CKPT_SYNC);

    WT_ERR(__wt_config_gets(session, cfg, "file_extend", &cval));
    /*
     * If the log extend length is not set use the default of the configured maximum log file size.
     * That size is not known until it is initialized as part of the log server initialization.
     */
    conn->log_mgr.extend_len = WT_CONFIG_UNSET;
    for (ft = file_types; ft->name != NULL; ft++) {
        ret = __wt_config_subgets(session, &cval, ft->name, &sval);
        if (ret == 0) {
            switch (ft->flag) {
            case WT_FILE_TYPE_DATA:
                conn->data_extend_len = sval.val;
                break;
            case WT_FILE_TYPE_LOG:
                /*
                 * When using "file_extend=(log=)", the val returned is 1. Unset the log extend
                 * length in that case to use the default.
                 */
                if (sval.val == 1)
                    conn->log_mgr.extend_len = WT_CONFIG_UNSET;
                else if (sval.val == 0 ||
                  (sval.val >= WT_LOG_FILE_MIN && sval.val <= WT_LOG_FILE_MAX))
                    conn->log_mgr.extend_len = sval.val;
                else
                    WT_ERR_MSG(session, EINVAL, "invalid log extend length: %" PRId64, sval.val);
                break;
            }
        } else
            WT_ERR_NOTFOUND_OK(ret, false);
    }

    WT_ERR(__wt_config_gets(session, cfg, "generation_drain_timeout_ms", &cval));
    conn->gen_drain_timeout_ms = (uint64_t)cval.val;

    WT_ERR(__wt_config_gets(session, cfg, "mmap", &cval));
    conn->mmap = cval.val != 0;
    WT_ERR(__wt_config_gets(session, cfg, "mmap_all", &cval));
    conn->mmap_all = cval.val != 0;

    WT_ERR(__wt_config_gets(session, cfg, "prefetch.available", &cval));
    conn->prefetch_available = cval.val != 0;
    if (F_ISSET(conn, WT_CONN_IN_MEMORY) && conn->prefetch_available)
        WT_ERR_MSG(
          session, EINVAL, "prefetch configuration is incompatible with in-memory configuration");
    WT_ERR(__wt_config_gets(session, cfg, "prefetch.default", &cval));
    conn->prefetch_auto_on = cval.val != 0;
    if (conn->prefetch_auto_on && !conn->prefetch_available)
        WT_ERR_MSG(session, EINVAL,
          "pre-fetching cannot be enabled if pre-fetching is configured as unavailable");

    WT_ERR(__wt_config_gets(session, cfg, "salvage", &cval));
    if (cval.val) {
        if (F_ISSET(conn, WT_CONN_READONLY))
            WT_ERR_MSG(session, EINVAL, "Readonly configuration incompatible with salvage");
        F_SET(conn, WT_CONN_SALVAGE);
    }

    WT_ERR(__wt_conf_compile_init(session, cfg));
    WT_ERR(__wti_conn_statistics_config(session, cfg));
    WT_ERR(__wti_sweep_config(session, cfg));

    /* Initialize the OS page size for mmap */
    conn->page_size = __wt_get_vm_pagesize();

    /* Now that we know if verbose is configured, output the version. */
    __wt_verbose_info(session, WT_VERB_RECOVERY, "%s", "opening the WiredTiger library");
    __wt_verbose(session, WT_VERB_VERSION, "%s", WIREDTIGER_VERSION_STRING);

    /*
     * Open the connection, then reset the local session as the real one was allocated in the open
     * function.
     */
    WT_ERR(__wti_connection_open(conn, cfg));
    session = conn->default_session;

#ifndef WT_STANDALONE_BUILD
    /* Explicitly set the flag to indicate whether the database that was not shutdown cleanly. */
    conn->unclean_shutdown = false;
#endif

#ifdef HAVE_CALL_LOG
    /* Set up the call log file. */
    WT_ERR(__wt_conn_call_log_setup(session));
#endif

    /*
     * This function expects the cache to be created so parse this after the rest of the connection
     * is set up.
     */
    WT_ERR(__wti_debug_mode_config(session, cfg));

    /* Parse the heuristic_controls configuration. */
    WT_ERR(__wti_heuristic_controls_config(session, cfg));

    /*
     * Load the extensions after initialization completes; extensions expect everything else to be
     * in place, and the extensions call back into the library.
     */
    WT_ERR(__conn_builtin_extensions(conn, cfg));
    WT_ERR(__conn_load_extensions(session, cfg, false));

    /*
     * Do some early initialization for tiered storage, as this may affect our choice of file system
     * for some operations.
     */
    WT_ERR(__wt_tiered_conn_config(session, cfg, false));

    /*
     * The metadata/log encryptor is configured after extensions, since extensions may load
     * encryptors. We have to do this before creating the metadata file.
     *
     * The encryption customize callback needs the fully realized set of encryption args, as simply
     * grabbing "encryption" doesn't work. As an example, configuration for the current call may
     * just be "encryption=(secretkey=xxx)", with encryption.name, encryption.keyid being
     * 'inherited' from the stored base configuration.
     */
    WT_ERR(__wt_config_gets_none(session, cfg, "encryption.name", &cval));
    WT_ERR(__wt_config_gets_none(session, cfg, "encryption.keyid", &keyid));
    WT_ERR(__wt_config_gets_none(session, cfg, "encryption.secretkey", &secretkey));
    WT_ERR(__wt_scr_alloc(session, 0, &encbuf));
    WT_ERR(__wt_buf_fmt(session, encbuf, "(name=%.*s,keyid=%.*s,secretkey=%.*s)", (int)cval.len,
      cval.str, (int)keyid.len, keyid.str, (int)secretkey.len, secretkey.str));
    enc_cfg[0] = encbuf->data;
    WT_ERR(
      __wt_encryptor_config(session, &cval, &keyid, (WT_CONFIG_ARG *)enc_cfg, &conn->kencryptor));

    /*
     * We need to parse the logging configuration here to verify the compatibility settings because
     * we may need the log path and encryption and compression settings.
     */
    WT_ERR(__wt_logmgr_config(session, cfg, false));
    WT_ERR(__conn_version_verify(session));

    /*
     * Configuration completed; optionally write a base configuration file.
     */
    WT_ERR(__conn_write_base_config(session, cfg));
    __wt_verbose_info(
      session, WT_VERB_RECOVERY, "%s", "connection configuration string parsing completed");

    /*
     * Check on the turtle and metadata files, creating them if necessary (which avoids application
     * threads racing to create the metadata file later). Once the metadata file exists, get a
     * reference to it in the connection's session.
     *
     * THE TURTLE FILE MUST BE THE LAST FILE CREATED WHEN INITIALIZING THE DATABASE HOME, IT'S WHAT
     * WE USE TO DECIDE IF WE'RE CREATING OR NOT.
     */
    WT_ERR(__wt_config_gets(session, cfg, "verify_metadata", &cval));
    verify_meta = cval.val;
    WT_ERR(__wt_turtle_init(session, verify_meta, cfg));

    /* Verify the metadata file. */
    if (verify_meta) {
        __wt_verbose_info(session, WT_VERB_RECOVERY, "%s", "performing metadata verify");
        wt_session = &session->iface;
        ret = wt_session->verify(wt_session, WT_METAFILE_URI, NULL);
        WT_ERR(ret);
    }

    /*
     * If the user wants to salvage, do so before opening the metadata cursor. We do this after the
     * call to wt_turtle_init because that moves metadata files around from backups and would
     * overwrite any salvage we did if done before that call.
     */
    if (F_ISSET(conn, WT_CONN_SALVAGE)) {
        __wt_verbose_info(session, WT_VERB_RECOVERY, "%s", "performing metadata salvage");
        wt_session = &session->iface;
        WT_ERR(__wt_copy_and_sync(wt_session, WT_METAFILE, WT_METAFILE_SLVG));
        WT_ERR(wt_session->salvage(wt_session, WT_METAFILE_URI, NULL));
    }

    /* Initialize connection values from stored metadata. */
    WT_ERR(__wt_meta_load_prior_state(session));

    WT_ERR(__wt_metadata_cursor(session, NULL));
    /*
     * Load any incremental backup information. This reads the metadata so must be done after the
     * turtle file is initialized.
     */
    WT_ERR(__wt_backup_open(session));

    F_SET(conn, WT_CONN_MINIMAL);
    if (event_handler != NULL && event_handler->handle_general != NULL)
        WT_ERR(event_handler->handle_general(
          event_handler, &conn->iface, NULL, WT_EVENT_CONN_READY, NULL));

    /* Start the worker threads and run recovery. */
    WT_ERR(__wti_connection_workers(session, cfg));

    /*
     * We want WiredTiger in a reasonably normal state - despite the salvage flag, this is a boring
     * metadata operation that should be done after metadata, transactions, schema, etc. are all up
     * and running.
     */
    if (F_ISSET(conn, WT_CONN_SALVAGE))
        WT_ERR(__wt_chunkcache_salvage(session));

    /*
     * If the user wants to verify WiredTiger metadata, verify the history store now that the
     * metadata table may have been salvaged and eviction has been started and recovery run.
     */
    if (verify_meta) {
        WT_ERR(__wt_open_internal_session(conn, "verify hs", false, 0, 0, &verify_session));
        ret = __wt_hs_verify(verify_session);
        WT_TRET(__wt_session_close_internal(verify_session));
        WT_ERR(ret);
    }

    /*
     * The hash array sizes needed to be set up very early. Set them in the statistics here. Setting
     * them in the early configuration function makes them get zeroed out.
     */
    WT_STAT_CONN_SET(session, buckets, conn->hash_size);
    WT_STAT_CONN_SET(session, buckets_dh, conn->dh_hash_size);

    /*
     * The default session should not open data handles after this point: since it can be shared
     * between threads, relying on session->dhandle is not safe.
     */
    F_SET(session, WT_SESSION_NO_DATA_HANDLES);

    F_SET(conn, WT_CONN_READY);
    F_CLR(conn, WT_CONN_MINIMAL);
    *connectionp = &conn->iface;
    __wt_verbose_info(
      session, WT_VERB_RECOVERY, "%s", "the WiredTiger library has successfully opened");

err:
    /* Discard the scratch buffers. */
    __wt_scr_free(session, &encbuf);
    __wt_scr_free(session, &i1);
    __wt_scr_free(session, &i2);
    __wt_scr_free(session, &i3);

    __wt_free(session, merge_cfg);
    /*
     * We may have allocated scratch memory when using the dummy session or the subsequently created
     * real session, and we don't want to tie down memory for the rest of the run in either of them.
     */
    if (session != &conn->dummy_session)
        __wt_scr_discard(session);
    __wt_scr_discard(&conn->dummy_session);

    /*
     * Clean up the partial backup restore flag, backup btree id list. The backup id list was used
     * in recovery to truncate the history store entries and the flag was used to allow schema drops
     * to happen on tables to clean up the entries in the creation of the metadata file.
     */
    F_CLR(conn, WT_CONN_BACKUP_PARTIAL_RESTORE);
    if (conn->partial_backup_remove_ids != NULL)
        __wt_free(session, conn->partial_backup_remove_ids);

    if (ret != 0) {
        if (conn->default_session->event_handler->handle_general != NULL &&
          F_ISSET(conn, WT_CONN_MINIMAL | WT_CONN_READY))
            WT_TRET(conn->default_session->event_handler->handle_general(
              conn->default_session->event_handler, &conn->iface, NULL, WT_EVENT_CONN_CLOSE, NULL));
        F_CLR(conn, WT_CONN_MINIMAL | WT_CONN_READY);

        /*
         * Set panic if we're returning the run recovery error or if recovery did not complete so
         * that we don't try to checkpoint data handles. We need an explicit flag instead of
         * checking that WT_LOG_RECOVER_DONE is not set because other errors earlier than recovery
         * will not have that flag set.
         */
        if (ret == WT_RUN_RECOVERY || F_ISSET(&conn->log_mgr, WT_LOG_RECOVER_FAILED))
            F_SET(conn, WT_CONN_PANIC);
        /*
         * If we detected a data corruption issue, we really want to indicate the corruption instead
         * of whatever error was set. We cannot use standard return macros because we don't want to
         * generalize this. Record it here while we have the connection and set it after we destroy
         * the connection.
         */
        if (F_ISSET(conn, WT_CONN_DATA_CORRUPTION) && (ret == WT_PANIC || ret == WT_ERROR))
            try_salvage = true;
        WT_TRET(__wti_connection_close(conn));
        /*
         * Depending on the error, shutting down the connection may again return WT_PANIC. So if we
         * detected the corruption above, set it here after closing.
         */
        if (try_salvage)
            ret = WT_TRY_SALVAGE;
    }

    return (ret);
}<|MERGE_RESOLUTION|>--- conflicted
+++ resolved
@@ -2565,14 +2565,8 @@
     WT_RET(__wt_config_gets(session, cfg, "eviction.threads_max", &cval));
     v += cval.val;
 
-<<<<<<< HEAD
-=======
-    WT_RET(__wt_config_gets(session, cfg, "lsm_manager.worker_thread_max", &cval));
-    v += cval.val;
-
     v += WT_RTS_MAX_WORKERS;
 
->>>>>>> bf2e3b6b
     WT_RET(__wt_config_gets(session, cfg, "session_max", &cval));
     v += cval.val;
 
