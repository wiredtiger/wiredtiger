--- conflicted
+++ resolved
@@ -1190,10 +1190,9 @@
 			WT_TRET(wt_session->close(wt_session, config));
 		}
 
-<<<<<<< HEAD
 	WT_TRET(__wt_async_flush(session));
 	__conn_optrack_teardown(session);
-=======
+
 	/*
 	 * Perform a system-wide checkpoint so that all tables are consistent
 	 * with each other.  All transactions are resolved but ignore
@@ -1231,7 +1230,6 @@
 		F_SET(conn, WT_CONN_PANIC);
 	}
 
->>>>>>> c2b5b3a7
 	WT_TRET(__wt_connection_close(conn));
 
 	/* We no longer have a session, don't try to update it. */
