--- conflicted
+++ resolved
@@ -240,32 +240,14 @@
     WT_RET(storage_source->ss_flush(
       storage_source, &session->iface, bucket_fs, local_name, obj_name, NULL));
 
-<<<<<<< HEAD
-    /*
-     * Flushing the metadata grabs the data handle with exclusive access, and the data handle may be
-     * held by the thread that queues the flush tier work item. As a result, the handle may be busy,
-     * so retry as needed, up to a few seconds.
-     */
-    for (msec = 10, retry = 0; msec < 3000; msec *= 2, retry++) {
-        if (retry != 0)
-            __wt_sleep(0, msec * WT_THOUSAND);
-        WT_WITH_CHECKPOINT_LOCK(session,
-          WT_WITH_SCHEMA_LOCK(
-            session, ret = __tier_flush_meta(session, tiered, local_uri, obj_uri)));
-        if (ret != EBUSY)
-            break;
-        WT_STAT_CONN_INCR(session, flush_tier_busy);
-    }
+    WT_WITH_CHECKPOINT_LOCK(session,
+      WT_WITH_SCHEMA_LOCK(session, ret = __tier_flush_meta(session, tiered, local_uri, obj_uri)));
     /*
      * If a user did a flush_tier with sync off, it is possible that a drop happened before the
      * flush work unit was processed. Ignore non-existent errors.
      */
     if (ret == ENOENT)
         ret = 0;
-=======
-    WT_WITH_CHECKPOINT_LOCK(session,
-      WT_WITH_SCHEMA_LOCK(session, ret = __tier_flush_meta(session, tiered, local_uri, obj_uri)));
->>>>>>> b5030b35
     WT_RET(ret);
 
     /*
