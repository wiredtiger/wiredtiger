/*-
 * Copyright (c) 2014-present MongoDB, Inc.
 * Copyright (c) 2008-2014 WiredTiger, Inc.
 *	All rights reserved.
 *
 * See the file LICENSE for redistribution information.
 */

#include "wt_internal.h"

#ifdef __GNUC__
#if __GNUC__ > 4 || (__GNUC__ == 4 && __GNUC_MINOR__ > 1)
/*
 * !!!
 * GCC with -Wformat-nonliteral complains about calls to strftime in this file.
 * There's nothing wrong, this makes the warning go away.
 */
#pragma GCC diagnostic ignored "-Wformat-nonliteral"
#endif
#endif

/*
 * __tiered_server_run_chk --
 *     Check to decide if the tiered storage server should continue running.
 */
static bool
__tiered_server_run_chk(WT_SESSION_IMPL *session)
{
    return (FLD_ISSET(S2C(session)->server_flags, WT_CONN_SERVER_TIERED));
}

/*
 * __flush_tier_wait --
 *     Wait for all previous work units queued to be processed.
 */
static int
__flush_tier_wait(WT_SESSION_IMPL *session, const char **cfg)
{
    WT_CONFIG_ITEM cval;
    WT_CONNECTION_IMPL *conn;
    uint64_t now, start, timeout;
    int yield_count;

    conn = S2C(session);
    yield_count = 0;
    now = start = 0;
    /*
     * The internal thread needs the schema lock to perform its operations and flush tier also
     * acquires the schema lock. We cannot be waiting in this function while holding that lock or no
     * work will get done.
     */
    WT_ASSERT(session, !FLD_ISSET(session->lock_flags, WT_SESSION_LOCKED_SCHEMA));
    WT_RET(__wt_config_gets(session, cfg, "timeout", &cval));
    timeout = (uint64_t)cval.val;
    if (timeout != 0)
        __wt_seconds(session, &start);

    /*
     * It may be worthwhile looking at the add and decrement values and make choices of whether to
     * yield or wait based on how much of the workload has been performed. Flushing operations could
     * take a long time so yielding may not be effective.
     */
    while (!WT_FLUSH_STATE_DONE(conn->flush_state)) {
        if (start != 0) {
            __wt_seconds(session, &now);
            if (now - start > timeout)
                return (EBUSY);
        }
        if (++yield_count < WT_THOUSAND)
            __wt_yield();
        else
            __wt_cond_wait(session, conn->flush_cond, 200, NULL);
    }
    return (0);
}

/*
 * __flush_tier_once --
 *     Perform one iteration of tiered storage maintenance.
 */
static int
__flush_tier_once(WT_SESSION_IMPL *session, uint32_t flags)
{
    WT_CURSOR *cursor;
    WT_DECL_RET;
    const char *key, *value;

    WT_UNUSED(flags);
    __wt_verbose(session, WT_VERB_TIERED, "%s", "FLUSH_TIER_ONCE: Called");

    cursor = NULL;
    /*
     * For supporting splits and merge:
     * - See if there is any merging work to do to prepare and create an object that is
     *   suitable for placing onto tiered storage.
     * - Do the work to create said objects.
     * - Move the objects.
     */
    S2C(session)->flush_state = 0;

    /*
     * Walk the metadata cursor to find tiered tables to flush. This should be optimized to avoid
     * flushing tables that haven't changed.
     */
    WT_RET(__wt_metadata_cursor(session, &cursor));
    while (cursor->next(cursor) == 0) {
        cursor->get_key(cursor, &key);
        cursor->get_value(cursor, &value);
        /* For now just switch tiers which just does metadata manipulation. */
        if (WT_PREFIX_MATCH(key, "tiered:")) {
            __wt_verbose(session, WT_VERB_TIERED, "FLUSH_TIER_ONCE: %s %s", key, value);
            /* Is this instantiating every handle even if it is not opened or in use? */
            WT_ERR(__wt_session_get_dhandle(session, key, NULL, NULL, 0));
            /*
             * When we call wt_tiered_switch the session->dhandle points to the tiered: entry and
             * the arg is the config string that is currently in the metadata.
             */
            WT_ERR(__wt_tiered_switch(session, value));
            WT_ERR(__wt_session_release_dhandle(session));
        }
    }
    WT_ERR(__wt_metadata_cursor_release(session, &cursor));

    return (0);

err:
    WT_TRET(__wt_session_release_dhandle(session));
    WT_TRET(__wt_metadata_cursor_release(session, &cursor));
    return (ret);
}

/*
 * __tier_storage_remove_local --
 *     Perform one iteration of tiered storage local object removal.
 */
static int
__tier_storage_remove_local(WT_SESSION_IMPL *session)
{
    WT_DECL_RET;
    WT_TIERED_WORK_UNIT *entry;
    uint64_t now;
    const char *object;

    entry = NULL;
    for (;;) {
        /* Check if we're quitting or being reconfigured. */
        if (!__tiered_server_run_chk(session))
            break;

        __wt_seconds(session, &now);
        __wt_tiered_get_drop_local(session, now, &entry);
        if (entry == NULL)
            break;
        WT_ERR(__wt_tiered_name(
          session, &entry->tiered->iface, entry->id, WT_TIERED_NAME_OBJECT, &object));
        __wt_verbose(session, WT_VERB_TIERED, "REMOVE_LOCAL: %s at %" PRIu64, object, now);
        WT_PREFIX_SKIP_REQUIRED(session, object, "object:");
        /*
         * If the handle is still open, it could still be in use for reading. In that case put the
         * work unit back on the work queue and keep trying.
         */
        if (__wt_handle_is_open(session, object)) {
            __wt_verbose(session, WT_VERB_TIERED, "REMOVE_LOCAL: %s in USE, queue again", object);
            WT_STAT_CONN_INCR(session, local_objects_inuse);
            /*
             * FIXME-WT-7470: If the object we want to remove is in use this is the place to call
             * object sweep to clean up block->ofh file handles. Another alternative would be to try
             * to sweep and then try the remove call below rather than pushing it back on the work
             * queue. NOTE: Remove 'ofh' from s_string.ok when removing this comment.
             *
             * Update the time on the entry before pushing it back on the queue so that we don't get
             * into an infinite loop trying to drop an open file that may be in use a while.
             */
            WT_ASSERT(session, entry->tiered != NULL && entry->tiered->bstorage != NULL);
            entry->op_val = now + entry->tiered->bstorage->retain_secs;
            __wt_tiered_push_work(session, entry);
        } else {
            __wt_verbose(session, WT_VERB_TIERED, "REMOVE_LOCAL: actually remove %s", object);
            WT_STAT_CONN_INCR(session, local_objects_removed);
            WT_ERR(__wt_fs_remove(session, object, false));
            /*
             * We are responsible for freeing the work unit when we're done with it.
             */
            __wt_tiered_work_free(session, entry);
        }
        entry = NULL;
    }
err:
    if (entry != NULL)
        __wt_tiered_work_free(session, entry);
    return (ret);
}

/*
 * __tier_flush_meta --
 *     Perform one iteration of altering the metadata after a flush. This is in its own function so
 *     that we can hold the schema lock while doing the metadata tracking.
 */
static int
__tier_flush_meta(
  WT_SESSION_IMPL *session, WT_TIERED *tiered, const char *local_uri, const char *obj_uri)
{
    WT_DATA_HANDLE *dhandle;
    WT_DECL_ITEM(buf);
    WT_DECL_RET;
    uint64_t now;
    char *newconfig, *obj_value;
    const char *cfg[3] = {NULL, NULL, NULL};
    bool release, tracking;

    release = tracking = false;
    WT_RET(__wt_scr_alloc(session, 512, &buf));
    dhandle = &tiered->iface;

    newconfig = obj_value = NULL;
    WT_ERR(__wt_meta_track_on(session));
    tracking = true;

    WT_ERR(__wt_session_get_dhandle(session, dhandle->name, NULL, NULL, 0));
    release = true;
    /*
     * Once the flush call succeeds we want to first remove the file: entry from the metadata and
     * then update the object: metadata to indicate the flush is complete.
     */
    WT_ERR(__wt_metadata_remove(session, local_uri));
    WT_ERR(__wt_metadata_search(session, obj_uri, &obj_value));
    __wt_seconds(session, &now);
    WT_ERR(__wt_buf_fmt(session, buf, "flush=%" PRIu64, now));
    cfg[0] = obj_value;
    cfg[1] = buf->mem;
    WT_ERR(__wt_config_collapse(session, cfg, &newconfig));
    WT_ERR(__wt_metadata_update(session, obj_uri, newconfig));
    WT_ERR(__wt_meta_track_off(session, true, ret != 0));
    tracking = false;

err:
    __wt_free(session, newconfig);
    __wt_free(session, obj_value);
    if (release)
        WT_TRET(__wt_session_release_dhandle(session));
    __wt_scr_free(session, &buf);
    if (tracking)
        WT_TRET(__wt_meta_track_off(session, true, ret != 0));
    return (ret);
}

/*
 * __wt_tier_do_flush --
 *     Perform one iteration of copying newly flushed objects to the shared storage.
 */
int
__wt_tier_do_flush(WT_SESSION_IMPL *session, WT_TIERED *tiered, uint32_t id, const char *local_uri,
  const char *obj_uri)
{
    WT_CONFIG_ITEM pfx;
    WT_DECL_RET;
    WT_FILE_SYSTEM *bucket_fs;
    WT_STORAGE_SOURCE *storage_source;
    size_t len;
    char *tmp;
    const char *cfg[2], *local_name, *obj_name;

    tmp = NULL;
    storage_source = tiered->bstorage->storage_source;
    bucket_fs = tiered->bstorage->file_system;

    local_name = local_uri;
    WT_PREFIX_SKIP_REQUIRED(session, local_name, "file:");
    obj_name = obj_uri;
    WT_PREFIX_SKIP_REQUIRED(session, obj_name, "object:");
    cfg[0] = tiered->obj_config;
    cfg[1] = NULL;
    WT_RET(__wt_config_gets(session, cfg, "tiered_storage.bucket_prefix", &pfx));
    WT_ASSERT(session, pfx.len != 0);
    len = strlen(obj_name) + pfx.len + 1;
    WT_RET(__wt_calloc_def(session, len, &tmp));
    WT_ERR(__wt_snprintf(tmp, len, "%.*s%s", (int)pfx.len, pfx.str, obj_name));

    /* This call make take a while, and may fail due to network timeout. */
    WT_ERR(
      storage_source->ss_flush(storage_source, &session->iface, bucket_fs, local_name, tmp, NULL));

    WT_WITH_CHECKPOINT_LOCK(session,
      WT_WITH_SCHEMA_LOCK(session, ret = __tier_flush_meta(session, tiered, local_uri, obj_uri)));
<<<<<<< HEAD
    /*
     * If a user did a flush_tier with sync off, it is possible that a drop happened before the
     * flush work unit was processed. Ignore non-existent errors.
     */
    if (ret == ENOENT)
        ret = 0;
    WT_RET(ret);
=======
    WT_ERR(ret);
>>>>>>> 5c24bfac

    /*
     * We may need a way to cleanup flushes for those not completed (after a crash), or failed (due
     * to previous network outage).
     */
    WT_ERR(storage_source->ss_flush_finish(
      storage_source, &session->iface, bucket_fs, local_name, tmp, NULL));
    /*
     * After successful flushing, push a work unit to drop the local object in the future. The
     * object will be removed locally after the local retention period expires.
     */
    WT_ERR(__wt_tiered_put_drop_local(session, tiered, id));
err:
    __wt_free(session, tmp);
    return (ret);
}

/*
 * __wt_tier_flush --
 *     Given an ID generate the URI names and call the flush code.
 */
int
__wt_tier_flush(WT_SESSION_IMPL *session, WT_TIERED *tiered, uint32_t id)
{
    WT_DECL_RET;
    const char *local_uri, *obj_uri;

    local_uri = obj_uri = NULL;
    WT_ERR(__wt_tiered_name(session, &tiered->iface, id, WT_TIERED_NAME_LOCAL, &local_uri));
    WT_ERR(__wt_tiered_name(session, &tiered->iface, id, WT_TIERED_NAME_OBJECT, &obj_uri));
    WT_ERR(__wt_tier_do_flush(session, tiered, id, local_uri, obj_uri));

err:
    __wt_free(session, local_uri);
    __wt_free(session, obj_uri);
    return (ret);
}

/*
 * __tier_storage_copy --
 *     Perform one iteration of copying newly flushed objects to the shared storage.
 */
static int
__tier_storage_copy(WT_SESSION_IMPL *session)
{
    WT_DECL_RET;
    WT_TIERED_WORK_UNIT *entry;

    entry = NULL;
    for (;;) {
        /* Check if we're quitting or being reconfigured. */
        if (!__tiered_server_run_chk(session))
            break;

        /*
         * We probably need some kind of flush generation so that we don't process flush items for
         * tables that are added during an in-progress flush_tier. This thread could run due to a
         * condition timeout rather than a signal. Checking that generation number would be part of
         * calling __wt_tiered_get_flush so that we don't pull it off the queue until we're sure we
         * want to process it.
         */
        __wt_tiered_get_flush(session, &entry);
        if (entry == NULL)
            break;
        WT_ERR(__wt_tier_flush(session, entry->tiered, entry->id));
        /*
         * We are responsible for freeing the work unit when we're done with it.
         */
        __wt_tiered_work_free(session, entry);
        entry = NULL;
    }

err:
    if (entry != NULL)
        __wt_tiered_work_free(session, entry);
    return (ret);
}

/*
 * __tier_storage_remove --
 *     Perform one iteration of tiered storage local tier removal.
 */
static int
__tier_storage_remove(WT_SESSION_IMPL *session, bool force)
{
    WT_UNUSED(session);
    WT_UNUSED(force);

    /*
     * We want to walk the metadata perhaps and for each tiered URI, call remove on its file:URI
     * version.
     */
    WT_RET(__tier_storage_remove_local(session));
    return (0);
}

/*
 * __wt_flush_tier --
 *     Entry function for flush_tier method.
 */
int
__wt_flush_tier(WT_SESSION_IMPL *session, const char *config)
{
    WT_CONFIG_ITEM cval;
    WT_CONNECTION_IMPL *conn;
    WT_DECL_RET;
    uint32_t flags;
    const char *cfg[3];
    bool locked, wait;

    conn = S2C(session);
    WT_STAT_CONN_INCR(session, flush_tier);
    if (FLD_ISSET(conn->server_flags, WT_CONN_SERVER_TIERED_MGR))
        WT_RET_MSG(
          session, EINVAL, "Cannot call flush_tier when storage manager thread is configured");

    flags = 0;
    cfg[0] = WT_CONFIG_BASE(session, WT_SESSION_flush_tier);
    cfg[1] = (char *)config;
    cfg[2] = NULL;
    WT_RET(__wt_config_gets(session, cfg, "force", &cval));
    if (cval.val)
        LF_SET(WT_FLUSH_TIER_FORCE);
    WT_RET(__wt_config_gets(session, cfg, "sync", &cval));
    if (WT_STRING_MATCH("off", cval.str, cval.len))
        LF_SET(WT_FLUSH_TIER_OFF);
    else if (WT_STRING_MATCH("on", cval.str, cval.len))
        LF_SET(WT_FLUSH_TIER_ON);

    WT_RET(__wt_config_gets(session, cfg, "lock_wait", &cval));
    if (cval.val)
        wait = true;
    else
        wait = false;

    /*
     * We have to hold the lock around both the wait call for a previous flush tier and the
     * execution of the current flush tier call.
     */
    if (wait)
        __wt_spin_lock(session, &conn->flush_tier_lock);
    else
        WT_RET(__wt_spin_trylock(session, &conn->flush_tier_lock));
    locked = true;

    /*
     * We cannot perform another flush tier until any earlier ones are done. Often threads will wait
     * after the flush tier based on the sync setting so this check will be fast. But if sync is
     * turned off then any following call must wait and will do so here. We have to wait while not
     * holding the schema lock.
     */
    WT_ERR(__flush_tier_wait(session, cfg));
    if (wait)
        WT_WITH_CHECKPOINT_LOCK(
          session, WT_WITH_SCHEMA_LOCK(session, ret = __flush_tier_once(session, flags)));
    else
        WT_WITH_CHECKPOINT_LOCK_NOWAIT(session, ret,
          WT_WITH_SCHEMA_LOCK_NOWAIT(session, ret, ret = __flush_tier_once(session, flags)));
    __wt_spin_unlock(session, &conn->flush_tier_lock);
    locked = false;

    if (ret == 0 && LF_ISSET(WT_FLUSH_TIER_ON))
        WT_ERR(__flush_tier_wait(session, cfg));

err:
    if (locked)
        __wt_spin_unlock(session, &conn->flush_tier_lock);
    return (ret);
}

/*
 * __tiered_manager_config --
 *     Parse and setup the storage manager options.
 */
static int
__tiered_manager_config(WT_SESSION_IMPL *session, const char **cfg, bool *runp)
{
    WT_CONFIG_ITEM cval;
    WT_CONNECTION_IMPL *conn;
    WT_TIERED_MANAGER *mgr;

    conn = S2C(session);
    mgr = &conn->tiered_mgr;

    /* Only start the server if wait time is non-zero */
    WT_RET(__wt_config_gets(session, cfg, "tiered_manager.wait", &cval));
    mgr->wait_usecs = (uint64_t)cval.val * WT_MILLION;
    if (runp != NULL)
        *runp = mgr->wait_usecs != 0;

    WT_RET(__wt_config_gets(session, cfg, "tiered_manager.threads_max", &cval));
    if (cval.val > WT_TIERED_MAX_WORKERS)
        WT_RET_MSG(session, EINVAL, "Maximum storage workers of %" PRIu32 " larger than %d",
          (uint32_t)cval.val, WT_TIERED_MAX_WORKERS);
    mgr->workers_max = (uint32_t)cval.val;

    WT_RET(__wt_config_gets(session, cfg, "tiered_manager.threads_min", &cval));
    if (cval.val < WT_TIERED_MIN_WORKERS)
        WT_RET_MSG(session, EINVAL, "Minimum storage workers of %" PRIu32 " less than %d",
          (uint32_t)cval.val, WT_TIERED_MIN_WORKERS);
    mgr->workers_min = (uint32_t)cval.val;
    WT_ASSERT(session, mgr->workers_min <= mgr->workers_max);
    return (0);
}

/*
 * __tiered_server --
 *     The tiered storage server thread.
 */
static WT_THREAD_RET
__tiered_server(void *arg)
{
    WT_CONNECTION_IMPL *conn;
    WT_DECL_RET;
    WT_ITEM path, tmp;
    WT_SESSION_IMPL *session;
    uint64_t cond_time, time_start, time_stop, timediff;
    bool signalled;

    session = arg;
    conn = S2C(session);

    WT_CLEAR(path);
    WT_CLEAR(tmp);

    /* Condition timeout is in microseconds. */
    cond_time = WT_MINUTE * WT_MILLION;
    time_start = __wt_clock(session);
    signalled = false;
    for (;;) {
        /* Wait until the next event. */
        __wt_cond_wait_signal(
          session, conn->tiered_cond, cond_time, __tiered_server_run_chk, &signalled);

        /* Check if we're quitting or being reconfigured. */
        if (!__tiered_server_run_chk(session))
            break;

        time_stop = __wt_clock(session);
        timediff = WT_CLOCKDIFF_SEC(time_stop, time_start);
        /*
         * Here is where we do work. Work we expect to do:
         *  - Copy any files that need moving from a flush tier call.
         *  - Remove any cached objects that are aged out.
         */
        if (timediff >= WT_MINUTE || signalled) {
            WT_ERR(__tier_storage_copy(session));
            WT_ERR(__tier_storage_remove(session, false));
        }
        time_start = time_stop;
    }

    if (0) {
err:
        WT_IGNORE_RET(__wt_panic(session, ret, "storage server error"));
    }
    __wt_buf_free(session, &path);
    __wt_buf_free(session, &tmp);
    return (WT_THREAD_RET_VALUE);
}

/*
 * __tiered_mgr_run_chk --
 *     Check to decide if the tiered storage manager should continue running.
 */
static bool
__tiered_mgr_run_chk(WT_SESSION_IMPL *session)
{
    WT_CONNECTION_IMPL *conn;

    conn = S2C(session);
    return ((FLD_ISSET(conn->server_flags, WT_CONN_SERVER_TIERED_MGR)) &&
      !F_ISSET(&conn->tiered_mgr, WT_TIERED_MANAGER_SHUTDOWN));
}

/*
 * __tiered_mgr_server --
 *     The tiered storage manager thread.
 */
static WT_THREAD_RET
__tiered_mgr_server(void *arg)
{
    WT_CONNECTION_IMPL *conn;
    WT_DECL_RET;
    WT_ITEM path, tmp;
    WT_SESSION_IMPL *session;
    WT_TIERED_MANAGER *mgr;
    const char *cfg[2];

    session = arg;
    conn = S2C(session);
    mgr = &conn->tiered_mgr;

    WT_CLEAR(path);
    WT_CLEAR(tmp);
    cfg[0] = "timeout=0";
    cfg[1] = NULL;

    for (;;) {
        /* Wait until the next event. */
        __wt_cond_wait(session, conn->tiered_mgr_cond, mgr->wait_usecs, __tiered_mgr_run_chk);

        /* Check if we're quitting or being reconfigured. */
        if (!__tiered_mgr_run_chk(session))
            break;

        /*
         * Here is where we do work. Work we expect to do:
         */
        WT_WITH_SCHEMA_LOCK(session, ret = __flush_tier_once(session, 0));
        WT_ERR(ret);
        if (ret == 0)
            WT_ERR(__flush_tier_wait(session, cfg));
        WT_ERR(__tier_storage_remove(session, false));
    }

    if (0) {
err:
        WT_IGNORE_RET(__wt_panic(session, ret, "storage server error"));
    }
    __wt_buf_free(session, &path);
    __wt_buf_free(session, &tmp);
    return (WT_THREAD_RET_VALUE);
}
/*
 * __tiered_mgr_start --
 *     Start the tiered manager flush thread.
 */
static int
__tiered_mgr_start(WT_CONNECTION_IMPL *conn)
{
    WT_SESSION_IMPL *session;

    FLD_SET(conn->server_flags, WT_CONN_SERVER_TIERED_MGR);
    WT_RET(__wt_open_internal_session(
      conn, "storage-mgr-server", false, 0, 0, &conn->tiered_mgr_session));
    session = conn->tiered_mgr_session;

    WT_RET(__wt_cond_alloc(session, "storage server", &conn->tiered_mgr_cond));

    /* Start the thread. */
    WT_RET(__wt_thread_create(session, &conn->tiered_mgr_tid, __tiered_mgr_server, session));
    conn->tiered_mgr_tid_set = true;
    return (0);
}

/*
 * __wt_tiered_storage_create --
 *     Start the tiered storage subsystem.
 */
int
__wt_tiered_storage_create(WT_SESSION_IMPL *session, const char *cfg[])
{
    WT_CONNECTION_IMPL *conn;
    WT_DECL_RET;
    bool start;

    conn = S2C(session);
    start = false;

    WT_RET(__tiered_manager_config(session, cfg, &start));

    /* Start the internal thread. */
    WT_ERR(__wt_cond_alloc(session, "flush tier", &conn->flush_cond));
    WT_ERR(__wt_cond_alloc(session, "storage server", &conn->tiered_cond));
    FLD_SET(conn->server_flags, WT_CONN_SERVER_TIERED);

    WT_ERR(__wt_open_internal_session(conn, "storage-server", true, 0, 0, &conn->tiered_session));
    session = conn->tiered_session;

    /* Start the thread. */
    WT_ERR(__wt_thread_create(session, &conn->tiered_tid, __tiered_server, session));
    conn->tiered_tid_set = true;

    /* After starting non-configurable threads, start the tiered manager if needed. */
    if (start)
        WT_ERR(__tiered_mgr_start(conn));

    if (0) {
err:
        FLD_CLR(conn->server_flags, WT_CONN_SERVER_TIERED);
        WT_TRET(__wt_tiered_storage_destroy(session));
    }
    return (ret);
}

/*
 * __wt_tiered_storage_destroy --
 *     Destroy the tiered storage server thread.
 */
int
__wt_tiered_storage_destroy(WT_SESSION_IMPL *session)
{
    WT_CONNECTION_IMPL *conn;
    WT_DECL_RET;
    WT_TIERED_WORK_UNIT *entry;

    conn = S2C(session);

    FLD_CLR(conn->server_flags, WT_CONN_SERVER_TIERED_MGR);
    /*
     * Stop the storage manager thread. This must be stopped before the internal thread because it
     * could be adding work for the internal thread. So stop it first and the internal thread will
     * have the opportunity to drain all work.
     */
    if (conn->tiered_mgr_tid_set) {
        WT_ASSERT(session, conn->tiered_mgr_cond != NULL);
        __wt_cond_signal(session, conn->tiered_mgr_cond);
        WT_TRET(__wt_thread_join(session, &conn->tiered_mgr_tid));
        conn->tiered_mgr_tid_set = false;
    }

    /* Stop the internal server thread. */
    if (conn->flush_cond != NULL)
        __wt_cond_signal(session, conn->flush_cond);
    FLD_CLR(conn->server_flags, WT_CONN_SERVER_TIERED);
    if (conn->tiered_tid_set) {
        WT_ASSERT(session, conn->tiered_cond != NULL);
        __wt_cond_signal(session, conn->tiered_cond);
        WT_TRET(__wt_thread_join(session, &conn->tiered_tid));
        conn->tiered_tid_set = false;
        while ((entry = TAILQ_FIRST(&conn->tieredqh)) != NULL) {
            TAILQ_REMOVE(&conn->tieredqh, entry, q);
            __wt_tiered_work_free(session, entry);
        }
    }
    if (conn->tiered_session != NULL) {
        WT_TRET(__wt_session_close_internal(conn->tiered_session));
        conn->tiered_session = NULL;
    }

    /* Destroy all condition variables after threads have stopped. */
    __wt_cond_destroy(session, &conn->tiered_cond);
    __wt_cond_destroy(session, &conn->tiered_mgr_cond);
    /* The flush condition variable must be last because any internal thread could be using it. */
    __wt_cond_destroy(session, &conn->flush_cond);

    if (conn->tiered_mgr_session != NULL) {
        WT_TRET(__wt_session_close_internal(conn->tiered_mgr_session));
        conn->tiered_mgr_session = NULL;
    }

    return (ret);
}<|MERGE_RESOLUTION|>--- conflicted
+++ resolved
@@ -282,17 +282,13 @@
 
     WT_WITH_CHECKPOINT_LOCK(session,
       WT_WITH_SCHEMA_LOCK(session, ret = __tier_flush_meta(session, tiered, local_uri, obj_uri)));
-<<<<<<< HEAD
     /*
      * If a user did a flush_tier with sync off, it is possible that a drop happened before the
      * flush work unit was processed. Ignore non-existent errors.
      */
     if (ret == ENOENT)
         ret = 0;
-    WT_RET(ret);
-=======
     WT_ERR(ret);
->>>>>>> 5c24bfac
 
     /*
      * We may need a way to cleanup flushes for those not completed (after a crash), or failed (due
