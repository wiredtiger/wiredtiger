/*-
 * Copyright (c) 2014-present MongoDB, Inc.
 * Copyright (c) 2008-2014 WiredTiger, Inc.
 *	All rights reserved.
 *
 * See the file LICENSE for redistribution information.
 */

#include "wt_internal.h"

/*
 * __chunkcache_create_metadata_file --
 *     Create the table that will persistently track what chunk cache content is on disk.
 */
static int
__chunkcache_create_metadata_file(
  WT_SESSION_IMPL *session, uint64_t capacity, unsigned int hashtable_size, size_t chunk_size)
{
    char cfg[128];
    WT_RET(__wt_snprintf(cfg, sizeof(cfg), WT_CC_APP_META_FORMAT "," WT_CC_META_CONFIG, capacity,
      hashtable_size, chunk_size));

    return (__wt_session_create(session, WT_CC_METAFILE_URI, cfg));
}

/*
 * __chunkcache_get_metadata_config --
 *     If present, retrieve the on-disk configuration for the chunk cache metadata file. The caller
 *     must only use *config if this returns zero. The caller is responsible for freeing the memory
 *     allocated into *config.
 */
static int
__chunkcache_get_metadata_config(WT_SESSION_IMPL *session, char **config)
{
    WT_CURSOR *cursor;
    WT_DECL_RET;
    char *tmp;

    *config = NULL;

    WT_RET(__wt_metadata_cursor(session, &cursor));
    cursor->set_key(cursor, WT_CC_METAFILE_URI);
    WT_ERR(cursor->search(cursor));

    WT_ERR(cursor->get_value(cursor, &tmp));
    WT_ERR(__wt_strdup(session, tmp, config));

err:
    WT_TRET(__wt_metadata_cursor_release(session, &cursor));
    return (ret);
}

/*
 * __chunkcache_verify_metadata_config --
 *     Check that the existing chunk cache configuration is compatible with our current
 *     configuration (and ergo, whether we can reuse the chunk cache contents).
 */
static int
__chunkcache_verify_metadata_config(WT_SESSION_IMPL *session, char *md_config, uint64_t capacity,
  unsigned int hashtable_size, size_t chunk_size)
{
    char tmp[128];

    WT_RET(
      __wt_snprintf(tmp, sizeof(tmp), WT_CC_APP_META_FORMAT, capacity, hashtable_size, chunk_size));

    if (strstr(md_config, tmp) == NULL) {
        __wt_verbose_error(session, WT_VERB_CHUNKCACHE,
          "stored chunk cache config (%s) incompatible with runtime config (%s)", md_config, tmp);
        return (-1);
    }

    return (0);
}

/*
 * __chunkcache_apply_metadata_content --
 *     Extract key/value pairs from a metadata file to allocate chunks in the chunk cache.
 */
static int
__chunkcache_apply_metadata_content(WT_SESSION_IMPL *session)
{
    WT_CURSOR *cursor;
    WT_DECL_RET;
    wt_off_t file_offset;
    size_t data_sz;
    uint64_t cache_offset;
    uint32_t id;
    const char *name;

    WT_ERR(__wt_open_cursor(session, WT_CC_METAFILE_URI, NULL, NULL, &cursor));

    while ((ret = cursor->next(cursor)) == 0) {
        WT_ERR(cursor->get_key(cursor, &name, &id, &file_offset));
        WT_ERR(cursor->get_value(cursor, &cache_offset, &data_sz));
        WT_ERR(__wt_chunkcache_create_from_metadata(
          session, name, id, file_offset, cache_offset, data_sz));
    }
    WT_ERR_NOTFOUND_OK(ret, false);

err:
    if (cursor != NULL)
        WT_TRET(cursor->close(cursor));

    return (ret);
}

/*
 * __chunkcache_metadata_run_chk --
 *     Check to decide if the chunk cache metadata server should continue running.
 */
static bool
__chunkcache_metadata_run_chk(WT_SESSION_IMPL *session)
{
    return (FLD_ISSET(S2C(session)->server_flags, WT_CONN_SERVER_CHUNKCACHE_METADATA));
}

/*
 * __chunkcache_metadata_insert --
 *     Insert the specified work queue entry into the chunk cache metadata file.
 */
static int
__chunkcache_metadata_insert(WT_CURSOR *cursor, WT_CHUNKCACHE_METADATA_WORK_UNIT *entry)
{
    cursor->set_key(cursor, entry->name, entry->id, entry->file_offset);
    cursor->set_value(cursor, entry->cache_offset, entry->data_sz);

    return (cursor->insert(cursor));
}

/*
 * __chunkcache_metadata_delete --
 *     Remove the specified entry from the chunk cache metadata file.
 */
static int
__chunkcache_metadata_delete(WT_CURSOR *cursor, WT_CHUNKCACHE_METADATA_WORK_UNIT *entry)
{
    cursor->set_key(cursor, entry->name, entry->id, entry->file_offset);

    return (cursor->remove(cursor));
}

/*
 * __chunkcache_metadata_pop_work --
 *     Pop a work unit from the queue. The caller is responsible for freeing the returned work unit
 *     structure.
 */
static void
__chunkcache_metadata_pop_work(WT_SESSION_IMPL *session, WT_CHUNKCACHE_METADATA_WORK_UNIT **entryp)
{
    WT_CONNECTION_IMPL *conn;

    conn = S2C(session);

    __wt_spin_lock(session, &conn->chunkcache_metadata_lock);
    if ((*entryp = TAILQ_FIRST(&conn->chunkcache_metadataqh)) != NULL) {
        TAILQ_REMOVE(&conn->chunkcache_metadataqh, *entryp, q);
        --conn->chunkcache_queue_len;
        WT_STAT_CONN_INCR(session, chunkcache_metadata_work_units_dequeued);
    }
    __wt_spin_unlock(session, &conn->chunkcache_metadata_lock);
}

/*
 * __chunkcache_metadata_work --
 *     Pop chunk cache work items off the queue, and write out the metadata.
 */
static int
__chunkcache_metadata_work(WT_SESSION_IMPL *session)
{
    WT_CHUNKCACHE_METADATA_WORK_UNIT *entry;
    WT_CURSOR *cursor;
    WT_DECL_RET;

    entry = NULL;

    WT_ERR(__wt_open_cursor(session, WT_CC_METAFILE_URI, NULL, NULL, &cursor));

    for (int i = 0; i < WT_CHUNKCACHE_METADATA_MAX_WORK; i++) {
        if (!__chunkcache_metadata_run_chk(session))
            break;

        __chunkcache_metadata_pop_work(session, &entry);
        if (entry == NULL)
            break;

        if (entry->type == WT_CHUNKCACHE_METADATA_WORK_INS)
            WT_ERR(__chunkcache_metadata_insert(cursor, entry));
        else if (entry->type == WT_CHUNKCACHE_METADATA_WORK_DEL)
            WT_ERR_NOTFOUND_OK(__chunkcache_metadata_delete(cursor, entry), false);
        else {
            __wt_verbose_error(
              session, WT_VERB_CHUNKCACHE, "got invalid event type %d\n", entry->type);
            ret = -1;
            goto err;
        }

        __wt_free(session, entry);
        entry = NULL;
    }

err:
    if (cursor != NULL)
        WT_TRET(cursor->close(cursor));
    if (entry != NULL)
        __wt_free(session, entry);
    return (ret);
}

/*
 * __chunkcache_metadata_server --
 *     Dispatch chunks of work (or stop the server) when signalled.
 */
static WT_THREAD_RET
__chunkcache_metadata_server(void *arg)
{
    WT_CONNECTION_IMPL *conn;
    WT_DECL_RET;
    WT_SESSION_IMPL *session;
    uint64_t cond_time_us;
    bool signalled;

    session = arg;
    conn = S2C(session);
    cond_time_us = WT_MILLION;

    for (;;) {
        /* Wait until the next event. */
        __wt_cond_wait_signal(session, conn->chunkcache_metadata_cond, cond_time_us,
          __chunkcache_metadata_run_chk, &signalled);

        if (!__chunkcache_metadata_run_chk(session))
            break;

        if (signalled)
            WT_ERR(__chunkcache_metadata_work(session));
    }

    if (0) {
err:
        WT_IGNORE_RET(__wt_panic(session, ret, "%s", "chunk cache metadata server error"));
    }

    return (WT_THREAD_RET_VALUE);
}

/*
 * __wt_chunkcache_metadata_create --
 *     Start the server component of the chunk cache metadata subsystem.
 */
int
__wt_chunkcache_metadata_create(WT_SESSION_IMPL *session)
{
    WT_CHUNKCACHE *chunkcache;
    WT_CONNECTION_IMPL *conn;
    WT_DECL_RET;
    char *metadata_config;

    conn = S2C(session);
    chunkcache = &conn->chunkcache;

    if (!F_ISSET(chunkcache, WT_CHUNKCACHE_CONFIGURED) || chunkcache->type != WT_CHUNKCACHE_FILE)
        return (0);

    /* Retrieve the chunk cache metadata config, and ensure it matches our startup config. */
    ret = __chunkcache_get_metadata_config(session, &metadata_config);
    if (ret == WT_NOTFOUND) {
        WT_ERR(__chunkcache_create_metadata_file(
          session, chunkcache->capacity, chunkcache->hashtable_size, chunkcache->chunk_size));
        __wt_verbose(session, WT_VERB_CHUNKCACHE, "%s", "created chunk cache metadata file");
        ret = 0;
    } else if (ret == 0) {
        WT_ERR(__chunkcache_verify_metadata_config(session, metadata_config, chunkcache->capacity,
          chunkcache->hashtable_size, chunkcache->chunk_size));
        __wt_verbose(session, WT_VERB_CHUNKCACHE, "%s", "reused chunk cache metadata file");
    }
    WT_ERR(ret);

    FLD_SET(conn->server_flags, WT_CONN_SERVER_CHUNKCACHE_METADATA);

    WT_ERR(__wt_open_internal_session(
      conn, "chunkcache-metadata-server", true, 0, 0, &conn->chunkcache_metadata_session));
    session = conn->chunkcache_metadata_session;

<<<<<<< HEAD
    WT_ERR(__wt_cond_alloc(session, "chunkcache metadata", &conn->chunkcache_metadata_cond));
=======
    WT_ERR(__chunkcache_apply_metadata_content(session));

    WT_ERR(__wt_cond_alloc(session, "chunk cache metadata", &conn->chunkcache_metadata_cond));
>>>>>>> 2ab53ecf

    WT_ERR(__chunkcache_apply_metadata_content(session));

    /* Start the thread. */
    WT_ERR(__wt_thread_create(
      session, &conn->chunkcache_metadata_tid, __chunkcache_metadata_server, session));
    conn->chunkcache_metadata_tid_set = true;

    if (0) {
err:
        FLD_CLR(conn->server_flags, WT_CONN_SERVER_CHUNKCACHE_METADATA);
        WT_TRET(__wt_chunkcache_metadata_destroy(session));
    }
    __wt_free(session, metadata_config);

    return (ret);
}

/*
 * __wt_chunkcache_metadata_destroy --
 *     Destroy the chunk cache metadata server thread.
 */
int
__wt_chunkcache_metadata_destroy(WT_SESSION_IMPL *session)
{
    WT_CHUNKCACHE *chunkcache;
    WT_CHUNKCACHE_METADATA_WORK_UNIT *entry;
    WT_CONNECTION_IMPL *conn;
    WT_DECL_RET;

    conn = S2C(session);
    chunkcache = &conn->chunkcache;

    if (!F_ISSET(chunkcache, WT_CHUNKCACHE_CONFIGURED) || chunkcache->type != WT_CHUNKCACHE_FILE)
        return (0);

    FLD_CLR(conn->server_flags, WT_CONN_SERVER_CHUNKCACHE_METADATA);
    if (conn->chunkcache_metadata_tid_set) {
        WT_ASSERT(session, conn->chunkcache_metadata_cond != NULL);
        WT_TRET(__wt_thread_join(session, &conn->chunkcache_metadata_tid));
        conn->chunkcache_metadata_tid_set = false;
        while ((entry = TAILQ_FIRST(&conn->chunkcache_metadataqh)) != NULL) {
            TAILQ_REMOVE(&conn->chunkcache_metadataqh, entry, q);
            __wt_free(session, entry);
            --conn->chunkcache_queue_len;
        }
        WT_ASSERT(session, conn->chunkcache_queue_len == 0);
    }

    if (conn->chunkcache_metadata_session != NULL) {
        WT_TRET(__wt_session_close_internal(conn->chunkcache_metadata_session));
        conn->chunkcache_metadata_session = NULL;
    }

    __wt_cond_destroy(session, &conn->chunkcache_metadata_cond);

    return (ret);
}<|MERGE_RESOLUTION|>--- conflicted
+++ resolved
@@ -282,13 +282,7 @@
       conn, "chunkcache-metadata-server", true, 0, 0, &conn->chunkcache_metadata_session));
     session = conn->chunkcache_metadata_session;
 
-<<<<<<< HEAD
-    WT_ERR(__wt_cond_alloc(session, "chunkcache metadata", &conn->chunkcache_metadata_cond));
-=======
-    WT_ERR(__chunkcache_apply_metadata_content(session));
-
     WT_ERR(__wt_cond_alloc(session, "chunk cache metadata", &conn->chunkcache_metadata_cond));
->>>>>>> 2ab53ecf
 
     WT_ERR(__chunkcache_apply_metadata_content(session));
 
