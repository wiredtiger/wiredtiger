/* DO NOT EDIT: automatically built by dist/api_err.py. */

#include "wt_internal.h"

/*
 * Historically, there was only the wiredtiger_strerror call because the POSIX port didn't need
 * anything more complex; Windows requires memory allocation of error strings, so we added the
 * WT_SESSION.strerror method. Because we want wiredtiger_strerror to continue to be as thread-safe
 * as possible, errors are split into two categories: WiredTiger's or the system's constant strings
 * and Everything Else, and we check constant strings before Everything Else.
 */

/*
 * __wt_wiredtiger_error --
 *     Return a constant string for POSIX-standard and WiredTiger errors.
 */
const char *
__wt_wiredtiger_error(int error)
{
    /* Check for WiredTiger specific errors. */
    switch (error) {
    case WT_ROLLBACK:
        return ("WT_ROLLBACK: conflict between concurrent operations");
    case WT_DUPLICATE_KEY:
        return ("WT_DUPLICATE_KEY: attempt to insert an existing key");
    case WT_ERROR:
        return ("WT_ERROR: non-specific WiredTiger error");
    case WT_NOTFOUND:
        return ("WT_NOTFOUND: item not found");
    case WT_PANIC:
        return ("WT_PANIC: WiredTiger library panic");
    case WT_RESTART:
        return ("WT_RESTART: restart the operation (internal)");
    case WT_RUN_RECOVERY:
        return ("WT_RUN_RECOVERY: recovery must be run to continue");
    case WT_CACHE_FULL:
        return ("WT_CACHE_FULL: operation would overflow cache");
    case WT_PREPARE_CONFLICT:
        return ("WT_PREPARE_CONFLICT: conflict with a prepared update");
    case WT_TRY_SALVAGE:
        return ("WT_TRY_SALVAGE: database corruption detected");
    }

    /* Check for WiredTiger specific sub-level errors. */
    switch (error) {
    case WT_NONE:
<<<<<<< HEAD
        return ("WT_NONE: last API call was successful");
    case WT_COMPACTION_ALREADY_RUNNING:
        return (
          "WT_COMPACTION_ALREADY_RUNNING: cannot reconfigure background compaction while it's "
          "already running");
    case WT_SESSION_MAX:
        return ("WT_SESSION_MAX: out of sessions (including internal sessions)");
    case WT_CACHE_OVERFLOW:
        return ("WT_CACHE_OVERFLOW: transaction rolled back because of cache overflow");
    case WT_WRITE_CONFLICT:
        return ("WT_WRITE_CONFLICT: conflict between concurrent operations");
    case WT_OLDEST_FOR_EVICTION:
        return ("WT_OLDEST_FOR_EVICTION: oldest pinned transaction ID rolled back for eviction");
    case WT_CONFLICT_BACKUP:
        return ("WT_CONFLICT_BACKUP: the table is currently performing backup");
    case WT_CONFLICT_DHANDLE:
        return ("WT_CONFLICT_DHANDLE: another thread is accessing the table");
    case WT_CONFLICT_SCHEMA_LOCK:
        return ("WT_CONFLICT_SCHEMA_LOCK: another thread is performing a schema operation");
    case WT_UNCOMMITTED_DATA:
        return ("WT_UNCOMMITTED_DATA: the table has uncommitted data and can not be dropped yet");
    case WT_DIRTY_DATA:
        return ("WT_DIRTY_DATA: the table has dirty data and can not be dropped yet");
    case WT_CONFLICT_TABLE_LOCK:
        return (
          "WT_CONFLICT_TABLE_LOCK: another thread is currently reading or writing on the table");
=======
        return ("WT_NONE: No additional context");
    case WT_COMPACTION_ALREADY_RUNNING:
        return ("WT_COMPACTION_ALREADY_RUNNING: Compaction is already running");
    case WT_SESSION_MAX:
        return ("WT_SESSION_MAX: Max capacity of configured sessions reached");
    case WT_CACHE_OVERFLOW:
        return ("WT_CACHE_OVERFLOW: Cache capacity has overflown");
    case WT_WRITE_CONFLICT:
        return ("WT_WRITE_CONFLICT: Write conflict between concurrent operations");
    case WT_OLDEST_FOR_EVICTION:
        return ("WT_OLDEST_FOR_EVICTION: Transaction has the oldest pinned transaction ID");
    case WT_CONFLICT_BACKUP:
        return ("WT_CONFLICT_BACKUP: Conflict performing operation due to running backup");
    case WT_CONFLICT_DHANDLE:
        return ("WT_CONFLICT_DHANDLE: Another thread currently holds the data handle of the table");
    case WT_CONFLICT_SCHEMA_LOCK:
        return ("WT_CONFLICT_SCHEMA_LOCK: Conflict performing schema operation");
    case WT_UNCOMMITTED_DATA:
        return ("WT_UNCOMMITTED_DATA: Table has uncommitted data");
    case WT_DIRTY_DATA:
        return ("WT_DIRTY_DATA: Table has dirty data");
    case WT_CONFLICT_TABLE_LOCK:
        return ("WT_CONFLICT_TABLE_LOCK: Another thread currently holds the table lock");
>>>>>>> 308cf3f9
    }

    /* Windows strerror doesn't support ENOTSUP. */
    if (error == ENOTSUP)
        return ("Operation not supported");

    /*
     * Check for 0 in case the underlying strerror doesn't handle it, some historically didn't.
     */
    if (error == 0)
        return ("Successful return: 0");

    /* POSIX errors are non-negative integers. */
    if (error > 0)
        return (strerror(error));

    return (NULL);
}

/*
 * wiredtiger_strerror --
 *     Return a string for any error value, non-thread-safe version.
 */
const char *
wiredtiger_strerror(int error)
{
    static char buf[128];

    return (__wt_strerror(NULL, error, buf, sizeof(buf)));
}

/*
 * __wt_is_valid_sub_level_error --
 *     Return true if the provided error falls within the valid range for sub level error codes,
 *     return false otherwise.
 */
bool
__wt_is_valid_sub_level_error(int sub_level_err)
{
    return (sub_level_err <= -32000 && sub_level_err > -32200);
}<|MERGE_RESOLUTION|>--- conflicted
+++ resolved
@@ -44,34 +44,6 @@
     /* Check for WiredTiger specific sub-level errors. */
     switch (error) {
     case WT_NONE:
-<<<<<<< HEAD
-        return ("WT_NONE: last API call was successful");
-    case WT_COMPACTION_ALREADY_RUNNING:
-        return (
-          "WT_COMPACTION_ALREADY_RUNNING: cannot reconfigure background compaction while it's "
-          "already running");
-    case WT_SESSION_MAX:
-        return ("WT_SESSION_MAX: out of sessions (including internal sessions)");
-    case WT_CACHE_OVERFLOW:
-        return ("WT_CACHE_OVERFLOW: transaction rolled back because of cache overflow");
-    case WT_WRITE_CONFLICT:
-        return ("WT_WRITE_CONFLICT: conflict between concurrent operations");
-    case WT_OLDEST_FOR_EVICTION:
-        return ("WT_OLDEST_FOR_EVICTION: oldest pinned transaction ID rolled back for eviction");
-    case WT_CONFLICT_BACKUP:
-        return ("WT_CONFLICT_BACKUP: the table is currently performing backup");
-    case WT_CONFLICT_DHANDLE:
-        return ("WT_CONFLICT_DHANDLE: another thread is accessing the table");
-    case WT_CONFLICT_SCHEMA_LOCK:
-        return ("WT_CONFLICT_SCHEMA_LOCK: another thread is performing a schema operation");
-    case WT_UNCOMMITTED_DATA:
-        return ("WT_UNCOMMITTED_DATA: the table has uncommitted data and can not be dropped yet");
-    case WT_DIRTY_DATA:
-        return ("WT_DIRTY_DATA: the table has dirty data and can not be dropped yet");
-    case WT_CONFLICT_TABLE_LOCK:
-        return (
-          "WT_CONFLICT_TABLE_LOCK: another thread is currently reading or writing on the table");
-=======
         return ("WT_NONE: No additional context");
     case WT_COMPACTION_ALREADY_RUNNING:
         return ("WT_COMPACTION_ALREADY_RUNNING: Compaction is already running");
@@ -95,7 +67,6 @@
         return ("WT_DIRTY_DATA: Table has dirty data");
     case WT_CONFLICT_TABLE_LOCK:
         return ("WT_CONFLICT_TABLE_LOCK: Another thread currently holds the table lock");
->>>>>>> 308cf3f9
     }
 
     /* Windows strerror doesn't support ENOTSUP. */
