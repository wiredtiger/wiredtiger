--- conflicted
+++ resolved
@@ -48,14 +48,12 @@
     metaconf = NULL;
     tmp = NULL;
 
-<<<<<<< HEAD
+    /* We should never be looking at metadata before it's been recovered. */
+    WT_ASSERT_ALWAYS(session, !F_ISSET_ATOMIC_64(S2C(session), WT_CONN_RECOVERING_METADATA),
+      "Assert failure: %s: attempt to open data handle during metadata recovery", session->name);
+
     /* Adjust the dhandle name for disaggregated storage. */
     WT_ERR(__wt_btree_shared_base_name(session, &dhandle_name, NULL, &name_buf));
-=======
-    /* We should never be looking at metadata before it's been recovered. */
-    WT_ASSERT_ALWAYS(session, !F_ISSET_ATOMIC_32(S2C(session), WT_CONN_RECOVERING_METADATA),
-      "Assert failure: %s: attempt to open data handle during metadata recovery", session->name);
->>>>>>> 25b49581
 
     /*
      * Read the object's entry from the metadata file, we're done if we don't find one.
@@ -443,7 +441,7 @@
          *
          */
         if (!discard && !marked_dead) {
-            if (F_ISSET_ATOMIC_32(conn, WT_CONN_IN_MEMORY) ||
+            if (F_ISSET_ATOMIC_64(conn, WT_CONN_IN_MEMORY) ||
               F_ISSET(btree, WT_BTREE_NO_CHECKPOINT | WT_BTREE_IN_MEMORY))
                 discard = true;
             else {
@@ -585,7 +583,7 @@
 
     WT_ASSERT(session, F_ISSET(dhandle, WT_DHANDLE_EXCLUSIVE) && !LF_ISSET(WT_DHANDLE_LOCK_ONLY));
 
-    WT_ASSERT(session, !F_ISSET_ATOMIC_32(S2C(session), WT_CONN_CLOSING_NO_MORE_OPENS));
+    WT_ASSERT(session, !F_ISSET_ATOMIC_64(S2C(session), WT_CONN_CLOSING_NO_MORE_OPENS));
 
     /* Turn off eviction. */
     if (WT_DHANDLE_BTREE(dhandle))
@@ -687,7 +685,7 @@
     }
 
     if (ret == ENOENT && F_ISSET(dhandle, WT_DHANDLE_IS_METADATA)) {
-        F_SET_ATOMIC_32(S2C(session), WT_CONN_DATA_CORRUPTION);
+        F_SET_ATOMIC_64(S2C(session), WT_CONN_DATA_CORRUPTION);
         return (WT_ERROR);
     }
 
@@ -774,7 +772,7 @@
         if (WT_SESSION_IS_CHECKPOINT(session)) {
             time_start = __wt_clock(session);
             __wt_checkpoint_handle_stats_clear(session);
-            F_SET_ATOMIC_32(conn, WT_CONN_CKPT_GATHER);
+            F_SET_ATOMIC_64(conn, WT_CONN_CKPT_GATHER);
         }
         for (dhandle = NULL;;) {
             WT_WITH_HANDLE_LIST_READ_LOCK(
@@ -792,7 +790,7 @@
         }
 done:
         if (time_start != 0) {
-            F_CLR_ATOMIC_32(conn, WT_CONN_CKPT_GATHER);
+            F_CLR_ATOMIC_64(conn, WT_CONN_CKPT_GATHER);
             time_stop = __wt_clock(session);
             time_diff = WT_CLOCKDIFF_US(time_stop, time_start);
             __wt_checkpoint_handle_stats(session, time_diff);
@@ -802,7 +800,7 @@
     }
 
 err:
-    F_CLR_ATOMIC_32(conn, WT_CONN_CKPT_GATHER);
+    F_CLR_ATOMIC_64(conn, WT_CONN_CKPT_GATHER);
     WT_DHANDLE_RELEASE(dhandle);
     return (ret);
 }
@@ -1000,7 +998,7 @@
 
         WT_WITH_DHANDLE(session, dhandle,
           WT_TRET(__wti_conn_dhandle_discard_single(
-            session, true, F_ISSET_ATOMIC_32(conn, WT_CONN_PANIC))));
+            session, true, F_ISSET_ATOMIC_64(conn, WT_CONN_PANIC))));
         goto restart;
     }
 
@@ -1027,7 +1025,7 @@
     {
         WT_WITH_DHANDLE(session, dhandle,
           WT_TRET(__wti_conn_dhandle_discard_single(
-            session, true, F_ISSET_ATOMIC_32(conn, WT_CONN_PANIC))));
+            session, true, F_ISSET_ATOMIC_64(conn, WT_CONN_PANIC))));
     }
     WT_TAILQ_SAFE_REMOVE_END
 
