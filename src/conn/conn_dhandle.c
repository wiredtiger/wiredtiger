/*-
 * Copyright (c) 2014-present MongoDB, Inc.
 * Copyright (c) 2008-2014 WiredTiger, Inc.
 *	All rights reserved.
 *
 * See the file LICENSE for redistribution information.
 */

#include "wt_internal.h"

/*
 * __conn_dhandle_config_clear --
 *     Clear the underlying object's configuration information.
 */
static void
__conn_dhandle_config_clear(WT_SESSION_IMPL *session)
{
    WT_DATA_HANDLE *dhandle;
    const char **a;

    dhandle = session->dhandle;

    if (dhandle->cfg == NULL)
        return;
    for (a = dhandle->cfg; *a != NULL; ++a)
        __wt_free(session, *a);
    __wt_free(session, dhandle->cfg);
    __wt_free(session, dhandle->meta_base);
    __wt_free(session, dhandle->orig_meta_base);
}

/*
 * __conn_dhandle_config_set --
 *     Set up a btree handle's configuration information.
 */
static int
__conn_dhandle_config_set(WT_SESSION_IMPL *session)
{
    WT_DATA_HANDLE *dhandle;
    WT_DECL_ITEM(name_buf);
    WT_DECL_RET;
    char *metaconf, *tmp;
    const char *base, *cfg[5], *dhandle_name, *strip;

    dhandle = session->dhandle;
    dhandle_name = dhandle->name;
    base = NULL;
    metaconf = NULL;
    tmp = NULL;

    /* Adjust the dhandle name for disaggregated storage. */
    WT_ERR(__wt_btree_shared_base_name(session, &dhandle_name, NULL, &name_buf));

    /*
     * Read the object's entry from the metadata file, we're done if we don't find one.
     */
    if ((ret = __wt_metadata_search(session, dhandle_name, &metaconf)) != 0) {
        if (ret == WT_NOTFOUND)
            ret = __wt_set_return(session, ENOENT);
        WT_ERR(ret);
    }

    /*
     * The defaults are included because persistent configuration information is stored in the
     * metadata file and it may be from an earlier version of WiredTiger. If defaults are included
     * in the configuration, we can add new configuration strings without upgrading the metadata
     * file or writing special code in case a configuration string isn't initialized, as long as the
     * new configuration string has an appropriate default value.
     *
     * The error handling is a little odd, but be careful: we're holding a chunk of allocated memory
     * in metaconf. If we fail before we copy a reference to it into the object's configuration
     * array, we must free it, after the copy, we don't want to free it.
     */
    WT_ERR(__wt_calloc_def(session, 4, &dhandle->cfg));
    switch (__wt_atomic_load_enum(&dhandle->type)) {
    case WT_DHANDLE_TYPE_BTREE:
    case WT_DHANDLE_TYPE_TIERED:
        /*
         * We are stripping out all checkpoint related information from the config string. We save
         * the rest of the metadata string, that is essentially static and unchanging and then
         * concatenate the new checkpoint related information on each checkpoint. The reason is
         * performance and avoiding a lot of calls to the config parsing functions during a
         * checkpoint for information that changes in a very well known way.
         *
         * First collapse and overwrite checkpoint information because we do not know the name of or
         * how many checkpoints may be in this metadata. Similarly, for backup information, we want
         * an empty category to strip out since we don't know any backup ids. Set them empty and
         * call collapse to overwrite anything existing.
         */
        cfg[0] = metaconf;
        cfg[1] = "checkpoint=()";
        cfg[2] = "checkpoint_backup_info=()";
        cfg[3] = "live_restore=";
        cfg[4] = NULL;
        WT_ERR(__wt_strdup(session, WT_CONFIG_BASE(session, file_meta), &dhandle->cfg[0]));
        WT_ASSERT(session, dhandle->meta_base == NULL);
        WT_ASSERT(session, dhandle->orig_meta_base == NULL);
        WT_ERR(__wt_config_collapse(session, cfg, &tmp));
        /*
         * Now strip out the checkpoint and live restore related items from the configuration string
         * and that is now our base metadata string.
         */
        cfg[0] = tmp;
        cfg[1] = NULL;
        if (__wt_atomic_load_enum(&dhandle->type) == WT_DHANDLE_TYPE_TIERED)
            strip =
              "checkpoint=,checkpoint_backup_info=,checkpoint_lsn=,flush_time=,flush_timestamp=,"
              "last=,tiers=()";
        else
            strip = "checkpoint=,checkpoint_backup_info=,checkpoint_lsn=,live_restore=";
        WT_ERR(__wt_config_merge(session, cfg, strip, &base));
        __wt_free(session, tmp);
        break;
    case WT_DHANDLE_TYPE_LAYERED:
        WT_ERR(__wt_strdup(session, WT_CONFIG_BASE(session, layered_meta), &dhandle->cfg[0]));
        break;
    case WT_DHANDLE_TYPE_TABLE:
        WT_ERR(__wt_strdup(session, WT_CONFIG_BASE(session, table_meta), &dhandle->cfg[0]));
        break;
    case WT_DHANDLE_TYPE_TIERED_TREE:
        WT_ERR(__wt_strdup(session, WT_CONFIG_BASE(session, tier_meta), &dhandle->cfg[0]));
        break;
    }
    dhandle->cfg[1] = metaconf;
    dhandle->meta_base = base;
    /*  Save the original metadata value for further check to avoid writing corrupted data. */
    if (base != NULL) {
        dhandle->meta_hash = __wt_hash_city64(base, strlen(base));
        __wt_epoch(session, &dhandle->base_upd);
        WT_ERR(__wt_strdup(session, base, &dhandle->orig_meta_base));
        dhandle->orig_meta_hash = dhandle->meta_hash;
        dhandle->orig_upd = dhandle->base_upd;
    }
    __wt_scr_free(session, &name_buf);
    return (0);

err:
    __wt_free(session, base);
    __wt_free(session, metaconf);
    __wt_free(session, tmp);
    __wt_scr_free(session, &name_buf);
    return (ret);
}

/*
 * __conn_dhandle_destroy --
 *     Destroy a data handle.
 */
static int
__conn_dhandle_destroy(WT_SESSION_IMPL *session, WT_DATA_HANDLE *dhandle, bool final)
{
    WT_DECL_RET;

    switch (__wt_atomic_load_enum(&dhandle->type)) {
    case WT_DHANDLE_TYPE_BTREE:
        WT_WITH_DHANDLE(session, dhandle, ret = __wt_btree_discard(session));
        break;
    case WT_DHANDLE_TYPE_LAYERED:
        __wt_schema_close_layered(session, (WT_LAYERED_TABLE *)dhandle);
        break;
    case WT_DHANDLE_TYPE_TABLE:
        ret = __wt_schema_close_table(session, (WT_TABLE *)dhandle);
        break;
    case WT_DHANDLE_TYPE_TIERED:
        WT_WITH_DHANDLE(
          session, dhandle, ret = __wt_tiered_discard(session, (WT_TIERED *)dhandle, final));
        break;
    case WT_DHANDLE_TYPE_TIERED_TREE:
        ret = __wt_tiered_tree_close(session, (WT_TIERED_TREE *)dhandle);
        break;
    }

    __wt_rwlock_destroy(session, &dhandle->rwlock);
    __wt_free(session, dhandle->name);
    __wt_free(session, dhandle->checkpoint);
    __conn_dhandle_config_clear(session);
    __wt_spin_destroy(session, &dhandle->close_lock);
    __wt_stat_dsrc_discard(session, dhandle);
    __wt_overwrite_and_free(session, dhandle);
    return (ret);
}

/*
 * __wt_conn_dhandle_alloc --
 *     Allocate a new data handle and return it linked into the connection's list.
 */
int
__wt_conn_dhandle_alloc(
  WT_SESSION_IMPL *session, const char *uri, const char *checkpoint, bool force)
{
    WT_BTREE *btree;
    WT_DATA_HANDLE *dhandle;
    WT_DECL_RET;
    WT_LAYERED_TABLE *layered;
    WT_TABLE *table;
    WT_TIERED *tiered;
    WT_TIERED_TREE *tiered_tree;
    uint64_t bucket;

    /*
     * Ensure no one beat us to creating the handle now that we hold the write lock.
     */
    if (!force && (ret = __wt_conn_dhandle_find(session, uri, checkpoint)) != WT_NOTFOUND)
        return (ret);

    if (WT_PREFIX_MATCH(uri, "file:")) {
        WT_RET(__wt_calloc_one(session, &dhandle));
        __wt_atomic_store_enum(&dhandle->type, WT_DHANDLE_TYPE_BTREE);
    } else if (WT_PREFIX_MATCH(uri, "layered:")) {
        WT_RET(__wt_calloc_one(session, &layered));
        dhandle = (WT_DATA_HANDLE *)layered;
        __wt_atomic_store_enum(&dhandle->type, WT_DHANDLE_TYPE_LAYERED);
    } else if (WT_PREFIX_MATCH(uri, "table:")) {
        WT_RET(__wt_calloc_one(session, &table));
        dhandle = (WT_DATA_HANDLE *)table;
        __wt_atomic_store_enum(&dhandle->type, WT_DHANDLE_TYPE_TABLE);
    } else if (WT_PREFIX_MATCH(uri, "tier:")) {
        WT_RET(__wt_calloc_one(session, &tiered_tree));
        dhandle = (WT_DATA_HANDLE *)tiered_tree;
        __wt_atomic_store_enum(&dhandle->type, WT_DHANDLE_TYPE_TIERED_TREE);
    } else if (WT_PREFIX_MATCH(uri, "tiered:")) {
        WT_RET(__wt_calloc_one(session, &tiered));
        dhandle = (WT_DATA_HANDLE *)tiered;
        __wt_atomic_store_enum(&dhandle->type, WT_DHANDLE_TYPE_TIERED);
    } else
        WT_RET_PANIC(session, EINVAL, "illegal handle allocation URI %s", uri);

    /* Btree handles keep their data separate from the interface. */
    if (WT_DHANDLE_BTREE(dhandle)) {
        WT_ERR(__wt_calloc_one(session, &btree));
        dhandle->handle = btree;
        btree->dhandle = dhandle;
    }

    if (strcmp(uri, WT_METAFILE_URI) == 0)
        F_SET(dhandle, WT_DHANDLE_IS_METADATA);

    WT_ERR(__wt_rwlock_init(session, &dhandle->rwlock));
    dhandle->name_hash = __wt_hash_city64(uri, strlen(uri));
    WT_ERR(__wt_strdup(session, uri, &dhandle->name));
    WT_ERR(__wt_strdup(session, checkpoint, &dhandle->checkpoint));

    WT_ERR(__wt_spin_init(session, &dhandle->close_lock, "data handle close"));

    /*
     * We are holding the data handle list lock, which protects most threads from seeing the new
     * handle until that lock is released.
     *
     * However, the sweep server scans the list of handles without holding that lock, so we need a
     * release barrier here to ensure the sweep server doesn't see a partially filled in structure.
     */
    WT_RELEASE_BARRIER();

    /*
     * Prepend the handle to the connection list, assuming we're likely to need new files again
     * soon, until they are cached by all sessions.
     */
    bucket = dhandle->name_hash & (S2C(session)->dh_hash_size - 1);
    WT_CONN_DHANDLE_INSERT(S2C(session), dhandle, bucket);

    session->dhandle = dhandle;
    return (0);

err:
    WT_TRET(__conn_dhandle_destroy(session, dhandle, false));
    return (ret);
}

/*
 * __wt_conn_dhandle_find --
 *     Find a previously opened data handle.
 */
int
__wt_conn_dhandle_find(WT_SESSION_IMPL *session, const char *uri, const char *checkpoint)
{
    WT_CONNECTION_IMPL *conn;
    WT_DATA_HANDLE *dhandle;
    uint64_t bucket;

    conn = S2C(session);

    /* We must be holding the handle list lock at a higher level. */
    WT_ASSERT(session, FLD_ISSET(session->lock_flags, WT_SESSION_LOCKED_HANDLE_LIST));

    bucket = __wt_hash_city64(uri, strlen(uri)) & (conn->dh_hash_size - 1);
    if (checkpoint == NULL) {
        TAILQ_FOREACH (dhandle, &conn->dhhash[bucket], hashq) {
            if (F_ISSET(dhandle, WT_DHANDLE_DEAD | WT_DHANDLE_OUTDATED))
                continue;
            if (dhandle->checkpoint == NULL && strcmp(uri, dhandle->name) == 0) {
                session->dhandle = dhandle;
                return (0);
            }
        }
    } else
        TAILQ_FOREACH (dhandle, &conn->dhhash[bucket], hashq) {
            if (F_ISSET(dhandle, WT_DHANDLE_DEAD | WT_DHANDLE_OUTDATED))
                continue;
            if (dhandle->checkpoint != NULL && strcmp(uri, dhandle->name) == 0 &&
              strcmp(checkpoint, dhandle->checkpoint) == 0) {
                session->dhandle = dhandle;
                return (0);
            }
        }

    return (WT_NOTFOUND);
}

/*
 * __wt_conn_dhandle_outdated --
 *     Mark any data handle matching a URI to be outdated, as the metadata for that URI has changed.
 */
int
__wt_conn_dhandle_outdated(WT_SESSION_IMPL *session, const char *uri)
{
    WT_DECL_RET;

    /*
     * If there is a matching data handle, mark it as outdated. The data handle and cursor caches
     * will know to ignore it, and it will eventually age out when references are released. Races
     * are for readonly btrees are benign, cursors in the midst of an open may get an older btree,
     * and they will continue to work. For layered tables, Having references to an older dhandle for
     * a stable tree just means some data in the ingest table will be pinned for a longer time.
     */
    WT_WITH_HANDLE_LIST_READ_LOCK(session,
      if ((ret = __wt_conn_dhandle_find(session, uri, NULL)) == 0)
        WT_DHANDLE_ACQUIRE(session->dhandle));
    if (ret == 0) {
        F_SET(session->dhandle, WT_DHANDLE_OUTDATED);
        WT_DHANDLE_RELEASE(session->dhandle);
    } else if (ret != WT_NOTFOUND)
        WT_RET(ret);

    return (0);
}

/*
 * __wt_conn_dhandle_close --
 *     Sync and close the underlying btree handle.
 */
int
__wt_conn_dhandle_close(WT_SESSION_IMPL *session, bool final, bool mark_dead, bool check_visibility)
{
    WT_BM *bm;
    WT_BTREE *btree;
    WT_CONNECTION_IMPL *conn;
    WT_DATA_HANDLE *dhandle;
    WT_DECL_RET;
    bool discard, is_btree, is_mapped, marked_dead, no_schema_lock;

    conn = S2C(session);
    dhandle = session->dhandle;

    if (!F_ISSET(dhandle, WT_DHANDLE_OPEN))
        return (0);

    /*
     * The only data handle type that uses the "handle" field is btree. For other data handle types,
     * it should be NULL.
     */
    is_btree = WT_DHANDLE_BTREE(dhandle);
    btree = is_btree ? dhandle->handle : NULL;

    if (is_btree) {
        /*
         * Check if we have exclusive access here, else a transaction can start on this btree after
         * this check.
         *
         * Abort if there are uncommitted update(s) on the btree. We check global visibility instead
         * of snapshot visibility because we might not have a snapshot.
         */
        WT_ASSERT_ALWAYS(session, btree->max_upd_txn != WT_TXN_ABORTED,
          "Assert failure: session: %s: btree->max_upd_txn == WT_TXN_ABORTED", session->name);
        if (check_visibility && !__wt_txn_visible_all(session, btree->max_upd_txn, WT_TS_NONE))
            WT_RET_SUB(session, EBUSY, WT_UNCOMMITTED_DATA,
              "the table has uncommitted data and cannot be dropped yet");

        /* Turn off eviction. */
        WT_RET(__wt_evict_file_exclusive_on(session));

        /* Reset the tree's eviction priority (if any). */
        __wt_evict_priority_clear(session);

        /* Mark the advisory bit that the tree has been evicted. */
        FLD_SET(dhandle->advisory_flags, WT_DHANDLE_ADVISORY_EVICTED);
    }

    /*
     * If we don't already have the schema lock, make it an error to try to acquire it. The problem
     * is that we are holding an exclusive lock on the handle, and if we attempt to acquire the
     * schema lock we might deadlock with a thread that has the schema lock and wants a handle lock.
     */
    no_schema_lock = false;
    if (!FLD_ISSET(session->lock_flags, WT_SESSION_LOCKED_SCHEMA)) {
        no_schema_lock = true;
        FLD_SET(session->lock_flags, WT_SESSION_NO_SCHEMA_LOCK);
    }

    /*
     * We may not be holding the schema lock, and threads may be walking the list of open handles
     * (for example, checkpoint). Acquire the handle's close lock. We don't have the sweep server
     * acquire the handle's rwlock so we have to prevent races through the close code.
     */
    __wt_spin_lock(session, &dhandle->close_lock);

    discard = is_mapped = marked_dead = false;
    if (is_btree && !F_ISSET(btree, WT_BTREE_SALVAGE | WT_BTREE_VERIFY)) {
        /*
         * If the handle is already marked dead, we're just here to discard it.
         */
        if (F_ISSET(dhandle, WT_DHANDLE_DEAD))
            discard = true;

        /*
         * Mark the handle dead (letting the tree be discarded later) if it's not already marked
         * dead, and it's not a memory-mapped tree. (We can't mark memory-mapped tree handles dead
         * because we close the underlying file handle to allow the file to be removed and
         * memory-mapped trees contain pointers into memory that become invalid if the mapping is
         * closed.)
         */
        bm = btree->bm;
        if (bm != NULL)
            is_mapped = bm->is_mapped(bm, session);
        if (!discard && mark_dead && (bm == NULL || !is_mapped))
            marked_dead = true;

        /*
         * Flush dirty data from any durable trees we couldn't mark dead. That involves writing a
         * checkpoint, which can fail if an update cannot be written, causing the close to fail: if
         * not the final close, return the EBUSY error to our caller for eventual retry.
         *
         * We can't discard non-durable trees yet: first we have to close the underlying btree
         * handle, then we can mark the data handle dead.
         *
         */
        if (!discard && !marked_dead) {
<<<<<<< HEAD
            if (F_ISSET(conn, WT_CONN_IN_MEMORY) ||
              F_ISSET(btree, WT_BTREE_NO_CHECKPOINT | WT_BTREE_IN_MEMORY))
=======
            if (F_ISSET_ATOMIC_32(conn, WT_CONN_IN_MEMORY) ||
              F_ISSET(btree, WT_BTREE_NO_CHECKPOINT))
>>>>>>> b4f869b2
                discard = true;
            else {
                WT_TRET(__wt_checkpoint_close(session, final));
                if (!final && ret == EBUSY)
                    WT_ERR(ret);
            }
        }
    }

    /*
     * We close the underlying handle before discarding pages from the cache for performance
     * reasons. However, the underlying block manager "owns" information about memory mappings, and
     * memory-mapped pages contain pointers into memory that becomes invalid if the mapping is
     * closed, so discard mapped files before closing, otherwise, close first.
     */
    if (discard && is_mapped)
        WT_TRET(__wt_evict_file(session, WT_SYNC_DISCARD));

    /* Close the underlying handle. */
    switch (__wt_atomic_load_enum(&dhandle->type)) {
    case WT_DHANDLE_TYPE_BTREE:
        WT_TRET(__wt_btree_close(session));
        F_CLR(btree, WT_BTREE_SPECIAL_FLAGS);
        break;
    case WT_DHANDLE_TYPE_LAYERED:
        __wt_schema_close_layered(session, (WT_LAYERED_TABLE *)dhandle);
        break;
    case WT_DHANDLE_TYPE_TABLE:
        WT_TRET(__wt_schema_close_table(session, (WT_TABLE *)dhandle));
        break;
    case WT_DHANDLE_TYPE_TIERED:
        WT_TRET(__wt_tiered_close(session, (WT_TIERED *)dhandle, final));
        F_CLR(btree, WT_BTREE_SPECIAL_FLAGS);
        break;
    case WT_DHANDLE_TYPE_TIERED_TREE:
        WT_TRET(__wt_tiered_tree_close(session, (WT_TIERED_TREE *)dhandle));
        break;
    }

    /*
     * If marking the handle dead, do so after closing the underlying btree. (Don't do it before
     * that, the block manager asserts there are never two references to a block manager object, and
     * re-opening the handle can succeed once we mark this handle dead.)
     *
     * Check discard too, code we call to clear the cache expects the data handle dead flag to be
     * set when discarding modified pages.
     */
    if (marked_dead || discard)
        F_SET(dhandle, WT_DHANDLE_DEAD);

    /*
     * Discard from cache any trees not marked dead in this call (that is, including trees
     * previously marked dead). Done after marking the data handle dead for a couple reasons: first,
     * we don't need to hold an exclusive handle to do it, second, code we call to clear the cache
     * expects the data handle dead flag to be set when discarding modified pages.
     */
    if (discard && !is_mapped)
        WT_TRET(__wt_evict_file(session, WT_SYNC_DISCARD));

    /*
     * If we marked a handle dead it will be closed by sweep, via another call to this function.
     * Otherwise, we're done with this handle.
     */
    if (!marked_dead) {
        F_CLR(dhandle, WT_DHANDLE_OPEN);
        if (dhandle->checkpoint == NULL)
            __wt_atomic_sub32(&conn->open_btree_count, 1);
    }
    WT_ASSERT(session, F_ISSET(dhandle, WT_DHANDLE_DEAD) || !F_ISSET(dhandle, WT_DHANDLE_OPEN));

err:
    __wt_spin_unlock(session, &dhandle->close_lock);

    if (no_schema_lock)
        FLD_CLR(session->lock_flags, WT_SESSION_NO_SCHEMA_LOCK);

    if (is_btree)
        __wt_evict_file_exclusive_off(session);

    return (ret);
}

/*
 * __conn_dhandle_config_parse_ts --
 *     Parse out timestamp configuration settings for the data handle.
 */
static int
__conn_dhandle_config_parse_ts(WT_SESSION_IMPL *session)
{
    WT_CONFIG_ITEM cval;
    WT_DATA_HANDLE *dhandle;
    uint16_t flags;
    const char **cfg;

    dhandle = session->dhandle;
    flags = 0;
    cfg = dhandle->cfg;

    /* Timestamp usage asserts. */
    WT_RET(__wt_config_gets(session, cfg, "assert.read_timestamp", &cval));
    if (WT_CONFIG_LIT_MATCH("always", cval))
        LF_SET(WT_DHANDLE_TS_ASSERT_READ_ALWAYS);
    else if (WT_CONFIG_LIT_MATCH("never", cval))
        LF_SET(WT_DHANDLE_TS_ASSERT_READ_NEVER);

    /*
     * Timestamp usage configuration: Ignore the "always", "key_consistent" and "ordered" keywords:
     * "always" and "key_consistent" were never written into databases in the wild, and the default
     * behavior is the same as "ordered".
     */
    WT_RET(__wt_config_gets(session, cfg, "write_timestamp_usage", &cval));
    if (WT_CONFIG_LIT_MATCH("never", cval))
        LF_SET(WT_DHANDLE_TS_NEVER);
    else
        LF_SET(WT_DHANDLE_TS_ORDERED);

    /* Reset the flags. */
    dhandle->ts_flags = flags;

    return (0);
}

/*
 * __wt_conn_dhandle_open --
 *     Open the current data handle.
 */
int
__wt_conn_dhandle_open(WT_SESSION_IMPL *session, const char *cfg[], uint32_t flags)
{
    WT_BTREE *btree;
    WT_DATA_HANDLE *dhandle;
    WT_DECL_RET;

    dhandle = session->dhandle;
    btree = dhandle->handle;

    WT_ASSERT(session, F_ISSET(dhandle, WT_DHANDLE_EXCLUSIVE) && !LF_ISSET(WT_DHANDLE_LOCK_ONLY));

    WT_ASSERT(session, !F_ISSET_ATOMIC_32(S2C(session), WT_CONN_CLOSING_NO_MORE_OPENS));

    /* Turn off eviction. */
    if (WT_DHANDLE_BTREE(dhandle))
        WT_RET(__wt_evict_file_exclusive_on(session));

    /*
     * If the handle is already open, it has to be closed so it can be reopened with a new
     * configuration.
     *
     * This call can return EBUSY if there's an update in the tree that's not yet globally visible.
     * That's not a problem because it can only happen when we're switching from a normal handle to
     * a "special" one, so we're returning EBUSY to an attempt to verify or do other special
     * operations. The reverse won't happen because when the handle from a verify or other special
     * operation is closed, there won't be updates in the tree that can block the close.
     */
    if (F_ISSET(dhandle, WT_DHANDLE_OPEN))
        WT_ERR(__wt_conn_dhandle_close(session, false, false, false));

    /* Discard any previous configuration, set up the new configuration. */
    __conn_dhandle_config_clear(session);
    WT_ERR(__conn_dhandle_config_set(session));
    WT_ERR(__conn_dhandle_config_parse_ts(session));

    switch (__wt_atomic_load_enum(&dhandle->type)) {
    case WT_DHANDLE_TYPE_BTREE:
        /* Set any special flags on the btree handle. */
        F_SET(btree, LF_MASK(WT_BTREE_SPECIAL_FLAGS));

        /*
         * Allocate data-source statistics memory. We don't allocate that memory when allocating the
         * data handle because not all data handles need statistics (for example, handles used for
         * checkpoint locking). If we are reopening the handle, then it may already have statistics
         * memory, check to avoid the leak.
         */
        if (dhandle->stat_array == NULL)
            WT_ERR(__wt_stat_dsrc_init(session, dhandle));

        WT_ERR(__wt_btree_open(session, cfg));
        break;
    case WT_DHANDLE_TYPE_LAYERED:
        WT_ERR(__wt_schema_open_layered(session));
        break;
    case WT_DHANDLE_TYPE_TABLE:
        WT_ERR(__wt_schema_open_table(session));
        break;
    case WT_DHANDLE_TYPE_TIERED:
        /* Set any special flags on the btree handle. */
        F_SET(btree, LF_MASK(WT_BTREE_SPECIAL_FLAGS));

        /*
         * Allocate data-source statistics memory. We don't allocate that memory when allocating the
         * data handle because not all data handles need statistics (for example, handles used for
         * checkpoint locking). If we are reopening the handle, then it may already have statistics
         * memory, check to avoid the leak.
         */
        if (dhandle->stat_array == NULL)
            WT_ERR(__wt_stat_dsrc_init(session, dhandle));

        WT_ERR(__wt_tiered_open(session, cfg));
        break;
    case WT_DHANDLE_TYPE_TIERED_TREE:
        WT_ERR(__wt_tiered_tree_open(session, cfg));
        break;
    }

    /*
     * Bulk handles require true exclusive access, otherwise, handles marked as exclusive are
     * allowed to be relocked by the same session.
     */
    if (F_ISSET(dhandle, WT_DHANDLE_EXCLUSIVE) && !LF_ISSET(WT_BTREE_BULK)) {
        dhandle->excl_session = session;
        dhandle->excl_ref = 1;
    }
    F_SET(dhandle, WT_DHANDLE_OPEN);

    /*
     * Checkpoint handles are read-only, so eviction calculations based on the number of btrees are
     * better to ignore them.
     */
    if (dhandle->checkpoint == NULL)
        __wt_atomic_add32(&S2C(session)->open_btree_count, 1);

    if (0) {
err:
        if (btree != NULL)
            F_CLR(btree, WT_BTREE_SPECIAL_FLAGS);
    }

    if (WT_DHANDLE_BTREE(dhandle) && session->dhandle != NULL) {
        __wt_evict_file_exclusive_off(session);

        /*
         * We want to close the Btree for an object that lives in the local directory. It will
         * actually be part of the corresponding tiered Btree.
         */
        if (__wt_atomic_load_enum(&dhandle->type) == WT_DHANDLE_TYPE_BTREE &&
          WT_SUFFIX_MATCH(dhandle->name, ".wtobj"))
            WT_TRET(__wt_btree_close(session));
    }

    if (ret == ENOENT && F_ISSET(dhandle, WT_DHANDLE_IS_METADATA)) {
        F_SET_ATOMIC_32(S2C(session), WT_CONN_DATA_CORRUPTION);
        return (WT_ERROR);
    }

    return (ret);
}

/*
 * __conn_btree_apply_internal --
 *     Apply a function to an open data handle.
 */
static int
__conn_btree_apply_internal(WT_SESSION_IMPL *session, WT_DATA_HANDLE *dhandle,
  int (*file_func)(WT_SESSION_IMPL *, const char *[]),
  int (*name_func)(WT_SESSION_IMPL *, const char *, bool *), const char *cfg[])
{
    WT_DECL_RET;
    uint64_t time_diff, time_start, time_stop;
    bool skip;

    /* Always apply the name function, if supplied. */
    skip = false;
    if (name_func != NULL)
        WT_RET(name_func(session, dhandle->name, &skip));

    /* If there is no file function, don't bother locking the handle */
    if (file_func == NULL || skip)
        return (0);

    /*
     * We need to pull the handle into the session handle cache and make sure it's referenced to
     * stop other internal code dropping the handle.
     */
    if ((ret = __wt_session_get_dhandle(session, dhandle->name, dhandle->checkpoint, NULL, 0)) != 0)
        return (ret == EBUSY ? 0 : ret);

    time_start = WT_SESSION_IS_CHECKPOINT(session) ? __wt_clock(session) : 0;
    WT_SAVE_DHANDLE(session, ret = file_func(session, cfg));
    /* We need to gather this information before releasing the dhandle. */
    if (time_start != 0) {
        time_stop = __wt_clock(session);
        time_diff = WT_CLOCKDIFF_US(time_stop, time_start);
        __wt_checkpoint_apply_or_skip_handle_stats(session, time_diff);
    }
    WT_TRET(__wt_session_release_dhandle(session));
    return (ret);
}

/*
 * __wt_conn_btree_apply --
 *     Apply a function to all open btree handles with the given URI.
 */
int
__wt_conn_btree_apply(WT_SESSION_IMPL *session, const char *uri,
  int (*file_func)(WT_SESSION_IMPL *, const char *[]),
  int (*name_func)(WT_SESSION_IMPL *, const char *, bool *), const char *cfg[])
{
    WT_CONNECTION_IMPL *conn;
    WT_DATA_HANDLE *dhandle;
    WT_DECL_RET;
    uint64_t bucket, time_diff, time_start, time_stop;

    conn = S2C(session);
    /*
     * If we're given a URI, then we walk only the hash list for that name. If we don't have a URI
     * we walk the entire dhandle list.
     */
    if (uri != NULL) {
        bucket = __wt_hash_city64(uri, strlen(uri)) & (conn->dh_hash_size - 1);

        for (dhandle = NULL;;) {
            WT_WITH_HANDLE_LIST_READ_LOCK(
              session, WT_DHANDLE_NEXT(session, dhandle, &conn->dhhash[bucket], hashq));
            if (dhandle == NULL)
                return (0);

            if (!F_ISSET(dhandle, WT_DHANDLE_OPEN) ||
              F_ISSET(dhandle, WT_DHANDLE_DEAD | WT_DHANDLE_OUTDATED) ||
              dhandle->checkpoint != NULL || strcmp(uri, dhandle->name) != 0)
                continue;
            WT_ERR(__conn_btree_apply_internal(session, dhandle, file_func, name_func, cfg));
        }
    } else {
        time_start = 0;
        if (WT_SESSION_IS_CHECKPOINT(session)) {
            time_start = __wt_clock(session);
            __wt_checkpoint_handle_stats_clear(session);
            F_SET_ATOMIC_32(conn, WT_CONN_CKPT_GATHER);
        }
        for (dhandle = NULL;;) {
            WT_WITH_HANDLE_LIST_READ_LOCK(
              session, WT_DHANDLE_NEXT(session, dhandle, &conn->dhqh, q));
            if (dhandle == NULL)
                goto done;

            if (!F_ISSET(dhandle, WT_DHANDLE_OPEN) ||
              F_ISSET(dhandle, WT_DHANDLE_DEAD | WT_DHANDLE_OUTDATED) ||
              !WT_DHANDLE_BTREE(dhandle) || dhandle->checkpoint != NULL ||
              WT_IS_METADATA(dhandle) || WT_SUFFIX_MATCH(dhandle->name, ".wtobj"))
                continue;

            WT_ERR(__conn_btree_apply_internal(session, dhandle, file_func, name_func, cfg));
        }
done:
        if (time_start != 0) {
            F_CLR_ATOMIC_32(conn, WT_CONN_CKPT_GATHER);
            time_stop = __wt_clock(session);
            time_diff = WT_CLOCKDIFF_US(time_stop, time_start);
            __wt_checkpoint_handle_stats(session, time_diff);
            WT_STAT_CONN_SET(session, checkpoint_handle_walked, conn->dhandle_count);
        }
        return (0);
    }

err:
    F_CLR_ATOMIC_32(conn, WT_CONN_CKPT_GATHER);
    WT_DHANDLE_RELEASE(dhandle);
    return (ret);
}

/*
 * __conn_dhandle_close_one --
 *     Lock and, if necessary, close a data handle.
 */
static int
__conn_dhandle_close_one(WT_SESSION_IMPL *session, const char *uri, const char *checkpoint,
  bool removed, bool mark_dead, bool check_visibility)
{
    WT_DECL_RET;

    /*
     * Lock the handle exclusively. If this is part of schema-changing operation (indicated by
     * metadata tracking being enabled), hold the lock for the duration of the operation.
     */
    WT_RET(__wt_session_get_dhandle(
      session, uri, checkpoint, NULL, WT_DHANDLE_EXCLUSIVE | WT_DHANDLE_LOCK_ONLY));
    if (WT_META_TRACKING(session))
        WT_RET(__wt_meta_track_handle_lock(session, false));

    /*
     * We have an exclusive lock, which means there are no cursors open at this point. Close the
     * handle, if necessary.
     */
    if (F_ISSET(session->dhandle, WT_DHANDLE_OPEN)) {
        __wt_meta_track_sub_on(session);
        ret = __wt_conn_dhandle_close(session, false, mark_dead, check_visibility);

        /*
         * If the close succeeded, drop any locks it acquired. If there was a failure, this function
         * will fail and the whole transaction will be rolled back.
         */
        if (ret == 0)
            ret = __wt_meta_track_sub_off(session);
    }
    if (removed)
        F_SET(session->dhandle, WT_DHANDLE_DROPPED);

    if (!WT_META_TRACKING(session))
        WT_TRET(__wt_session_release_dhandle(session));

    return (ret);
}

/*
 * __wt_conn_dhandle_close_all --
 *     Close all data handles with matching name (including all checkpoint handles).
 */
int
__wt_conn_dhandle_close_all(
  WT_SESSION_IMPL *session, const char *uri, bool removed, bool mark_dead, bool check_visibility)
{
    WT_CONNECTION_IMPL *conn;
    WT_DATA_HANDLE *dhandle;
    WT_DECL_RET;
    uint64_t bucket;

    conn = S2C(session);

    WT_ASSERT(session, FLD_ISSET(session->lock_flags, WT_SESSION_LOCKED_HANDLE_LIST_WRITE));
    WT_ASSERT(session, session->dhandle == NULL);

    /*
     * Lock the live handle first. This ordering is important: we rely on locking the live handle to
     * fail fast if the tree is busy (e.g., with cursors open or in a checkpoint).
     */
    WT_ERR(__conn_dhandle_close_one(session, uri, NULL, removed, mark_dead, check_visibility));

    bucket = __wt_hash_city64(uri, strlen(uri)) & (conn->dh_hash_size - 1);
    TAILQ_FOREACH (dhandle, &conn->dhhash[bucket], hashq) {
        if (strcmp(dhandle->name, uri) != 0 || dhandle->checkpoint == NULL ||
          F_ISSET(dhandle, WT_DHANDLE_DEAD))
            continue;

        WT_ERR(__conn_dhandle_close_one(
          session, dhandle->name, dhandle->checkpoint, removed, mark_dead, false));
    }

err:
    session->dhandle = NULL;
    return (ret);
}

/*
 * __conn_dhandle_remove --
 *     Remove a handle from the shared list.
 */
static int
__conn_dhandle_remove(WT_SESSION_IMPL *session, bool final)
{
    WT_CONNECTION_IMPL *conn;
    WT_DATA_HANDLE *dhandle;
    uint64_t bucket;

    conn = S2C(session);
    dhandle = session->dhandle;
    bucket = dhandle->name_hash & (conn->dh_hash_size - 1);

    WT_ASSERT(session, FLD_ISSET(session->lock_flags, WT_SESSION_LOCKED_HANDLE_LIST_WRITE));
    WT_ASSERT(session, dhandle != conn->evict->walk_tree);

    /* Check if the handle was reacquired by a session while we waited. */
    if (!final &&
      (__wt_atomic_loadi32(&dhandle->session_inuse) != 0 ||
        __wt_atomic_load32(&dhandle->references) != 0))
        return (__wt_set_return(session, EBUSY));

    WT_CONN_DHANDLE_REMOVE(conn, dhandle, bucket);
    return (0);
}

/*
 * __wti_conn_dhandle_discard_single --
 *     Close/discard a single data handle.
 */
int
__wti_conn_dhandle_discard_single(WT_SESSION_IMPL *session, bool final, bool mark_dead)
{
    WT_DATA_HANDLE *dhandle;
    WT_DECL_RET;
    int tret;
    bool set_pass_intr;

    dhandle = session->dhandle;

    if (F_ISSET(dhandle, WT_DHANDLE_OPEN)) {
        tret = __wt_conn_dhandle_close(session, final, mark_dead, false);
        if (final && tret != 0) {
            __wt_err(session, tret, "Final close of %s failed", dhandle->name);
            WT_TRET(tret);
        } else if (!final)
            WT_RET(tret);
    }

    /*
     * Kludge: interrupt the eviction server in case it is holding the handle list lock.
     */
    set_pass_intr = false;
    if (!FLD_ISSET(session->lock_flags, WT_SESSION_LOCKED_HANDLE_LIST)) {
        set_pass_intr = true;
        (void)__wt_atomic_addv32(&S2C(session)->evict->pass_intr, 1);
    }

    /* Try to remove the handle, protected by the data handle lock. */
    WT_WITH_HANDLE_LIST_WRITE_LOCK(session, tret = __conn_dhandle_remove(session, final));
    if (set_pass_intr)
        (void)__wt_atomic_subv32(&S2C(session)->evict->pass_intr, 1);
    WT_TRET(tret);

    /*
     * After successfully removing the handle, clean it up.
     */
    if (ret == 0 || final) {
        WT_TRET(__conn_dhandle_destroy(session, dhandle, final));
        session->dhandle = NULL;
    }
#ifdef HAVE_DIAGNOSTIC
    WT_CONN_CLOSE_ABORT(session, ret);
#endif
    return (ret);
}

/*
 * __wti_conn_dhandle_discard --
 *     Close/discard all data handles.
 */
int
__wti_conn_dhandle_discard(WT_SESSION_IMPL *session)
{
    WT_CONNECTION_IMPL *conn;
    WT_DATA_HANDLE *dhandle, *dhandle_tmp;
    WT_DECL_RET;

    conn = S2C(session);

    /*
     * Empty the session cache: any data handles created in a connection method may be cached here,
     * and we're about to close them.
     */
    __wt_session_close_cache(session);

/*
 * Close open data handles: first, everything apart from metadata and the history store (as closing
 * a normal file may write metadata and read history store entries). Then close whatever is left
 * open.
 */
restart:
    TAILQ_FOREACH (dhandle, &conn->dhqh, q) {
        if (WT_IS_METADATA(dhandle) || WT_IS_URI_HS(dhandle->name) ||
          WT_PREFIX_MATCH(dhandle->name, WT_SYSTEM_PREFIX))
            continue;

        WT_WITH_DHANDLE(session, dhandle,
          WT_TRET(__wti_conn_dhandle_discard_single(
            session, true, F_ISSET_ATOMIC_32(conn, WT_CONN_PANIC))));
        goto restart;
    }

    /* Indicate the history store file can no longer be used. */
    __wt_hs_close(session);

    /*
     * Closing the files may have resulted in entries on our default session's list of open data
     * handles, specifically, we added the metadata file if any of the files were dirty. Clean up
     * that list before we shut down the metadata entry, for good.
     */
    __wt_session_close_cache(session);
    F_SET(session, WT_SESSION_NO_DATA_HANDLES);

    /*
     * The connection may have an open metadata cursor handle. We cannot close it before now because
     * it's potentially used when discarding other open data handles. Close it before discarding the
     * underlying metadata handle.
     */
    WT_TRET(__wt_metadata_cursor_close(session));

    /* Close the remaining handles. */
    WT_TAILQ_SAFE_REMOVE_BEGIN(dhandle, &conn->dhqh, q, dhandle_tmp)
    {
        WT_WITH_DHANDLE(session, dhandle,
          WT_TRET(__wti_conn_dhandle_discard_single(
            session, true, F_ISSET_ATOMIC_32(conn, WT_CONN_PANIC))));
    }
    WT_TAILQ_SAFE_REMOVE_END

    return (ret);
}

/*
 * __wt_dhandle_update_write_gens --
 *     Update the open dhandles write generation, run write generation and base write generation
 *     number.
 */
int
__wt_dhandle_update_write_gens(WT_SESSION_IMPL *session)
{
    WT_BTREE *btree;
    WT_CONNECTION_IMPL *conn;
    WT_DATA_HANDLE *dhandle;
    WT_DECL_RET;

    conn = S2C(session);

    for (dhandle = NULL;;) {
        WT_WITH_HANDLE_LIST_WRITE_LOCK(session, WT_DHANDLE_NEXT(session, dhandle, &conn->dhqh, q));
        if (dhandle == NULL)
            break;
        /* There can be other dhandle types such as tier: that do not have a btree. Skip those. */
        if (!WT_BTREE_PREFIX(dhandle->name))
            continue;
        btree = (WT_BTREE *)dhandle->handle;

        /*
         * Initialize the btree write generation numbers after rollback to stable so that the
         * transaction ids of the pages will be reset when loaded from disk to memory.
         */
        btree->write_gen = btree->base_write_gen = btree->run_write_gen =
          WT_MAX(btree->write_gen, conn->base_write_gen);

        /*
         * Clear out any transaction IDs that might have been already loaded and cached, as they are
         * now outdated. Currently this is only known to happen in the page_del structure associated
         * with truncated pages.
         */
        if (btree->root.page == NULL)
            continue;

        WT_WITH_BTREE(session, btree, ret = __wt_delete_redo_window_cleanup(session));
        WT_RET(ret);
    }

    return (0);
}

/*
 * __wti_verbose_dump_handles --
 *     Dump information about all data handles.
 */
int
__wti_verbose_dump_handles(WT_SESSION_IMPL *session)
{
    WT_CONNECTION_IMPL *conn;
    WT_DATA_HANDLE *dhandle;

    conn = S2C(session);

    WT_RET(__wt_msg(session, "%s", WT_DIVIDER));
    WT_RET(__wt_msg(session, "Data handle dump:"));
    for (dhandle = NULL;;) {
        WT_WITH_HANDLE_LIST_READ_LOCK(session, WT_DHANDLE_NEXT(session, dhandle, &conn->dhqh, q));
        if (dhandle == NULL)
            break;
        WT_RET(__wt_msg(session, "Name: %s", dhandle->name));
        if (dhandle->checkpoint != NULL)
            WT_RET(__wt_msg(session, "Checkpoint: %s", dhandle->checkpoint));
        WT_RET(__wt_msg(session, "  Handle session and tiered work references: %" PRIu32,
          __wt_atomic_load32(&dhandle->references)));
        WT_RET(__wt_msg(session, "  Sessions using handle: %" PRId32,
          __wt_atomic_loadi32(&dhandle->session_inuse)));
        WT_RET(__wt_msg(session, "  Exclusive references to handle: %" PRIu32, dhandle->excl_ref));
        if (dhandle->excl_ref != 0)
            WT_RET(
              __wt_msg(session, "  Session with exclusive use: %p", (void *)dhandle->excl_session));
        WT_RET(__wt_msg(session, "  Flags: 0x%08" PRIx32, dhandle->flags));
    }
    return (0);
}<|MERGE_RESOLUTION|>--- conflicted
+++ resolved
@@ -434,13 +434,8 @@
          *
          */
         if (!discard && !marked_dead) {
-<<<<<<< HEAD
-            if (F_ISSET(conn, WT_CONN_IN_MEMORY) ||
+            if (F_ISSET_ATOMIC_32(conn, WT_CONN_IN_MEMORY) ||
               F_ISSET(btree, WT_BTREE_NO_CHECKPOINT | WT_BTREE_IN_MEMORY))
-=======
-            if (F_ISSET_ATOMIC_32(conn, WT_CONN_IN_MEMORY) ||
-              F_ISSET(btree, WT_BTREE_NO_CHECKPOINT))
->>>>>>> b4f869b2
                 discard = true;
             else {
                 WT_TRET(__wt_checkpoint_close(session, final));
