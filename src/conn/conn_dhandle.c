--- conflicted
+++ resolved
@@ -324,11 +324,7 @@
           "Assert failure: session: %s: btree->max_upd_txn == WT_TXN_ABORTED", session->name);
         if (check_visibility && !__wt_txn_visible_all(session, btree->max_upd_txn, WT_TS_NONE))
             WT_RET_SUB(session, EBUSY, WT_UNCOMMITTED_DATA,
-<<<<<<< HEAD
-              "the table has uncommitted data and can not be dropped yet");
-=======
               "the table has uncommitted data and cannot be dropped yet");
->>>>>>> a3159e50
 
         /* Turn off eviction. */
         WT_RET(__wt_evict_file_exclusive_on(session));
