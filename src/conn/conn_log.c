--- conflicted
+++ resolved
@@ -454,11 +454,7 @@
 	conn = S2C(session);
 	if (!FLD_ISSET(conn->log_flags, WT_CONN_LOG_ENABLED))
 		return (0);
-<<<<<<< HEAD
-	if (!force && F_ISSET(conn, WT_CONN_LOG_SERVER_RUN) &&
-=======
-	if (F_ISSET(conn, WT_CONN_SERVER_LOG) &&
->>>>>>> 423f4e11
+	if (!force && F_ISSET(conn, WT_CONN_SERVER_LOG) &&
 	    FLD_ISSET(conn->log_flags, WT_CONN_LOG_ARCHIVE))
 		WT_RET_MSG(session, EINVAL,
 		    "Attempt to archive manually while a server is running");
