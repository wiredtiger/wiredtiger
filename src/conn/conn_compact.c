--- conflicted
+++ resolved
@@ -115,10 +115,6 @@
 
     conn = S2C(session);
 
-    /* The history store file should not be compacted. */
-    if (WT_STREQ(uri, WT_HS_URI))
-        return (false);
-
     /* If we haven't seen this file before we should try and compact it. */
     compact_stat = __background_compact_get_stat(session, uri, id);
     if (compact_stat == NULL)
@@ -308,23 +304,20 @@
             ret = WT_NOTFOUND;
             break;
         }
-<<<<<<< HEAD
 
         /* Skip files not eligible for compaction. */
         WT_ERR_ERROR_OK(__wt_compact_uri_check(session, key), ENOTSUP, true);
-        if (ret == 0)
-            /* FIXME-WT-11343: check if the table is supposed to be compacted. */
-=======
-        /*
-         * Check the list of files background compact has tracked statistics for. This avoids having
-         * to open a dhandle for the file if compaction is unlikely to work efficiently on this
-         * file.
-         */
-        WT_ERR(cursor->get_value(cursor, &value));
-        WT_ERR(__wt_config_getones(session, value, "id", &id));
-        if (__background_compact_should_run(session, key, id.val))
->>>>>>> 96e3f837
-            break;
+        if (ret == 0) {
+            /*
+             * Check the list of files background compact has tracked statistics for. This avoids
+             * having to open a dhandle for the file if compaction is unlikely to work efficiently
+             * on this file.
+             */
+            WT_ERR(cursor->get_value(cursor, &value));
+            WT_ERR(__wt_config_getones(session, value, "id", &id));
+            if (__background_compact_should_run(session, key, id.val))
+                break;
+        }
     } while ((ret = cursor->next(cursor)) == 0);
     WT_ERR(ret);
 
@@ -432,7 +425,7 @@
         ret = wt_session->compact(wt_session, (const char *)uri->data, (const char *)config->data);
 
         /*
-         * Compact may return errors that can be silenced:
+         * Compact may return:
          * - EBUSY or WT_ROLLBACK for various reasons.
          * - ENOENT if the underlying file does not exist.
          * - ETIMEDOUT if the configured timer has elapsed.
@@ -442,38 +435,12 @@
             WT_STAT_CONN_INCR(session, background_compact_fail);
             /* The following errors are always silenced. */
             if (ret == EBUSY || ret == ENOENT || ret == ETIMEDOUT || ret == WT_ROLLBACK) {
-<<<<<<< HEAD
-                if (ret == EBUSY) {
-                    if (__wt_cache_stuck(session))
-                        WT_STAT_CONN_INCR(session, background_compact_fail_cache_pressure);
-                } else if (ret == ETIMEDOUT)
-                    WT_STAT_CONN_INCR(session, background_compact_timeout);
-                ret = 0;
-            }
-
-            /*
-             * Verify WT_ERROR comes from an interruption by checking the server is no longer
-             * expected to be running.
-             */
-            else if (ret == WT_ERROR) {
-                __wt_spin_lock(session, &conn->background_compact.lock);
-                running = conn->background_compact.running;
-                __wt_spin_unlock(session, &conn->background_compact.lock);
-                if (!running) {
-                    WT_STAT_CONN_INCR(session, background_compact_interrupted);
-                    ret = 0;
-                }
-            }
-        }
-=======
-
                 if (ret == EBUSY && __wt_cache_stuck(session))
                     WT_STAT_CONN_INCR(session, background_compact_fail_cache_pressure);
                 else if (ret == ETIMEDOUT)
                     WT_STAT_CONN_INCR(session, background_compact_timeout);
                 ret = 0;
             }
->>>>>>> 96e3f837
 
             /*
              * Verify WT_ERROR comes from an interruption by checking the server is no longer
