--- conflicted
+++ resolved
@@ -8,12 +8,9 @@
 
 #include "wt_internal.h"
 
-<<<<<<< HEAD
-#define WT_COMPACT_FILE_SLEEP_TIME 60
-=======
+#define WT_BACKGROUND_COMPACT_SLEEP_TIME 60
 /* Prefix of files the background compaction server deals with. */
-#define WT_COMPACT_URI_PREFIX "file:"
->>>>>>> f88a0f3a
+#define WT_BACKGROUND_COMPACT_URI_PREFIX "file:"
 
 /*
  * __compact_server_run_chk --
@@ -26,7 +23,6 @@
 }
 
 /*
-<<<<<<< HEAD
  * __background_compact_list_insert --
  *     Insert compaction statistics for a file into the background compact list.
  */
@@ -130,7 +126,8 @@
     /* If we have been unsuccessful recently skip this file for some time. */
     cur_time = __wt_clock(session);
     if (!compact_stat->prev_compact_success &&
-      WT_CLOCKDIFF_SEC(cur_time, compact_stat->prev_compact_time) < WT_COMPACT_FILE_SLEEP_TIME) {
+      WT_CLOCKDIFF_SEC(cur_time, compact_stat->prev_compact_time) <
+        WT_BACKGROUND_COMPACT_SLEEP_TIME) {
         compact_stat->skip_count++;
         conn->background_compact.files_skipped++;
         return (false);
@@ -138,7 +135,8 @@
 
     /* If the last compaction pass was less successful than the average. Skip it for some time. */
     if (compact_stat->bytes_rewritten < conn->background_compact.bytes_rewritten_ema &&
-      WT_CLOCKDIFF_SEC(cur_time, compact_stat->prev_compact_time) < WT_COMPACT_FILE_SLEEP_TIME) {
+      WT_CLOCKDIFF_SEC(cur_time, compact_stat->prev_compact_time) <
+        WT_BACKGROUND_COMPACT_SLEEP_TIME) {
         compact_stat->skip_count++;
         conn->background_compact.files_skipped++;
         return (false);
@@ -254,21 +252,26 @@
 
     if (cleanup_type == BACKGROUND_CLEANUP_ALL_STAT)
         __wt_free(session, conn->background_compact.compacthash);
-=======
+}
+
+/*
  * __background_compact_find_next_uri --
  *     Given a URI, find the next one in the metadata file that is eligible for compaction.
  */
 static int
-__background_compact_find_next_uri(WT_SESSION_IMPL *session, WT_ITEM *uri, WT_ITEM *next_uri)
-{
+__background_compact_find_next_uri(
+  WT_SESSION_IMPL *session, WT_ITEM *uri, WT_ITEM *next_uri, int64_t *next_id)
+{
+    WT_CONFIG_ITEM id;
     WT_CURSOR *cursor;
     WT_DECL_RET;
     int exact;
-    const char *key;
+    const char *key, *value;
 
     cursor = NULL;
     exact = 0;
     key = NULL;
+    value = NULL;
 
     /* Use a metadata cursor to have access to the existing URIs. */
     WT_ERR(__wt_metadata_cursor(session, &cursor));
@@ -288,14 +291,24 @@
     do {
         WT_ERR(cursor->get_key(cursor, &key));
         /* Check we are still dealing with keys which have the right prefix. */
-        if (!WT_PREFIX_MATCH(key, WT_COMPACT_URI_PREFIX)) {
+        if (!WT_PREFIX_MATCH(key, WT_BACKGROUND_COMPACT_URI_PREFIX)) {
             ret = WT_NOTFOUND;
             break;
         }
         /* There are files that should not be compacted. */
-        if (!WT_STREQ(key, WT_HS_URI))
-            /* FIXME-WT-11343: check if the table is supposed to be compacted. */
-            break;
+        if (!WT_STREQ(key, WT_HS_URI)) {
+            /*
+             * Check the list of files background compact has tracked statistics for. This avoids
+             * having to open a dhandle for the file if compaction is unlikely to work efficiently
+             * on this file.
+             */
+            WT_ERR(cursor->get_value(cursor, &value));
+            WT_ERR(__wt_config_getones(session, value, "id", &id));
+            if (__background_compact_should_run(session, key, id.val)) {
+                *next_id = id.val;
+                break;
+            }
+        }
     } while ((ret = cursor->next(cursor)) == 0);
     WT_ERR(ret);
 
@@ -306,7 +319,6 @@
     WT_TRET(__wt_metadata_cursor_release(session, &cursor));
 
     return (ret);
->>>>>>> f88a0f3a
 }
 
 /*
@@ -317,7 +329,6 @@
 __compact_server(void *arg)
 {
     WT_BACKGROUND_COMPACT_STAT *dsrc_stat;
-    WT_CONFIG_ITEM id;
     WT_CONNECTION_IMPL *conn;
     WT_DECL_ITEM(config);
     WT_DECL_ITEM(next_uri);
@@ -325,29 +336,13 @@
     WT_DECL_RET;
     WT_SESSION *wt_session;
     WT_SESSION_IMPL *session;
-<<<<<<< HEAD
-    int exact;
-    const char *config, *key, *prefix, *uri, *value;
-=======
->>>>>>> f88a0f3a
+    int64_t id;
     bool full_iteration, running, signalled;
 
     dsrc_stat = NULL;
-
     session = arg;
     conn = S2C(session);
     wt_session = (WT_SESSION *)session;
-<<<<<<< HEAD
-    cursor = NULL;
-    config = NULL;
-    key = NULL;
-    uri = NULL;
-    value = NULL;
-    /* The compact operation is only applied on URIs with a specific prefix. */
-    prefix = "file:";
-    exact = 0;
-=======
->>>>>>> f88a0f3a
     full_iteration = running = signalled = false;
 
     WT_ERR(__wt_scr_alloc(session, 1024, &config));
@@ -369,14 +364,9 @@
              */
             if (uri->size == 0 || full_iteration) {
                 full_iteration = false;
-<<<<<<< HEAD
-                __wt_free(session, uri);
-                WT_ERR(__wt_strndup(session, prefix, strlen(prefix), &uri));
+                WT_ERR(__wt_buf_set(session, uri, WT_BACKGROUND_COMPACT_URI_PREFIX,
+                  strlen(WT_BACKGROUND_COMPACT_URI_PREFIX) + 1));
                 __background_compact_list_cleanup(session, BACKGROUND_CLEANUP_STALE_STAT);
-=======
-                WT_ERR(__wt_buf_set(
-                  session, uri, WT_COMPACT_URI_PREFIX, strlen(WT_COMPACT_URI_PREFIX) + 1));
->>>>>>> f88a0f3a
             }
 
             /* Check every 10 seconds in case the signal was missed. */
@@ -403,59 +393,17 @@
         if (!running)
             continue;
 
-<<<<<<< HEAD
-        /* Open a metadata cursor. */
-        WT_ERR(__wt_metadata_cursor(session, &cursor));
-
-        cursor->set_key(cursor, uri);
-        WT_ERR(cursor->search_near(cursor, &exact));
-
-        /* Make sure not to go backwards. */
-        if (exact <= 0)
-            WT_ERR_NOTFOUND_OK(cursor->next(cursor), true);
-
-        /* Find a table to compact. */
-        while (ret == 0) {
-            WT_ERR(cursor->get_key(cursor, &key));
-            /* Check we are still dealing with keys which have the right prefix. */
-            if (WT_PREFIX_MATCH(key, prefix)) {
-                /*
-                 * Check the list of files background compact has tracked statistics for. This
-                 * avoids having to open a dhandle for the file if compaction is unlikely to work
-                 * efficiently on this file.
-                 */
-                WT_ERR(cursor->get_value(cursor, &value));
-                WT_ERR(__wt_config_getones(session, value, "id", &id));
-                if (__background_compact_should_run(session, key, id.val))
-                    break;
-            } else {
-                ret = WT_NOTFOUND;
-                break;
-            }
-            WT_ERR_NOTFOUND_OK(cursor->next(cursor), true);
-        }
-=======
         /* Find the next URI to compact. */
-        WT_ERR_NOTFOUND_OK(__background_compact_find_next_uri(session, uri, next_uri), true);
->>>>>>> f88a0f3a
+        WT_ERR_NOTFOUND_OK(__background_compact_find_next_uri(session, uri, next_uri, &id), true);
 
         /* All the keys with the specified prefix have been parsed. */
         if (ret == WT_NOTFOUND) {
             full_iteration = true;
             continue;
         }
-<<<<<<< HEAD
-        /* Make a copy of the key as it can be freed once the cursor is released. */
-        __wt_free(session, uri);
-        WT_ERR(__wt_strndup(session, key, strlen(key), &uri));
-
-        /* Always close the metadata cursor. */
-        WT_ERR(__wt_metadata_cursor_release(session, &cursor));
-=======
 
         /* Use the retrieved URI. */
         WT_ERR(__wt_buf_set(session, uri, next_uri->data, next_uri->size));
->>>>>>> f88a0f3a
 
         /* Compact the file with the latest configuration. */
         __wt_spin_lock(session, &conn->background_compact.lock);
@@ -467,8 +415,7 @@
 
         WT_ERR(ret);
 
-<<<<<<< HEAD
-        ret = (__wt_session_get_dhandle(session, uri, NULL, NULL, 0));
+        ret = (__wt_session_get_dhandle(session, (const char *)uri->data, NULL, NULL, 0));
 
         /*
          * The file could have been dropped between retrieving the URI from the metadata file and
@@ -479,12 +426,9 @@
             continue;
         }
 
-        WT_ERR(__background_compact_start(session, uri, id.val, &dsrc_stat));
-
-        ret = wt_session->compact(wt_session, uri, config);
-=======
+        WT_ERR(__background_compact_start(session, (const char *)uri->data, id, &dsrc_stat));
+
         ret = wt_session->compact(wt_session, (const char *)uri->data, (const char *)config->data);
->>>>>>> f88a0f3a
 
         WT_ERR(__background_compact_end(session, dsrc_stat));
 
@@ -526,13 +470,8 @@
     WT_STAT_CONN_SET(session, background_compact_running, 0);
 
 err:
-<<<<<<< HEAD
-    WT_TRET(__wt_metadata_cursor_release(session, &cursor));
     __background_compact_list_cleanup(session, BACKGROUND_CLEANUP_ALL_STAT);
 
-    __wt_free(session, config);
-=======
->>>>>>> f88a0f3a
     __wt_free(session, conn->background_compact.config);
     __wt_scr_free(session, &config);
     __wt_scr_free(session, &next_uri);
