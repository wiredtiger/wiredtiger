--- conflicted
+++ resolved
@@ -729,15 +729,11 @@
     conn->background_compact.config = stripped_config;
     stripped_config = NULL;
     conn->background_compact.signalled = true;
-    __wt_cond_signal(session, conn->background_compact.cond);
+    if (conn->background_compact.cond != NULL)
+        __wt_cond_signal(session, conn->background_compact.cond);
 
 err:
     __wt_free(session, stripped_config);
     __wt_spin_unlock(session, &conn->background_compact.lock);
-<<<<<<< HEAD
-    if (ret == 0 && conn->background_compact.cond != NULL)
-        __wt_cond_signal(session, conn->background_compact.cond);
-=======
->>>>>>> b311ca93
     return (ret);
 }