/*-
 * Copyright (c) 2014-present MongoDB, Inc.
 * Copyright (c) 2008-2014 WiredTiger, Inc.
 *	All rights reserved.
 *
 * See the file LICENSE for redistribution information.
 */

#include "wt_internal.h"

/*
 * __compact_server_run_chk --
 *     Check to decide if the compact server should continue running.
 */
static bool
__compact_server_run_chk(WT_SESSION_IMPL *session)
{
    return (FLD_ISSET(S2C(session)->server_flags, WT_CONN_SERVER_COMPACT));
}

/*
 * __compact_server --
 *     The compact server thread.
 */
static WT_THREAD_RET
__compact_server(void *arg)
{
    WT_CONNECTION_IMPL *conn;
    WT_CURSOR *cursor;
    WT_DECL_RET;
    WT_SESSION *wt_session;
    WT_SESSION_IMPL *session;
    int exact;
    const char *config, *key, *prefix, *uri;
    bool full_iteration, running, signalled;

    session = arg;
    conn = S2C(session);
    wt_session = (WT_SESSION *)session;
    cursor = NULL;
    config = NULL;
    key = NULL;
    uri = NULL;
    /* The compact operation is only applied on URIs with a specific prefix. */
    prefix = "file:";
    exact = 0;
    full_iteration = running = signalled = false;

    WT_STAT_CONN_SET(session, background_compact_running, 0);

    for (;;) {

        /* When the entire metadata file has been parsed, take a break or wait until signalled. */
        if (full_iteration || !running) {

            full_iteration = false;
            /*
             * FIXME-WT-11409: Depending on the previous state, we may not want to clear out the
             * last key used. This could be useful if the server was paused to be resumed later.
             */
            __wt_free(session, uri);
            WT_ERR(__wt_strndup(session, prefix, strlen(prefix), &uri));
            /* Check every 10 seconds in case the signal was missed. */
            __wt_cond_wait(
              session, conn->background_compact.cond, 10 * WT_MILLION, __compact_server_run_chk);
        }

        /* Check if we're quitting or being reconfigured. */
        if (!__compact_server_run_chk(session))
            break;

        __wt_spin_lock(session, &conn->background_compact.lock);
        running = conn->background_compact.running;
        if (conn->background_compact.signalled) {
            conn->background_compact.signalled = false;
            WT_STAT_CONN_SET(session, background_compact_running, running);
        }
        __wt_spin_unlock(session, &conn->background_compact.lock);

        /*
         * This check is necessary as we may have timed out while waiting on the mutex to be
         * signalled and compaction is not supposed to be executed.
         */
        if (!running)
            continue;

        /* Open a metadata cursor. */
        WT_ERR(__wt_metadata_cursor(session, &cursor));

        cursor->set_key(cursor, uri);
        WT_ERR(cursor->search_near(cursor, &exact));

        /* Make sure not to go backwards. */
        if (exact <= 0)
            WT_ERR_NOTFOUND_OK(cursor->next(cursor), true);

        /* Find a table to compact. */
        while (ret == 0) {
            WT_ERR(cursor->get_key(cursor, &key));
            /* Check we are still dealing with keys which have the right prefix. */
            if (WT_PREFIX_MATCH(key, prefix)) {
                /* There are files that should not be compacted. */
                if (!WT_STREQ(key, WT_HS_URI))
                    /* FIXME-WT-11343: check if the table is supposed to be compacted. */
                    break;
            } else {
                ret = WT_NOTFOUND;
                break;
            }
            WT_ERR_NOTFOUND_OK(cursor->next(cursor), true);
        }

        /* All the keys with the specified prefix have been parsed. */
        if (ret == WT_NOTFOUND) {
            WT_ERR(__wt_metadata_cursor_release(session, &cursor));
            full_iteration = true;
            continue;
        }

        /* Make a copy of the key as it can be freed once the cursor is released. */
        __wt_free(session, uri);
        WT_ERR(__wt_strndup(session, key, strlen(key), &uri));

        /* Always close the metadata cursor. */
        WT_ERR(__wt_metadata_cursor_release(session, &cursor));

        /* Compact the file with the latest configuration. */
        __wt_spin_lock(session, &conn->background_compact.lock);
        if (config == NULL || !WT_STREQ(config, conn->background_compact.config)) {
            __wt_free(session, config);
            ret = __wt_strndup(session, conn->background_compact.config,
              strlen(conn->background_compact.config), &config);
        }
        __wt_spin_unlock(session, &conn->background_compact.lock);

        WT_ERR(ret);

        ret = wt_session->compact(wt_session, uri, config);

        /* FIXME-WT-11343: compaction is done, update the data structure for this table. */
        /*
         * Compact may return:
         * - EBUSY or WT_ROLLBACK for various reasons.
         * - ENOENT if the underlying file does not exist.
         * - ETIMEDOUT if the configured timer has elapsed.
         * - WT_ERROR if the background compaction has been interrupted.
         */
        if (ret == EBUSY || ret == ENOENT || ret == ETIMEDOUT || ret == WT_ROLLBACK) {
            if (ret == EBUSY && __wt_cache_stuck(session))
                WT_STAT_CONN_INCR(session, background_compact_fail_cache_pressure);

            if (ret == ETIMEDOUT)
                WT_STAT_CONN_INCR(session, background_compact_timeout);

            WT_STAT_CONN_INCR(session, background_compact_fail);
            ret = 0;
<<<<<<< HEAD
        /* In the case of WT_ERROR, make sure the server is not supposed to be running. */
        if (ret == WT_ERROR) {
            __wt_spin_lock(session, &conn->background_compact.lock);
            running = conn->background_compact.running;
            __wt_spin_unlock(session, &conn->background_compact.lock);
            if (!running)
                ret = 0;
=======
>>>>>>> 944236aa
        }

        WT_ERR(ret);
    }

    WT_STAT_CONN_SET(session, background_compact_running, 0);

    WT_ERR(__wt_metadata_cursor_close(session));
    __wt_free(session, config);
    __wt_free(session, conn->background_compact.config);
    __wt_free(session, uri);

    if (0) {
err:
        WT_IGNORE_RET(__wt_panic(session, ret, "compact server error"));
    }
    return (WT_THREAD_RET_VALUE);
}

/*
 * __wt_compact_server_create --
 *     Start the compact thread.
 */
int
__wt_compact_server_create(WT_SESSION_IMPL *session)
{
    WT_CONNECTION_IMPL *conn;
    uint32_t session_flags;

    conn = S2C(session);

    /* Set first, the thread might run before we finish up. */
    FLD_SET(conn->server_flags, WT_CONN_SERVER_COMPACT);

    /*
     * Compaction does enough I/O it may be called upon to perform slow operations for the block
     * manager.
     */
    session_flags = WT_SESSION_CAN_WAIT;
    WT_RET(__wt_open_internal_session(
      conn, "compact-server", true, session_flags, 0, &conn->background_compact.session));
    session = conn->background_compact.session;

    WT_RET(__wt_cond_alloc(session, "compact server", &conn->background_compact.cond));

    WT_RET(__wt_thread_create(session, &conn->background_compact.tid, __compact_server, session));
    conn->background_compact.tid_set = true;

    return (0);
}

/*
 * __wt_compact_server_destroy --
 *     Destroy the background compaction server thread.
 */
int
__wt_compact_server_destroy(WT_SESSION_IMPL *session)
{
    WT_CONNECTION_IMPL *conn;
    WT_DECL_RET;

    conn = S2C(session);

    FLD_CLR(conn->server_flags, WT_CONN_SERVER_COMPACT);
    if (conn->background_compact.tid_set) {
        conn->background_compact.running = false;
        __wt_cond_signal(session, conn->background_compact.cond);
        WT_TRET(__wt_thread_join(session, &conn->background_compact.tid));
        conn->background_compact.tid_set = false;
    }
    __wt_cond_destroy(session, &conn->background_compact.cond);

    /* Close the server thread's session. */
    if (conn->background_compact.session != NULL) {
        WT_TRET(__wt_session_close_internal(conn->background_compact.session));
        conn->background_compact.session = NULL;
    }

    return (ret);
}

/*
 * __wt_compact_signal --
 *     Signal the compact thread. Return an error if the background compaction server has not
 *     processed a previous signal yet or because of an invalid configuration.
 */
int
__wt_compact_signal(WT_SESSION_IMPL *session, const char *config)
{
    WT_CONFIG_ITEM cval;
    WT_CONNECTION_IMPL *conn;
    WT_DECL_RET;
    const char *cfg[3] = {NULL, NULL, NULL}, *stripped_config;
    bool running;

    conn = S2C(session);
    cfg[0] = WT_CONFIG_BASE(session, WT_SESSION_compact);
    cfg[1] = config;
    cfg[2] = NULL;
    stripped_config = NULL;

    /* Wait for any previous signal to be processed first. */
    __wt_spin_lock(session, &conn->background_compact.lock);
    if (conn->background_compact.signalled) {
        ret = EBUSY;
        goto err;
    }

    running = conn->background_compact.running;

    WT_ERR(__wt_config_getones(session, config, "background", &cval));
    if (cval.val == running)
        /*
         * This is an error as we are already in the same state and reconfiguration is not allowed.
         */
        WT_ERR_MSG(
          session, EINVAL, "Background compaction is already %s", running ? "enabled" : "disabled");
    conn->background_compact.running = !running;

    /* Strip the background field from the configuration now it has been parsed. */
    WT_ERR(__wt_config_merge(session, cfg, "background=", &stripped_config));
    __wt_free(session, conn->background_compact.config);
    conn->background_compact.config = stripped_config;

    conn->background_compact.signalled = true;

err:
    __wt_spin_unlock(session, &conn->background_compact.lock);
    if (ret == 0)
        __wt_cond_signal(session, conn->background_compact.cond);
    return (ret);
}<|MERGE_RESOLUTION|>--- conflicted
+++ resolved
@@ -154,7 +154,7 @@
 
             WT_STAT_CONN_INCR(session, background_compact_fail);
             ret = 0;
-<<<<<<< HEAD
+        }
         /* In the case of WT_ERROR, make sure the server is not supposed to be running. */
         if (ret == WT_ERROR) {
             __wt_spin_lock(session, &conn->background_compact.lock);
@@ -162,8 +162,6 @@
             __wt_spin_unlock(session, &conn->background_compact.lock);
             if (!running)
                 ret = 0;
-=======
->>>>>>> 944236aa
         }
 
         WT_ERR(ret);
