--- conflicted
+++ resolved
@@ -591,16 +591,11 @@
     FLD_SET(conn->server_flags, WT_CONN_SERVER_COMPACT);
 
     WT_RET(__wt_calloc_def(session, conn->hash_size, &conn->background_compact.stat_hash));
-<<<<<<< HEAD
     WT_RET(__wt_calloc_def(session, conn->hash_size, &conn->background_compact.exclude_list_hash));
     for (i = 0; i < conn->hash_size; i++) {
         TAILQ_INIT(&conn->background_compact.stat_hash[i]);
         TAILQ_INIT(&conn->background_compact.exclude_list_hash[i]);
     }
-=======
-    for (i = 0; i < conn->hash_size; i++)
-        TAILQ_INIT(&conn->background_compact.stat_hash[i]);
->>>>>>> 5d625785
 
     /*
      * Compaction does enough I/O it may be called upon to perform slow operations for the block
