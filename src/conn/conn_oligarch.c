--- conflicted
+++ resolved
@@ -1149,9 +1149,6 @@
     WT_CLEAR(get_args);
 
     if (disagg->page_log_meta != NULL) {
-<<<<<<< HEAD
-        WT_ASSERT(session, disagg->bstorage_meta == NULL);
-
         retry = 0;
         for (;;) {
             count = 1;
@@ -1173,15 +1170,9 @@
             ++retry;
         }
 
-=======
-        count = 1;
-        WT_RET(disagg->page_log_meta->plh_get(
-          disagg->page_log_meta, &session->iface, page_id, checkpoint_id, &get_args, item, &count));
-        /* TODO: Add retries if the metadata is not found - maybe it was not yet materialized. */
-        WT_ASSERT(session, count == 1 && get_args.delta_count == 0); /* TODO: corrupt data */
->>>>>>> 36c9419d
         return (0);
     }
+
     return (ENOTSUP);
 }
 
