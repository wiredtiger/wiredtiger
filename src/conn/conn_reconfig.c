--- conflicted
+++ resolved
@@ -410,11 +410,7 @@
     WT_ERR(__wti_conn_optrack_setup(session, cfg, true));
     WT_ERR(__wti_conn_statistics_config(session, cfg));
     WT_ERR(__wti_cache_config(session, cfg, true));
-<<<<<<< HEAD
     WT_ERR(__wt_evict_config(session, cfg, true));
-=======
-    WT_ERR(__wti_evict_config(session, cfg, true));
->>>>>>> e4e7e821
     WT_ERR(__wti_conn_cache_pool_create(session, cfg));
     WT_ERR(__wti_capacity_server_create(session, cfg));
     WT_ERR(__wti_checkpoint_server_create(session, cfg));
