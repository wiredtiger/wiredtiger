--- conflicted
+++ resolved
@@ -28,33 +28,11 @@
 int
 __wt_las_create(WT_SESSION_IMPL *session)
 {
-	WT_DECL_RET;
-
 	/* Remove any previous lookaside file. */
 	WT_RET(__wt_las_drop(session));
 
-<<<<<<< HEAD
 	/* Create a new lookaside file. */
 	WT_RET(__wt_session_create(
-=======
-	/* Lock the lookaside table and check if we won the race. */
-	__wt_spin_lock(session, &conn->las_lock);
-	if (conn->las_cursor != NULL) {
-		__wt_spin_unlock(session, &conn->las_lock);
-		return (0);
-	}
-
-	/* Open an internal session, used for lookaside cursors. */
-	WT_ERR(__wt_open_internal_session(
-	    conn, "lookaside table", 1, 1, &conn->las_session));
-	session = conn->las_session;
-
-	/* Discard any previous incarnation of the file. */
-	WT_ERR(__las_drop(session));
-
-	/* Re-create the file. */
-	WT_ERR(__wt_session_create(
->>>>>>> 5d0f39b1
 	    session, WT_LASFILE_URI, "key_format=u,value_format=u"));
 
 	return (0);
@@ -78,16 +56,11 @@
 
 /*
  * __wt_las_cursor --
-<<<<<<< HEAD
  *	Open a cursor on the lookaside file.
-=======
- *	Return a lookaside cursor.
->>>>>>> 5d0f39b1
  */
 int
 __wt_las_cursor(WT_SESSION_IMPL *session, WT_CURSOR **cursorp, int *clearp)
 {
-<<<<<<< HEAD
 	WT_DATA_HANDLE *saved_dhandle;
 	WT_DECL_RET;
 	int is_dead;
@@ -154,40 +127,10 @@
  */
 int
 __wt_las_insert(WT_SESSION_IMPL *session, WT_ITEM *key, WT_ITEM *value)
-=======
-	WT_CONNECTION_IMPL *conn;
-
-	*cursorp = NULL;
-	*clearp = 0;
-
-	conn = S2C(session);
-
-	/* On the first access, create the lookaside store and cursor. */
-	if (conn->las_cursor == NULL)
-		WT_RET(__wt_las_create(session));
-
-	__wt_spin_lock(session, &conn->las_lock);
-
-	*clearp = F_ISSET(session, WT_SESSION_NO_CACHE_CHECK) ? 0 : 1;
-	F_SET(session, WT_SESSION_NO_CACHE_CHECK);
-
-	*cursorp = conn->las_cursor;
-
-	return (0);
-}
-
-/*
- * __wt_las_cursor_close --
- *	Discard a lookaside cursor.
- */
-int
-__wt_las_cursor_close(WT_SESSION_IMPL *session, WT_CURSOR **cursorp, int clear)
->>>>>>> 5d0f39b1
 {
 	WT_CONNECTION_IMPL *conn;
 	WT_CURSOR *cursor;
 	WT_DECL_RET;
-<<<<<<< HEAD
 	int clear;
 
 	conn = S2C(session);
@@ -208,22 +151,5 @@
 	ret = cursor->insert(cursor);
 
 	WT_TRET(__wt_las_cursor_close(session, &cursor, clear));
-=======
-
-	conn = S2C(session);
-
-	if ((cursor = *cursorp) == NULL)
-		return (0);
-	*cursorp = NULL;
-
-	if (clear)
-		F_CLR(session, WT_SESSION_NO_CACHE_CHECK);
-
-	/* Reset the cursor. */
-	ret = cursor->reset(cursor);
-
-	__wt_spin_unlock(session, &conn->las_lock);
-
->>>>>>> 5d0f39b1
 	return (ret);
 }