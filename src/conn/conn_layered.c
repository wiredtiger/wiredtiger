/*-
 * Copyright (c) 2014-present MongoDB, Inc.
 * Copyright (c) 2008-2014 WiredTiger, Inc.
 *	All rights reserved.
 *
 * See the file LICENSE for redistribution information.
 */

#include "wt_internal.h"

static int __layered_drain_ingest_tables(WT_SESSION_IMPL *session);

/*
 * __layered_create_missing_ingest_table --
 *     Create a missing ingest table from an existing layered table configuration.
 */
static int
__layered_create_missing_ingest_table(
  WT_SESSION_IMPL *session, const char *uri, const char *layered_cfg)
{
    WT_CONFIG_ITEM key_format, value_format;
    WT_DECL_ITEM(ingest_config);
    WT_DECL_RET;

    WT_ERR(__wt_config_getones(session, layered_cfg, "key_format", &key_format));
    WT_ERR(__wt_config_getones(session, layered_cfg, "value_format", &value_format));

    /* TODO Refactor this with __create_layered? */
    WT_ERR(__wt_scr_alloc(session, 0, &ingest_config));
    WT_ERR(__wt_buf_fmt(session, ingest_config,
      "key_format=\"%.*s\",value_format=\"%.*s\","
      "in_memory=true,"
      "disaggregated=(page_log=none,storage_source=none)",
      (int)key_format.len, key_format.str, (int)value_format.len, value_format.str));

    WT_WITH_SCHEMA_LOCK(session, ret = __wt_schema_create(session, uri, ingest_config->data));

err:
    __wt_scr_free(session, &ingest_config);
    return (ret);
}

/*
 * __disagg_pick_up_checkpoint --
 *     Pick up a new checkpoint.
 */
static int
__disagg_pick_up_checkpoint(WT_SESSION_IMPL *session, uint64_t meta_lsn, uint64_t checkpoint_id)
{
    WT_CONFIG_ITEM cval;
    WT_CONNECTION_IMPL *conn;
    WT_CURSOR *cursor, *md_cursor;
    WT_DECL_ITEM(item);
    WT_DECL_RET;
    WT_SESSION_IMPL *internal_session, *shared_metadata_session;
    size_t len, metadata_value_cfg_len;
    uint64_t checkpoint_timestamp, global_checkpoint_id;
    char *buf, *cfg_ret, *checkpoint_config, *metadata_value_cfg, *layered_ingest_uri,
      *new_checkpoint_name, *old_checkpoint_name;
    const char *cfg[3], *current_value, *metadata_key, *metadata_value, *p, *term;

    conn = S2C(session);

    buf = NULL;
    cursor = NULL;
    internal_session = NULL;
    md_cursor = NULL;
    metadata_key = NULL;
    metadata_value = NULL;
    metadata_value_cfg = NULL;
    layered_ingest_uri = NULL;
    shared_metadata_session = NULL;
<<<<<<< HEAD
    new_checkpoint_name = NULL;

    WT_ERR(__wt_scr_alloc(session, 16 * WT_KILOBYTE, &item));
=======
    cfg_ret = NULL;
>>>>>>> fb81d70b

    WT_ASSERT_SPINLOCK_OWNED(session, &conn->checkpoint_lock);

    WT_ACQUIRE_READ(global_checkpoint_id, conn->disaggregated_storage.global_checkpoint_id);

    if (checkpoint_id == WT_DISAGG_CHECKPOINT_ID_NONE)
        return (EINVAL);

    WT_RET(__wt_scr_alloc(session, 16 * WT_KILOBYTE, &item));

    /* Check the checkpoint ID to ensure that we are not going backwards. */
    if (checkpoint_id + 1 < global_checkpoint_id)
        WT_ERR_MSG(session, EINVAL, "Global checkpoint ID went backwards: %" PRIu64 " -> %" PRIu64,
          global_checkpoint_id - 1, checkpoint_id);

    /*
     * Part 1: Get the metadata of the shared metadata table and insert it into our metadata table.
     */

    /* Read the checkpoint metadata of the shared metadata table from the special metadata page. */
    WT_ERR(__wt_disagg_get_meta(
      session, WT_DISAGG_METADATA_MAIN_PAGE_ID, meta_lsn, checkpoint_id, item));

    /* Add the terminating zero byte to the end of the buffer. */
    len = item->size + 1;
    WT_ERR(__wt_calloc_def(session, len, &buf)); /* This already zeroes out the buffer. */
    memcpy(buf, item->data, item->size);

    /* Parse out the checkpoint config string. */
    checkpoint_config = strchr(buf, '\n');
    if (checkpoint_config == NULL)
        WT_ERR_MSG(session, EINVAL, "Invalid checkpoint metadata: No checkpoint config string");
    *checkpoint_config = '\0';
    checkpoint_config++;

    /* Parse the checkpoint name and save for later. */
    p = buf;
    while (*p == '(')
        p++;
    term = strchr(p, '=');
    if (term == NULL)
        WT_ERR_MSG(session, EINVAL, "Invalid checkpoint metadata: No checkpoint name");
    WT_ERR(__wt_strndup(session, p, (size_t)(term - p), &new_checkpoint_name));

    /* Parse the checkpoint config. */
    WT_ERR(__wt_config_getones(session, checkpoint_config, "timestamp", &cval));
    if (cval.len > 0 && cval.val == 0)
        checkpoint_timestamp = WT_TS_NONE;
    else
        WT_ERR(__wt_txn_parse_timestamp(session, "checkpoint", &checkpoint_timestamp, &cval));

    /* Save the metadata key-value pair. */
    metadata_key = WT_DISAGG_METADATA_URI;
    metadata_value = buf;

    /* We need an internal session when modifying metadata. */
    WT_ERR(__wt_open_internal_session(conn, "checkpoint-pick-up", false, 0, 0, &internal_session));

    /* Open up a metadata cursor pointing at our table */
    WT_ERR(__wt_metadata_cursor(internal_session, &md_cursor));
    md_cursor->set_key(md_cursor, metadata_key);
    WT_ERR(md_cursor->search(md_cursor));

    /* Pull the value out. */
    WT_ERR(md_cursor->get_value(md_cursor, &current_value));
    len = strlen("checkpoint=") + strlen(metadata_value) + 1 /* for NUL */;

    /* Allocate/create a new config we're going to insert */
    metadata_value_cfg_len = len;
    WT_ERR(__wt_calloc_def(session, metadata_value_cfg_len, &metadata_value_cfg));
    WT_ERR(__wt_snprintf(metadata_value_cfg, len, "checkpoint=%s", metadata_value));
    cfg[0] = current_value;
    cfg[1] = metadata_value_cfg;
    cfg[2] = NULL;
    WT_ERR(__wt_config_collapse(session, cfg, &cfg_ret));

    /* Put our new config in */
    WT_ERR(__wt_metadata_insert(internal_session, metadata_key, cfg_ret));

    /*
     * Part 2: Get the metadata for other tables from the shared metadata table.
     */

    /* We need a separate internal session to pick up the new checkpoint. */
    WT_ERR(__wt_open_internal_session(
      conn, "checkpoint-pick-up-shared", false, 0, 0, &shared_metadata_session));

    /*
     * Scan the metadata table. Reopen the table to ensure that we are on the most recent
     * checkpoint.
     */
    cfg[0] = WT_CONFIG_BASE(session, WT_SESSION_open_cursor);
    cfg[1] = "checkpoint_use_history=false,force=true";
    cfg[2] = NULL;
    WT_ERR(__wt_open_cursor(shared_metadata_session, WT_DISAGG_METADATA_URI, NULL, cfg, &cursor));

    while ((ret = cursor->next(cursor)) == 0) {
        WT_ERR(cursor->get_key(cursor, &metadata_key));
        WT_ERR(cursor->get_value(cursor, &metadata_value));

        md_cursor->set_key(md_cursor, metadata_key);
        WT_ERR_NOTFOUND_OK(md_cursor->search(md_cursor), true);

        if (ret == 0 && WT_PREFIX_MATCH(metadata_key, "file:")) {
            /* Existing table: Just apply the new metadata. */
            WT_ERR(__wt_config_getones(session, metadata_value, "checkpoint", &cval));
            len = strlen("checkpoint=") + strlen(metadata_value) + 1 /* for NUL */;
            if (len > metadata_value_cfg_len) {
                metadata_value_cfg_len = len;
                WT_ERR(
                  __wt_realloc_noclear(session, NULL, metadata_value_cfg_len, &metadata_value_cfg));
            }
            WT_ERR(
              __wt_snprintf(metadata_value_cfg, len, "checkpoint=%.*s", (int)cval.len, cval.str));

            /* Merge the new checkpoint metadata into the current table metadata. */
            WT_ERR(md_cursor->get_value(md_cursor, &current_value));
            cfg[0] = current_value;
            cfg[1] = metadata_value_cfg;
            cfg[2] = NULL;
            WT_ERR(__wt_config_collapse(session, cfg, &cfg_ret));

            /* TODO: Possibly check that the other parts of the metadata are identical. */

            /* Put our new config in */
            md_cursor->set_value(md_cursor, cfg_ret);
            WT_ERR(md_cursor->insert(md_cursor));
            __wt_free(session, cfg_ret);
        } else if (ret == WT_NOTFOUND) {
            /* New table: Insert new metadata. */
            /* TODO: Verify that there is no btree ID conflict. */

            /* Create the corresponding ingest table, if it does not exist. */
            if (WT_PREFIX_MATCH(metadata_key, "layered:")) {
                WT_ERR(__wt_config_getones(session, metadata_value, "ingest", &cval));
                if (cval.len > 0) {
                    WT_ERR(__wt_calloc_def(session, cval.len + 1, &layered_ingest_uri));
                    memcpy(layered_ingest_uri, cval.str, cval.len);
                    layered_ingest_uri[cval.len] = '\0';
                    md_cursor->set_key(md_cursor, layered_ingest_uri);
                    WT_ERR_NOTFOUND_OK(md_cursor->search(md_cursor), true);
                    if (ret == WT_NOTFOUND)
                        WT_ERR(__layered_create_missing_ingest_table(
                          internal_session, layered_ingest_uri, metadata_value));
                    __wt_free(session, layered_ingest_uri);
                }
            }

            /* Insert the actual metadata. */
            md_cursor->set_key(md_cursor, metadata_key);
            md_cursor->set_value(md_cursor, metadata_value);
            WT_ERR(md_cursor->insert(md_cursor));
        }
    }
    WT_ERR_NOTFOUND_OK(ret, false);

    /*
     * Part 3: Do the bookkeeping.
     */

    /*
     * WiredTiger will reload the dir store's checkpoint when opening a cursor: Opening a file
     * cursor triggers __wt_btree_open (even if the file has been opened before).
     */
    WT_STAT_CONN_DSRC_INCR(session, layered_table_manager_checkpoints_refreshed);

    /*
     * Update the checkpoint ID. This doesn't require further synchronization, because the updates
     * are protected by the checkpoint lock.
     */
    WT_RELEASE_WRITE(conn->disaggregated_storage.global_checkpoint_id, checkpoint_id + 1);

    /* Update the checkpoint timestamp. */
    WT_RELEASE_WRITE(conn->disaggregated_storage.last_checkpoint_timestamp, checkpoint_timestamp);

    WT_ACQUIRE_READ(old_checkpoint_name, conn->disaggregated_storage.wiredtiger_checkpoint);

    /* Store the WiredTiger checkpoint name, it's needed when opening layered cursors. */
    WT_RELEASE_WRITE(conn->disaggregated_storage.wiredtiger_checkpoint, new_checkpoint_name);

    /* Don't free the storage for this string now that we're using it. */
    new_checkpoint_name = NULL;

    /* Free the old name.  TODO: the disaggregated storage struct should have locking */
    __wt_free(session, old_checkpoint_name);

err:
    if (cursor != NULL)
        WT_TRET(cursor->close(cursor));
    if (md_cursor != NULL)
        WT_TRET(__wt_metadata_cursor_release(internal_session, &md_cursor));

    if (internal_session != NULL)
        WT_TRET(__wt_session_close_internal(internal_session));
    if (shared_metadata_session != NULL)
        WT_TRET(__wt_session_close_internal(shared_metadata_session));

    __wt_free(session, buf);
    __wt_free(session, metadata_value_cfg);
    __wt_free(session, layered_ingest_uri);
<<<<<<< HEAD
    __wt_free(session, new_checkpoint_name);
=======
    __wt_free(session, cfg_ret);
>>>>>>> fb81d70b

    __wt_scr_free(session, &item);
    return (ret);
}

/*
 * __disagg_pick_up_checkpoint_meta --
 *     Pick up a new checkpoint from metadata config.
 */
static int
__disagg_pick_up_checkpoint_meta(WT_SESSION_IMPL *session, WT_CONFIG_ITEM *meta_item, uint64_t *idp)
{
    WT_CONFIG_ITEM cval;
    uint64_t checkpoint_id, metadata_lsn;

    /* Extract the arguments. */
    WT_RET(__wt_config_subgets(session, meta_item, "id", &cval));
    checkpoint_id = (uint64_t)cval.val;
    WT_RET(__wt_config_subgets(session, meta_item, "metadata_lsn", &cval));
    metadata_lsn = (uint64_t)cval.val;

    if (idp != NULL)
        *idp = checkpoint_id;

    /* Now actually pick up the checkpoint. */
    return (__disagg_pick_up_checkpoint(session, metadata_lsn, checkpoint_id));
}

/*
 * __wt_layered_table_manager_start --
 *     Start the layered table manager thread
 */
int
__wt_layered_table_manager_start(WT_SESSION_IMPL *session)
{
    WT_CONNECTION_IMPL *conn;
    WT_DECL_RET;
    WT_LAYERED_TABLE_MANAGER *manager;
    uint32_t session_flags;

    conn = S2C(session);
    manager = &conn->layered_table_manager;

    /* It's possible to race - only start the manager if we are the winner */
    if (!__wt_atomic_cas32(
          &manager->state, WT_LAYERED_TABLE_MANAGER_OFF, WT_LAYERED_TABLE_MANAGER_STARTING)) {
        /* This isn't optimal, but it'll do. It's uncommon for multiple threads to be trying to
         * start the layered table manager at the same time.
         * It's probably fine for any "loser" to proceed without waiting, but be conservative
         * and have a semantic where a return from this function indicates a running layered table
         * manager->
         */
        while (__wt_atomic_load32(&manager->state) != WT_LAYERED_TABLE_MANAGER_RUNNING)
            __wt_sleep(0, 1000);
        return (0);
    }

    WT_RET(__wt_spin_init(session, &manager->layered_table_lock, "layered table manager"));

    /* Allow for up to 1000 files to be allocated at start. */
    manager->open_layered_table_count = conn->next_file_id + 1000;
    WT_ERR(__wt_calloc(session, sizeof(WT_LAYERED_TABLE_MANAGER_ENTRY *),
      manager->open_layered_table_count, &manager->entries));
    manager->entries_allocated_bytes =
      manager->open_layered_table_count * sizeof(WT_LAYERED_TABLE_MANAGER_ENTRY *);

    session_flags = WT_THREAD_CAN_WAIT | WT_THREAD_PANIC_FAIL;
    WT_ERR(__wt_thread_group_create(session, &manager->threads, "layered-table-manager",
      WT_LAYERED_TABLE_THREAD_COUNT, WT_LAYERED_TABLE_THREAD_COUNT, session_flags,
      __wt_layered_table_manager_thread_chk, __wt_layered_table_manager_thread_run, NULL));

    WT_STAT_CONN_SET(session, layered_table_manager_running, 1);
    __wt_verbose_level(
      session, WT_VERB_LAYERED, WT_VERBOSE_DEBUG_5, "%s", "__wt_layered_table_manager_start");
    FLD_SET(conn->server_flags, WT_CONN_SERVER_LAYERED);

    /* Now that everything is setup, allow the manager to be used. */
    __wt_atomic_store32(&manager->state, WT_LAYERED_TABLE_MANAGER_RUNNING);
    return (0);

err:
    /* Quit the layered table server. */
    WT_TRET(__wt_layered_table_manager_destroy(session));
    return (ret);
}

/*
 * __wt_layered_table_manager_thread_chk --
 *     Check to decide if the layered table manager thread should continue running
 */
bool
__wt_layered_table_manager_thread_chk(WT_SESSION_IMPL *session)
{
    if (!S2C(session)->layered_table_manager.leader)
        return (false);
    return (__wt_atomic_load32(&S2C(session)->layered_table_manager.state) ==
      WT_LAYERED_TABLE_MANAGER_RUNNING);
}

/*
 * __wt_layered_table_manager_add_table --
 *     Add a table to the layered table manager when it's opened
 */
int
__wt_layered_table_manager_add_table(
  WT_SESSION_IMPL *session, uint32_t ingest_id, uint32_t stable_id)
{
    WT_CONNECTION_IMPL *conn;
    WT_DECL_RET;
    WT_LAYERED_TABLE *layered;
    WT_LAYERED_TABLE_MANAGER *manager;
    WT_LAYERED_TABLE_MANAGER_ENTRY *entry;

    conn = S2C(session);
    manager = &conn->layered_table_manager;

    WT_ASSERT_ALWAYS(session, session->dhandle->type == WT_DHANDLE_TYPE_LAYERED,
      "Adding a layered tree to tracking without the right dhandle context.");
    layered = (WT_LAYERED_TABLE *)session->dhandle;

    WT_ASSERT_ALWAYS(session,
      __wt_atomic_load32(&manager->state) == WT_LAYERED_TABLE_MANAGER_RUNNING,
      "Adding a layered table, but the manager isn't running");
    __wt_spin_lock(session, &manager->layered_table_lock);

    WT_ASSERT(session, manager->open_layered_table_count > 0);
    if (ingest_id >= manager->open_layered_table_count) {
        WT_ERR(__wt_realloc_def(
          session, &manager->entries_allocated_bytes, ingest_id * 2, &manager->entries));
        manager->open_layered_table_count = ingest_id * 2;
    }

    /* Diagnostic sanity check - don't keep adding the same table */
    if (manager->entries[ingest_id] != NULL)
        WT_IGNORE_RET(__wt_panic(session, WT_PANIC,
          "Internal server error: opening the same layered table multiple times"));
    WT_ERR(__wt_calloc_one(session, &entry));
    entry->ingest_id = ingest_id;
    entry->stable_id = stable_id;
    entry->layered_table = (WT_LAYERED_TABLE *)session->dhandle;

    /*
     * There is a bootstrapping problem. Use the global oldest ID as a starting point. Nothing can
     * have been written into the ingest table, so it will be a conservative choice.
     */
    entry->checkpoint_txn_id = __wt_atomic_loadv64(&conn->txn_global.oldest_id);
    WT_ACQUIRE_READ(entry->read_checkpoint, conn->disaggregated_storage.global_checkpoint_id);

    /*
     * It's safe to just reference the same string. The lifecycle of the layered tree is longer than
     * it will live in the tracker here.
     */
    entry->stable_uri = layered->stable_uri;
    entry->ingest_uri = layered->ingest_uri;
    WT_STAT_CONN_INCR(session, layered_table_manager_tables);
    __wt_verbose_level(session, WT_VERB_LAYERED, WT_VERBOSE_DEBUG_5,
      "__wt_layered_table_manager_add_table uri=%s ingest=%" PRIu32 " stable=%" PRIu32 " name=%s",
      entry->stable_uri, ingest_id, stable_id, session->dhandle->name);
    manager->entries[ingest_id] = entry;

err:
    __wt_spin_unlock(session, &manager->layered_table_lock);

    return (ret);
}

/*
 * __layered_table_manager_remove_table_inlock --
 *     Internal table remove implementation.
 */
static void
__layered_table_manager_remove_table_inlock(WT_SESSION_IMPL *session, uint32_t ingest_id)
{
    WT_LAYERED_TABLE_MANAGER *manager;
    WT_LAYERED_TABLE_MANAGER_ENTRY *entry;

    manager = &S2C(session)->layered_table_manager;

    if ((entry = manager->entries[ingest_id]) != NULL) {
        WT_STAT_CONN_DECR(session, layered_table_manager_tables);
        __wt_verbose_level(session, WT_VERB_LAYERED, WT_VERBOSE_DEBUG_5,
          "__wt_layered_table_manager_remove_table stable_uri=%s ingest_id=%" PRIu32,
          entry->stable_uri, ingest_id);

        __wt_free(session, entry);
        manager->entries[ingest_id] = NULL;
    }
}

/*
 * __wt_layered_table_manager_remove_table --
 *     Remove a table to the layered table manager when it's opened. Note that it is always safe to
 *     remove a table from tracking immediately here. It will only be removed when the handle is
 *     closed and a handle is only closed after a checkpoint has completed that included all writes
 *     to the table. By that time the processor would have finished with any records from the
 *     layered table.
 */
void
__wt_layered_table_manager_remove_table(WT_SESSION_IMPL *session, uint32_t ingest_id)
{
    WT_LAYERED_TABLE_MANAGER *manager;
    uint32_t manager_state;

    manager = &S2C(session)->layered_table_manager;

    manager_state = __wt_atomic_load32(&manager->state);

    /* Shutdown calls this redundantly - ignore cases when the manager is already closed. */
    if (manager_state == WT_LAYERED_TABLE_MANAGER_OFF)
        return;

    WT_ASSERT_ALWAYS(session,
      manager_state == WT_LAYERED_TABLE_MANAGER_RUNNING ||
        manager_state == WT_LAYERED_TABLE_MANAGER_STOPPING,
      "Adding a layered table, but the manager isn't running");
    __wt_spin_lock(session, &manager->layered_table_lock);
    __layered_table_manager_remove_table_inlock(session, ingest_id);

    __wt_spin_unlock(session, &manager->layered_table_lock);
}

/*
 * __layered_table_get_constituent_cursor --
 *     Retrieve or open a constituent cursor for a layered tree.
 */
static int
__layered_table_get_constituent_cursor(
  WT_SESSION_IMPL *session, uint32_t ingest_id, WT_CURSOR **cursorp)
{
    WT_CONNECTION_IMPL *conn;
    WT_CURSOR *stable_cursor;
    WT_LAYERED_TABLE_MANAGER_ENTRY *entry;
    uint64_t global_ckpt_id;

    const char *cfg[] = {WT_CONFIG_BASE(session, WT_SESSION_open_cursor), "overwrite", NULL, NULL};

    conn = S2C(session);
    entry = conn->layered_table_manager.entries[ingest_id];

    *cursorp = NULL;

    if (entry == NULL)
        return (0);

    WT_ACQUIRE_READ(global_ckpt_id, conn->disaggregated_storage.global_checkpoint_id);
    if (global_ckpt_id > entry->read_checkpoint)
        cfg[2] = "force=true";

    /* Open the cursor and keep a reference in the manager entry and our caller */
    WT_RET(__wt_open_cursor(session, entry->stable_uri, NULL, cfg, &stable_cursor));
    entry->read_checkpoint = global_ckpt_id;
    *cursorp = stable_cursor;

    return (0);
}

/*
 * __wt_layered_table_manager_thread_run --
 *     Entry function for a layered table manager thread. This is called repeatedly from the thread
 *     group code so it does not need to loop itself.
 */
int
__wt_layered_table_manager_thread_run(WT_SESSION_IMPL *session_shared, WT_THREAD *thread)
{
    WT_SESSION_IMPL *session;

    WT_UNUSED(session_shared);
    session = thread->session;
    WT_ASSERT(session, session->id != 0);

    WT_STAT_CONN_SET(session, layered_table_manager_active, 1);

    /* TODO: now we just sleep. In the future, do whatever we need to do here. */
    __wt_sleep(1, 0);

    WT_STAT_CONN_SET(session, layered_table_manager_active, 0);

    return (0);
}

/*
 * __wt_layered_table_manager_destroy --
 *     Destroy the layered table manager thread(s)
 */
int
__wt_layered_table_manager_destroy(WT_SESSION_IMPL *session)
{
    WT_CONNECTION_IMPL *conn;
    WT_LAYERED_TABLE_MANAGER *manager;
    uint32_t i;

    conn = S2C(session);
    manager = &conn->layered_table_manager;

    __wt_verbose_level(
      session, WT_VERB_LAYERED, WT_VERBOSE_DEBUG_5, "%s", "__wt_layered_table_manager_destroy");

    if (__wt_atomic_load32(&manager->state) == WT_LAYERED_TABLE_MANAGER_OFF)
        return (0);

    /*
     * Spin until exclusive access is gained. If we got here from the startup path seeing an error,
     * the state might still be "starting" rather than "running".
     */
    while (!__wt_atomic_cas32(&manager->state, WT_LAYERED_TABLE_MANAGER_RUNNING,
             WT_LAYERED_TABLE_MANAGER_STOPPING) &&
      !__wt_atomic_cas32(
        &manager->state, WT_LAYERED_TABLE_MANAGER_STARTING, WT_LAYERED_TABLE_MANAGER_STOPPING)) {
        /* If someone beat us to it, we are done */
        if (__wt_atomic_load32(&manager->state) == WT_LAYERED_TABLE_MANAGER_OFF)
            return (0);
        __wt_sleep(0, 1000);
    }

    /* Ensure other things that engage with the layered table server know it's gone. */
    FLD_CLR(conn->server_flags, WT_CONN_SERVER_LAYERED);

    __wt_spin_lock(session, &manager->layered_table_lock);

    /* Let any running threads finish up. */
    __wt_cond_signal(session, manager->threads.wait_cond);
    __wt_writelock(session, &manager->threads.lock);

    WT_RET(__wt_thread_group_destroy(session, &manager->threads));

    /* Close any cursors and free any related memory */
    for (i = 0; i < manager->open_layered_table_count; i++) {
        if (manager->entries[i] != NULL)
            __layered_table_manager_remove_table_inlock(session, i);
    }
    __wt_free(session, manager->entries);
    manager->open_layered_table_count = 0;
    manager->entries_allocated_bytes = 0;

    __wt_atomic_store32(&manager->state, WT_LAYERED_TABLE_MANAGER_OFF);
    WT_STAT_CONN_SET(session, layered_table_manager_running, 0);
    __wt_spin_unlock(session, &manager->layered_table_lock);

    return (0);
}

/*
 * __disagg_metadata_table_init --
 *     Initialize the shared metadata table.
 */
static int
__disagg_metadata_table_init(WT_SESSION_IMPL *session)
{
    WT_CONNECTION_IMPL *conn;
    WT_DECL_RET;
    WT_SESSION_IMPL *internal_session;

    conn = S2C(session);

    WT_ERR(__wt_open_internal_session(conn, "disagg-init", false, 0, 0, &internal_session));
    WT_ERR(__wt_session_create(
      internal_session, WT_DISAGG_METADATA_URI, "key_format=S,value_format=S,log=(enabled=false)"));

err:
    if (internal_session != NULL)
        WT_TRET(__wt_session_close_internal(internal_session));
    return (ret);
}

/*
 * __wti_disagg_conn_config --
 *     Parse and setup the disaggregated server options for the connection.
 */
int
__wti_disagg_conn_config(WT_SESSION_IMPL *session, const char **cfg, bool reconfig)
{
    WT_CONFIG_ITEM cval;
    WT_CONNECTION_IMPL *conn;
    WT_DECL_RET;
    WT_NAMED_PAGE_LOG *npage_log;
    uint64_t checkpoint_id, next_checkpoint_id;
    bool leader, was_leader;

    conn = S2C(session);
    leader = was_leader = conn->layered_table_manager.leader;
    npage_log = NULL;

    /* Reconfigure-only settings. */
    if (reconfig) {

        /* Pick up a new checkpoint (followers only). */
        WT_ERR(__wt_config_gets(session, cfg, "disaggregated.checkpoint_meta", &cval));
        if (cval.len > 0) {
            if (leader)
                WT_ERR(EINVAL); /* Leaders can't pick up new checkpoints. */
            else {
                WT_WITH_CHECKPOINT_LOCK(
                  session, ret = __disagg_pick_up_checkpoint_meta(session, &cval, &checkpoint_id));
                WT_ERR(ret);
            }
        } else {
            /* Legacy method (will be deprecated). */
            WT_ERR(__wt_config_gets(session, cfg, "disaggregated.checkpoint_id", &cval));
            if (cval.len > 0 && cval.val >= 0) {
                if (leader)
                    WT_ERR(EINVAL); /* Leaders can't pick up new checkpoints. */
                else {
                    checkpoint_id = (uint64_t)cval.val;
                    WT_WITH_CHECKPOINT_LOCK(
                      session, ret = __disagg_pick_up_checkpoint(session, 0, checkpoint_id));
                    WT_ERR(ret);
                }
            }
        }
    }

    /* Common settings between initial connection config and reconfig. */

    /* Get the next checkpoint ID. */
    WT_ERR(__wt_config_gets(session, cfg, "disaggregated.next_checkpoint_id", &cval));
    if (cval.len > 0 && cval.val >= 0)
        next_checkpoint_id = (uint64_t)cval.val;
    else
        next_checkpoint_id = WT_DISAGG_CHECKPOINT_ID_NONE;

    /* Set the role. */
    WT_ERR(__wt_config_gets(session, cfg, "disaggregated.role", &cval));
    if (cval.len == 0)
        conn->layered_table_manager.leader = leader = false;
    else {
        if (WT_CONFIG_LIT_MATCH("follower", cval))
            conn->layered_table_manager.leader = leader = false;
        else if (WT_CONFIG_LIT_MATCH("leader", cval))
            conn->layered_table_manager.leader = leader = true;
        else
            WT_ERR_MSG(session, EINVAL, "Invalid node role");

        /* Follower step-up. */
        if (reconfig && !was_leader && leader) {
            /*
             * Note that we should have picked up a new checkpoint ID above. Now that we are the new
             * leader, we need to begin the next checkpoint.
             */
            if (next_checkpoint_id == WT_DISAGG_CHECKPOINT_ID_NONE) {
                WT_ACQUIRE_READ(
                  next_checkpoint_id, conn->disaggregated_storage.global_checkpoint_id);
                next_checkpoint_id++;
            }
            if (next_checkpoint_id == WT_DISAGG_CHECKPOINT_ID_NONE)
                next_checkpoint_id = WT_DISAGG_CHECKPOINT_ID_FIRST;
            WT_WITH_CHECKPOINT_LOCK(
              session, ret = __wt_disagg_begin_checkpoint(session, next_checkpoint_id));
            WT_ERR(ret);

            /* Drain the ingest tables before switching to leader. */
            WT_ERR(__layered_drain_ingest_tables(session));
        }
    }

    /* Connection init settings only. */

    if (reconfig)
        return (0);

    /* Remember the configuration. */
    WT_ERR(__wt_config_gets(session, cfg, "disaggregated.page_log", &cval));
    WT_ERR(__wt_strndup(session, cval.str, cval.len, &conn->disaggregated_storage.page_log));

    /* Setup any configured page log. */
    WT_ERR(__wt_config_gets(session, cfg, "disaggregated.page_log", &cval));
    WT_ERR(__wt_schema_open_page_log(session, &cval, &npage_log));
    conn->disaggregated_storage.npage_log = npage_log;

    /* Set up a handle for accessing shared metadata. */
    if (npage_log != NULL) {
        WT_ERR(npage_log->page_log->pl_open_handle(npage_log->page_log, &session->iface,
          WT_DISAGG_METADATA_TABLE_ID, &conn->disaggregated_storage.page_log_meta));
    }

    if (__wt_conn_is_disagg(session)) {

        /* Initialize the shared metadata table. */
        WT_ERR(__disagg_metadata_table_init(session));

        /* Pick up the selected checkpoint. */
        WT_ERR(__wt_config_gets(session, cfg, "disaggregated.checkpoint_meta", &cval));
        if (cval.len > 0) {
            WT_WITH_CHECKPOINT_LOCK(
              session, ret = __disagg_pick_up_checkpoint_meta(session, &cval, &checkpoint_id));
            WT_ERR(ret);
        } else {
            WT_ERR(__wt_config_gets(session, cfg, "disaggregated.checkpoint_id", &cval));
            if (cval.len > 0 && cval.val >= 0) {
                checkpoint_id = (uint64_t)cval.val;
                WT_WITH_CHECKPOINT_LOCK(
                  session, ret = __disagg_pick_up_checkpoint(session, 0, checkpoint_id));
                WT_ERR(ret);
            } else
                /*
                 * TODO: If we are starting with local files, get the checkpoint ID from them?
                 * Alternatively, maybe we should just fail if the checkpoint ID is not specified?
                 */
                checkpoint_id = WT_DISAGG_CHECKPOINT_ID_NONE;
        }

        /* If we are starting as primary (e.g., for internal testing), begin the checkpoint. */
        if (leader) {
            if (next_checkpoint_id == WT_DISAGG_CHECKPOINT_ID_NONE)
                next_checkpoint_id = checkpoint_id + 1;
            WT_WITH_CHECKPOINT_LOCK(
              session, ret = __wt_disagg_begin_checkpoint(session, next_checkpoint_id));
            WT_ERR(ret);
        }
    }

err:
    if (ret != 0 && reconfig && !was_leader && leader)
        return (__wt_panic(session, ret, "failed to step-up as primary"));
    return (ret);
}

/*
 * __wt_conn_is_disagg --
 *     Check whether the connection uses disaggregated storage.
 */
bool
__wt_conn_is_disagg(WT_SESSION_IMPL *session)
{
    WT_CONNECTION_IMPL *conn;
    WT_DISAGGREGATED_STORAGE *disagg;

    conn = S2C(session);
    disagg = &conn->disaggregated_storage;

    return (disagg->page_log_meta != NULL);
}

/*
 * __wti_disagg_destroy --
 *     Shut down disaggregated storage.
 */
int
__wti_disagg_destroy(WT_SESSION_IMPL *session)
{
    WT_CONNECTION_IMPL *conn;
    WT_DECL_RET;
    WT_DISAGGREGATED_STORAGE *disagg;

    conn = S2C(session);
    disagg = &conn->disaggregated_storage;

    /* Close the metadata handles. */
    if (disagg->page_log_meta != NULL) {
        WT_TRET(disagg->page_log_meta->plh_close(disagg->page_log_meta, &session->iface));
        disagg->page_log_meta = NULL;
    }

    __wt_free(session, disagg->page_log);
    __wt_free(session, disagg->wiredtiger_checkpoint);
    return (ret);
}

/*
 * __wt_disagg_get_meta --
 *     Read metadata from disaggregated storage.
 */
int
__wt_disagg_get_meta(
  WT_SESSION_IMPL *session, uint64_t page_id, uint64_t lsn, uint64_t checkpoint_id, WT_ITEM *item)
{
    WT_CONNECTION_IMPL *conn;
    WT_DISAGGREGATED_STORAGE *disagg;
    WT_PAGE_LOG_GET_ARGS get_args;
    u_int count, retry;

    conn = S2C(session);
    disagg = &conn->disaggregated_storage;
    WT_CLEAR(get_args);
    get_args.lsn = lsn;

    if (disagg->page_log_meta != NULL) {
        retry = 0;
        for (;;) {
            count = 1;
            WT_RET(disagg->page_log_meta->plh_get(disagg->page_log_meta, &session->iface, page_id,
              checkpoint_id, &get_args, item, &count));
            WT_ASSERT(session, count <= 1); /* TODO: corrupt data */

            /* Found the data. */
            if (count == 1)
                break;

            /* Otherwise retry up to 100 times to account for page materialization delay. */
            if (retry > 100)
                return (WT_NOTFOUND);
            __wt_verbose_notice(session, WT_VERB_READ,
              "retry #%" PRIu32 " for metadata page_id %" PRIu64 ", checkpoint_id %" PRIu64, retry,
              page_id, checkpoint_id);
            __wt_sleep(0, 10000 + retry * 5000);
            ++retry;
        }

        return (0);
    }

    return (ENOTSUP);
}

/*
 * __wt_disagg_put_meta --
 *     Write metadata to disaggregated storage.
 */
int
__wt_disagg_put_meta(WT_SESSION_IMPL *session, uint64_t page_id, uint64_t checkpoint_id,
  const WT_ITEM *item, uint64_t *lsnp)
{
    WT_CONNECTION_IMPL *conn;
    WT_DISAGGREGATED_STORAGE *disagg;
    WT_PAGE_LOG_PUT_ARGS put_args;

    conn = S2C(session);
    disagg = &conn->disaggregated_storage;

    WT_CLEAR(put_args);
    if (disagg->page_log_meta != NULL) {
        WT_RET(disagg->page_log_meta->plh_put(
          disagg->page_log_meta, &session->iface, page_id, checkpoint_id, &put_args, item));
        if (lsnp != NULL)
            *lsnp = put_args.lsn;
        __wt_atomic_addv64(&disagg->num_meta_put, 1);
        return (0);
    }
    return (ENOTSUP);
}

/*
 * __wt_disagg_begin_checkpoint --
 *     Begin the next checkpoint.
 */
int
__wt_disagg_begin_checkpoint(WT_SESSION_IMPL *session, uint64_t next_checkpoint_id)
{
    WT_CONNECTION_IMPL *conn;
    WT_DISAGGREGATED_STORAGE *disagg;
    uint64_t cur_checkpoint_id;

    conn = S2C(session);
    disagg = &conn->disaggregated_storage;

    WT_ASSERT_SPINLOCK_OWNED(session, &conn->checkpoint_lock);

    /* Only the leader can begin a global checkpoint. */
    if (disagg->npage_log == NULL || !conn->layered_table_manager.leader)
        return (0);

    if (next_checkpoint_id == WT_DISAGG_CHECKPOINT_ID_NONE)
        return (EINVAL);

    WT_ACQUIRE_READ(cur_checkpoint_id, conn->disaggregated_storage.global_checkpoint_id);
    if (next_checkpoint_id < cur_checkpoint_id)
        WT_RET_MSG(session, EINVAL, "The checkpoint ID did not advance");

    WT_RET(disagg->npage_log->page_log->pl_begin_checkpoint(
      disagg->npage_log->page_log, &session->iface, next_checkpoint_id));

    /* Store is sufficient because updates are protected by the checkpoint lock. */
    WT_RELEASE_WRITE(disagg->global_checkpoint_id, next_checkpoint_id);
    disagg->num_meta_put_at_ckpt_begin = disagg->num_meta_put;
    return (0);
}

/*
 * __wt_disagg_advance_checkpoint --
 *     Advance to the next checkpoint. If the current checkpoint is 0, just start the next one.
 */
int
__wt_disagg_advance_checkpoint(WT_SESSION_IMPL *session, bool ckpt_success)
{
    WT_CONNECTION_IMPL *conn;
    WT_DECL_ITEM(meta);
    WT_DECL_RET;
    WT_DISAGGREGATED_STORAGE *disagg;
    wt_timestamp_t checkpoint_timestamp;
    uint64_t checkpoint_id, meta_lsn;

    conn = S2C(session);
    disagg = &conn->disaggregated_storage;
    WT_RET(__wt_scr_alloc(session, 0, &meta));

    WT_ASSERT_SPINLOCK_OWNED(session, &conn->checkpoint_lock);

    /* Only the leader can advance the global checkpoint ID. */
    if (disagg->npage_log == NULL || !conn->layered_table_manager.leader)
        return (0);

    WT_ACQUIRE_READ(meta_lsn, conn->disaggregated_storage.last_checkpoint_meta_lsn);
    WT_ACQUIRE_READ(checkpoint_id, conn->disaggregated_storage.global_checkpoint_id);
    WT_ACQUIRE_READ(checkpoint_timestamp, conn->disaggregated_storage.cur_checkpoint_timestamp);
    WT_ASSERT(session, meta_lsn > 0); /* The metadata page should be written by now. */
    WT_ASSERT(session, checkpoint_id >= WT_DISAGG_CHECKPOINT_ID_FIRST);

    if (ckpt_success) {
        if (disagg->npage_log->page_log->pl_complete_checkpoint_ext == NULL)
            /* Use the legacy method if the new one is not yet available (will be deprecated). */
            WT_ERR(disagg->npage_log->page_log->pl_complete_checkpoint(
              disagg->npage_log->page_log, &session->iface, checkpoint_id));
        else {
            /*
             * Important: To keep testing simple, keep the metadata to be a valid configuration
             * string without quotation marks or escape characters.
             */
            WT_ERR(__wt_buf_fmt(
              session, meta, "id=%" PRIu64 ",metadata_lsn=%" PRIu64, checkpoint_id, meta_lsn));
            WT_ERR(
              disagg->npage_log->page_log->pl_complete_checkpoint_ext(disagg->npage_log->page_log,
                &session->iface, checkpoint_id, (uint64_t)checkpoint_timestamp, meta, NULL));
        }
        WT_RELEASE_WRITE(
          conn->disaggregated_storage.last_checkpoint_timestamp, checkpoint_timestamp);
    }

    WT_ERR(__wt_disagg_begin_checkpoint(session, checkpoint_id + 1));

err:
    __wt_scr_free(session, &meta);
    return (ret);
}

/*
 * __layered_move_updates --
 *     Move the updates of a key to the stable table
 */
static int
__layered_move_updates(
  WT_SESSION_IMPL *session, WT_CURSOR_BTREE *cbt, WT_ITEM *key, WT_UPDATE *upds)
{
    WT_DECL_RET;

    /* Search the page. */
    WT_WITH_PAGE_INDEX(session, ret = __wt_row_search(cbt, key, true, NULL, false, NULL));
    WT_ERR(ret);

    /* Apply the modification. */
    WT_ERR(__wt_row_modify(cbt, key, NULL, &upds, WT_UPDATE_INVALID, false, false));

err:
    WT_TRET(__wt_btcur_reset(cbt));
    return (ret);
}

/*
 * __layered_drain_ingest_table --
 *     Moving all the data from a single ingest table to the corresponding stable table
 */
static int
__layered_drain_ingest_table(WT_SESSION_IMPL *session, WT_LAYERED_TABLE_MANAGER_ENTRY *entry)
{
    WT_CURSOR *stable_cursor, *version_cursor;
    WT_CURSOR_BTREE *cbt;
    WT_DECL_ITEM(key);
    WT_DECL_ITEM(tmp_key);
    WT_DECL_ITEM(value);
    WT_DECL_RET;
    WT_TIME_WINDOW tw;
    WT_UPDATE *prev_upd, *tombstone, *upd, *upds;
    wt_timestamp_t last_checkpoint_timestamp;
    uint8_t flags, location, prepare, type;
    int cmp;
    char buf[256], buf2[64];
    const char *cfg[] = {WT_CONFIG_BASE(session, WT_SESSION_open_cursor), NULL, NULL, NULL};

    stable_cursor = version_cursor = NULL;
    prev_upd = tombstone = upd = upds = NULL;
    WT_TIME_WINDOW_INIT(&tw);

    WT_ACQUIRE_READ(
      last_checkpoint_timestamp, S2C(session)->disaggregated_storage.last_checkpoint_timestamp);
    WT_RET(__layered_table_get_constituent_cursor(session, entry->ingest_id, &stable_cursor));
    cbt = (WT_CURSOR_BTREE *)stable_cursor;
    if (last_checkpoint_timestamp != WT_TS_NONE)
        WT_ERR(__wt_snprintf(
          buf2, sizeof(buf2), "start_timestamp=%" PRIx64 "", last_checkpoint_timestamp));
    else
        buf2[0] = '\0';
    WT_ERR(__wt_snprintf(buf, sizeof(buf),
      "debug=(dump_version=(enabled=true,raw_key_value=true,visible_only=true,timestamp_order=true,"
      "%s))",
      buf2));
    cfg[1] = buf;
    WT_ERR(__wt_open_cursor(session, entry->ingest_uri, NULL, cfg, &version_cursor));

    WT_ERR(__wt_scr_alloc(session, 0, &key));
    WT_ERR(__wt_scr_alloc(session, 0, &tmp_key));
    WT_ERR(__wt_scr_alloc(session, 0, &value));

    for (;;) {
        tombstone = upd = NULL;
        WT_ERR_NOTFOUND_OK(version_cursor->next(version_cursor), true);
        if (ret == WT_NOTFOUND) {
            if (key->size > 0 && upds != NULL) {
                WT_WITH_DHANDLE(
                  session, cbt->dhandle, ret = __layered_move_updates(session, cbt, key, upds));
                WT_ERR(ret);
                upds = NULL;
            } else
                ret = 0;
            break;
        }

        WT_ERR(version_cursor->get_key(version_cursor, tmp_key));
        WT_ERR(__wt_compare(session, CUR2BT(cbt)->collator, key, tmp_key, &cmp));
        if (cmp != 0) {
            WT_ASSERT(session, cmp <= 0);

            if (upds != NULL) {
                WT_WITH_DHANDLE(
                  session, cbt->dhandle, ret = __layered_move_updates(session, cbt, key, upds));
                WT_ERR(ret);
            }

            upds = NULL;
            prev_upd = NULL;
            WT_ERR(__wt_buf_set(session, key, tmp_key->data, tmp_key->size));
        }

        WT_ERR(version_cursor->get_value(version_cursor, &tw.start_txn, &tw.start_ts,
          &tw.durable_start_ts, &tw.stop_txn, &tw.stop_ts, &tw.durable_stop_ts, &type, &prepare,
          &flags, &location, value));
        /* We shouldn't see any prepared updates. */
        WT_ASSERT(session, prepare == 0);

        /* We assume the updates returned will be in timestamp order. */
        if (prev_upd != NULL) {
            /* If we see a single tombstone in the previous iteration, we must be reaching the end
             * and should never be here. */
            WT_ASSERT(session, prev_upd->type == WT_UPDATE_STANDARD);
            WT_ASSERT(session,
              tw.stop_txn <= prev_upd->txnid && tw.stop_ts <= prev_upd->start_ts &&
                tw.durable_stop_ts <= prev_upd->durable_ts);
            WT_ASSERT(session,
              tw.start_txn <= prev_upd->txnid && tw.start_ts <= prev_upd->start_ts &&
                tw.durable_start_ts <= prev_upd->durable_ts);
            if (tw.stop_txn != prev_upd->txnid || tw.stop_ts != prev_upd->start_ts ||
              tw.durable_stop_ts != prev_upd->durable_ts)
                WT_ERR(__wt_upd_alloc_tombstone(session, &tombstone, NULL));
        } else if (WT_TIME_WINDOW_HAS_STOP(&tw))
            WT_ERR(__wt_upd_alloc_tombstone(session, &tombstone, NULL));

        /*
         * It is possible to see a full value that is smaller than or equal to the last checkpoint
         * timestamp with a tombstone that is larger than the last checkpoint timestamp. Ignore the
         * update in this case.
         */
        if (tw.durable_start_ts > last_checkpoint_timestamp) {
            WT_ERR(__wt_upd_alloc(session, value, WT_UPDATE_STANDARD, &upd, NULL));
            upd->txnid = tw.start_txn;
            upd->start_ts = tw.start_ts;
            upd->durable_ts = tw.durable_start_ts;
        } else
            WT_ASSERT(session, tombstone != NULL);

        if (tombstone != NULL) {
            tombstone->txnid = tw.stop_txn;
            tombstone->start_ts = tw.start_ts;
            tombstone->durable_ts = tw.durable_start_ts;
            tombstone->next = upd;

            WT_ASSERT(session, tombstone->durable_ts > last_checkpoint_timestamp);

            if (prev_upd != NULL)
                prev_upd->next = tombstone;
            else
                upds = tombstone;

            prev_upd = upd;
            tombstone = NULL;
            upd = NULL;
        } else {
            if (prev_upd != NULL)
                prev_upd->next = upd;
            else
                upds = upd;

            prev_upd = upd;
            upd = NULL;
        }
    }

err:
    if (tombstone != NULL)
        __wt_free(session, tombstone);
    if (upd != NULL)
        __wt_free(session, upd);
    if (upds != NULL)
        __wt_free_update_list(session, &upds);
    __wt_scr_free(session, &key);
    __wt_scr_free(session, &tmp_key);
    __wt_scr_free(session, &value);
    if (version_cursor != NULL)
        WT_TRET(version_cursor->close(version_cursor));
    if (stable_cursor != NULL)
        WT_TRET(stable_cursor->close(stable_cursor));
    return (ret);
}

/*
 * __layered_drain_ingest_tables --
 *     Moving all the data from the ingest tables to the stable tables
 */
static int
__layered_drain_ingest_tables(WT_SESSION_IMPL *session)
{
    WT_CONNECTION_IMPL *conn;
    WT_DECL_RET;
    WT_LAYERED_TABLE_MANAGER *manager;
    WT_LAYERED_TABLE_MANAGER_ENTRY *entry;
    WT_SESSION_IMPL *internal_session;
    size_t i, table_count;

    conn = S2C(session);
    manager = &conn->layered_table_manager;

    WT_RET(__wt_open_internal_session(conn, "disagg-drain", false, 0, 0, &internal_session));

    __wt_spin_lock(session, &manager->layered_table_lock);

    table_count = manager->open_layered_table_count;

    __wt_spin_unlock(session, &manager->layered_table_lock);

    /* TODO: skip empty ingest tables. */
    for (i = 0; i < table_count; i++) {
        if ((entry = manager->entries[i]) != NULL)
            WT_ERR(__layered_drain_ingest_table(internal_session, entry));
    }

err:
    WT_TRET(__wt_session_close_internal(internal_session));
    return (ret);
}<|MERGE_RESOLUTION|>--- conflicted
+++ resolved
@@ -70,13 +70,8 @@
     metadata_value_cfg = NULL;
     layered_ingest_uri = NULL;
     shared_metadata_session = NULL;
-<<<<<<< HEAD
     new_checkpoint_name = NULL;
-
-    WT_ERR(__wt_scr_alloc(session, 16 * WT_KILOBYTE, &item));
-=======
     cfg_ret = NULL;
->>>>>>> fb81d70b
 
     WT_ASSERT_SPINLOCK_OWNED(session, &conn->checkpoint_lock);
 
@@ -277,11 +272,8 @@
     __wt_free(session, buf);
     __wt_free(session, metadata_value_cfg);
     __wt_free(session, layered_ingest_uri);
-<<<<<<< HEAD
     __wt_free(session, new_checkpoint_name);
-=======
     __wt_free(session, cfg_ret);
->>>>>>> fb81d70b
 
     __wt_scr_free(session, &item);
     return (ret);
