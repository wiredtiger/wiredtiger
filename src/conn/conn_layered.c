--- conflicted
+++ resolved
@@ -29,12 +29,8 @@
     WT_ERR(__wt_scr_alloc(session, 0, &ingest_config));
     WT_ERR(__wt_buf_fmt(session, ingest_config,
       "key_format=\"%.*s\",value_format=\"%.*s\","
-<<<<<<< HEAD
-      "in_memory=true,disaggregated=(page_log=none,storage_source=none)",
-=======
       "in_memory=true,"
       "disaggregated=(page_log=none,storage_source=none)",
->>>>>>> 9458dd25
       (int)key_format.len, key_format.str, (int)value_format.len, value_format.str));
 
     WT_WITH_SCHEMA_LOCK(session, ret = __wt_schema_create(session, uri, ingest_config->data));
@@ -237,37 +233,8 @@
      */
     WT_RELEASE_WRITE(conn->disaggregated_storage.global_checkpoint_id, checkpoint_id + 1);
 
-<<<<<<< HEAD
-    /*
-     * TODO: We need to ensure we have updated the system information. This should come from MongoD?
-     *
-     * Read the system checkpoint information from the metadata file and save the stable timestamp
-     * of the last checkpoint for later query. This gets saved in the connection.
-     */
-    WT_ERR(__wt_meta_read_checkpoint_timestamp(session, NULL, &ckpt_timestamp, NULL));
-    /* This value is updated by a single thread. No need for synchronization. */
-    txn_global->last_ckpt_timestamp = ckpt_timestamp;
-
-    if (txn_global->stable_timestamp < ckpt_timestamp) {
-        __wt_writelock(session, &txn_global->rwlock);
-        if (txn_global->stable_timestamp < ckpt_timestamp) {
-            WT_RELEASE_WRITE(txn_global->stable_timestamp, ckpt_timestamp);
-            WT_STAT_CONN_INCR(session, txn_set_ts_stable_upd);
-            /*
-             * Release write requires the data and destination have exactly the same size. stdbool.h
-             * only defines true as `#define true 1` so we need a bool cast to provide proper type
-             * information.
-             */
-            WT_RELEASE_WRITE(txn_global->has_stable_timestamp, (bool)true);
-            txn_global->stable_is_pinned = false;
-            __wt_verbose_timestamp(session, ckpt_timestamp, "Updated global stable timestamp");
-        }
-        __wt_writeunlock(session, &txn_global->rwlock);
-    }
-=======
     /* Update the checkpoint timestamp. */
     WT_RELEASE_WRITE(conn->disaggregated_storage.last_checkpoint_timestamp, checkpoint_timestamp);
->>>>>>> 9458dd25
 
 err:
     if (cursor != NULL)
@@ -564,7 +531,6 @@
  *     this just checkpoints the first table that meets the threshold. In the future it should be
  *     more fair in selecting a table.
  */
-<<<<<<< HEAD
 // static int
 // __layered_table_manager_checkpoint_one(WT_SESSION_IMPL *session)
 // {
@@ -584,17 +550,16 @@
 //         if ((entry = manager->entries[i]) != NULL &&
 //           entry->accumulated_write_bytes > WT_LAYERED_TABLE_CHECKPOINT_THRESHOLD) {
 //             /*
-//              * Retrieve the current tranasaction ID - ensure it actually gets read from the
-//              shared
+//              * Retrieve the current transaction ID - ensure it actually gets read from the shared
 //              * variable here, it would lead to data loss if it was read later and included
-//              * transaction IDs that aren't included in the checkpoint. It's OK for it to miss
-//              IDs -
+//              * transaction IDs that aren't included in the checkpoint. It's OK for it to miss IDs
+//              -
 //              * this requires an "at least as much" guarantee, not an exact match guarantee.
 //              */
 //             WT_READ_ONCE(satisfied_txn_id, manager->max_applied_txnid);
 //             __wt_verbose_level(session, WT_VERB_LAYERED, WT_VERBOSE_DEBUG_5,
-//               "layered table %s being checkpointed, satisfied txnid=%" PRIu64,
-//               entry->stable_uri, satisfied_txn_id);
+//               "layered table %s being checkpointed, satisfied txnid=%" PRIu64, entry->stable_uri,
+//               satisfied_txn_id);
 
 //             WT_RET(
 //               __layered_table_get_constituent_cursor(session, entry->ingest_id,
@@ -646,410 +611,32 @@
 // }
 
 /*
- * __layered_table_log_replay_op_apply --
- *     Apply a transactional operation during recovery.
- */
-// static int
-// __layered_table_log_replay_op_apply(
-//   WT_SESSION_IMPL *session, WT_LSN *lsnp, const uint8_t **pp, const uint8_t *end)
-// {
-//     WT_CURSOR *stable_cursor;
-//     WT_DECL_RET;
-//     WT_ITEM key, start_key, stop_key, value;
-//     WT_LAYERED_TABLE_MANAGER *manager;
-//     WT_LAYERED_TABLE_MANAGER_ENTRY *entry;
-//     wt_timestamp_t commit, durable, first_commit, prepare, read;
-//     uint64_t recno, start_recno, stop_recno, t_nsec, t_sec;
-//     uint32_t fileid, mode, opsize, optype;
-//     bool applied;
-
-//     manager = &S2C(session)->layered_table_manager;
-//     stable_cursor = NULL;
-//     applied = false;
-//     fileid = 0;
-//     memset(&value, 0, sizeof(WT_ITEM));
-
-//     /* Peek at the size and the type. */
-//     WT_ERR(__wt_layered_table_logop_read(session, pp, end, &optype, &opsize));
-//     end = *pp + opsize;
-
-//     /*
-//      * If it is an operation type that should be ignored, we're done. Note that file ids within
-//      * known operations also use the same macros to indicate that operation should be ignored.
-//      */
-//     if (WT_LOGOP_IS_IGNORED(optype)) {
-//         *pp += opsize;
-//         goto done;
-//     }
-
-//     switch (optype) {
-//     case WT_LOGOP_COL_MODIFY:
-//         WT_ERR(
-//           __wt_layered_table_logop_col_modify_unpack(session, pp, end, &fileid, &recno,
-//           &value));
-//         break;
-//     case WT_LOGOP_COL_PUT:
-//         WT_ERR(__wt_layered_table_logop_col_put_unpack(session, pp, end, &fileid, &recno,
-//         &value)); break;
-//     case WT_LOGOP_COL_REMOVE:
-//         WT_ERR(__wt_layered_table_logop_col_remove_unpack(session, pp, end, &fileid, &recno));
-//         break;
-//     case WT_LOGOP_COL_TRUNCATE:
-//         WT_ERR(__wt_layered_table_logop_col_truncate_unpack(
-//           session, pp, end, &fileid, &start_recno, &stop_recno));
-//         break;
-//     case WT_LOGOP_ROW_MODIFY:
-//         WT_ERR(__wt_layered_table_logop_row_modify_unpack(session, pp, end, &fileid, &key,
-//         &value)); if ((entry = manager->entries[fileid]) != NULL) {
-//             WT_ERR(__layered_table_get_constituent_cursor(session, fileid, &stable_cursor));
-//             __wt_cursor_set_raw_key(stable_cursor, &key);
-//             if ((ret = stable_cursor->search(stable_cursor)) != 0)
-//                 WT_ERR_NOTFOUND_OK(ret, false);
-//             else {
-//                 /*
-//                  * Build/insert a complete value during recovery rather than using cursor
-//                  modify to
-//                  * create a partial update (for no particular reason than simplicity).
-//                  */
-//                 WT_ERR(__wt_modify_apply_item(CUR2S(stable_cursor),
-//                 stable_cursor->value_format,
-//                   &stable_cursor->value, value.data));
-//                 WT_ERR(stable_cursor->insert(stable_cursor));
-//                 entry->accumulated_write_bytes += (key.size + stable_cursor->value.size);
-//                 applied = true;
-//             }
-//         }
-//         break;
-
-//     case WT_LOGOP_ROW_PUT:
-//         WT_ERR(__wt_layered_table_logop_row_put_unpack(session, pp, end, &fileid, &key,
-//         &value)); if ((entry = manager->entries[fileid]) != NULL) {
-//             /*
-//         __wt_verbose_level(session, WT_VERB_LAYERED, WT_VERBOSE_DEBUG_1,
-//           "layered table log application row store put applying to stable table %s",
-//         entry->ingest_uri);
-//           */
-//             WT_ERR(__layered_table_get_constituent_cursor(session, fileid, &stable_cursor));
-//             __wt_cursor_set_raw_key(stable_cursor, &key);
-//             __wt_cursor_set_raw_value(stable_cursor, &value);
-//             WT_ERR(stable_cursor->insert(stable_cursor));
-
-//             entry->accumulated_write_bytes += (key.size + value.size);
-//             applied = true;
-//         }
-//         break;
-
-//     case WT_LOGOP_ROW_REMOVE:
-//         /*
-//          * TODO: There should not be any remove operations logged - we turn them into tombstone
-//          * writes.
-//          */
-//         WT_ERR(__wt_layered_table_logop_row_remove_unpack(session, pp, end, &fileid, &key));
-//         if ((entry = manager->entries[fileid]) != NULL) {
-//             WT_ERR(__layered_table_get_constituent_cursor(session, fileid, &stable_cursor));
-//             __wt_cursor_set_raw_key(stable_cursor, &key);
-//             /*
-//              * WT_NOTFOUND is an expected error because the checkpoint snapshot we're rolling
-//              * forward may race with a remove, resulting in the key not being in the tree, but
-//              * recovery still processing the log record of the remove.
-//              */
-//             WT_ERR_NOTFOUND_OK(stable_cursor->remove(stable_cursor), false);
-//             entry->accumulated_write_bytes += (key.size + value.size);
-//             applied = true;
-//         }
-//         break;
-
-//     case WT_LOGOP_ROW_TRUNCATE:
-//         WT_ERR(__wt_layered_table_logop_row_truncate_unpack(
-//           session, pp, end, &fileid, &start_key, &stop_key, &mode));
-//         break;
-//     case WT_LOGOP_TXN_TIMESTAMP:
-//         /*
-//          * Timestamp records are informational only. We have to unpack it to properly move
-//          forward
-//          * in the log record to the next operation, but otherwise ignore.
-//          */
-//         WT_ERR(__wt_layered_table_logop_txn_timestamp_unpack(
-//           session, pp, end, &t_sec, &t_nsec, &commit, &durable, &first_commit, &prepare,
-//           &read));
-//         break;
-//     default:
-//         WT_ERR(__wt_illegal_value(session, optype));
-//     }
-
-//     /*
-//      * The zero file ID means either the metadata table, or no file ID was retrieved from the
-//      log
-//      * record - it is safe to skip either case.
-//      */
-//     if (fileid != 0 && !applied && manager->entries[fileid] != NULL) {
-//         WT_STAT_CONN_DSRC_INCR(session, layered_table_manager_logops_skipped);
-//         __wt_verbose_level(session, WT_VERB_LAYERED, WT_VERBOSE_DEBUG_1,
-//           "layered table log application skipped a record associated with layered tree. Record
-//           " "type: "
-//           "%" PRIu32,
-//           optype);
-//     } else {
-//         if (applied)
-//             WT_STAT_CONN_DSRC_INCR(session, layered_table_manager_logops_applied);
-//     }
-
-// done:
-//     /* Reset the cursor so it doesn't block eviction. */
-//     if (stable_cursor != NULL)
-//         WT_ERR(stable_cursor->reset(stable_cursor));
-//     return (0);
-
-// err:
-//     __wt_err(session, ret,
-//       "operation apply failed during recovery: operation type %" PRIu32 " at LSN %" PRIu32
-//       "/%" PRIu32,
-//       optype, lsnp->l.file, __wt_layered_table_lsn_offset(lsnp));
-//     return (ret);
-// }
-
-/*
- * __layered_table_log_replay_commit_apply --
- *     Apply a commit record during layered table log replay.
- */
-// static int
-// __layered_table_log_replay_commit_apply(
-//   WT_SESSION_IMPL *session, WT_LSN *lsnp, const uint8_t **pp, const uint8_t *end)
-// {
-//     /*
-//      * __wt_verbose_level(session, WT_VERB_LAYERED, WT_VERBOSE_DEBUG_1, "%s",
-//      *   "layered table log application commit applying");
-//      */
-
-//     /* The logging subsystem zero-pads records. */
-//     while (*pp < end && **pp)
-//         WT_RET(__layered_table_log_replay_op_apply(session, lsnp, pp, end));
-
-//     return (0);
-// }
-
-/*
- * __layered_table_log_replay --
- *     Review a log record and replay it against a layered stable constituent if relevant. This
- *     could be done in a number of ways, including: * Generalize the code in
- *     txn_recover::__txn_op_apply and its callers to work for this runtime case and apply
- *     operations to a different file identifier. * Create a simplified duplicate of the recovery
- *     code. * Use the log cursor implementation as-is, and see how far we get. * Implement a new
- *     log cursor, or extend existing to be more closely aligned with this need. I chose the
- *     simplified duplicate approach for now - it was most expedient, debuggable and performant.
- *     Long term we might want to do something different.
- */
-// static int
-// __layered_table_log_replay(WT_SESSION_IMPL *session, WT_ITEM *logrec, WT_LSN *lsnp,
-//   WT_LSN *next_lsnp, void *cookie, int firstrecord)
-// {
-//     WT_DECL_RET;
-//     WT_LAYERED_TABLE_MANAGER *manager;
-//     uint64_t txnid;
-//     uint32_t rectype;
-//     const uint8_t *end, *p;
-
-//     manager = &S2C(session)->layered_table_manager;
-//     p = WT_LOG_SKIP_HEADER(logrec->data);
-//     end = (const uint8_t *)logrec->data + logrec->size;
-//     /* If this becomes multi-threaded we might move the context from manager here */
-//     WT_UNUSED(cookie);
-//     WT_UNUSED(firstrecord);
-
-//     if (!manager->leader)
-//         return (0);
-
-//     /* First, peek at the log record type. */
-//     WT_RET(__wt_layered_table_logrec_read(session, &p, end, &rectype));
-
-//     /* We are only ever interested in commit records */
-//     if (rectype != WT_LOGREC_COMMIT)
-//         return (0);
-
-//     if (!WT_IS_MAX_LSN(&manager->max_replay_lsn) &&
-//       __wt_layered_table_log_cmp(lsnp, &manager->max_replay_lsn) < 0) {
-//         WT_STAT_CONN_DSRC_INCR(session, layered_table_manager_skip_lsn);
-//         __wt_verbose_level(session, WT_VERB_LAYERED, WT_VERBOSE_DEBUG_1,
-//           "Layered table skipping previously applied LSN: [%" PRIu32 "][%" PRIu32 "]",
-//           lsnp->l.file, lsnp->l.offset);
-//         return (0);
-//     }
-
-//     if ((ret = __wt_vunpack_uint(&p, WT_PTRDIFF(end, p), &txnid)) != 0)
-//         WT_RET_MSG(session, ret, "layered_table_log_replay: unpack failure");
-//     WT_RET(__layered_table_log_replay_commit_apply(session, lsnp, &p, end));
-
-//     /* Record the highest LSN we've processed so future scans can start from there. */
-//     WT_ASSIGN_LSN(&manager->max_replay_lsn, next_lsnp);
-//     /* This will need to be made thread-safe if log application becomes multi-threaded */
-//     manager->max_applied_txnid = txnid;
-
-//     return (0);
-// }
-
-/*
-=======
-static int
-__layered_table_manager_checkpoint_one(WT_SESSION_IMPL *session)
-{
-    WT_BTREE *ingest_btree;
-    WT_CURSOR *stable_cursor;
-    WT_DECL_RET;
-    WT_LAYERED_TABLE_MANAGER *manager;
-    WT_LAYERED_TABLE_MANAGER_ENTRY *entry;
-    WT_TXN_ISOLATION saved_isolation;
-    uint64_t satisfied_txn_id;
-    uint32_t i;
-
-    manager = &S2C(session)->layered_table_manager;
-
-    /* The table count never shrinks, so this is safe. It probably needs the layered table lock */
-    for (i = 0; i < manager->open_layered_table_count; i++) {
-        if ((entry = manager->entries[i]) != NULL &&
-          entry->accumulated_write_bytes > WT_LAYERED_TABLE_CHECKPOINT_THRESHOLD) {
-            /*
-             * Retrieve the current transaction ID - ensure it actually gets read from the shared
-             * variable here, it would lead to data loss if it was read later and included
-             * transaction IDs that aren't included in the checkpoint. It's OK for it to miss IDs -
-             * this requires an "at least as much" guarantee, not an exact match guarantee.
-             */
-            WT_READ_ONCE(satisfied_txn_id, manager->max_applied_txnid);
-            __wt_verbose_level(session, WT_VERB_LAYERED, WT_VERBOSE_DEBUG_5,
-              "layered table %s being checkpointed, satisfied txnid=%" PRIu64, entry->stable_uri,
-              satisfied_txn_id);
-
-            WT_RET(
-              __layered_table_get_constituent_cursor(session, entry->ingest_id, &stable_cursor));
-            /*
-             * Clear out the byte count before checkpointing - otherwise any writes done during the
-             * checkpoint won't count towards the next threshold.
-             */
-            entry->accumulated_write_bytes = 0;
-
-            /*
-             * We know all content in the table is visible - use the cheapest check we can during
-             * reconciliation.
-             */
-            saved_isolation = session->txn->isolation;
-            session->txn->isolation = WT_ISO_READ_UNCOMMITTED;
-
-            /*
-             * Turn on metadata tracking to ensure the checkpoint gets the necessary handle locks.
-             */
-            WT_RET(__wt_meta_track_on(session));
-            WT_WITH_DHANDLE(session, ((WT_CURSOR_BTREE *)stable_cursor)->dhandle,
-              ret = __layered_table_manager_checkpoint_locked(session));
-            WT_TRET(__wt_meta_track_off(session, false, ret != 0));
-            session->txn->isolation = saved_isolation;
-            if (ret == 0) {
-                entry->checkpoint_txn_id = satisfied_txn_id;
-                ingest_btree = (WT_BTREE *)entry->layered_table->ingest->handle;
-                WT_ASSERT_ALWAYS(session, F_ISSET(ingest_btree, WT_BTREE_GARBAGE_COLLECT),
-                  "Ingest table not setup for garbage collection");
-                ingest_btree->oldest_live_txnid = satisfied_txn_id;
-            }
-
-            /* We've done (or tried to do) a checkpoint - that's it. */
-            return (ret);
-        } else if (entry != NULL) {
-            if (entry->accumulated_write_bytes > 0)
-                __wt_verbose_level(session, WT_VERB_LAYERED, WT_VERBOSE_DEBUG_5,
-                  "not checkpointing table %s bytes=%" PRIu64, entry->stable_uri,
-                  entry->accumulated_write_bytes);
-        }
-    }
-
-    WT_STAT_CONN_SET(session, layered_table_manager_checkpoint_candidates, i);
-    return (0);
-}
-
-/*
->>>>>>> 9458dd25
  * __wt_layered_table_manager_thread_run --
  *     Entry function for a layered table manager thread. This is called repeatedly from the thread
  *     group code so it does not need to loop itself.
  */
-<<<<<<< HEAD
 // int
 // __wt_layered_table_manager_thread_run(WT_SESSION_IMPL *session_shared, WT_THREAD *thread)
 // {
-//     WT_DECL_RET;
-//     WT_LAYERED_TABLE_MANAGER *manager;
 //     WT_SESSION_IMPL *session;
 
 //     WT_UNUSED(session_shared);
 //     session = thread->session;
 //     WT_ASSERT(session, session->id != 0);
-//     manager = &S2C(session)->layered_table_manager;
 
 //     WT_STAT_CONN_SET(session, layered_table_manager_active, 1);
 
 //     /*
-//      * There are two threads: let one do log replay and the other checkpoints. For now use just
-//      the
-//      * first thread in the group for log application, otherwise the way cursors are saved in
-//      the
-//      * manager queue gets confused (since they are associated with sessions).
+//      * For now the layered table manager is simple - it just ensures that checkpoints are created
+//      in
+//      * constituent tables regularly.
 //      */
-//     /* __wt_verbose_level(session, WT_VERB_LAYERED, WT_VERBOSE_DEBUG_5, "%s",
-//      * "__wt_layered_table_manager_thread_run"); */
-//     if (thread->id == 0 && __wt_atomic_load32(&manager->log_applying) == 0 &&
-//       __wt_atomic_cas32(&manager->log_applying, 0, 1)) {
-//         if (WT_IS_MAX_LSN(&manager->max_replay_lsn))
-//             ret = __wt_layered_table_log_scan(
-//               session, NULL, NULL, WT_LOGSCAN_FIRST, __layered_table_log_replay, NULL);
-//         else
-//             ret = __wt_layered_table_log_scan(
-//               session, &manager->max_replay_lsn, NULL, 0, __layered_table_log_replay, NULL);
-
-//         /* Ignore errors at startup or attempting to read more log record when no additional
-//         content
-//          * has been generated */
-//         if (ret == ENOENT || ret == WT_NOTFOUND)
-//             ret = 0;
-//         /*
-//          * The log scan interface returns a generic error if the LSN is past the end of the log
-//          * file. In that case bump the LSN to be the first record in the next file.
-//          */
-//         if (ret == WT_ERROR) {
-//             manager->max_replay_lsn.l.file++;
-//             manager->max_replay_lsn.l.offset = 0;
-//             ret = 0;
-//         }
-//         __wt_atomic_store32(&manager->log_applying, 0);
-//     } else if (thread->id == 1)
-//         WT_RET(__layered_table_manager_checkpoint_one(session));
+//     WT_RET(__layered_table_manager_checkpoint_one(session));
 
 //     WT_STAT_CONN_SET(session, layered_table_manager_active, 0);
 
-//     /* Sometimes the logging subsystem is still getting started and ENOENT is expected */
-//     if (ret == ENOENT)
-//         ret = 0;
-//     return (ret);
+//     return (0);
 // }
-=======
-int
-__wt_layered_table_manager_thread_run(WT_SESSION_IMPL *session_shared, WT_THREAD *thread)
-{
-    WT_SESSION_IMPL *session;
-
-    WT_UNUSED(session_shared);
-    session = thread->session;
-    WT_ASSERT(session, session->id != 0);
-
-    WT_STAT_CONN_SET(session, layered_table_manager_active, 1);
-
-    /*
-     * For now the layered table manager is simple - it just ensures that checkpoints are created in
-     * constituent tables regularly.
-     */
-    WT_RET(__layered_table_manager_checkpoint_one(session));
-
-    WT_STAT_CONN_SET(session, layered_table_manager_active, 0);
-
-    return (0);
-}
->>>>>>> 9458dd25
 
 /*
  * __wt_layered_table_manager_get_pinned_id --
@@ -1099,7 +686,8 @@
         return (0);
 
     /*
-     * Spin until exclusive access is gained. If we got here from the startup path seeing an error,
+     * Spin until exclusive access is gained. If we got here from the startup path seeing an
+     error,
      * the state might still be "starting" rather than "running".
      */
     while (!__wt_atomic_cas32(&manager->state, WT_LAYERED_TABLE_MANAGER_RUNNING,
@@ -1117,9 +705,9 @@
 
     __wt_spin_lock(session, &manager->layered_table_lock);
 
-    // /* Let any running threads finish up. */
-    // __wt_cond_signal(session, manager->threads.wait_cond);
-    // __wt_writelock(session, &manager->threads.lock);
+    /* Let any running threads finish up. */
+    __wt_cond_signal(session, manager->threads.wait_cond);
+    __wt_writelock(session, &manager->threads.lock);
 
     // WT_RET(__wt_thread_group_destroy(session, &manager->threads));
 
@@ -1664,14 +1252,11 @@
     return (ret);
 }
 
-<<<<<<< HEAD
-=======
 /* TODO: use this function to drain the ingest table */
 #ifdef __linux__
 static int __layered_drain_ingest_tables(WT_SESSION_IMPL *) __attribute__((unused));
 #endif
 
->>>>>>> 9458dd25
 /*
  * __layered_drain_ingest_tables --
  *     Moving all the data from the ingest tables to the stable tables
