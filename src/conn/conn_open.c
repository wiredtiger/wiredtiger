/*-
 * Copyright (c) 2014-present MongoDB, Inc.
 * Copyright (c) 2008-2014 WiredTiger, Inc.
 *	All rights reserved.
 *
 * See the file LICENSE for redistribution information.
 */

#include "wt_internal.h"

/*
 * __wti_connection_open --
 *     Open a connection.
 */
int
__wti_connection_open(WT_CONNECTION_IMPL *conn, const char *cfg[])
{
    WT_SESSION_IMPL *session;

    /* Default session. */
    session = conn->default_session;
    WT_ASSERT(session, session->iface.connection == &conn->iface);

    /* WT_SESSION_IMPL array. */
    WT_RET(__wt_calloc(
      session, conn->session_array.size, sizeof(WT_SESSION_IMPL), &WT_CONN_SESSIONS_GET(conn)));

    /*
     * Open the default session. We open this before starting service threads because those may
     * allocate and use session resources that need to get cleaned up on close.
     */
    WT_RET(__wt_open_internal_session(conn, "connection", false, 0, 0, &session));

    /*
     * The connection's default session is originally a static structure, swap that out for a more
     * fully-functional session. It's necessary to have this step: the session allocation code uses
     * the connection's session, and if we pass a reference to the default session as the place to
     * store the allocated session, things get confused and error handling can be corrupted. So, we
     * allocate into a stack variable and then assign it on success.
     */
    conn->default_session = session;

    /*
     * Release write: there must be a barrier to ensure the connection structure fields are set
     * before other threads read from the pointer.
     */
    WT_RELEASE_BARRIER();

    /* Create the cache. */
    WT_RET(__wti_cache_create(session, cfg));

    /* Initialize eviction. */
    WT_RET(__wt_evict_create(session, cfg));

    /* Create shared cache.*/
    WT_RET(__wti_conn_cache_pool_create(session, cfg));

    /* Initialize transaction support. */
    WT_RET(__wt_txn_global_init(session, cfg));

    __wt_rollback_to_stable_init(conn);
    WT_STAT_CONN_SET(session, dh_conn_handle_size, sizeof(WT_DATA_HANDLE));
    return (0);
}

/*
 * __wti_connection_close --
 *     Close a connection handle.
 */
int
__wti_connection_close(WT_CONNECTION_IMPL *conn)
{
    WT_CONNECTION *wt_conn;
    WT_DECL_RET;
    WT_DLH *dlh;
    WT_SESSION_IMPL *s, *session;
    u_int i;

    wt_conn = &conn->iface;
    session = conn->default_session;

    /*
     * The LSM services are not shut down in this path (which is called when wiredtiger_open hits an
     * error (as well as during normal shutdown). Assert they're not running.
     */
    WT_ASSERT(session, !FLD_ISSET(conn->server_flags, WT_CONN_SERVER_LSM));

    /* Shut down the subsystems, ensuring workers see the state change. */
    F_SET(conn, WT_CONN_CLOSING);
    WT_FULL_BARRIER();

    /* The default session is used to access data handles during close. */
    F_CLR(session, WT_SESSION_NO_DATA_HANDLES);

    /*
     * Shut down server threads. Some of these threads access btree handles and eviction, shut them
     * down before the eviction server, and shut all servers down before closing open data handles.
     */
    WT_TRET(__wti_background_compact_server_destroy(session));
    WT_TRET(__wti_checkpoint_server_destroy(session));
    WT_TRET(__wti_statlog_destroy(session, true));
    WT_TRET(__wti_tiered_storage_destroy(session, false));
    WT_TRET(__wti_sweep_destroy(session));
    WT_TRET(__wt_chunkcache_teardown(session));
    WT_TRET(__wti_chunkcache_metadata_destroy(session));
    WT_TRET(__wti_prefetch_destroy(session));

    /* The eviction server is shut down last. */
    WT_TRET(__wt_evict_threads_destroy(session));
    /* The capacity server can only be shut down after all I/O is complete. */
    WT_TRET(__wti_capacity_server_destroy(session));

    /* There should be no more file opens after this point. */
    F_SET(conn, WT_CONN_CLOSING_NO_MORE_OPENS);
    WT_FULL_BARRIER();

    /* Close open data handles. */
    WT_TRET(__wti_conn_dhandle_discard(session));

    /* Shut down metadata tracking. */
    WT_TRET(__wt_meta_track_destroy(session));

    /* Shut down the block cache */
    __wt_blkcache_destroy(session);

    /* Shut down layered table manager - this should be done after closing out data handles. */
    WT_TRET(__wt_layered_table_manager_destroy(session));

    /*
     * Now that all data handles are closed, tell logging that a checkpoint has completed then shut
     * down the log manager (only after closing data handles). The call to destroy the log manager
     * is outside the conditional because we allocate the log path so that printlog can run without
     * running logging or recovery.
     */
    if (ret == 0 && F_ISSET(&conn->log_mgr, WT_LOG_ENABLED) &&
      F_ISSET(&conn->log_mgr, WT_LOG_RECOVER_DONE))
        WT_TRET(__wt_txn_checkpoint_log(session, true, WT_TXN_LOG_CKPT_STOP, NULL));
    WT_TRET(__wt_logmgr_destroy(session));

    /* Shut down disaggregated storage. */
    WT_TRET(__wti_disagg_destroy(session));

    /* Free memory for collators, compressors, data sources. */
    WT_TRET(__wti_conn_remove_collator(session));
    WT_TRET(__wti_conn_remove_compressor(session));
    WT_TRET(__wti_conn_remove_data_source(session));
    WT_TRET(__wti_conn_remove_encryptor(session));
<<<<<<< HEAD
    WT_TRET(__wti_conn_remove_extractor(session));
    WT_TRET(__wt_conn_remove_page_log(session));
=======
>>>>>>> 74eaa544
    WT_TRET(__wti_conn_remove_storage_source(session));

    /* Disconnect from shared cache - must be before cache destroy. */
    WT_TRET(__wti_conn_cache_pool_destroy(session));

    /* Destroy Eviction. */
    WT_TRET(__wt_evict_destroy(session));

    /* Discard the cache. */
    WT_TRET(__wti_cache_destroy(session));

    /* Discard transaction state. */
    __wt_txn_global_destroy(session);

    /* Close the lock file, opening up the database to other connections. */
    if (conn->lock_fh != NULL)
        WT_TRET(__wt_close(session, &conn->lock_fh));

    /* Close any optrack files */
    if (session->optrack_fh != NULL)
        WT_TRET(__wt_close(session, &session->optrack_fh));

    /* Close operation tracking */
    WT_TRET(__wti_conn_optrack_teardown(session, false));

#ifdef HAVE_CALL_LOG
    WT_TRET(__wt_conn_call_log_teardown(session));
#endif

    __wt_backup_destroy(session);

    /* Close any file handles left open. */
    WT_TRET(__wt_close_connection_close(session));

    /*
     * Close the internal (default) session, and switch back to the dummy session in case of any
     * error messages from the remaining operations while destroying the connection handle.
     */
    if (session != &conn->dummy_session) {
        WT_TRET(__wt_session_close_internal(session));
        session = conn->default_session = &conn->dummy_session;
    }

    /*
     * The session split stash, hazard information and handle arrays aren't discarded during normal
     * session close, they persist past the life of the session. Discard them now.
     */
    if (!F_ISSET(conn, WT_CONN_LEAK_MEMORY))
        if ((s = WT_CONN_SESSIONS_GET(conn)) != NULL)
            for (i = 0; i < conn->session_array.size; ++s, ++i) {
                __wt_free(session, s->cursor_cache);
                __wt_free(session, s->dhhash);
                __wt_stash_discard_all(session, s);
                __wt_free(session, s->hazards.arr);
            }

    /* Destroy the file-system configuration. */
    if (conn->file_system != NULL && conn->file_system->terminate != NULL)
        WT_TRET(conn->file_system->terminate(conn->file_system, (WT_SESSION *)session));

    /* Close extensions, first calling any unload entry point. */
    while ((dlh = TAILQ_FIRST(&conn->dlhqh)) != NULL) {
        TAILQ_REMOVE(&conn->dlhqh, dlh, q);

        if (dlh->terminate != NULL)
            WT_TRET(dlh->terminate(wt_conn));
        WT_TRET(__wt_dlclose(session, dlh));
    }

    /* Destroy any precompiled configuration. */
    __wt_conf_compile_discard(session);

    /* Destroy the handle. */
    __wti_connection_destroy(conn);

    return (ret);
}

/*
 * __wti_connection_workers --
 *     Start the worker threads.
 */
int
__wti_connection_workers(WT_SESSION_IMPL *session, const char *cfg[])
{
    WT_CONFIG_ITEM cval;

    __wt_verbose_info(session, WT_VERB_RECOVERY, "%s", "starting WiredTiger utility threads");

    /*
     * Start the optional statistics thread. Start statistics first so that other optional threads
     * can know if statistics are enabled or not.
     */
    WT_RET(__wti_statlog_create(session, cfg));
    WT_RET(__wti_tiered_storage_create(session));
    WT_RET(__wt_logmgr_create(session));

    /*
     * Run recovery. NOTE: This call will start (and stop) eviction if recovery is required.
     * Recovery must run before the history store table is created (because recovery will update the
     * metadata, and set the maximum file id seen), and before eviction is started for real.
     *
     * TODO: the disagg config check is a giant hack. Ideally, we'd have a single top-level disagg
     * config item that can be checked, and set a variable elsewhere so we could gate this on a call
     * like __wt_conn_is_disagg.
     *
     * As it stands, __wt_conn_is_disagg only works after we have metadata access, which depends on
     * having run recovery, so the config hack is the simplest way to break that dependency.
     */
    WT_RET(__wt_config_gets(session, cfg, "disaggregated.page_log", &cval));
    WT_RET(__wt_txn_recover(session, cfg, cval.len != 0));

    /* Initialize metadata tracking, required before creating tables. */
    WT_RET(__wt_meta_track_init(session)); /* XXXXXX */

    /*
     * Initialize disaggregated storage. It technically doesn't belong here, but it must be
     * initialized after metadata tracking and before the history store.
     */
    WT_RET(__wti_disagg_conn_config(session, cfg, false));

    /* Can create a table, so must be done after metadata tracking. */
    WT_RET(__wt_chunkcache_setup(session, cfg));
    WT_RET(__wti_chunkcache_metadata_create(session));

    /*
     * Create the history store file. This will only actually create it on a clean upgrade or when
     * creating a new database.
     */
    WT_RET(__wt_hs_open(session, cfg));

    /*
     * Start the optional logging/removal threads. NOTE: The log manager must be started before
     * checkpoints so that the checkpoint server knows if logging is enabled. It must also be
     * started before any operation that can commit, or the commit can block.
     */
    WT_RET(__wt_logmgr_open(session));

    /*
     * Start eviction threads. NOTE: Eviction must be started after the history store table is
     * created.
     */
    WT_RET(__wt_evict_threads_create(session));

    /* Start the handle sweep thread. */
    WT_RET(__wti_sweep_create(session));

    /* Start the compact thread. */
    WT_RET(__wti_background_compact_server_create(session));

    /* Start the optional capacity thread. */
    WT_RET(__wti_capacity_server_create(session, cfg));

    /* Start the optional checkpoint thread. */
    WT_RET(__wti_checkpoint_server_create(session, cfg));

    /* Start pre-fetch utilities. */
    WT_RET(__wti_prefetch_create(session, cfg));

    /* Start the checkpoint cleanup thread. */
    WT_RET(__wt_checkpoint_cleanup_create(session, cfg));

    __wt_verbose_info(
      session, WT_VERB_RECOVERY, "%s", "WiredTiger utility threads started successfully");

    return (0);
}<|MERGE_RESOLUTION|>--- conflicted
+++ resolved
@@ -145,11 +145,7 @@
     WT_TRET(__wti_conn_remove_compressor(session));
     WT_TRET(__wti_conn_remove_data_source(session));
     WT_TRET(__wti_conn_remove_encryptor(session));
-<<<<<<< HEAD
-    WT_TRET(__wti_conn_remove_extractor(session));
     WT_TRET(__wt_conn_remove_page_log(session));
-=======
->>>>>>> 74eaa544
     WT_TRET(__wti_conn_remove_storage_source(session));
 
     /* Disconnect from shared cache - must be before cache destroy. */
