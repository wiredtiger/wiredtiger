/*-
 * Copyright (c) 2014-present MongoDB, Inc.
 * Copyright (c) 2008-2014 WiredTiger, Inc.
 *	All rights reserved.
 *
 * See the file LICENSE for redistribution information.
 */

#include "wt_internal.h"

/*
 * __wt_connection_open --
 *     Open a connection.
 */
int
__wt_connection_open(WT_CONNECTION_IMPL *conn, const char *cfg[])
{
    WT_SESSION_IMPL *session;

    /* Default session. */
    session = conn->default_session;
    WT_ASSERT(session, session->iface.connection == &conn->iface);

    /* WT_SESSION_IMPL array. */
    WT_RET(__wt_calloc(session, conn->session_size, sizeof(WT_SESSION_IMPL), &conn->sessions));

    /*
     * Open the default session. We open this before starting service threads because those may
     * allocate and use session resources that need to get cleaned up on close.
     */
    WT_RET(__wt_open_internal_session(conn, "connection", false, 0, 0, &session));

    /*
     * The connection's default session is originally a static structure, swap that out for a more
     * fully-functional session. It's necessary to have this step: the session allocation code uses
     * the connection's session, and if we pass a reference to the default session as the place to
     * store the allocated session, things get confused and error handling can be corrupted. So, we
     * allocate into a stack variable and then assign it on success.
     */
    conn->default_session = session;

    /*
     * Publish: there must be a barrier to ensure the connection structure fields are set before
     * other threads read from the pointer.
     */
    WT_WRITE_BARRIER();

    /* Create the cache. */
    WT_RET(__wt_cache_create(session, cfg));

    /* Initialize transaction support. */
    WT_RET(__wt_txn_global_init(session, cfg));

    __wt_rollback_to_stable_init(conn);
    WT_STAT_CONN_SET(session, dh_conn_handle_size, sizeof(WT_DATA_HANDLE));
    return (0);
}

/*
 * __wt_connection_close --
 *     Close a connection handle.
 */
int
__wt_connection_close(WT_CONNECTION_IMPL *conn)
{
    WT_CONNECTION *wt_conn;
    WT_DECL_RET;
    WT_DLH *dlh;
    WT_SESSION_IMPL *s, *session;
    u_int i;

    wt_conn = &conn->iface;
    session = conn->default_session;

    /*
     * The LSM services are not shut down in this path (which is called when wiredtiger_open hits an
     * error (as well as during normal shutdown). Assert they're not running.
     */
    WT_ASSERT(session, !FLD_ISSET(conn->server_flags, WT_CONN_SERVER_LSM));

    /* Shut down the subsystems, ensuring workers see the state change. */
    F_SET(conn, WT_CONN_CLOSING);
    WT_FULL_BARRIER();

    /* The default session is used to access data handles during close. */
    F_CLR(session, WT_SESSION_NO_DATA_HANDLES);

    /*
     * Shut down server threads. Some of these threads access btree handles and eviction, shut them
     * down before the eviction server, and shut all servers down before closing open data handles.
     */
    WT_TRET(__wt_capacity_server_destroy(session));
    WT_TRET(__wt_checkpoint_server_destroy(session));
    WT_TRET(__wt_compact_server_destroy(session));
    WT_TRET(__wt_statlog_destroy(session, true));
    WT_TRET(__wt_tiered_storage_destroy(session, false));
    WT_TRET(__wt_sweep_destroy(session));
<<<<<<< HEAD
    WT_TRET(__wt_read_ahead_destroy(session));
=======
    WT_TRET(__wt_chunkcache_teardown(session));
>>>>>>> 1555a9f3

    /* The eviction server is shut down last. */
    WT_TRET(__wt_evict_destroy(session));

    /* There should be no more file opens after this point. */
    F_SET(conn, WT_CONN_CLOSING_NO_MORE_OPENS);
    WT_FULL_BARRIER();

    /* Close open data handles. */
    WT_TRET(__wt_conn_dhandle_discard(session));

    /* Shut down metadata tracking. */
    WT_TRET(__wt_meta_track_destroy(session));

    /* Shut down the block cache */
    __wt_blkcache_destroy(session);

    /*
     * Now that all data handles are closed, tell logging that a checkpoint has completed then shut
     * down the log manager (only after closing data handles). The call to destroy the log manager
     * is outside the conditional because we allocate the log path so that printlog can run without
     * running logging or recovery.
     */
    if (ret == 0 && FLD_ISSET(conn->log_flags, WT_CONN_LOG_ENABLED) &&
      FLD_ISSET(conn->log_flags, WT_CONN_LOG_RECOVER_DONE))
        WT_TRET(__wt_txn_checkpoint_log(session, true, WT_TXN_LOG_CKPT_STOP, NULL));
    WT_TRET(__wt_logmgr_destroy(session));

    /* Free memory for collators, compressors, data sources. */
    WT_TRET(__wt_conn_remove_collator(session));
    WT_TRET(__wt_conn_remove_compressor(session));
    WT_TRET(__wt_conn_remove_data_source(session));
    WT_TRET(__wt_conn_remove_encryptor(session));
    WT_TRET(__wt_conn_remove_extractor(session));
    WT_TRET(__wt_conn_remove_storage_source(session));

    /* Disconnect from shared cache - must be before cache destroy. */
    WT_TRET(__wt_conn_cache_pool_destroy(session));

    /* Discard the cache. */
    WT_TRET(__wt_cache_destroy(session));

    /* Discard transaction state. */
    __wt_txn_global_destroy(session);

    /* Close the lock file, opening up the database to other connections. */
    if (conn->lock_fh != NULL)
        WT_TRET(__wt_close(session, &conn->lock_fh));

    /* Close any optrack files */
    if (session->optrack_fh != NULL)
        WT_TRET(__wt_close(session, &session->optrack_fh));

    /* Close operation tracking */
    WT_TRET(__wt_conn_optrack_teardown(session, false));

#ifdef HAVE_CALL_LOG
    WT_TRET(__wt_conn_call_log_teardown(session));
#endif

    __wt_backup_destroy(session);

    /* Close any file handles left open. */
    WT_TRET(__wt_close_connection_close(session));

    /*
     * Close the internal (default) session, and switch back to the dummy session in case of any
     * error messages from the remaining operations while destroying the connection handle.
     */
    if (session != &conn->dummy_session) {
        WT_TRET(__wt_session_close_internal(session));
        session = conn->default_session = &conn->dummy_session;
    }

    /*
     * The session split stash, hazard information and handle arrays aren't discarded during normal
     * session close, they persist past the life of the session. Discard them now.
     */
    if (!F_ISSET(conn, WT_CONN_LEAK_MEMORY))
        if ((s = conn->sessions) != NULL)
            for (i = 0; i < conn->session_size; ++s, ++i) {
                __wt_free(session, s->cursor_cache);
                __wt_free(session, s->dhhash);
                __wt_stash_discard_all(session, s);
                __wt_free(session, s->hazard);
            }

    /* Destroy the file-system configuration. */
    if (conn->file_system != NULL && conn->file_system->terminate != NULL)
        WT_TRET(conn->file_system->terminate(conn->file_system, (WT_SESSION *)session));

    /* Close extensions, first calling any unload entry point. */
    while ((dlh = TAILQ_FIRST(&conn->dlhqh)) != NULL) {
        TAILQ_REMOVE(&conn->dlhqh, dlh, q);

        if (dlh->terminate != NULL)
            WT_TRET(dlh->terminate(wt_conn));
        WT_TRET(__wt_dlclose(session, dlh));
    }

    /* Destroy the handle. */
    __wt_connection_destroy(conn);

    return (ret);
}

/*
 * __wt_connection_workers --
 *     Start the worker threads.
 */
int
__wt_connection_workers(WT_SESSION_IMPL *session, const char *cfg[])
{
    /*
     * Start the optional statistics thread. Start statistics first so that other optional threads
     * can know if statistics are enabled or not.
     */
    WT_RET(__wt_statlog_create(session, cfg));
    WT_RET(__wt_tiered_storage_create(session));
    WT_RET(__wt_logmgr_create(session));

    /*
     * Run recovery. NOTE: This call will start (and stop) eviction if recovery is required.
     * Recovery must run before the history store table is created (because recovery will update the
     * metadata, and set the maximum file id seen), and before eviction is started for real.
     */
    WT_RET(__wt_txn_recover(session, cfg));

    /* Initialize metadata tracking, required before creating tables. */
    WT_RET(__wt_meta_track_init(session));

    /*
     * Create the history store file. This will only actually create it on a clean upgrade or when
     * creating a new database.
     */
    WT_RET(__wt_hs_open(session, cfg));

    /*
     * Start the optional logging/removal threads. NOTE: The log manager must be started before
     * checkpoints so that the checkpoint server knows if logging is enabled. It must also be
     * started before any operation that can commit, or the commit can block.
     */
    WT_RET(__wt_logmgr_open(session));

    /*
     * Start eviction threads. NOTE: Eviction must be started after the history store table is
     * created.
     */
    WT_RET(__wt_evict_create(session));

    /* Start the handle sweep thread. */
    WT_RET(__wt_sweep_create(session));

    /* Start the compact thread. */
    WT_RET(__wt_compact_server_create(session));

    /* Start the optional capacity thread. */
    WT_RET(__wt_capacity_server_create(session, cfg));

    /* Start the optional checkpoint thread. */
    WT_RET(__wt_checkpoint_server_create(session, cfg));

    /* Start read ahead utilities. */
    WT_RET(__wt_read_ahead_create(session, cfg));

    return (0);
}<|MERGE_RESOLUTION|>--- conflicted
+++ resolved
@@ -95,11 +95,8 @@
     WT_TRET(__wt_statlog_destroy(session, true));
     WT_TRET(__wt_tiered_storage_destroy(session, false));
     WT_TRET(__wt_sweep_destroy(session));
-<<<<<<< HEAD
+    WT_TRET(__wt_chunkcache_teardown(session));
     WT_TRET(__wt_read_ahead_destroy(session));
-=======
-    WT_TRET(__wt_chunkcache_teardown(session));
->>>>>>> 1555a9f3
 
     /* The eviction server is shut down last. */
     WT_TRET(__wt_evict_destroy(session));
