/*-
 * Copyright (c) 2014-present MongoDB, Inc.
 * Copyright (c) 2008-2014 WiredTiger, Inc.
 *	All rights reserved.
 *
 * See the file LICENSE for redistribution information.
 */

#include "wt_internal.h"

/*
 * __wti_connection_open --
 *     Open a connection.
 */
int
__wti_connection_open(WT_CONNECTION_IMPL *conn, const char *cfg[])
{
    WT_SESSION_IMPL *session;

    /* Default session. */
    session = conn->default_session;
    WT_ASSERT(session, session->iface.connection == &conn->iface);

    /* WT_SESSION_IMPL array. */
    WT_RET(__wt_calloc(
      session, conn->session_array.size, sizeof(WT_SESSION_IMPL), &WT_CONN_SESSIONS_GET(conn)));

    /*
     * Open the default session. We open this before starting service threads because those may
     * allocate and use session resources that need to get cleaned up on close.
     */
    WT_RET(__wt_open_internal_session(conn, "connection", false, 0, 0, &session));

    /*
     * The connection's default session is originally a static structure, swap that out for a more
     * fully-functional session. It's necessary to have this step: the session allocation code uses
     * the connection's session, and if we pass a reference to the default session as the place to
     * store the allocated session, things get confused and error handling can be corrupted. So, we
     * allocate into a stack variable and then assign it on success.
     */
    conn->default_session = session;

    /*
     * Release write: there must be a barrier to ensure the connection structure fields are set
     * before other threads read from the pointer.
     */
    WT_RELEASE_BARRIER();

    /* Create the cache. */
    WT_RET(__wti_cache_create(session, cfg));

    /* Initialize eviction. */
    WT_RET(__wt_evict_create(session, cfg));

    /* Create shared cache.*/
    WT_RET(__wti_conn_cache_pool_create(session, cfg));

    /* Initialize transaction support. */
    WT_RET(__wt_txn_global_init(session, cfg));

    __wt_rollback_to_stable_init(conn);
    WT_STAT_CONN_SET(session, dh_conn_handle_size, sizeof(WT_DATA_HANDLE));
    return (0);
}

/*
 * __wti_connection_close --
 *     Close a connection handle.
 */
int
__wti_connection_close(WT_CONNECTION_IMPL *conn)
{
    WT_CONNECTION *wt_conn;
    WT_DECL_RET;
    WT_DLH *dlh;
    WT_SESSION_IMPL *s, *session;
    u_int i;

    wt_conn = &conn->iface;
    session = conn->default_session;

    /*
     * The LSM services are not shut down in this path (which is called when wiredtiger_open hits an
     * error (as well as during normal shutdown). Assert they're not running.
     */
    WT_ASSERT(session, !FLD_ISSET(conn->server_flags, WT_CONN_SERVER_LSM));

    /* Shut down the subsystems, ensuring workers see the state change. */
    F_SET(conn, WT_CONN_CLOSING);
    WT_FULL_BARRIER();

    /* The default session is used to access data handles during close. */
    F_CLR(session, WT_SESSION_NO_DATA_HANDLES);

    /*
     * Shut down server threads. Some of these threads access btree handles and eviction, shut them
     * down before the eviction server, and shut all servers down before closing open data handles.
     */
    WT_TRET(__wti_background_compact_server_destroy(session));
    WT_TRET(__wti_checkpoint_server_destroy(session));
    WT_TRET(__wti_statlog_destroy(session, true));
    WT_TRET(__wti_tiered_storage_destroy(session, false));
    WT_TRET(__wti_sweep_destroy(session));
    WT_TRET(__wt_chunkcache_teardown(session));
    WT_TRET(__wti_chunkcache_metadata_destroy(session));
    WT_TRET(__wti_prefetch_destroy(session));

    /* The eviction server is shut down last. */
    WT_TRET(__wt_evict_threads_destroy(session));
    /* The capacity server can only be shut down after all I/O is complete. */
    WT_TRET(__wti_capacity_server_destroy(session));

    /* There should be no more file opens after this point. */
    F_SET(conn, WT_CONN_CLOSING_NO_MORE_OPENS);
    WT_FULL_BARRIER();

    /* Close open data handles. */
    WT_TRET(__wti_conn_dhandle_discard(session));

    /* Shut down metadata tracking. */
    WT_TRET(__wt_meta_track_destroy(session));

    /* Shut down the block cache */
    __wt_blkcache_destroy(session);

    /* Shut down layered table manager - this should be done after closing out data handles. */
    WT_TRET(__wt_layered_table_manager_destroy(session));

    /*
     * Now that all data handles are closed, tell logging that a checkpoint has completed then shut
     * down the log manager (only after closing data handles). The call to destroy the log manager
     * is outside the conditional because we allocate the log path so that printlog can run without
     * running logging or recovery.
     */
<<<<<<< HEAD
    if (ret == 0 && FLD_ISSET(conn->log_info.log_flags, WT_CONN_LOG_ENABLED) &&
      FLD_ISSET(conn->log_info.log_flags, WT_CONN_LOG_RECOVER_DONE))
=======
    if (ret == 0 && F_ISSET(&conn->log_mgr, WT_LOG_ENABLED) &&
      F_ISSET(&conn->log_mgr, WT_LOG_RECOVER_DONE))
>>>>>>> 289e2763
        WT_TRET(__wt_txn_checkpoint_log(session, true, WT_TXN_LOG_CKPT_STOP, NULL));
    WT_TRET(__wt_logmgr_destroy(session));

    /* Shut down disaggregated storage. */
    WT_TRET(__wti_disagg_destroy(session));

    /* Free memory for collators, compressors, data sources. */
    WT_TRET(__wti_conn_remove_collator(session));
    WT_TRET(__wti_conn_remove_compressor(session));
    WT_TRET(__wti_conn_remove_data_source(session));
    WT_TRET(__wti_conn_remove_encryptor(session));
    WT_TRET(__wti_conn_remove_extractor(session));
    WT_TRET(__wt_conn_remove_page_log(session));
    WT_TRET(__wti_conn_remove_storage_source(session));

    /* Disconnect from shared cache - must be before cache destroy. */
    WT_TRET(__wti_conn_cache_pool_destroy(session));

    /* Destroy Eviction. */
    WT_TRET(__wt_evict_destroy(session));

    /* Discard the cache. */
    WT_TRET(__wti_cache_destroy(session));

    /* Discard transaction state. */
    __wt_txn_global_destroy(session);

    /* Close the lock file, opening up the database to other connections. */
    if (conn->lock_fh != NULL)
        WT_TRET(__wt_close(session, &conn->lock_fh));

    /* Close any optrack files */
    if (session->optrack_fh != NULL)
        WT_TRET(__wt_close(session, &session->optrack_fh));

    /* Close operation tracking */
    WT_TRET(__wti_conn_optrack_teardown(session, false));

#ifdef HAVE_CALL_LOG
    WT_TRET(__wt_conn_call_log_teardown(session));
#endif

    __wt_backup_destroy(session);

    /* Close any file handles left open. */
    WT_TRET(__wt_close_connection_close(session));

    /*
     * Close the internal (default) session, and switch back to the dummy session in case of any
     * error messages from the remaining operations while destroying the connection handle.
     */
    if (session != &conn->dummy_session) {
        WT_TRET(__wt_session_close_internal(session));
        session = conn->default_session = &conn->dummy_session;
    }

    /*
     * The session split stash, hazard information and handle arrays aren't discarded during normal
     * session close, they persist past the life of the session. Discard them now.
     */
    if (!F_ISSET(conn, WT_CONN_LEAK_MEMORY))
        if ((s = WT_CONN_SESSIONS_GET(conn)) != NULL)
            for (i = 0; i < conn->session_array.size; ++s, ++i) {
                __wt_free(session, s->cursor_cache);
                __wt_free(session, s->dhhash);
                __wt_stash_discard_all(session, s);
                __wt_free(session, s->hazards.arr);
            }

    /* Destroy the file-system configuration. */
    if (conn->file_system != NULL && conn->file_system->terminate != NULL)
        WT_TRET(conn->file_system->terminate(conn->file_system, (WT_SESSION *)session));

    /* Close extensions, first calling any unload entry point. */
    while ((dlh = TAILQ_FIRST(&conn->dlhqh)) != NULL) {
        TAILQ_REMOVE(&conn->dlhqh, dlh, q);

        if (dlh->terminate != NULL)
            WT_TRET(dlh->terminate(wt_conn));
        WT_TRET(__wt_dlclose(session, dlh));
    }

    /* Destroy any precompiled configuration. */
    __wt_conf_compile_discard(session);

    /* Destroy the handle. */
    __wti_connection_destroy(conn);

    return (ret);
}

/*
 * __wti_connection_workers --
 *     Start the worker threads.
 */
int
__wti_connection_workers(WT_SESSION_IMPL *session, const char *cfg[])
{
    WT_CONFIG_ITEM cval;

    __wt_verbose_info(session, WT_VERB_RECOVERY, "%s", "starting WiredTiger utility threads");

    /*
     * Start the optional statistics thread. Start statistics first so that other optional threads
     * can know if statistics are enabled or not.
     */
    WT_RET(__wti_statlog_create(session, cfg));
    WT_RET(__wti_tiered_storage_create(session));
    WT_RET(__wt_logmgr_create(session));

    /*
     * Run recovery. NOTE: This call will start (and stop) eviction if recovery is required.
     * Recovery must run before the history store table is created (because recovery will update the
     * metadata, and set the maximum file id seen), and before eviction is started for real.
     *
     * TODO: the disagg config check is a giant hack. Ideally, we'd have a single top-level disagg
     * config item that can be checked, and set a variable elsewhere so we could gate this on a call
     * like __wt_conn_is_disagg.
     *
     * As it stands, __wt_conn_is_disagg only works after we have metadata access, which depends on
     * having run recovery, so the config hack is the simplest way to break that dependency.
     */
    WT_RET(__wt_config_gets(session, cfg, "disaggregated.page_log", &cval));
    WT_RET(__wt_txn_recover(session, cfg, cval.len != 0));

    /* Initialize metadata tracking, required before creating tables. */
    WT_RET(__wt_meta_track_init(session)); /* XXXXXX */

    /*
     * Initialize disaggregated storage. It technically doesn't belong here, but it must be
     * initialized after metadata tracking and before the history store.
     */
    WT_RET(__wti_disagg_conn_config(session, cfg, false));

    /* Can create a table, so must be done after metadata tracking. */
    WT_RET(__wt_chunkcache_setup(session, cfg));
    WT_RET(__wti_chunkcache_metadata_create(session));

    /*
     * Create the history store file. This will only actually create it on a clean upgrade or when
     * creating a new database.
     */
    WT_RET(__wt_hs_open(session, cfg));

    /*
     * Start the optional logging/removal threads. NOTE: The log manager must be started before
     * checkpoints so that the checkpoint server knows if logging is enabled. It must also be
     * started before any operation that can commit, or the commit can block.
     */
    WT_RET(__wt_logmgr_open(session));

    /*
     * Start eviction threads. NOTE: Eviction must be started after the history store table is
     * created.
     */
    WT_RET(__wt_evict_threads_create(session));

    /* Start the handle sweep thread. */
    WT_RET(__wti_sweep_create(session));

    /* Start the compact thread. */
    WT_RET(__wti_background_compact_server_create(session));

    /* Start the optional capacity thread. */
    WT_RET(__wti_capacity_server_create(session, cfg));

    /* Start the optional checkpoint thread. */
    WT_RET(__wti_checkpoint_server_create(session, cfg));

    /* Start pre-fetch utilities. */
    WT_RET(__wti_prefetch_create(session, cfg));

    /* Start the checkpoint cleanup thread. */
    WT_RET(__wt_checkpoint_cleanup_create(session, cfg));

    __wt_verbose_info(
      session, WT_VERB_RECOVERY, "%s", "WiredTiger utility threads started successfully");

    return (0);
}<|MERGE_RESOLUTION|>--- conflicted
+++ resolved
@@ -132,13 +132,8 @@
      * is outside the conditional because we allocate the log path so that printlog can run without
      * running logging or recovery.
      */
-<<<<<<< HEAD
-    if (ret == 0 && FLD_ISSET(conn->log_info.log_flags, WT_CONN_LOG_ENABLED) &&
-      FLD_ISSET(conn->log_info.log_flags, WT_CONN_LOG_RECOVER_DONE))
-=======
     if (ret == 0 && F_ISSET(&conn->log_mgr, WT_LOG_ENABLED) &&
       F_ISSET(&conn->log_mgr, WT_LOG_RECOVER_DONE))
->>>>>>> 289e2763
         WT_TRET(__wt_txn_checkpoint_log(session, true, WT_TXN_LOG_CKPT_STOP, NULL));
     WT_TRET(__wt_logmgr_destroy(session));
 
