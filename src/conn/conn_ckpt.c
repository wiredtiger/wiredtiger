--- conflicted
+++ resolved
@@ -47,24 +47,13 @@
      * The checkpoint configuration requires a wait time and/or a log size, if neither is set, we're
      * not running at all. Checkpoints based on log size also require logging be enabled.
      */
-<<<<<<< HEAD
-    if (conn->ckpt_usecs != 0 ||
-      (ckpt_logsize != 0 && FLD_ISSET(conn->log_info.log_flags, WT_CONN_LOG_ENABLED))) {
-=======
     if (conn->ckpt_usecs != 0 || (ckpt_logsize != 0 && F_ISSET(&conn->log_mgr, WT_LOG_ENABLED))) {
->>>>>>> 289e2763
         /*
          * If checkpointing based on log data, use a minimum of the log file size. The logging
          * subsystem has already been initialized.
          */
-<<<<<<< HEAD
-        if (ckpt_logsize != 0 && FLD_ISSET(conn->log_info.log_flags, WT_CONN_LOG_ENABLED))
-            __wt_atomic_storei64(
-              &conn->ckpt_logsize, WT_MAX(ckpt_logsize, conn->log_info.log_file_max));
-=======
         if (ckpt_logsize != 0 && F_ISSET(&conn->log_mgr, WT_LOG_ENABLED))
             __wt_atomic_storei64(&conn->ckpt_logsize, WT_MAX(ckpt_logsize, conn->log_mgr.file_max));
->>>>>>> 289e2763
         /* Checkpoints are incompatible with in-memory configuration */
         WT_RET(__wt_config_gets(session, cfg, "in_memory", &cval));
         if (cval.val != 0)
