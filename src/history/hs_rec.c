/*-
 * Copyright (c) 2014-2020 MongoDB, Inc.
 * Copyright (c) 2008-2014 WiredTiger, Inc.
 *	All rights reserved.
 *
 * See the file LICENSE for redistribution information.
 */

#include "wt_internal.h"

<<<<<<< HEAD
/*
 * WT_HS_TIME_PAIR --
 * 	A pair containing a timestamp and transaction id.
 */
typedef struct {
    wt_timestamp_t ts;
    wt_timestamp_t durable_ts;
    uint64_t txnid;
} WT_HS_TIME_POINT;

#define WT_HS_CBT(std_cur) ((WT_CURSOR_BTREE *)(((WT_CURSOR_HS *)std_cur)->file_cursor))
#define WT_HS_BT(std_cur) (CUR2BT(((WT_CURSOR_HS *)std_cur)->file_cursor))

=======
>>>>>>> 7efc96d9
static int __hs_delete_key_from_pos(WT_SESSION_IMPL *session, WT_CURSOR *hs_cursor,
  uint32_t btree_id, const WT_ITEM *key, bool reinsert);
static int __hs_fixup_out_of_order_from_pos(WT_SESSION_IMPL *session, WT_CURSOR *hs_cursor,
  WT_BTREE *btree, const WT_ITEM *key, wt_timestamp_t ts, uint64_t *hs_counter);

/*
 * __hs_verbose_cache_stats --
 *     Display a verbose message once per checkpoint with details about the cache state when
 *     performing a history store table write.
 */
static void
__hs_verbose_cache_stats(WT_SESSION_IMPL *session, WT_BTREE *btree)
{
    WT_CACHE *cache;
    WT_CONNECTION_IMPL *conn;
    double pct_dirty, pct_full;
    uint64_t ckpt_gen_current, ckpt_gen_last;
    uint32_t btree_id;

    btree_id = btree->id;

    if (!WT_VERBOSE_ISSET(session, WT_VERB_HS | WT_VERB_HS_ACTIVITY))
        return;

    conn = S2C(session);
    cache = conn->cache;
    ckpt_gen_current = __wt_gen(session, WT_GEN_CHECKPOINT);
    ckpt_gen_last = cache->hs_verb_gen_write;

    /*
     * Print a message if verbose history store, or once per checkpoint if only reporting activity.
     * Avoid an expensive atomic operation as often as possible when the message rate is limited.
     */
    if (WT_VERBOSE_ISSET(session, WT_VERB_HS) ||
      (ckpt_gen_current > ckpt_gen_last &&
        __wt_atomic_casv64(&cache->hs_verb_gen_write, ckpt_gen_last, ckpt_gen_current))) {
        WT_IGNORE_RET_BOOL(__wt_eviction_clean_needed(session, &pct_full));
        WT_IGNORE_RET_BOOL(__wt_eviction_dirty_needed(session, &pct_dirty));

        __wt_verbose(session, WT_VERB_HS | WT_VERB_HS_ACTIVITY,
          "Page reconciliation triggered history store write: file ID %" PRIu32
          ". Current history store file size: %" PRId64
          ", cache dirty: %2.3f%% , cache use: %2.3f%%",
          btree_id, WT_STAT_READ(conn->stats, cache_hs_ondisk), pct_dirty, pct_full);
    }

    /* Never skip updating the tracked generation */
    if (WT_VERBOSE_ISSET(session, WT_VERB_HS))
        cache->hs_verb_gen_write = ckpt_gen_current;
}

/*
<<<<<<< HEAD
 * __hs_insert_record --
=======
 * __hs_insert_record_with_btree_int --
 *     Internal helper for inserting history store records. If this call is successful, the cursor
 *     parameter will be positioned on the newly inserted record. Otherwise, it will be reset.
 */
static int
__hs_insert_record_with_btree_int(WT_SESSION_IMPL *session, WT_CURSOR *cursor, uint64_t btree_id,
  const WT_ITEM *key, const uint8_t type, const WT_ITEM *hs_value, WT_TIME_WINDOW *tw,
  uint64_t counter)
{
    WT_CURSOR_BTREE *cbt;
    WT_DECL_RET;
    WT_UPDATE *hs_upd, *upd_local;

    cbt = (WT_CURSOR_BTREE *)cursor;
    hs_upd = upd_local = NULL;

    /* The session should be pointing at the history store btree. */
    WT_ASSERT(session, WT_IS_HS(S2BT(session)));

    /*
     * Use WT_CURSOR.set_key and WT_CURSOR.set_value to create key and value items, then use them to
     * create an update chain for a direct insertion onto the history store page.
     */
    cursor->set_key(cursor, btree_id, key, tw->start_ts, counter);
    cursor->set_value(cursor, tw->durable_stop_ts, tw->durable_start_ts, (uint64_t)type, hs_value);

    /* Allocate a tombstone only when there is a valid stop time point. */
    if (WT_TIME_WINDOW_HAS_STOP(tw)) {
        /*
         * Insert a delete record to represent stop time point for the actual record to be inserted.
         * Set the stop time point as the commit time point of the history store delete record.
         */
        WT_ERR(__wt_upd_alloc_tombstone(session, &hs_upd, NULL));
        hs_upd->start_ts = tw->stop_ts;
        hs_upd->durable_ts = tw->durable_stop_ts;
        hs_upd->txnid = tw->stop_txn;
    }

    /*
     * Append to the delete record, the actual record to be inserted into the history store. Set the
     * current update start time point as the commit time point to the history store record.
     */
    WT_ERR(__wt_upd_alloc(session, &cursor->value, WT_UPDATE_STANDARD, &upd_local, NULL));
    upd_local->start_ts = tw->start_ts;
    upd_local->durable_ts = tw->durable_start_ts;
    upd_local->txnid = tw->start_txn;

    /* Insert the standard update as next update if there is a tombstone. */
    if (hs_upd != NULL)
        hs_upd->next = upd_local;
    else
        hs_upd = upd_local;

    /* Search the page and insert the updates. */
    WT_WITH_PAGE_INDEX(session, ret = __wt_hs_row_search(cbt, &cursor->key, true));
    WT_ERR(ret);
    WT_ERR(__wt_hs_modify(cbt, hs_upd));

    /*
     * Since the two updates (tombstone and the standard) will reconcile into a single entry, we are
     * incrementing the history store insert statistic by one.
     */
    WT_STAT_CONN_INCR(session, cache_hs_insert);
    WT_STAT_DATA_INCR(session, cache_hs_insert);

err:
    if (ret != 0) {
        __wt_free_update_list(session, &hs_upd);

        /*
         * We did a row search, release the cursor so that the page doesn't continue being held.
         *
         * If we were successful, do NOT reset the cursor. We may want to make use of its position
         * later to remove timestamped entries.
         */
        cursor->reset(cursor);
    }

    return (ret);
}

/*
 * __hs_insert_record_with_btree --
>>>>>>> 7efc96d9
 *     A helper function to insert the record into the history store including stop time point.
 */
static int
<<<<<<< HEAD
__hs_insert_record(WT_SESSION_IMPL *session, WT_CURSOR *cursor, WT_BTREE *btree, const WT_ITEM *key,
  const uint8_t type, const WT_ITEM *hs_value, WT_HS_TIME_POINT *start_time_point,
  WT_HS_TIME_POINT *stop_time_point)
=======
__hs_insert_record_with_btree(WT_SESSION_IMPL *session, WT_CURSOR *cursor, WT_BTREE *btree,
  const WT_ITEM *key, const uint8_t type, const WT_ITEM *hs_value, WT_TIME_WINDOW *tw)
>>>>>>> 7efc96d9
{
#ifdef HAVE_DIAGNOSTIC
    WT_CURSOR_BTREE *hs_cbt;
#endif
    WT_DECL_ITEM(hs_key);
    WT_TIME_WINDOW hs_insert_tw;
#ifdef HAVE_DIAGNOSTIC
    WT_DECL_ITEM(existing_val);
#endif
    WT_DECL_RET;
    wt_timestamp_t hs_start_ts;
#ifdef HAVE_DIAGNOSTIC
    wt_timestamp_t durable_timestamp_diag;
    wt_timestamp_t hs_stop_durable_ts_diag;
    uint64_t upd_type_full_diag;
#endif
    uint64_t counter, hs_counter;
    uint32_t hs_btree_id;
    int cmp;

    counter = 0;

    /* Allocate buffers for the history store and search key. */
    WT_ERR(__wt_scr_alloc(session, 0, &hs_key));

#ifdef HAVE_DIAGNOSTIC
    /* Allocate buffer for the existing history store value for the same key. */
    WT_ERR(__wt_scr_alloc(session, 0, &existing_val));
    hs_cbt = WT_HS_CBT(cursor);
#endif

    /* Sanity check that the btree is not a history store btree. */
    WT_ASSERT(session, !WT_IS_HS(btree));

    /*
     * Only deltas or full updates should be written to the history store. More specifically, we
     * should NOT be writing tombstone records in the history store table.
     */
    WT_ASSERT(session, type == WT_UPDATE_STANDARD || type == WT_UPDATE_MODIFY);

    /*
     * Adjust counter if there exists an update in the history store with same btree id, key and
     * timestamp. Otherwise the newly inserting history store record may fall behind the existing
     * one can lead to wrong order.
     */
<<<<<<< HEAD
    cursor->set_key(cursor, 4, btree->id, key, start_time_point->ts, UINT64_MAX);
    WT_ERR_NOTFOUND_OK(cursor->search_near(cursor, &cmp), true);
=======
    WT_ERR_NOTFOUND_OK(
      __wt_hs_cursor_position(session, cursor, btree->id, key, tw->start_ts, srch_key), true);
>>>>>>> 7efc96d9
    if (ret == 0) {
        WT_ERR(cursor->get_key(cursor, &hs_btree_id, hs_key, &hs_start_ts, &hs_counter));
        /*
         * Check the whether the existing record is also from the same timestamp.
         *
         * Verify simple checks first to confirm whether the retrieved update same or not before
         * performing the expensive key comparison.
         */
        if (hs_btree_id == btree->id && tw->start_ts == hs_start_ts) {
            WT_ERR(__wt_compare(session, NULL, hs_key, key, &cmp));

#ifdef HAVE_DIAGNOSTIC
            if (cmp == 0) {
                WT_ERR(cursor->get_value(cursor, &hs_stop_durable_ts_diag, &durable_timestamp_diag,
                  &upd_type_full_diag, existing_val));
                WT_ERR(__wt_compare(session, NULL, existing_val, hs_value, &cmp));
                if (cmp == 0)
                    WT_ASSERT(session,
                      tw->start_txn == WT_TXN_NONE ||
                        tw->start_txn != hs_cbt->upd_value->tw.start_txn ||
                        tw->start_ts != hs_cbt->upd_value->tw.start_ts);
                counter = hs_counter + 1;
            }
#else
            if (cmp == 0)
                counter = hs_counter + 1;
#endif
        }
    }

    /*
     * If we're inserting a non-zero timestamp, look ahead for any higher timestamps. If we find
     * updates, we should remove them and reinsert them at the current timestamp.
     */
<<<<<<< HEAD
    if (start_time_point->ts != WT_TS_NONE) {
        /*
         * If there were no keys equal to or less than our target key, we would have received
         * WT_NOT_FOUND. In that case we need to search again with a higher timestamp.
         */
        if (ret == 0)
            WT_ERR_NOTFOUND_OK(cursor->next(cursor), true);
        else {
            cursor->set_key(cursor, 3, btree->id, key, start_time_point->ts + 1);
            WT_ERR_NOTFOUND_OK(cursor->search_near(cursor, &cmp), true);
        }
        if (ret == 0)
            WT_ERR(__hs_fixup_out_of_order_from_pos(
              session, cursor, btree, key, start_time_point->ts, &counter));
=======
    if (tw->start_ts != WT_TS_NONE) {
        WT_ERR_NOTFOUND_OK(__wt_hs_cursor_next(session, cursor), true);
        if (ret == 0)
            WT_ERR(__hs_fixup_out_of_order_from_pos(
              session, cursor, btree, key, tw->start_ts, &counter, srch_key));
>>>>>>> 7efc96d9
    }

#ifdef HAVE_DIAGNOSTIC
    /*
     * We may have fixed out of order keys. Make sure that we haven't accidentally added a duplicate
     * of the key we are about to insert.
     */
    if (F_ISSET(cursor, WT_CURSTD_KEY_SET)) {
        WT_ERR(cursor->get_key(cursor, &hs_btree_id, hs_key, &hs_start_ts, &hs_counter));
        if (hs_btree_id == btree->id && tw->start_ts == hs_start_ts && hs_counter == counter) {
            WT_ERR(__wt_compare(session, NULL, hs_key, key, &cmp));
            WT_ASSERT(session, cmp != 0);
        }
    }
#endif
<<<<<<< HEAD

    /* Insert the new record now. */
    hs_insert_tw.start_ts = start_time_point->ts;
    hs_insert_tw.start_txn = start_time_point->txnid;
    hs_insert_tw.durable_start_ts = start_time_point->durable_ts;

    hs_insert_tw.stop_ts = stop_time_point->ts;
    hs_insert_tw.stop_txn = stop_time_point->txnid;
    hs_insert_tw.durable_stop_ts = stop_time_point->durable_ts;

    cursor->set_key(cursor, 4, btree->id, key, start_time_point->ts, counter);
    cursor->set_value(cursor, &hs_insert_tw, stop_time_point->durable_ts,
      start_time_point->durable_ts, (uint64_t)type, hs_value);
    WT_ERR(cursor->insert(cursor));
    WT_STAT_CONN_INCR(session, cache_hs_insert);
    WT_STAT_DATA_INCR(session, cache_hs_insert);

=======
    /* The tree structure can change while we try to insert the mod list, retry if that happens. */
    while ((ret = __hs_insert_record_with_btree_int(
              session, cursor, btree->id, key, type, hs_value, tw, counter)) == WT_RESTART) {
        WT_STAT_CONN_INCR(session, cache_hs_insert_restart);
        WT_STAT_DATA_INCR(session, cache_hs_insert_restart);
    }
>>>>>>> 7efc96d9
err:
#ifdef HAVE_DIAGNOSTIC
    __wt_scr_free(session, &existing_val);
#endif
    __wt_scr_free(session, &hs_key);
    /* We did a row search, release the cursor so that the page doesn't continue being held. */
    cursor->reset(cursor);

    return (ret);
}

/*
<<<<<<< HEAD
=======
 * __hs_insert_record --
 *     Temporarily switches to history store btree and calls the helper routine to insert records.
 */
static int
__hs_insert_record(WT_SESSION_IMPL *session, WT_CURSOR *cursor, WT_BTREE *btree, const WT_ITEM *key,
  const uint8_t type, const WT_ITEM *hs_value, WT_TIME_WINDOW *tw)
{
    WT_CURSOR_BTREE *cbt;
    WT_DECL_RET;

    cbt = (WT_CURSOR_BTREE *)cursor;
    WT_WITH_BTREE(session, CUR2BT(cbt),
      ret = __hs_insert_record_with_btree(session, cursor, btree, key, type, hs_value, tw));
    return (ret);
}

/*
>>>>>>> 7efc96d9
 * __hs_next_upd_full_value --
 *     Get the next update and its full value.
 */
static inline int
__hs_next_upd_full_value(WT_SESSION_IMPL *session, WT_MODIFY_VECTOR *modifies,
  WT_ITEM *older_full_value, WT_ITEM *full_value, WT_UPDATE **updp)
{
    WT_UPDATE *upd;
    *updp = NULL;

    __wt_modify_vector_pop(modifies, &upd);
    if (upd->type == WT_UPDATE_TOMBSTONE) {
        if (modifies->size == 0) {
            WT_ASSERT(session, older_full_value == NULL);
            *updp = upd;
            return (0);
        }

        __wt_modify_vector_pop(modifies, &upd);
        WT_ASSERT(session, upd->type == WT_UPDATE_STANDARD);
        full_value->data = upd->data;
        full_value->size = upd->size;
    } else if (upd->type == WT_UPDATE_MODIFY) {
        WT_RET(__wt_buf_set(session, full_value, older_full_value->data, older_full_value->size));
        WT_RET(__wt_modify_apply_item(session, S2BT(session)->value_format, full_value, upd->data));
    } else {
        WT_ASSERT(session, upd->type == WT_UPDATE_STANDARD);
        full_value->data = upd->data;
        full_value->size = upd->size;
    }

    *updp = upd;
    return (0);
}

/*
 * __wt_hs_insert_updates --
 *     Copy one set of saved updates into the database's history store table.
 */
int
__wt_hs_insert_updates(WT_SESSION_IMPL *session, WT_PAGE *page, WT_MULTI *multi)
{
    WT_BTREE *btree;
    WT_CURSOR *cursor;
    WT_DECL_ITEM(full_value);
    WT_DECL_ITEM(key);
    WT_DECL_ITEM(modify_value);
    WT_DECL_ITEM(prev_full_value);
    WT_DECL_ITEM(tmp);
    WT_DECL_RET;
/* If the limit is exceeded, we will insert a full update to the history store */
#define MAX_REVERSE_MODIFY_NUM 16
    WT_MODIFY entries[MAX_REVERSE_MODIFY_NUM];
    WT_MODIFY_VECTOR modifies;
    WT_SAVE_UPD *list;
    WT_UPDATE *first_globally_visible_upd, *first_non_ts_upd;
    WT_UPDATE *non_aborted_upd, *oldest_upd, *prev_upd, *tombstone, *upd;
    WT_TIME_WINDOW tw;
    wt_off_t hs_size;
    wt_timestamp_t min_insert_ts;
    uint64_t insert_cnt, max_hs_size;
    uint32_t i;
    uint8_t *p;
    int nentries;
    char ts_string[3][WT_TS_INT_STRING_SIZE];
    bool enable_reverse_modify, hs_inserted, squashed, ts_updates_in_hs;

    btree = S2BT(session);
    cursor = session->hs_cursor;
    prev_upd = NULL;
    insert_cnt = 0;
    WT_TIME_WINDOW_INIT(&tw);
    __wt_modify_vector_init(session, &modifies);

    if (!btree->hs_entries)
        btree->hs_entries = true;

    /* Ensure enough room for a column-store key without checking. */
    WT_ERR(__wt_scr_alloc(session, WT_INTPACK64_MAXSIZE, &key));

    WT_ERR(__wt_scr_alloc(session, 0, &full_value));

    WT_ERR(__wt_scr_alloc(session, 0, &prev_full_value));

    /* Enter each update in the boundary's list into the history store. */
    for (i = 0, list = multi->supd; i < multi->supd_entries; ++i, ++list) {
        /* If no onpage_upd is selected, we don't need to insert anything into the history store. */
        if (list->onpage_upd == NULL)
            continue;

        /* Skip aborted updates. */
        for (upd = list->onpage_upd->next; upd != NULL && upd->txnid == WT_TXN_ABORTED;
             upd = upd->next)
            ;

        /* No update to insert to history store. */
        if (upd == NULL)
            continue;

        /* Updates have already been inserted to the history store. */
        if (F_ISSET(upd, WT_UPDATE_HS))
            continue;

        /* History store table key component: source key. */
        switch (page->type) {
        case WT_PAGE_COL_FIX:
        case WT_PAGE_COL_VAR:
            p = key->mem;
            WT_ERR(__wt_vpack_uint(&p, 0, WT_INSERT_RECNO(list->ins)));
            key->size = WT_PTRDIFF(p, key->data);
            break;
        case WT_PAGE_ROW_LEAF:
            if (list->ins == NULL) {
                WT_WITH_BTREE(
                  session, btree, ret = __wt_row_leaf_key(session, page, list->ripcip, key, false));
                WT_ERR(ret);
            } else {
                key->data = WT_INSERT_KEY(list->ins);
                key->size = WT_INSERT_KEY_SIZE(list->ins);
            }
            break;
        default:
            WT_ERR(__wt_illegal_value(session, page->type));
        }

        first_globally_visible_upd = first_non_ts_upd = NULL;
        ts_updates_in_hs = false;
        enable_reverse_modify = true;
        min_insert_ts = WT_TS_MAX;

        __wt_modify_vector_clear(&modifies);

        /*
         * The algorithm assumes the oldest update on the update chain in memory is either a full
         * update or a tombstone.
         *
         * This is guaranteed by __wt_rec_upd_select appends the original onpage value at the end of
         * the chain. It also assumes the onpage_upd selected cannot be a TOMBSTONE and the update
         * newer than a TOMBSTONE must be a full update.
         *
         * The algorithm walks from the oldest update, or the most recently inserted into history
         * store update, to the newest update and build full updates along the way. It sets the stop
         * time point of the update to the start time point of the next update, squashes the updates
         * that are from the same transaction and of the same start timestamp, calculates reverse
         * modification if prev_upd is a MODIFY, and inserts the update to the history store.
         *
         * It deals with the following scenarios:
         * 1) We only have full updates on the chain and we only insert full updates to
         * the history store.
         * 2) We have modifies on the chain, e.g., U (selected onpage value) -> M -> M ->U. We
         * reverse the modifies and insert the reversed modifies to the history store if it is not
         * the newest update written to the history store and the reverse operation is successful.
         * With regard to the example, we insert U -> RM -> U to the history store.
         * 3) We have tombstones in the middle of the chain, e.g.,
         * U (selected onpage value) -> U -> T -> M -> U.
         * We write the stop time point of M with the start time point of the tombstone and skip the
         * tombstone.
         * 4) We have a single tombstone on the chain, it is simply ignored.
         */
        for (upd = list->onpage_upd, non_aborted_upd = prev_upd = NULL; upd != NULL;
             prev_upd = non_aborted_upd, upd = upd->next) {
            if (upd->txnid == WT_TXN_ABORTED)
                continue;

            non_aborted_upd = upd;

            /* If we've seen a smaller timestamp before, use that instead. */
            if (min_insert_ts < upd->start_ts) {
                /*
                 * Resolved prepared updates will lose their durable timestamp here. This is a
                 * wrinkle in our handling of out-of-order updates.
                 */
                if (upd->start_ts != upd->durable_ts) {
                    WT_ASSERT(session, min_insert_ts < upd->durable_ts);
                    WT_STAT_CONN_INCR(session, cache_hs_order_lose_durable_timestamp);
                    WT_STAT_DATA_INCR(session, cache_hs_order_lose_durable_timestamp);
                }
                __wt_verbose(session, WT_VERB_TIMESTAMP,
                  "fixing out-of-order updates during insertion; start_ts=%s, durable_start_ts=%s, "
                  "min_insert_ts=%s",
                  __wt_timestamp_to_string(upd->start_ts, ts_string[0]),
                  __wt_timestamp_to_string(upd->durable_ts, ts_string[1]),
                  __wt_timestamp_to_string(min_insert_ts, ts_string[2]));
                upd->start_ts = upd->durable_ts = min_insert_ts;
                WT_STAT_CONN_INCR(session, cache_hs_order_fixup_insert);
                WT_STAT_DATA_INCR(session, cache_hs_order_fixup_insert);
            } else if (upd->start_ts != WT_TS_NONE)
                /*
                 * Don't reset to WT_TS_NONE as we don't want to clear the timestamps for updates
                 * older than the update without timestamp.
                 */
                min_insert_ts = upd->start_ts;

            WT_ERR(__wt_modify_vector_push(&modifies, upd));

            /* Track the first update that is globally visible. */
            if (first_globally_visible_upd == NULL && __wt_txn_upd_visible_all(session, upd))
                first_globally_visible_upd = upd;

            /*
             * Always insert full update to the history store if we write a prepared update to the
             * data store.
             */
            if (upd->prepare_state == WT_PREPARE_INPROGRESS)
                enable_reverse_modify = false;

            /* Always insert full update to the history store if we need to squash the updates. */
            if (prev_upd != NULL && prev_upd->txnid == upd->txnid &&
              prev_upd->start_ts == upd->start_ts)
                enable_reverse_modify = false;

            /* Always insert full update to the history store if the timestamps are not in order. */
            if (prev_upd != NULL && prev_upd->start_ts < upd->start_ts)
                enable_reverse_modify = false;

            /* Find the first update without timestamp. */
            if (first_non_ts_upd == NULL && upd->start_ts == WT_TS_NONE)
                first_non_ts_upd = upd;
            else if (first_non_ts_upd != NULL && upd->start_ts != WT_TS_NONE) {
                F_SET(upd, WT_UPDATE_BEHIND_MIXED_MODE);
                if (F_ISSET(upd, WT_UPDATE_HS))
                    ts_updates_in_hs = true;
            }

            /*
             * No need to continue if we see the first self contained value after the first globally
             * visible value.
             */
            if (first_globally_visible_upd != NULL && WT_UPDATE_DATA_VALUE(upd))
                break;

            /*
             * If we've reached a full update and it's in the history store we don't need to
             * continue as anything beyond this point won't help with calculating deltas.
             */
            if (upd->type == WT_UPDATE_STANDARD && F_ISSET(upd, WT_UPDATE_HS))
                break;
        }

        prev_upd = upd = NULL;

        /* Construct the oldest full update. */
        WT_ASSERT(session, modifies.size > 0);

        __wt_modify_vector_peek(&modifies, &oldest_upd);

        WT_ASSERT(session,
          oldest_upd->type == WT_UPDATE_STANDARD || oldest_upd->type == WT_UPDATE_TOMBSTONE);

        /*
         * Clear the history store here if the oldest update is a tombstone and it is the first
         * update without timestamp on the update chain because we don't have the cursor placed at
         * the correct place to delete the history store records when inserting the first update and
         * it may be skipped if there is nothing to insert to the history store.
         */
        if (oldest_upd->type == WT_UPDATE_TOMBSTONE && oldest_upd == first_non_ts_upd &&
          !F_ISSET(first_non_ts_upd, WT_UPDATE_CLEARED_HS)) {
            /* We can only delete history store entries that have timestamps. */
            WT_ERR(__wt_hs_delete_key_from_ts(session, btree->id, key, 1, true));
            WT_STAT_CONN_INCR(session, cache_hs_key_truncate_non_ts);
            WT_STAT_DATA_INCR(session, cache_hs_key_truncate_non_ts);
            F_SET(first_non_ts_upd, WT_UPDATE_CLEARED_HS);
        } else if (first_non_ts_upd != NULL && !F_ISSET(first_non_ts_upd, WT_UPDATE_CLEARED_HS) &&
          (list->ins == NULL || ts_updates_in_hs)) {
            WT_ERR(__wt_hs_delete_key_from_ts(session, btree->id, key, 1, true));
            WT_STAT_CONN_INCR(session, cache_hs_key_truncate_non_ts);
            WT_STAT_DATA_INCR(session, cache_hs_key_truncate_non_ts);
            F_SET(first_non_ts_upd, WT_UPDATE_CLEARED_HS);
        }

        WT_ERR(__hs_next_upd_full_value(session, &modifies, NULL, full_value, &upd));

        hs_inserted = squashed = false;

        /*
         * Flush the updates on stack. Stopping once we run out or we reach the onpage upd start
         * time point, we can squash modifies with the same start time point as the onpage upd away.
         */
        for (; modifies.size > 0 &&
             !(upd->txnid == list->onpage_upd->txnid &&
               upd->start_ts == list->onpage_upd->start_ts);
             tmp = full_value, full_value = prev_full_value, prev_full_value = tmp,
             upd = prev_upd) {
            WT_ASSERT(session, upd->type == WT_UPDATE_STANDARD || upd->type == WT_UPDATE_MODIFY);

            tw.durable_start_ts = upd->durable_ts;
            tw.start_ts = upd->start_ts;
            tw.start_txn = upd->txnid;
            tombstone = NULL;
            __wt_modify_vector_peek(&modifies, &prev_upd);

            /*
             * For any uncommitted prepared updates written to disk, the stop timestamp of the last
             * update moved into the history store should be with max visibility to protect its
             * removal by checkpoint garbage collection until the data store update is committed.
             */
            if (prev_upd->prepare_state == WT_PREPARE_INPROGRESS) {
                WT_ASSERT(session,
                  list->onpage_upd->txnid == prev_upd->txnid &&
                    list->onpage_upd->start_ts == prev_upd->start_ts);
                tw.durable_stop_ts = tw.stop_ts = WT_TS_MAX;
                tw.stop_txn = WT_TXN_MAX;
            } else {
                /*
                 * Set the stop timestamp from durable timestamp instead of commit timestamp. The
                 * garbage collection of history store removes the history values once the stop
                 * timestamp is globally visible. i.e. durable timestamp of data store version.
                 */
                WT_ASSERT(session, prev_upd->start_ts <= prev_upd->durable_ts);
                tw.durable_stop_ts = prev_upd->durable_ts;
                tw.stop_ts = prev_upd->start_ts;
                tw.stop_txn = prev_upd->txnid;

                if (prev_upd->type == WT_UPDATE_TOMBSTONE)
                    tombstone = prev_upd;
            }

            WT_ERR(
              __hs_next_upd_full_value(session, &modifies, full_value, prev_full_value, &prev_upd));

            /* Squash the updates from the same transaction. */
            if (upd->start_ts == prev_upd->start_ts && upd->txnid == prev_upd->txnid) {
                squashed = true;
                continue;
            }

            /* Skip updates that are already in the history store. */
            if (F_ISSET(upd, WT_UPDATE_HS)) {
                if (hs_inserted)
                    WT_ERR_PANIC(session, WT_PANIC,
                      "Reinserting updates to the history store may corrupt the data as it may "
                      "clear the history store data newer than it.");
                continue;
            }

            /*
             * When we see an update older than a mixed mode update we need to insert it with a zero
             * start and stop timestamp. This means it'll still exist but only use txnid visibility
             * rules. As such older readers should still be able to see it.
             */
            if (F_ISSET(upd, WT_UPDATE_BEHIND_MIXED_MODE)) {
                tw.start_ts = tw.durable_start_ts = WT_TS_NONE;
                tw.stop_ts = tw.durable_stop_ts = WT_TS_NONE;
            }

            /*
             * If the time points are out of order (which can happen if the application performs
             * updates with out-of-order timestamps), so this value can never be seen, don't bother
             * inserting it. However if it was made obsolete by a mixed mode operation we still want
             * to insert it, it will be flagged as such.
             *
             * FIXME-WT-6443: We should be able to replace this with an assertion.
             */
            if (!F_ISSET(upd, WT_UPDATE_BEHIND_MIXED_MODE) &&
              (tw.stop_ts < upd->start_ts ||
                (tw.stop_ts == upd->start_ts && tw.stop_txn <= upd->txnid))) {
                __wt_verbose(session, WT_VERB_TIMESTAMP,
                  "Warning: fixing out-of-order timestamps %s earlier than previous update %s",
                  __wt_timestamp_to_string(tw.stop_ts, ts_string[0]),
                  __wt_timestamp_to_string(upd->start_ts, ts_string[1]));
                continue;
            }

            /* We should never write a prepared update to the history store. */
            WT_ASSERT(session,
              upd->prepare_state != WT_PREPARE_INPROGRESS &&
                upd->prepare_state != WT_PREPARE_LOCKED);

            /*
             * Ensure all the updates inserted to the history store are committed.
             *
             * Sometimes the application and the checkpoint threads will fall behind the eviction
             * threads, and they may choose an invisible update to write to the data store if the
             * update was previously selected by a failed eviction pass. Also the eviction may run
             * without a snapshot if the checkpoint is running concurrently. In those cases, check
             * whether the history transaction is committed or not against the global transaction
             * list. We expect the transaction is committed before the check. However, though very
             * rare, it is possible that the check may race with transaction commit and in this case
             * we may fail to catch the failure.
             */
#ifdef HAVE_DIAGNOSTIC
            if (!F_ISSET(session->txn, WT_TXN_HAS_SNAPSHOT) ||
              !__txn_visible_id(session, list->onpage_upd->txnid))
                WT_ASSERT(session, !__wt_txn_active(session, upd->txnid));
            else
                WT_ASSERT(session, __txn_visible_id(session, upd->txnid));
#endif

            /*
             * Calculate reverse modify and clear the history store records with timestamps when
             * inserting the first update.
             */
            nentries = MAX_REVERSE_MODIFY_NUM;
            if (upd->type == WT_UPDATE_MODIFY && enable_reverse_modify &&
              __wt_calc_modify(session, prev_full_value, full_value, prev_full_value->size / 10,
                entries, &nentries) == 0) {
                WT_ERR(__wt_modify_pack(cursor, entries, nentries, &modify_value));
                WT_ERR(__hs_insert_record(
                  session, cursor, btree, key, WT_UPDATE_MODIFY, modify_value, &tw));
                __wt_scr_free(session, &modify_value);
            } else
                WT_ERR(__hs_insert_record(
                  session, cursor, btree, key, WT_UPDATE_STANDARD, full_value, &tw));

            /* Flag the update as now in the history store. */
            F_SET(upd, WT_UPDATE_HS);
            if (tombstone != NULL)
                F_SET(tombstone, WT_UPDATE_HS);
            hs_inserted = true;
            ++insert_cnt;
            if (squashed) {
                WT_STAT_CONN_INCR(session, cache_hs_write_squash);
                WT_STAT_DATA_INCR(session, cache_hs_write_squash);
                squashed = false;
            }
        }

        if (modifies.size > 0) {
            WT_STAT_CONN_INCR(session, cache_hs_write_squash);
            WT_STAT_DATA_INCR(session, cache_hs_write_squash);
        }
    }

    WT_ERR(__wt_block_manager_named_size(session, WT_HS_FILE, &hs_size));
    WT_STAT_CONN_SET(session, cache_hs_ondisk, hs_size);
    max_hs_size = WT_HS_BT(cursor)->file_max;
    if (max_hs_size != 0 && (uint64_t)hs_size > max_hs_size)
        WT_ERR_PANIC(session, WT_PANIC,
          "WiredTigerHS: file size of %" PRIu64 " exceeds maximum size %" PRIu64, (uint64_t)hs_size,
          max_hs_size);

err:
    if (ret == 0 && insert_cnt > 0)
        __hs_verbose_cache_stats(session, btree);

    __wt_scr_free(session, &key);
    /* modify_value is allocated in __wt_modify_pack. Free it if it is allocated. */
    if (modify_value != NULL)
        __wt_scr_free(session, &modify_value);
    __wt_modify_vector_free(&modifies);
    __wt_scr_free(session, &full_value);
    __wt_scr_free(session, &prev_full_value);
    return (ret);
}

/*
 * __wt_hs_delete_key_from_ts --
 *     Delete history store content of a given key from a timestamp.
 */
int
__wt_hs_delete_key_from_ts(
  WT_SESSION_IMPL *session, uint32_t btree_id, const WT_ITEM *key, wt_timestamp_t ts, bool reinsert)
{
    WT_CURSOR *hs_cursor;
    WT_DECL_RET;
    WT_ITEM hs_key;
    wt_timestamp_t hs_start_ts;
    uint64_t hs_counter;
    uint32_t hs_btree_id;
    int cmp, exact;

    hs_cursor = session->hs_cursor;

    hs_cursor->set_key(hs_cursor, 3, btree_id, key, ts);
    WT_ERR_NOTFOUND_OK(hs_cursor->search_near(hs_cursor, &exact), true);
    /* Empty history store is fine. */
    if (ret == WT_NOTFOUND)
        goto done;

    /* Bailing out here also means we have no history store records for our key. */
    WT_ERR(hs_cursor->get_key(hs_cursor, &hs_btree_id, &hs_key, &hs_start_ts, &hs_counter));
    if (hs_btree_id != btree_id)
        goto done;
    WT_ERR(__wt_compare(session, NULL, &hs_key, key, &cmp));
    if (cmp != 0)
        goto done;

    WT_ASSERT(session, ts == WT_TS_NONE || hs_start_ts != WT_TS_NONE);
    WT_ERR(__hs_delete_key_from_pos(session, hs_cursor, btree_id, key, reinsert));
done:
    ret = 0;
err:
    return (ret);
}

/*
 * __hs_fixup_out_of_order_from_pos --
 *     Fixup existing out-of-order updates in the history store. This function works by looking
 *     ahead of the current cursor position for entries for the same key, removing them and
 *     reinserting them at the timestamp that is currently being inserted.
 */
static int
__hs_fixup_out_of_order_from_pos(WT_SESSION_IMPL *session, WT_CURSOR *hs_cursor, WT_BTREE *btree,
  const WT_ITEM *key, wt_timestamp_t ts, uint64_t *counter)
{
    WT_CURSOR *insert_cursor;
    WT_CURSOR_BTREE *hs_cbt;
    WT_DECL_RET;
    WT_ITEM hs_key, hs_value;
<<<<<<< HEAD
    WT_TIME_WINDOW tw, hs_insert_tw;
    wt_timestamp_t hs_ts;
=======
    WT_TIME_WINDOW tw;
    WT_UPDATE *tombstone;
    wt_timestamp_t hs_ts, hs_start_durable_ts, hs_stop_durable_ts;
>>>>>>> 7efc96d9
    uint64_t hs_counter, hs_upd_type;
    uint32_t hs_btree_id;
    int cmp;
    char ts_string[5][WT_TS_INT_STRING_SIZE];

    insert_cursor = NULL;
    hs_cbt = WT_HS_CBT(hs_cursor);
    WT_CLEAR(hs_key);
    WT_CLEAR(hs_value);
<<<<<<< HEAD
=======
    WT_TIME_WINDOW_INIT(&tw);
    tombstone = NULL;

    /* The session should be pointing at the history store btree. */
    WT_ASSERT(session, WT_IS_HS(S2BT(session)));
>>>>>>> 7efc96d9

    /*
     * Position ourselves at the beginning of the key range that we may have to fixup. Prior to
     * getting here, we've positioned our cursor at the end of a key/timestamp range and then done a
     * "next". Normally that would leave us pointing at higher timestamps for the same key (if any)
     * but in the case where our insertion timestamp is the lowest for that key, our cursor may be
     * pointing at the previous key and can potentially race with additional key insertions. We need
     * to keep doing "next" until we've got a key greater than the one we attempted to position
     * ourselves with.
     */
    for (; ret == 0; ret = hs_cursor->next(hs_cursor)) {
        /*
         * Prior to getting here, we've done a "search near" on our key for the timestamp we're
         * inserting and then a "next". In the regular case, our cursor will be positioned on the
         * next key and we'll break out of the first iteration in one of the conditions below.
         */
        WT_ERR(hs_cursor->get_key(hs_cursor, &hs_btree_id, &hs_key, &hs_ts, &hs_counter));
        if (hs_btree_id != btree->id)
            break;
        if (hs_ts > ts)
            break;
        WT_ERR(__wt_compare(session, NULL, &hs_key, key, &cmp));
        if (cmp != 0)
            break;
    }
    if (ret == WT_NOTFOUND)
        return (0);
    WT_ERR(ret);

    /*
     * The goal of this fixup function is to move out-of-order content to maintain ordering in the
     * history store. We do this by removing content with higher timestamps and reinserting it
     * behind (from search's point of view) the newly inserted update. Even though these updates
     * will all have the same timestamp, they cannot be discarded since older readers may need to
     * see them after they've been moved due to their transaction id.
     *
     * For example, if we're inserting an update at timestamp 3 with value ddd:
     * btree key ts counter value
     * 2     foo 5  0       aaa
     * 2     foo 6  0       bbb
     * 2     foo 7  0       ccc
     *
     * We want to end up with this:
     * btree key ts counter value
     * 2     foo 3  0       aaa
     * 2     foo 3  1       bbb
     * 2     foo 3  2       ccc
     * 2     foo 3  3       ddd
     */
    for (; ret == 0; ret = hs_cursor->next(hs_cursor)) {
        /*
         * Prior to getting here, we've done a "search near" on our key for the timestamp we're
         * inserting and then a "next". In the regular case, our cursor will be positioned on the
         * next key and we'll break out of the first iteration in one of the conditions below.
         */
        WT_ERR(hs_cursor->get_key(hs_cursor, &hs_btree_id, &hs_key, &hs_ts, &hs_counter));
        if (hs_btree_id != btree->id)
            break;

        WT_ERR(__wt_compare(session, NULL, &hs_key, key, &cmp));
        if (cmp != 0)
            break;

        /*
         * If we got here, we've got out-of-order updates in the history store.
         *
         * Our strategy to rectify this is to remove all records for the same key with a higher
         * timestamp than the one that we're inserting on and reinsert them at the same timestamp
         * that we're inserting with.
         */
        WT_ASSERT(session, hs_ts > ts);

        /*
         * Don't incur the overhead of opening this new cursor unless we need it. In the regular
         * case, we'll never get here.
         */
        if (insert_cursor == NULL) {
            WT_WITHOUT_DHANDLE(session, ret = __wt_curhs_open(session, NULL, &insert_cursor));
            WT_ERR(ret);
        }

        /*
         * If these history store records are resolved prepared updates, their durable timestamps
         * will be clobbered by our fix-up process. Keep track of how often this is happening.
         */
        if (hs_cbt->upd_value->tw.start_ts != hs_cbt->upd_value->tw.durable_start_ts ||
          hs_cbt->upd_value->tw.stop_ts != hs_cbt->upd_value->tw.durable_stop_ts) {
            WT_STAT_CONN_INCR(session, cache_hs_order_lose_durable_timestamp);
            WT_STAT_DATA_INCR(session, cache_hs_order_lose_durable_timestamp);
        }

        __wt_verbose(session, WT_VERB_TIMESTAMP,
          "fixing existing out-of-order updates by moving them; start_ts=%s, durable_start_ts=%s, "
          "stop_ts=%s, durable_stop_ts=%s, new_ts=%s",
          __wt_timestamp_to_string(hs_cbt->upd_value->tw.start_ts, ts_string[0]),
          __wt_timestamp_to_string(hs_cbt->upd_value->tw.durable_start_ts, ts_string[1]),
          __wt_timestamp_to_string(hs_cbt->upd_value->tw.stop_ts, ts_string[2]),
          __wt_timestamp_to_string(hs_cbt->upd_value->tw.durable_stop_ts, ts_string[3]),
          __wt_timestamp_to_string(ts, ts_string[4]));

<<<<<<< HEAD
        hs_insert_tw.start_ts = hs_insert_tw.durable_start_ts = ts;
        hs_insert_tw.start_txn = hs_cbt->upd_value->tw.start_txn;
=======
        tw.start_ts = tw.durable_start_ts = ts;
        tw.start_txn = hs_cbt->upd_value->tw.start_txn;
>>>>>>> 7efc96d9

        /*
         * We're going to be inserting something immediately after with the same timestamp. Either
         * another moved update OR the update itself that triggered the correction. In either case,
         * we should preserve the stop transaction id.
         */
<<<<<<< HEAD
        hs_insert_tw.stop_ts = hs_insert_tw.durable_stop_ts = ts;
        hs_insert_tw.stop_txn = hs_cbt->upd_value->tw.start_txn;
=======
        tw.stop_ts = tw.durable_stop_ts = ts;
        tw.stop_txn = hs_cbt->upd_value->tw.stop_txn;
>>>>>>> 7efc96d9

        /* Extract the underlying value for reinsertion. */
        WT_ERR(hs_cursor->get_value(
          hs_cursor, &hs_stop_durable_ts, &hs_start_durable_ts, &hs_upd_type, &hs_value));

<<<<<<< HEAD
        /* Insert the value back with different timestamps. */
        insert_cursor->set_key(insert_cursor, 4, btree->id, &hs_key, ts, *counter);
        insert_cursor->set_value(insert_cursor, &hs_insert_tw, hs_insert_tw.durable_stop_ts,
          hs_insert_tw.durable_start_ts, (uint64_t)hs_upd_type, &hs_value);
        WT_ERR(insert_cursor->insert(insert_cursor));

=======
        /* Reinsert entry with earlier timestamp. */
        while ((ret = __hs_insert_record_with_btree_int(session, insert_cursor, btree->id, key,
                  (uint8_t)hs_upd_type, &hs_value, &tw, *counter)) == WT_RESTART)
            ;
>>>>>>> 7efc96d9
        WT_ERR(ret);
        ++(*counter);

        /* Delete the entry with higher timestamp. */
        hs_cursor->remove(hs_cursor);
        WT_ERR(ret);
        WT_STAT_CONN_INCR(session, cache_hs_order_fixup_move);
        WT_STAT_DATA_INCR(session, cache_hs_order_fixup_move);
    }
    if (ret == WT_NOTFOUND)
        ret = 0;
err:
    if (insert_cursor != NULL)
        insert_cursor->close(insert_cursor);
    return (ret);
}

/*
 * __hs_delete_key_from_pos --
 *     Delete an entire key's worth of data in the history store. If we chose to reinsert the values
 *     the reinserted values will have 0 start and stop timestamps to ensure that they only use
 *     txnid based visibility rules.
 */
static int
__hs_delete_key_from_pos(WT_SESSION_IMPL *session, WT_CURSOR *hs_cursor, uint32_t btree_id,
  const WT_ITEM *key, bool reinsert)
{
    WT_CURSOR *insert_cursor;
    WT_CURSOR_BTREE *hs_cbt;
    WT_DECL_RET;
    WT_ITEM hs_key, hs_value;
<<<<<<< HEAD
    WT_TIME_WINDOW hs_insert_tw;
=======
    WT_TIME_WINDOW tw;
    WT_UPDATE *upd;
>>>>>>> 7efc96d9
    wt_timestamp_t durable_timestamp, hs_start_ts, hs_stop_durable_ts;
    uint64_t hs_counter, hs_insert_counter, hs_upd_type;
    uint32_t hs_btree_id;
    int cmp;

    hs_cbt = WT_HS_CBT(hs_cursor);
    hs_insert_counter = 0;
    WT_CLEAR(hs_key);
    WT_CLEAR(hs_value);
<<<<<<< HEAD
=======
    WT_TIME_WINDOW_INIT(&tw);
    upd = NULL;
>>>>>>> 7efc96d9
    insert_cursor = NULL;

    if (reinsert) {
        /*
         * Determine the starting value of our counter, i.e. highest counter value of the timestamp
         * range for timestamp 0. We'll be inserting at timestamp 0 and don't want to overwrite a
         * currently existing counter.
         *
         * The cursor will also be positioned at the start of the range that we wish to start
         * inserting.
         */
        WT_WITHOUT_DHANDLE(session, ret = __wt_curhs_open(session, NULL, &insert_cursor));
        F_SET(insert_cursor, WT_CURSTD_HS_READ_COMMITTED);
        WT_ERR(ret);
        insert_cursor->set_key(insert_cursor, 4, btree_id, key, WT_TS_NONE, UINT64_MAX);
        WT_ERR_NOTFOUND_OK(insert_cursor->search_near(insert_cursor, &cmp), true);

        if (ret == WT_NOTFOUND) {
            hs_insert_counter = 0;
            ret = 0;
        } else {
            WT_ERR(insert_cursor->get_key(
              insert_cursor, &hs_btree_id, &hs_key, &hs_start_ts, &hs_insert_counter));
            WT_ASSERT(session, hs_start_ts == WT_TS_NONE);
            /*
             * Increment the hs counter that we'll be using to insert with to avoid overwriting the
             * record we just found.
             */
            hs_insert_counter++;
        }
    }

    /* Begin iterating over the range of entries we expect to replace. */
    for (; ret == 0; ret = hs_cursor->next(hs_cursor)) {
        WT_ERR(hs_cursor->get_key(hs_cursor, &hs_btree_id, &hs_key, &hs_start_ts, &hs_counter));
        /*
         * If the btree id or key isn't ours, that means that we've hit the end of the key range and
         * that there is no more history store content for this key.
         */
        if (hs_btree_id != btree_id)
            break;
        WT_ERR(__wt_compare(session, NULL, &hs_key, key, &cmp));
        if (cmp != 0)
            break;
        if (reinsert) {
            WT_ERR(hs_cursor->get_value(
              hs_cursor, &hs_stop_durable_ts, &durable_timestamp, &hs_upd_type, &hs_value));

<<<<<<< HEAD
            /* Reinsert entry with zero timestamp. */
            hs_insert_tw.start_ts = hs_insert_tw.durable_start_ts = WT_TS_NONE;
            hs_insert_tw.start_txn = hs_cbt->upd_value->tw.start_txn;

            hs_insert_tw.stop_ts = hs_insert_tw.durable_stop_ts = WT_TS_NONE;
            hs_insert_tw.stop_txn = hs_cbt->upd_value->tw.stop_txn;

            insert_cursor->set_key(insert_cursor, 4, btree_id, key, WT_TS_NONE, hs_insert_counter);
            insert_cursor->set_value(insert_cursor, &hs_insert_tw, WT_TS_NONE, WT_TS_NONE,
              (uint64_t)hs_upd_type, &hs_value);
            WT_ERR(insert_cursor->insert(insert_cursor));
            WT_STAT_CONN_INCR(session, cache_hs_insert);
            WT_STAT_DATA_INCR(session, cache_hs_insert);

=======
            tw.start_ts = tw.durable_start_ts = WT_TS_NONE;
            tw.start_txn = hs_cbt->upd_value->tw.start_txn;

            tw.stop_ts = tw.durable_stop_ts = WT_TS_NONE;
            tw.stop_txn = hs_cbt->upd_value->tw.stop_txn;

            /* Reinsert entry with zero timestamp. */
            while (
              (ret = __hs_insert_record_with_btree_int(session, insert_cursor, btree_id, &hs_key,
                 (uint8_t)hs_upd_type, &hs_value, &tw, hs_insert_counter)) == WT_RESTART)
                ;
>>>>>>> 7efc96d9
            hs_insert_counter++;
            WT_ERR(ret);
        }

        /*
         * Remove the key using history store cursor interface.
         *
         * If anything fails after this point and we're reinserting we need to panic as it will
         * leave our history store in an unexpected state with duplicate entries.
         */
        if ((ret = hs_cursor->remove(hs_cursor)) != 0) {
            if (reinsert)
                WT_ERR_PANIC(session, WT_PANIC,
                  "Failed to insert tombstone, history store now "
                  " contains duplicate values.");
            else
                WT_ERR(ret);
        }
        WT_STAT_CONN_INCR(session, cache_hs_key_truncate);
        WT_STAT_DATA_INCR(session, cache_hs_key_truncate);
    }
    if (ret == WT_NOTFOUND)
        ret = 0;
err:
    if (insert_cursor != NULL)
        insert_cursor->close(insert_cursor);
    return (ret);
}<|MERGE_RESOLUTION|>--- conflicted
+++ resolved
@@ -8,22 +8,9 @@
 
 #include "wt_internal.h"
 
-<<<<<<< HEAD
-/*
- * WT_HS_TIME_PAIR --
- * 	A pair containing a timestamp and transaction id.
- */
-typedef struct {
-    wt_timestamp_t ts;
-    wt_timestamp_t durable_ts;
-    uint64_t txnid;
-} WT_HS_TIME_POINT;
-
 #define WT_HS_CBT(std_cur) ((WT_CURSOR_BTREE *)(((WT_CURSOR_HS *)std_cur)->file_cursor))
 #define WT_HS_BT(std_cur) (CUR2BT(((WT_CURSOR_HS *)std_cur)->file_cursor))
 
-=======
->>>>>>> 7efc96d9
 static int __hs_delete_key_from_pos(WT_SESSION_IMPL *session, WT_CURSOR *hs_cursor,
   uint32_t btree_id, const WT_ITEM *key, bool reinsert);
 static int __hs_fixup_out_of_order_from_pos(WT_SESSION_IMPL *session, WT_CURSOR *hs_cursor,
@@ -76,110 +63,17 @@
 }
 
 /*
-<<<<<<< HEAD
  * __hs_insert_record --
-=======
- * __hs_insert_record_with_btree_int --
- *     Internal helper for inserting history store records. If this call is successful, the cursor
- *     parameter will be positioned on the newly inserted record. Otherwise, it will be reset.
- */
-static int
-__hs_insert_record_with_btree_int(WT_SESSION_IMPL *session, WT_CURSOR *cursor, uint64_t btree_id,
-  const WT_ITEM *key, const uint8_t type, const WT_ITEM *hs_value, WT_TIME_WINDOW *tw,
-  uint64_t counter)
-{
-    WT_CURSOR_BTREE *cbt;
-    WT_DECL_RET;
-    WT_UPDATE *hs_upd, *upd_local;
-
-    cbt = (WT_CURSOR_BTREE *)cursor;
-    hs_upd = upd_local = NULL;
-
-    /* The session should be pointing at the history store btree. */
-    WT_ASSERT(session, WT_IS_HS(S2BT(session)));
-
-    /*
-     * Use WT_CURSOR.set_key and WT_CURSOR.set_value to create key and value items, then use them to
-     * create an update chain for a direct insertion onto the history store page.
-     */
-    cursor->set_key(cursor, btree_id, key, tw->start_ts, counter);
-    cursor->set_value(cursor, tw->durable_stop_ts, tw->durable_start_ts, (uint64_t)type, hs_value);
-
-    /* Allocate a tombstone only when there is a valid stop time point. */
-    if (WT_TIME_WINDOW_HAS_STOP(tw)) {
-        /*
-         * Insert a delete record to represent stop time point for the actual record to be inserted.
-         * Set the stop time point as the commit time point of the history store delete record.
-         */
-        WT_ERR(__wt_upd_alloc_tombstone(session, &hs_upd, NULL));
-        hs_upd->start_ts = tw->stop_ts;
-        hs_upd->durable_ts = tw->durable_stop_ts;
-        hs_upd->txnid = tw->stop_txn;
-    }
-
-    /*
-     * Append to the delete record, the actual record to be inserted into the history store. Set the
-     * current update start time point as the commit time point to the history store record.
-     */
-    WT_ERR(__wt_upd_alloc(session, &cursor->value, WT_UPDATE_STANDARD, &upd_local, NULL));
-    upd_local->start_ts = tw->start_ts;
-    upd_local->durable_ts = tw->durable_start_ts;
-    upd_local->txnid = tw->start_txn;
-
-    /* Insert the standard update as next update if there is a tombstone. */
-    if (hs_upd != NULL)
-        hs_upd->next = upd_local;
-    else
-        hs_upd = upd_local;
-
-    /* Search the page and insert the updates. */
-    WT_WITH_PAGE_INDEX(session, ret = __wt_hs_row_search(cbt, &cursor->key, true));
-    WT_ERR(ret);
-    WT_ERR(__wt_hs_modify(cbt, hs_upd));
-
-    /*
-     * Since the two updates (tombstone and the standard) will reconcile into a single entry, we are
-     * incrementing the history store insert statistic by one.
-     */
-    WT_STAT_CONN_INCR(session, cache_hs_insert);
-    WT_STAT_DATA_INCR(session, cache_hs_insert);
-
-err:
-    if (ret != 0) {
-        __wt_free_update_list(session, &hs_upd);
-
-        /*
-         * We did a row search, release the cursor so that the page doesn't continue being held.
-         *
-         * If we were successful, do NOT reset the cursor. We may want to make use of its position
-         * later to remove timestamped entries.
-         */
-        cursor->reset(cursor);
-    }
-
-    return (ret);
-}
-
-/*
- * __hs_insert_record_with_btree --
->>>>>>> 7efc96d9
  *     A helper function to insert the record into the history store including stop time point.
  */
 static int
-<<<<<<< HEAD
 __hs_insert_record(WT_SESSION_IMPL *session, WT_CURSOR *cursor, WT_BTREE *btree, const WT_ITEM *key,
-  const uint8_t type, const WT_ITEM *hs_value, WT_HS_TIME_POINT *start_time_point,
-  WT_HS_TIME_POINT *stop_time_point)
-=======
-__hs_insert_record_with_btree(WT_SESSION_IMPL *session, WT_CURSOR *cursor, WT_BTREE *btree,
-  const WT_ITEM *key, const uint8_t type, const WT_ITEM *hs_value, WT_TIME_WINDOW *tw)
->>>>>>> 7efc96d9
+  const uint8_t type, const WT_ITEM *hs_value, WT_TIME_WINDOW *tw)
 {
 #ifdef HAVE_DIAGNOSTIC
     WT_CURSOR_BTREE *hs_cbt;
 #endif
     WT_DECL_ITEM(hs_key);
-    WT_TIME_WINDOW hs_insert_tw;
 #ifdef HAVE_DIAGNOSTIC
     WT_DECL_ITEM(existing_val);
 #endif
@@ -219,13 +113,8 @@
      * timestamp. Otherwise the newly inserting history store record may fall behind the existing
      * one can lead to wrong order.
      */
-<<<<<<< HEAD
-    cursor->set_key(cursor, 4, btree->id, key, start_time_point->ts, UINT64_MAX);
+    cursor->set_key(cursor, 4, btree->id, key, tw->start_ts, UINT64_MAX);
     WT_ERR_NOTFOUND_OK(cursor->search_near(cursor, &cmp), true);
-=======
-    WT_ERR_NOTFOUND_OK(
-      __wt_hs_cursor_position(session, cursor, btree->id, key, tw->start_ts, srch_key), true);
->>>>>>> 7efc96d9
     if (ret == 0) {
         WT_ERR(cursor->get_key(cursor, &hs_btree_id, hs_key, &hs_start_ts, &hs_counter));
         /*
@@ -260,8 +149,7 @@
      * If we're inserting a non-zero timestamp, look ahead for any higher timestamps. If we find
      * updates, we should remove them and reinsert them at the current timestamp.
      */
-<<<<<<< HEAD
-    if (start_time_point->ts != WT_TS_NONE) {
+    if (tw->start_ts != WT_TS_NONE) {
         /*
          * If there were no keys equal to or less than our target key, we would have received
          * WT_NOT_FOUND. In that case we need to search again with a higher timestamp.
@@ -269,19 +157,12 @@
         if (ret == 0)
             WT_ERR_NOTFOUND_OK(cursor->next(cursor), true);
         else {
-            cursor->set_key(cursor, 3, btree->id, key, start_time_point->ts + 1);
+            cursor->set_key(cursor, 3, btree->id, key, tw->start_ts + 1);
             WT_ERR_NOTFOUND_OK(cursor->search_near(cursor, &cmp), true);
         }
         if (ret == 0)
             WT_ERR(__hs_fixup_out_of_order_from_pos(
-              session, cursor, btree, key, start_time_point->ts, &counter));
-=======
-    if (tw->start_ts != WT_TS_NONE) {
-        WT_ERR_NOTFOUND_OK(__wt_hs_cursor_next(session, cursor), true);
-        if (ret == 0)
-            WT_ERR(__hs_fixup_out_of_order_from_pos(
-              session, cursor, btree, key, tw->start_ts, &counter, srch_key));
->>>>>>> 7efc96d9
+              session, cursor, btree, key, tw->start_ts, &counter));
     }
 
 #ifdef HAVE_DIAGNOSTIC
@@ -297,64 +178,24 @@
         }
     }
 #endif
-<<<<<<< HEAD
 
     /* Insert the new record now. */
-    hs_insert_tw.start_ts = start_time_point->ts;
-    hs_insert_tw.start_txn = start_time_point->txnid;
-    hs_insert_tw.durable_start_ts = start_time_point->durable_ts;
-
-    hs_insert_tw.stop_ts = stop_time_point->ts;
-    hs_insert_tw.stop_txn = stop_time_point->txnid;
-    hs_insert_tw.durable_stop_ts = stop_time_point->durable_ts;
-
-    cursor->set_key(cursor, 4, btree->id, key, start_time_point->ts, counter);
-    cursor->set_value(cursor, &hs_insert_tw, stop_time_point->durable_ts,
-      start_time_point->durable_ts, (uint64_t)type, hs_value);
+    cursor->set_key(cursor, 4, btree->id, key, tw->start_ts, counter);
+    cursor->set_value(
+      cursor, tw, tw->durable_stop_ts, tw->durable_start_ts, (uint64_t)type, hs_value);
     WT_ERR(cursor->insert(cursor));
     WT_STAT_CONN_INCR(session, cache_hs_insert);
     WT_STAT_DATA_INCR(session, cache_hs_insert);
 
-=======
-    /* The tree structure can change while we try to insert the mod list, retry if that happens. */
-    while ((ret = __hs_insert_record_with_btree_int(
-              session, cursor, btree->id, key, type, hs_value, tw, counter)) == WT_RESTART) {
-        WT_STAT_CONN_INCR(session, cache_hs_insert_restart);
-        WT_STAT_DATA_INCR(session, cache_hs_insert_restart);
-    }
->>>>>>> 7efc96d9
 err:
 #ifdef HAVE_DIAGNOSTIC
     __wt_scr_free(session, &existing_val);
 #endif
     __wt_scr_free(session, &hs_key);
-    /* We did a row search, release the cursor so that the page doesn't continue being held. */
-    cursor->reset(cursor);
-
     return (ret);
 }
 
 /*
-<<<<<<< HEAD
-=======
- * __hs_insert_record --
- *     Temporarily switches to history store btree and calls the helper routine to insert records.
- */
-static int
-__hs_insert_record(WT_SESSION_IMPL *session, WT_CURSOR *cursor, WT_BTREE *btree, const WT_ITEM *key,
-  const uint8_t type, const WT_ITEM *hs_value, WT_TIME_WINDOW *tw)
-{
-    WT_CURSOR_BTREE *cbt;
-    WT_DECL_RET;
-
-    cbt = (WT_CURSOR_BTREE *)cursor;
-    WT_WITH_BTREE(session, CUR2BT(cbt),
-      ret = __hs_insert_record_with_btree(session, cursor, btree, key, type, hs_value, tw));
-    return (ret);
-}
-
-/*
->>>>>>> 7efc96d9
  * __hs_next_upd_full_value --
  *     Get the next update and its full value.
  */
@@ -854,14 +695,8 @@
     WT_CURSOR_BTREE *hs_cbt;
     WT_DECL_RET;
     WT_ITEM hs_key, hs_value;
-<<<<<<< HEAD
     WT_TIME_WINDOW tw, hs_insert_tw;
     wt_timestamp_t hs_ts;
-=======
-    WT_TIME_WINDOW tw;
-    WT_UPDATE *tombstone;
-    wt_timestamp_t hs_ts, hs_start_durable_ts, hs_stop_durable_ts;
->>>>>>> 7efc96d9
     uint64_t hs_counter, hs_upd_type;
     uint32_t hs_btree_id;
     int cmp;
@@ -871,14 +706,6 @@
     hs_cbt = WT_HS_CBT(hs_cursor);
     WT_CLEAR(hs_key);
     WT_CLEAR(hs_value);
-<<<<<<< HEAD
-=======
-    WT_TIME_WINDOW_INIT(&tw);
-    tombstone = NULL;
-
-    /* The session should be pointing at the history store btree. */
-    WT_ASSERT(session, WT_IS_HS(S2BT(session)));
->>>>>>> 7efc96d9
 
     /*
      * Position ourselves at the beginning of the key range that we may have to fixup. Prior to
@@ -979,44 +806,27 @@
           __wt_timestamp_to_string(hs_cbt->upd_value->tw.durable_stop_ts, ts_string[3]),
           __wt_timestamp_to_string(ts, ts_string[4]));
 
-<<<<<<< HEAD
         hs_insert_tw.start_ts = hs_insert_tw.durable_start_ts = ts;
         hs_insert_tw.start_txn = hs_cbt->upd_value->tw.start_txn;
-=======
-        tw.start_ts = tw.durable_start_ts = ts;
-        tw.start_txn = hs_cbt->upd_value->tw.start_txn;
->>>>>>> 7efc96d9
 
         /*
          * We're going to be inserting something immediately after with the same timestamp. Either
          * another moved update OR the update itself that triggered the correction. In either case,
          * we should preserve the stop transaction id.
          */
-<<<<<<< HEAD
         hs_insert_tw.stop_ts = hs_insert_tw.durable_stop_ts = ts;
         hs_insert_tw.stop_txn = hs_cbt->upd_value->tw.start_txn;
-=======
-        tw.stop_ts = tw.durable_stop_ts = ts;
-        tw.stop_txn = hs_cbt->upd_value->tw.stop_txn;
->>>>>>> 7efc96d9
 
         /* Extract the underlying value for reinsertion. */
         WT_ERR(hs_cursor->get_value(
-          hs_cursor, &hs_stop_durable_ts, &hs_start_durable_ts, &hs_upd_type, &hs_value));
-
-<<<<<<< HEAD
+          hs_cursor, &tw.durable_stop_ts, &tw.durable_start_ts, &hs_upd_type, &hs_value));
+
         /* Insert the value back with different timestamps. */
         insert_cursor->set_key(insert_cursor, 4, btree->id, &hs_key, ts, *counter);
         insert_cursor->set_value(insert_cursor, &hs_insert_tw, hs_insert_tw.durable_stop_ts,
           hs_insert_tw.durable_start_ts, (uint64_t)hs_upd_type, &hs_value);
         WT_ERR(insert_cursor->insert(insert_cursor));
 
-=======
-        /* Reinsert entry with earlier timestamp. */
-        while ((ret = __hs_insert_record_with_btree_int(session, insert_cursor, btree->id, key,
-                  (uint8_t)hs_upd_type, &hs_value, &tw, *counter)) == WT_RESTART)
-            ;
->>>>>>> 7efc96d9
         WT_ERR(ret);
         ++(*counter);
 
@@ -1048,12 +858,7 @@
     WT_CURSOR_BTREE *hs_cbt;
     WT_DECL_RET;
     WT_ITEM hs_key, hs_value;
-<<<<<<< HEAD
     WT_TIME_WINDOW hs_insert_tw;
-=======
-    WT_TIME_WINDOW tw;
-    WT_UPDATE *upd;
->>>>>>> 7efc96d9
     wt_timestamp_t durable_timestamp, hs_start_ts, hs_stop_durable_ts;
     uint64_t hs_counter, hs_insert_counter, hs_upd_type;
     uint32_t hs_btree_id;
@@ -1063,13 +868,8 @@
     hs_insert_counter = 0;
     WT_CLEAR(hs_key);
     WT_CLEAR(hs_value);
-<<<<<<< HEAD
-=======
-    WT_TIME_WINDOW_INIT(&tw);
-    upd = NULL;
->>>>>>> 7efc96d9
+
     insert_cursor = NULL;
-
     if (reinsert) {
         /*
          * Determine the starting value of our counter, i.e. highest counter value of the timestamp
@@ -1116,7 +916,6 @@
             WT_ERR(hs_cursor->get_value(
               hs_cursor, &hs_stop_durable_ts, &durable_timestamp, &hs_upd_type, &hs_value));
 
-<<<<<<< HEAD
             /* Reinsert entry with zero timestamp. */
             hs_insert_tw.start_ts = hs_insert_tw.durable_start_ts = WT_TS_NONE;
             hs_insert_tw.start_txn = hs_cbt->upd_value->tw.start_txn;
@@ -1131,19 +930,6 @@
             WT_STAT_CONN_INCR(session, cache_hs_insert);
             WT_STAT_DATA_INCR(session, cache_hs_insert);
 
-=======
-            tw.start_ts = tw.durable_start_ts = WT_TS_NONE;
-            tw.start_txn = hs_cbt->upd_value->tw.start_txn;
-
-            tw.stop_ts = tw.durable_stop_ts = WT_TS_NONE;
-            tw.stop_txn = hs_cbt->upd_value->tw.stop_txn;
-
-            /* Reinsert entry with zero timestamp. */
-            while (
-              (ret = __hs_insert_record_with_btree_int(session, insert_cursor, btree_id, &hs_key,
-                 (uint8_t)hs_upd_type, &hs_value, &tw, hs_insert_counter)) == WT_RESTART)
-                ;
->>>>>>> 7efc96d9
             hs_insert_counter++;
             WT_ERR(ret);
         }
