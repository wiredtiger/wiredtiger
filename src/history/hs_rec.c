/*-
 * Copyright (c) 2014-present MongoDB, Inc.
 * Copyright (c) 2008-2014 WiredTiger, Inc.
 *	All rights reserved.
 *
 * See the file LICENSE for redistribution information.
 */

#include "wt_internal.h"

static int __hs_delete_reinsert_from_pos(WT_SESSION_IMPL *session, WT_CURSOR *hs_cursor,
  uint32_t btree_id, const WT_ITEM *key, wt_timestamp_t ts, bool reinsert, bool no_ts_tombstone,
  bool error_on_ts_ordering, uint64_t *hs_counter);

/*
 * __hs_verbose_cache_stats --
 *     Display a verbose message once per checkpoint with details about the cache state when
 *     performing a history store table write.
 */
static void
__hs_verbose_cache_stats(WT_SESSION_IMPL *session, WT_BTREE *btree)
{
    WT_CACHE *cache;
    WT_CONNECTION_IMPL *conn;
    double pct_dirty, pct_full;
    uint64_t ckpt_gen_current, ckpt_gen_last;
    uint32_t btree_id;

    btree_id = btree->id;

    if (!WT_VERBOSE_ISSET(session, WT_VERB_HS) && !WT_VERBOSE_ISSET(session, WT_VERB_HS_ACTIVITY))
        return;

    conn = S2C(session);
    cache = conn->cache;
    ckpt_gen_current = __wt_gen(session, WT_GEN_CHECKPOINT);
    ckpt_gen_last = cache->hs_verb_gen_write;

    /*
     * Print a message if verbose history store, or once per checkpoint if only reporting activity.
     * Avoid an expensive atomic operation as often as possible when the message rate is limited.
     */
    if (WT_VERBOSE_ISSET(session, WT_VERB_HS) ||
      (ckpt_gen_current > ckpt_gen_last &&
        __wt_atomic_casv64(&cache->hs_verb_gen_write, ckpt_gen_last, ckpt_gen_current))) {
        WT_IGNORE_RET_BOOL(__wt_eviction_clean_needed(session, &pct_full));
        WT_IGNORE_RET_BOOL(__wt_eviction_dirty_needed(session, &pct_dirty));

        __wt_verbose_multi(session,
          WT_DECL_VERBOSE_MULTI_CATEGORY(
            ((WT_VERBOSE_CATEGORY[]){WT_VERB_HS, WT_VERB_HS_ACTIVITY})),
          "Page reconciliation triggered history store write: file ID %" PRIu32
          ". Current history store file size: %" PRId64
          ", cache dirty: %2.3f%% , cache use: %2.3f%%",
          btree_id, WT_STAT_READ(conn->stats, cache_hs_ondisk), pct_dirty, pct_full);
    }

    /* Never skip updating the tracked generation */
    if (WT_VERBOSE_ISSET(session, WT_VERB_HS))
        cache->hs_verb_gen_write = ckpt_gen_current;
}

/*
 * __hs_delete_record --
 *     Delete the update left in the history store
 */
static int
__hs_delete_record(WT_SESSION_IMPL *session, WT_CURSOR *hs_cursor, WT_ITEM *key,
  WT_UPDATE *delete_upd, WT_UPDATE *delete_tombstone)
{
    WT_DECL_RET;
    bool hs_read_committed;
#ifdef HAVE_DIAGNOSTIC
    WT_TIME_WINDOW *hs_tw;
#endif

    hs_read_committed = F_ISSET(hs_cursor, WT_CURSTD_HS_READ_COMMITTED);
    F_SET(hs_cursor, WT_CURSTD_HS_READ_COMMITTED);

    /* No need to delete from the history store if it is already obsolete. */
    if (delete_tombstone != NULL && __wt_txn_upd_visible_all(session, delete_tombstone)) {
        ret = 0;
        goto done;
    }

    hs_cursor->set_key(hs_cursor, 4, S2BT(session)->id, key, WT_TS_MAX, UINT64_MAX);
    WT_ERR_NOTFOUND_OK(__wt_curhs_search_near_before(session, hs_cursor), true);
    /* It's possible the value in the history store becomes obsolete concurrently. */
    if (ret == WT_NOTFOUND) {
        WT_ASSERT(
          session, delete_tombstone != NULL && __wt_txn_upd_visible_all(session, delete_tombstone));
        ret = 0;
        goto done;
    }

#ifdef HAVE_DIAGNOSTIC
    __wt_hs_upd_time_window(hs_cursor, &hs_tw);
    WT_ASSERT(session, hs_tw->start_txn == WT_TXN_NONE || hs_tw->start_txn == delete_upd->txnid);
    WT_ASSERT(session, hs_tw->start_ts == WT_TS_NONE || hs_tw->start_ts == delete_upd->start_ts);
    WT_ASSERT(session,
      hs_tw->durable_start_ts == WT_TS_NONE || hs_tw->durable_start_ts == delete_upd->durable_ts);
    if (delete_tombstone != NULL) {
        WT_ASSERT(session, hs_tw->stop_txn == delete_tombstone->txnid);
        WT_ASSERT(session, hs_tw->stop_ts == delete_tombstone->start_ts);
        WT_ASSERT(session, hs_tw->durable_stop_ts == delete_tombstone->durable_ts);
    } else
        WT_ASSERT(session, !WT_TIME_WINDOW_HAS_STOP(hs_tw));
#endif

    WT_ERR(hs_cursor->remove(hs_cursor));
done:
    if (delete_tombstone != NULL)
        F_CLR(delete_tombstone, WT_UPDATE_TO_DELETE_FROM_HS | WT_UPDATE_HS);
    F_CLR(delete_upd, WT_UPDATE_TO_DELETE_FROM_HS | WT_UPDATE_HS);

err:
    if (!hs_read_committed)
        F_CLR(hs_cursor, WT_CURSTD_HS_READ_COMMITTED);
    return (ret);
}

/*
 * __hs_insert_record --
 *     A helper function to insert the record into the history store including stop time point.
 */
static int
__hs_insert_record(WT_SESSION_IMPL *session, WT_CURSOR *cursor, WT_BTREE *btree, const WT_ITEM *key,
  const uint8_t type, const WT_ITEM *hs_value, WT_TIME_WINDOW *tw, bool error_on_ts_ordering)
{
    WT_CURSOR_BTREE *hs_cbt;
    WT_DECL_ITEM(hs_key);
#ifdef HAVE_DIAGNOSTIC
    WT_DECL_ITEM(existing_val);
#endif
    WT_DECL_RET;
    wt_timestamp_t hs_start_ts;
#ifdef HAVE_DIAGNOSTIC
    wt_timestamp_t durable_timestamp_diag;
    wt_timestamp_t hs_stop_durable_ts_diag;
    uint64_t upd_type_full_diag;
    int cmp;
#endif
    bool hs_read_all_flag;
    uint64_t counter, hs_counter;
    uint32_t hs_btree_id;

    counter = hs_counter = 0;

    /* Verify that the timestamps are in increasing order. */
    WT_ASSERT(session, tw->stop_ts >= tw->start_ts && tw->durable_stop_ts >= tw->durable_start_ts);

    /*
     * We might be entering this code from application thread's context. We should make sure that we
     * are not using snapshot associated with application session to perform visibility checks on
     * history store records. Note that the history store cursor performs visibility checks based on
     * snapshot if none of WT_CURSTD_HS_READ_ALL or WT_CURSTD_HS_READ_COMMITTED flags are set.
     */
    WT_ASSERT(session,
      F_ISSET(session, WT_SESSION_INTERNAL) ||
        F_ISSET(cursor, WT_CURSTD_HS_READ_ALL | WT_CURSTD_HS_READ_COMMITTED));

    /*
     * Keep track if the caller had set WT_CURSTD_HS_READ_ALL flag on the history store cursor. We
     * want to preserve the flags set by the caller when we exit from this function. Also, we want
     * to explicitly set the flag WT_CURSTD_HS_READ_ALL only for the search_near operations on the
     * history store cursor and perform all other cursor operations using the flags set by the
     * caller of this function.
     */
    hs_read_all_flag = F_ISSET(cursor, WT_CURSTD_HS_READ_ALL);

    /* Allocate buffers for the history store and search key. */
    WT_ERR(__wt_scr_alloc(session, 0, &hs_key));

#ifdef HAVE_DIAGNOSTIC
    /* Allocate buffer for the existing history store value for the same key. */
    WT_ERR(__wt_scr_alloc(session, 0, &existing_val));
#endif

    hs_cbt = __wt_curhs_get_cbt(cursor);

    /* Sanity check that the btree is not a history store btree. */
    WT_ASSERT(session, !WT_IS_HS(btree));

    /*
     * Only deltas or full updates should be written to the history store. More specifically, we
     * should NOT be writing tombstone records in the history store table.
     */
    WT_ASSERT(session, type == WT_UPDATE_STANDARD || type == WT_UPDATE_MODIFY);

    /*
     * Setting the flag WT_CURSTD_HS_READ_ALL before searching the history store optimizes the
     * search routine as we do not skip globally visible tombstones during the search.
     */
    F_SET(cursor, WT_CURSTD_HS_READ_ALL);

    /*
     * Adjust counter if there exists an update in the history store with same btree id, key and
     * timestamp. Otherwise the newly inserting history store record may fall behind the existing
     * one can lead to wrong order.
     */
    cursor->set_key(cursor, 4, btree->id, key, tw->start_ts, UINT64_MAX);
    WT_ERR_NOTFOUND_OK(__wt_curhs_search_near_before(session, cursor), true);

    if (ret == 0) {
        WT_ERR(cursor->get_key(cursor, &hs_btree_id, hs_key, &hs_start_ts, &hs_counter));

#ifdef HAVE_DIAGNOSTIC
        if (tw->start_ts == hs_start_ts) {
            WT_ERR(cursor->get_value(cursor, &hs_stop_durable_ts_diag, &durable_timestamp_diag,
              &upd_type_full_diag, existing_val));
            WT_ERR(__wt_compare(session, NULL, existing_val, hs_value, &cmp));
            /*
             * The same value should not be inserted again unless:
             * 1. The previous entry is already deleted (i.e. the stop timestamp is globally
             * visible)
             * 2. It came from a different transaction
             * 3. It came from the same transaction but with a different timestamp
             * 4. The prepared rollback left the history store entry when checkpoint is in progress.
             */
            if (cmp == 0) {
                if (!__wt_txn_tw_stop_visible_all(session, &hs_cbt->upd_value->tw) &&
                  tw->start_txn != WT_TXN_NONE &&
                  tw->start_txn == hs_cbt->upd_value->tw.start_txn &&
                  tw->start_ts == hs_cbt->upd_value->tw.start_ts && tw->start_ts != tw->stop_ts) {
                    /*
                     * If we have issues with duplicate history store records, we want to be able to
                     * distinguish between modifies and full updates. Since modifies are not
                     * idempotent, having them inserted multiple times can cause invalid values to
                     * be read.
                     */
                    WT_ASSERT(session,
                      type != WT_UPDATE_MODIFY && (uint8_t)upd_type_full_diag != WT_UPDATE_MODIFY);
                }
            }
            counter = hs_counter + 1;
        }
#else
        if (tw->start_ts == hs_start_ts)
            counter = hs_counter + 1;
#endif
    }

    /*
     * Look ahead for any higher timestamps. If we find updates, we should remove them and reinsert
     * them at the current timestamp. If there were no keys equal to or less than our target key, we
     * would have received WT_NOT_FOUND. In that case we need to search again with a higher
     * timestamp.
     */
    if (ret == 0) {
        /* Check if the current history store update's stop timestamp is less than the update. */
        if (hs_cbt->upd_value->tw.stop_ts <= tw->start_ts)
            WT_ERR_NOTFOUND_OK(cursor->next(cursor), true);
        else
            counter = hs_counter + 1;
    } else {
        cursor->set_key(cursor, 3, btree->id, key, tw->start_ts + 1);
        WT_ERR_NOTFOUND_OK(__wt_curhs_search_near_after(session, cursor), true);
    }

    /*
     * It is possible to insert a globally visible update into the history store with larger
     * timestamps ahead of it. An example would be an update without a timestamp getting moved to
     * the history store. This scenario can avoid detection earlier in reconciliation and result in
     * an EBUSY being returned as it detects updates without a timestamp. To prevent this we allow
     * globally visible updates to fix history store content even if eviction is running
     * concurrently with a checkpoint.
     *
     * This is safe because global visibility considers the checkpoint transaction id and timestamp
     * while it is running, i.e. if the update is globally visible to eviction it will be globally
     * visible to checkpoint and the modifications it makes to the history store will be the same as
     * what checkpoint would've done.
     */
    if (error_on_ts_ordering && __wt_txn_tw_start_visible_all(session, tw)) {
        error_on_ts_ordering = false;
    }

    if (ret == 0)
        WT_ERR(__hs_delete_reinsert_from_pos(session, cursor, btree->id, key, tw->start_ts + 1,
          true, false, error_on_ts_ordering, &counter));

#ifdef HAVE_DIAGNOSTIC
    /*
     * We may have fixed the timestamps. Make sure that we haven't accidentally added a duplicate of
     * the key we are about to insert.
     */
    if (F_ISSET(cursor, WT_CURSTD_KEY_SET)) {
        WT_ERR(cursor->get_key(cursor, &hs_btree_id, hs_key, &hs_start_ts, &hs_counter));
        if (hs_btree_id == btree->id && tw->start_ts == hs_start_ts && hs_counter == counter) {
            WT_ERR(__wt_compare(session, NULL, hs_key, key, &cmp));
            WT_ASSERT(session, cmp != 0);
        }
    }
#endif

    /* Insert the new record now. */
    cursor->set_key(cursor, 4, btree->id, key, tw->start_ts, counter);
    cursor->set_value(
      cursor, tw, tw->durable_stop_ts, tw->durable_start_ts, (uint64_t)type, hs_value);
    WT_ERR(cursor->insert(cursor));

err:
    if (!hs_read_all_flag)
        F_CLR(cursor, WT_CURSTD_HS_READ_ALL);
#ifdef HAVE_DIAGNOSTIC
    __wt_scr_free(session, &existing_val);
#endif
    __wt_scr_free(session, &hs_key);
    return (ret);
}

/*
 * __hs_next_upd_full_value --
 *     Get the next update and its full value.
 */
static inline int
__hs_next_upd_full_value(WT_SESSION_IMPL *session, WT_UPDATE_VECTOR *updates,
  WT_ITEM *older_full_value, WT_ITEM *full_value, WT_UPDATE **updp)
{
    WT_UPDATE *upd;
    *updp = NULL;

    __wt_update_vector_pop(updates, &upd);
    if (upd->type == WT_UPDATE_TOMBSTONE) {
        if (updates->size == 0) {
            WT_ASSERT(session, older_full_value == NULL);
            *updp = upd;
            return (0);
        }

        __wt_update_vector_pop(updates, &upd);
        WT_ASSERT(session, upd->type == WT_UPDATE_STANDARD);
        full_value->data = upd->data;
        full_value->size = upd->size;
    } else if (upd->type == WT_UPDATE_MODIFY) {
        WT_RET(__wt_buf_set(session, full_value, older_full_value->data, older_full_value->size));
        WT_RET(__wt_modify_apply_item(session, S2BT(session)->value_format, full_value, upd->data));
    } else {
        WT_ASSERT(session, upd->type == WT_UPDATE_STANDARD);
        full_value->data = upd->data;
        full_value->size = upd->size;
    }

    *updp = upd;
    return (0);
}

/*
 * __wt_hs_insert_updates --
 *     Copy one set of saved updates into the database's history store table. Whether the function
 *     fails or succeeds, if there is a successful write to history, cache_write_hs is set to true.
 */
int
__wt_hs_insert_updates(WT_SESSION_IMPL *session, WT_RECONCILE *r, WT_MULTI *multi)
{
    WT_BTREE *btree, *hs_btree;
    WT_CURSOR *hs_cursor;
    WT_DECL_ITEM(full_value);
    WT_DECL_ITEM(key);
    WT_DECL_ITEM(modify_value);
    WT_DECL_ITEM(prev_full_value);
    WT_DECL_ITEM(tmp);
    WT_DECL_RET;
/* Limit the number of consecutive reverse modifies. */
#define WT_MAX_CONSECUTIVE_REVERSE_MODIFY 10
/* If the limit is exceeded, we will insert a full update to the history store */
#define MAX_REVERSE_MODIFY_NUM 16
    WT_MODIFY entries[MAX_REVERSE_MODIFY_NUM];
    WT_UPDATE_VECTOR updates;
    WT_SAVE_UPD *list;
    WT_UPDATE *delete_tombstone, *delete_upd, *newest_hs, *no_ts_upd, *oldest_upd, *prev_upd,
      *ref_upd, *tombstone, *upd;
    WT_TIME_WINDOW tw;
    wt_off_t hs_size;
    uint64_t insert_cnt, max_hs_size, modify_cnt;
    uint64_t cache_hs_insert_full_update, cache_hs_insert_reverse_modify, cache_hs_write_squash;
    uint32_t i;
    uint8_t *p;
    int nentries;
    bool enable_reverse_modify, error_on_ts_ordering, hs_inserted, squashed;

    r->cache_write_hs = false;
    btree = S2BT(session);
    prev_upd = NULL;
    WT_TIME_WINDOW_INIT(&tw);
    insert_cnt = 0;
    error_on_ts_ordering = F_ISSET(r, WT_REC_CHECKPOINT_RUNNING);
    cache_hs_insert_full_update = cache_hs_insert_reverse_modify = cache_hs_write_squash = 0;

    WT_RET(__wt_curhs_open(session, NULL, &hs_cursor));
    F_SET(hs_cursor, WT_CURSTD_HS_READ_COMMITTED);

    __wt_update_vector_init(session, &updates);

    if (!btree->hs_entries)
        btree->hs_entries = true;

    /* Ensure enough room for a column-store key without checking. */
    WT_ERR(__wt_scr_alloc(session, WT_INTPACK64_MAXSIZE, &key));

    WT_ERR(__wt_scr_alloc(session, 0, &full_value));

    WT_ERR(__wt_scr_alloc(session, 0, &prev_full_value));

    /* Enter each update in the boundary's list into the history store. */
    for (i = 0, list = multi->supd; i < multi->supd_entries; ++i, ++list) {
        /* If no onpage_upd is selected, we don't need to insert anything into the history store. */
        if (list->onpage_upd == NULL)
            continue;

        /* History store table key component: source key. */
        switch (r->page->type) {
        case WT_PAGE_COL_FIX:
        case WT_PAGE_COL_VAR:
            p = key->mem;
            WT_ERR(__wt_vpack_uint(&p, 0, WT_INSERT_RECNO(list->ins)));
            key->size = WT_PTRDIFF(p, key->data);
            break;
        case WT_PAGE_ROW_LEAF:
            if (list->ins == NULL) {
                WT_WITH_BTREE(
                  session, btree, ret = __wt_row_leaf_key(session, r->page, list->rip, key, false));
                WT_ERR(ret);
            } else {
                key->data = WT_INSERT_KEY(list->ins);
                key->size = WT_INSERT_KEY_SIZE(list->ins);
            }
            break;
        default:
            WT_ERR(__wt_illegal_value(session, r->page->type));
        }

        no_ts_upd = newest_hs = NULL;
        ref_upd = list->onpage_upd;
        delete_tombstone = delete_upd = NULL;

        __wt_update_vector_clear(&updates);

        /*
         * Reverse deltas are only supported on 'S' and 'u' value formats.
         */
        enable_reverse_modify =
          (WT_STREQ(btree->value_format, "S") || WT_STREQ(btree->value_format, "u"));

        /*
         * Delete the update that is both on the update chain and the history store from the history
         * store. Otherwise, we will trigger out of order fix when the update is inserted to the
         * history store again.
         */
        for (upd = list->onpage_tombstone != NULL ? list->onpage_tombstone : list->onpage_upd;
             upd != NULL; upd = upd->next) {
            if (upd->txnid == WT_TXN_ABORTED)
                continue;

            if (F_ISSET(upd, WT_UPDATE_TO_DELETE_FROM_HS)) {
                WT_ASSERT_ALWAYS(session, F_ISSET(upd, WT_UPDATE_HS | WT_UPDATE_RESTORED_FROM_HS),
<<<<<<< HEAD
                  "the update must still be in the history store for us to delete.");
=======
                  "Attempting to remove an update from the history store in WiredTiger, but the "
                  "update was missing.");
>>>>>>> 0427579d
                if (upd->type == WT_UPDATE_TOMBSTONE)
                    delete_tombstone = upd;
                else {
                    delete_upd = upd;
                    WT_ERR(
                      __hs_delete_record(session, hs_cursor, key, delete_upd, delete_tombstone));
                    break;
                }
            }
        }

        /* Skip aborted updates. */
        for (upd = list->onpage_upd->next; upd != NULL && upd->txnid == WT_TXN_ABORTED;
             upd = upd->next)
            ;

        /* No update to insert to history store. */
        if (upd == NULL)
            continue;

        /* Updates have already been inserted to the history store. */
        if (F_ISSET(upd, WT_UPDATE_HS))
            continue;

        /*
         * The algorithm assumes the oldest update on the update chain in memory is either a full
         * update or a tombstone.
         *
         * This is guaranteed by __wt_rec_upd_select appends the original onpage value at the end of
         * the chain. It also assumes the onpage_upd selected cannot be a TOMBSTONE and the update
         * newer than a TOMBSTONE must be a full update.
         *
         * The algorithm walks from the oldest update, or the most recently inserted into history
         * store update, to the newest update and builds full updates along the way. It sets the
         * stop time point of the update to the start time point of the next update, squashes the
         * updates that are from the same transaction and of the same start timestamp, checks if the
         * update can be written as reverse modification, and inserts the update to the history
         * store either as a full update or a reverse modification.
         *
         * It deals with the following scenarios:
         * 1) We only have full updates on the chain and we only insert full updates to
         * the history store.
         * 2) We have modifies on the chain, e.g., U (selected onpage value) -> M -> M ->U. We
         * reverse the modifies and insert the reversed modifies to the history store if it is not
         * the newest update written to the history store and the reverse operation is successful.
         * With regard to the example, we insert U -> RM -> U to the history store.
         * 3) We have tombstones in the middle of the chain, e.g.,
         * U (selected onpage value) -> U -> T -> M -> U.
         * We write the stop time point of M with the start time point of the tombstone and skip the
         * tombstone.
         * 4) We have a single tombstone on the chain, it is simply ignored.
         */
        squashed = false;
        for (upd = list->onpage_upd, prev_upd = NULL; upd != NULL; upd = upd->next) {
            if (upd->txnid == WT_TXN_ABORTED)
                continue;

            /* We must have deleted any update left in the history store. */
            WT_ASSERT(session, !F_ISSET(upd, WT_UPDATE_TO_DELETE_FROM_HS));

            /* Detect any update without a timestamp. */
            if (prev_upd != NULL && prev_upd->start_ts < upd->start_ts) {
                WT_ASSERT(session, prev_upd->start_ts == WT_TS_NONE);
                /*
                 * Fail the eviction if we detect any timestamp ordering issue and the error flag is
                 * set. We cannot modify the history store to fix the updates' timestamps as it may
                 * make the history store checkpoint inconsistent.
                 */
                if (error_on_ts_ordering) {
                    ret = EBUSY;
                    WT_STAT_CONN_INCR(session, cache_eviction_fail_checkpoint_no_ts);
                    goto err;
                }

                /*
                 * Always insert full update to the history store if we detect update without a
                 * timestamp.
                 */
                enable_reverse_modify = false;
            }

            WT_ERR(__wt_update_vector_push(&updates, upd));

            /*
             * Always insert full update to the history store if we write a prepared update to the
             * data store.
             */
            if (upd->prepare_state == WT_PREPARE_INPROGRESS)
                enable_reverse_modify = false;

            /* Always insert full update to the history store if we need to squash the updates. */
            if (prev_upd != NULL && prev_upd->txnid == upd->txnid &&
              prev_upd->start_ts == upd->start_ts)
                enable_reverse_modify = false;

            /*
             * Find the first update to insert to the history store. (The value that is just older
             * than the on-page value)
             */
            if (newest_hs == NULL) {
                if (upd->txnid != ref_upd->txnid || upd->start_ts != ref_upd->start_ts) {
                    if (upd->type == WT_UPDATE_TOMBSTONE)
                        ref_upd = upd;
                    else
                        newest_hs = upd;
                    if (squashed) {
                        ++cache_hs_write_squash;
                        squashed = false;
                    }
                } else if (upd != ref_upd)
                    squashed = true;
            }

            prev_upd = upd;

            /*
             * No need to continue if we found a first self contained value that is globally
             * visible.
             */
            if (__wt_txn_upd_visible_all(session, upd) && WT_UPDATE_DATA_VALUE(upd))
                break;

            /*
             * If we've reached a full update and it's in the history store we don't need to
             * continue as anything beyond this point won't help with calculating deltas.
             */
            if (upd->type == WT_UPDATE_STANDARD && F_ISSET(upd, WT_UPDATE_HS))
                break;

            /*
             * Save the first update without a timestamp in the update chain. This is used to remove
             * all the following updates' timestamps in the chain.
             */
            if (no_ts_upd == NULL && upd->start_ts == WT_TS_NONE) {
                WT_ASSERT(session, upd->durable_ts == WT_TS_NONE);
                no_ts_upd = upd;
            }
        }

        prev_upd = upd = NULL;

        WT_ASSERT(session, updates.size > 0);
        __wt_update_vector_peek(&updates, &oldest_upd);

        WT_ASSERT(session,
          oldest_upd->type == WT_UPDATE_STANDARD || oldest_upd->type == WT_UPDATE_TOMBSTONE);

        /*
         * Fix the history store record here if the oldest update is a tombstone without a
         * timestamp. This situation is possible only when the tombstone is globally visible. Delete
         * all the updates of the key in the history store with timestamps.
         */
        if (oldest_upd->type == WT_UPDATE_TOMBSTONE && oldest_upd->start_ts == WT_TS_NONE) {
            WT_ERR(__wt_hs_delete_key_from_ts(
              session, hs_cursor, btree->id, key, false, error_on_ts_ordering));

            /* Reset the update without a timestamp if it is the last update in the chain. */
            if (oldest_upd == no_ts_upd)
                no_ts_upd = NULL;
        }

        /* Skip if we have nothing to insert to the history store. */
        if (newest_hs == NULL || F_ISSET(newest_hs, WT_UPDATE_HS)) {
            /* The onpage value is squashed. */
            if (newest_hs == NULL && squashed)
                ++cache_hs_write_squash;
            continue;
        }

        /* Construct the oldest full update. */
        WT_ERR(__hs_next_upd_full_value(session, &updates, NULL, full_value, &upd));
        hs_inserted = false;

        /*
         * Flush the updates on stack. Stopping once we finish inserting the newest history store
         * value.
         */
        modify_cnt = 0;
        for (;; tmp = full_value, full_value = prev_full_value, prev_full_value = tmp,
                upd = prev_upd) {
            /* We should never insert the onpage value to the history store. */
            WT_ASSERT(session, upd != list->onpage_upd);
            WT_ASSERT(session, upd->type == WT_UPDATE_STANDARD || upd->type == WT_UPDATE_MODIFY);
            /* We should never insert prepared updates to the history store. */
            WT_ASSERT(session, upd->prepare_state != WT_PREPARE_INPROGRESS);

            tombstone = NULL;
            __wt_update_vector_peek(&updates, &prev_upd);

            /*
             * Reset the update without a timestamp pointer once all the previous updates are
             * inserted into the history store.
             */
            if (upd == no_ts_upd)
                no_ts_upd = NULL;

            if (no_ts_upd != NULL) {
                tw.durable_start_ts = WT_TS_NONE;
                tw.start_ts = WT_TS_NONE;
            } else {
                tw.durable_start_ts = upd->durable_ts;
                tw.start_ts = upd->start_ts;
            }
            tw.start_txn = upd->txnid;

            /*
             * For any uncommitted prepared updates written to disk, the stop timestamp of the last
             * update moved into the history store should be with max visibility to protect its
             * removal by checkpoint garbage collection until the data store update is committed.
             */
            if (prev_upd->prepare_state == WT_PREPARE_INPROGRESS) {
                WT_ASSERT(session,
                  list->onpage_upd->txnid == prev_upd->txnid &&
                    list->onpage_upd->start_ts == prev_upd->start_ts);
                tw.durable_stop_ts = tw.stop_ts = WT_TS_MAX;
                tw.stop_txn = WT_TXN_MAX;
            } else {
                /*
                 * Set the stop timestamp from durable timestamp instead of commit timestamp. The
                 * garbage collection of history store removes the history values once the stop
                 * timestamp is globally visible. i.e. durable timestamp of data store version.
                 */
                WT_ASSERT(session, prev_upd->start_ts <= prev_upd->durable_ts);

                if (no_ts_upd != NULL) {
                    tw.durable_stop_ts = WT_TS_NONE;
                    tw.stop_ts = WT_TS_NONE;
                } else {
                    tw.durable_stop_ts = prev_upd->durable_ts;
                    tw.stop_ts = prev_upd->start_ts;
                }
                tw.stop_txn = prev_upd->txnid;

                if (prev_upd->type == WT_UPDATE_TOMBSTONE)
                    tombstone = prev_upd;
            }

            /*
             * Reset the non timestamped update pointer once all the previous updates are inserted
             * into the history store.
             */
            if (prev_upd == no_ts_upd)
                no_ts_upd = NULL;

            WT_ERR(
              __hs_next_upd_full_value(session, &updates, full_value, prev_full_value, &prev_upd));

            /* Squash the updates from the same transaction. */
            if (upd->start_ts == prev_upd->start_ts && upd->txnid == prev_upd->txnid) {
                squashed = true;
                continue;
            }

            /* Skip updates that are already in the history store. */
            if (F_ISSET(upd, WT_UPDATE_HS)) {
                if (hs_inserted)
                    WT_ERR_PANIC(session, WT_PANIC,
                      "Reinserting updates to the history store may corrupt the data as it may "
                      "clear the history store data newer than it.");
                continue;
            }

            /*
             * Ensure all the updates inserted to the history store are committed.
             *
             * Sometimes the application and the checkpoint threads will fall behind the eviction
             * threads, and they may choose an invisible update to write to the data store if the
             * update was previously selected by a failed eviction pass. Also the eviction may run
             * without a snapshot if the checkpoint is running concurrently. In those cases, check
             * whether the history transaction is committed or not against the global transaction
             * list. We expect the transaction is committed before the check. However, though very
             * rare, it is possible that the check may race with transaction commit and in this case
             * we may fail to catch the failure.
             */
#ifdef HAVE_DIAGNOSTIC
            if (!F_ISSET(session->txn, WT_TXN_HAS_SNAPSHOT) ||
              !__txn_visible_id(session, list->onpage_upd->txnid))
                WT_ASSERT(session, !__wt_txn_active(session, upd->txnid));
            else
                WT_ASSERT(session, __txn_visible_id(session, upd->txnid));
#endif
            /*
             * Calculate reverse modify and clear the history store records with timestamps when
             * inserting the first update. Always write the newest update in the history store as a
             * full update. We don't want to handle the edge cases that the reverse modifies be
             * applied to the wrong on-disk base value. This also limits the number of consecutive
             * reverse modifies for standard updates. We want to ensure we do not store a large
             * chain of reverse modifies as to impact read performance.
             *
             * Due to concurrent operation of checkpoint and eviction, it is possible that history
             * store may have more recent versions of a key than the on-disk version. Without a
             * proper base value in the history store, it can lead to wrong value being restored by
             * the RTS.
             */
            nentries = MAX_REVERSE_MODIFY_NUM;
            if (upd != newest_hs && enable_reverse_modify &&
              modify_cnt < WT_MAX_CONSECUTIVE_REVERSE_MODIFY &&
              __wt_calc_modify(session, prev_full_value, full_value, prev_full_value->size / 10,
                entries, &nentries) == 0) {
                WT_ERR(__wt_modify_pack(hs_cursor, entries, nentries, &modify_value));
                WT_ERR(__hs_insert_record(session, hs_cursor, btree, key, WT_UPDATE_MODIFY,
                  modify_value, &tw, error_on_ts_ordering));
                ++cache_hs_insert_reverse_modify;
                __wt_scr_free(session, &modify_value);
                ++modify_cnt;
            } else {
                modify_cnt = 0;
                WT_ERR(__hs_insert_record(session, hs_cursor, btree, key, WT_UPDATE_STANDARD,
                  full_value, &tw, error_on_ts_ordering));
                ++cache_hs_insert_full_update;
            }

            /* Flag the update as now in the history store. */
            F_SET(upd, WT_UPDATE_HS);
            if (tombstone != NULL)
                F_SET(tombstone, WT_UPDATE_HS);

            hs_inserted = true;
            ++insert_cnt;
            if (squashed) {
                ++cache_hs_write_squash;
                squashed = false;
            }

            if (upd == newest_hs)
                break;
        }
    }

    WT_ERR(__wt_block_manager_named_size(session, WT_HS_FILE, &hs_size));
    hs_btree = __wt_curhs_get_btree(hs_cursor);
    max_hs_size = hs_btree->file_max;
    if (max_hs_size != 0 && (uint64_t)hs_size > max_hs_size)
        WT_ERR_PANIC(session, WT_PANIC,
          "WiredTigerHS: file size of %" PRIu64 " exceeds maximum size %" PRIu64, (uint64_t)hs_size,
          max_hs_size);

err:
    if (ret == 0 && insert_cnt > 0)
        __hs_verbose_cache_stats(session, btree);

    /* cache_write_hs is set to true as there was at least one successful write to history. */
    if (insert_cnt > 0)
        r->cache_write_hs = true;

    __wt_scr_free(session, &key);
    /* modify_value is allocated in __wt_modify_pack. Free it if it is allocated. */
    if (modify_value != NULL)
        __wt_scr_free(session, &modify_value);
    __wt_update_vector_free(&updates);
    __wt_scr_free(session, &full_value);
    __wt_scr_free(session, &prev_full_value);

    WT_TRET(hs_cursor->close(hs_cursor));

    /* Update the statistics. */
    WT_STAT_CONN_DATA_INCRV(session, cache_hs_insert, insert_cnt);
    WT_STAT_CONN_DATA_INCRV(session, cache_hs_insert_full_update, cache_hs_insert_full_update);
    WT_STAT_CONN_DATA_INCRV(
      session, cache_hs_insert_reverse_modify, cache_hs_insert_reverse_modify);
    WT_STAT_CONN_DATA_INCRV(session, cache_hs_write_squash, cache_hs_write_squash);

    return (ret);
}

/*
 * __wt_hs_delete_key_from_ts --
 *     Delete history store content of a given key from a timestamp and optionally reinsert them
 *     with ts-1 timestamp.
 */
int
__wt_hs_delete_key_from_ts(WT_SESSION_IMPL *session, WT_CURSOR *hs_cursor, uint32_t btree_id,
  const WT_ITEM *key, bool reinsert, bool error_on_ts_ordering)
{
    WT_DECL_RET;
    WT_ITEM hs_key;
    wt_timestamp_t hs_ts;
    uint64_t hs_counter;
    uint32_t hs_btree_id;
    bool hs_read_all_flag;

    hs_read_all_flag = F_ISSET(hs_cursor, WT_CURSTD_HS_READ_ALL);

    hs_cursor->set_key(hs_cursor, 3, btree_id, key, WT_TS_NONE);
    /*
     * Setting the flag WT_CURSTD_HS_READ_ALL before searching the history store optimizes the
     * search routine as we do not skip globally visible tombstones during the search.
     */
    F_SET(hs_cursor, WT_CURSTD_HS_READ_ALL);
    WT_ERR_NOTFOUND_OK(__wt_curhs_search_near_after(session, hs_cursor), true);
    /* Empty history store is fine. */
    if (ret == WT_NOTFOUND) {
        ret = 0;
        goto done;
    } else {
        WT_ERR(hs_cursor->get_key(hs_cursor, &hs_btree_id, &hs_key, &hs_ts, &hs_counter));
        ++hs_counter;
    }

    WT_ERR(__hs_delete_reinsert_from_pos(session, hs_cursor, btree_id, key, WT_TS_NONE, reinsert,
      true, error_on_ts_ordering, &hs_counter));

done:
err:
    if (!hs_read_all_flag)
        F_CLR(hs_cursor, WT_CURSTD_HS_READ_ALL);
    return (ret);
}

/*
 * __hs_delete_reinsert_from_pos --
 *     Delete updates in the history store if the start timestamp of the update is larger or equal
 *     to the specified timestamp and optionally reinsert them with ts-1 timestamp. This function
 *     works by looking ahead of the current cursor position for entries for the same key, removing
 *     them.
 */
static int
__hs_delete_reinsert_from_pos(WT_SESSION_IMPL *session, WT_CURSOR *hs_cursor, uint32_t btree_id,
  const WT_ITEM *key, wt_timestamp_t ts, bool reinsert, bool no_ts_tombstone,
  bool error_on_ts_ordering, uint64_t *counter)
{
    WT_CURSOR *hs_insert_cursor;
    WT_CURSOR_BTREE *hs_cbt;
    WT_DECL_RET;
    WT_ITEM hs_key, hs_value;
    WT_TIME_WINDOW hs_insert_tw, tw, *twp;
    wt_timestamp_t hs_ts;
    uint64_t cache_hs_order_lose_durable_timestamp, cache_hs_order_reinsert, cache_hs_order_remove;
    uint64_t hs_counter, hs_upd_type;
    uint32_t hs_btree_id;
#ifdef HAVE_DIAGNOSTIC
    int cmp;
#endif
    char ts_string[5][WT_TS_INT_STRING_SIZE];

    hs_insert_cursor = NULL;
    hs_cbt = __wt_curhs_get_cbt(hs_cursor);
    WT_CLEAR(hs_key);
    WT_CLEAR(hs_value);
    cache_hs_order_lose_durable_timestamp = cache_hs_order_reinsert = cache_hs_order_remove = 0;

#ifndef HAVE_DIAGNOSTIC
    WT_UNUSED(key);
#endif

    /*
     * If we delete all the updates of the key from the history store, we should not reinsert any
     * update except when a tombstone without a timestamp is not globally visible yet.
     */
    WT_ASSERT(session, no_ts_tombstone || ts > WT_TS_NONE || !reinsert);

    for (; ret == 0; ret = hs_cursor->next(hs_cursor)) {
        /* Ignore records that are obsolete. */
        __wt_hs_upd_time_window(hs_cursor, &twp);
        if (__wt_txn_tw_stop_visible_all(session, twp))
            continue;

        /* We shouldn't have crossed the btree and user key search space. */
        WT_ERR(hs_cursor->get_key(hs_cursor, &hs_btree_id, &hs_key, &hs_ts, &hs_counter));
        WT_ASSERT(session, hs_btree_id == btree_id);
#ifdef HAVE_DIAGNOSTIC
        WT_ERR(__wt_compare(session, NULL, &hs_key, key, &cmp));
        WT_ASSERT(session, cmp == 0);
#endif
        /*
         * We have found a key with a timestamp larger than or equal to the specified timestamp.
         * Always use the start timestamp retrieved from the key instead of the start timestamp from
         * the cell. The cell's start timestamp can be cleared during reconciliation if it is
         * globally visible.
         */
        if (hs_ts >= ts || twp->stop_ts >= ts)
            break;
    }
    if (ret == WT_NOTFOUND)
        return (0);
    WT_ERR(ret);

    /*
     * Fail the eviction if we detect any timestamp ordering issue and the error flag is set. We
     * cannot modify the history store to fix the update's timestamps as it may make the history
     * store checkpoint inconsistent.
     */
    if (error_on_ts_ordering) {
        ret = EBUSY;
        WT_STAT_CONN_INCR(session, cache_eviction_fail_checkpoint_no_ts);
        goto err;
    }

    /*
     * The goal of this function is to move no timestamp content to maintain ordering in the
     * history store. We do this by removing content with higher timestamps and reinserting it
     * without a timestamp (from search's point of view) the newly inserted update. Even though
     * these updates will all have no timestamp, they cannot be discarded since older readers
     * may need to see them after they've been moved due to their transaction id.
     *
     * For example, if we're inserting an update without a timestamp with value ddd:
     * btree key ts counter value stop_ts
     * 2     foo 5  0       aaa    6
     * 2     foo 6  0       bbb    7
     * 2     foo 7  0       ccc    8
     *
     * We want to end up with this:
     * btree key ts counter value stop_ts
     * 2     foo 0  0       aaa    0
     * 2     foo 0  1       bbb    0
     * 2     foo 0  2       ccc    0
     * 2     foo 0  3       ddd    0
     *
     * Another example, if we're inserting an update without a timestamp with value ddd:
     * btree key ts counter value stop_ts
     * 2     foo 0  0       aaa     6
     * 2     foo 6  0       bbb     7
     * 2     foo 7  0       ccc     8
     *
     * We want to end up with this:
     * btree key ts counter value stop_ts
     * 2     foo 0  1       aaa    0
     * 2     foo 0  2       bbb    0
     * 2     foo 0  3       ccc    0
     * 2     foo 0  4       ddd    0
     */
    for (; ret == 0; ret = hs_cursor->next(hs_cursor)) {
        /* We shouldn't have crossed the btree and user key search space. */
        WT_ERR(hs_cursor->get_key(hs_cursor, &hs_btree_id, &hs_key, &hs_ts, &hs_counter));
        WT_ASSERT(session, hs_btree_id == btree_id);
#ifdef HAVE_DIAGNOSTIC
        WT_ERR(__wt_compare(session, NULL, &hs_key, key, &cmp));
        WT_ASSERT(session, cmp == 0);
#endif
        /*
         * If we got here, we've got updates need to be fixed in the history store.
         *
         * Our strategy to rectify this is to remove all records for the same key with a timestamp
         * higher or equal than the specified timestamp and reinsert them at the zero timestamp,
         * which is the timestamp of the update we are about to insert to the history store.
         *
         * It is possible that the cursor next call can find an update that was reinserted when it
         * had a tombstone without a timestamp with respect to the new update. Continue the search
         * by ignoring them.
         */
        __wt_hs_upd_time_window(hs_cursor, &twp);
        if (hs_ts < ts && twp->stop_ts < ts)
            continue;

        if (reinsert) {
            /*
             * Don't incur the overhead of opening this new cursor unless we need it. In the regular
             * case, we'll never get here.
             */
            if (hs_insert_cursor == NULL)
                WT_ERR(__wt_curhs_open(session, NULL, &hs_insert_cursor));

            /*
             * If these history store records are resolved prepared updates, their durable
             * timestamps will be clobbered by our fix-up process. Keep track of how often this is
             * happening.
             */
            if (hs_cbt->upd_value->tw.start_ts != hs_cbt->upd_value->tw.durable_start_ts ||
              hs_cbt->upd_value->tw.stop_ts != hs_cbt->upd_value->tw.durable_stop_ts)
                ++cache_hs_order_lose_durable_timestamp;

            __wt_verbose(session, WT_VERB_TIMESTAMP,
              "fixing existing updates by moving them; start_ts=%s, "
              "durable_start_ts=%s, "
              "stop_ts=%s, durable_stop_ts=%s, new_ts=%s",
              __wt_timestamp_to_string(hs_cbt->upd_value->tw.start_ts, ts_string[0]),
              __wt_timestamp_to_string(hs_cbt->upd_value->tw.durable_start_ts, ts_string[1]),
              __wt_timestamp_to_string(hs_cbt->upd_value->tw.stop_ts, ts_string[2]),
              __wt_timestamp_to_string(hs_cbt->upd_value->tw.durable_stop_ts, ts_string[3]),
              __wt_timestamp_to_string(ts, ts_string[4]));

            /*
             * Use the original start time window's timestamps if its timestamp is less than the new
             * update.
             */
            if (hs_cbt->upd_value->tw.start_ts >= ts ||
              hs_cbt->upd_value->tw.durable_start_ts >= ts)
                hs_insert_tw.start_ts = hs_insert_tw.durable_start_ts =
                  no_ts_tombstone ? ts : ts - 1;
            else {
                hs_insert_tw.start_ts = hs_cbt->upd_value->tw.start_ts;
                hs_insert_tw.durable_start_ts = hs_cbt->upd_value->tw.durable_start_ts;
            }
            hs_insert_tw.start_txn = hs_cbt->upd_value->tw.start_txn;

            /*
             * We're going to insert something immediately after with the smaller timestamp. Either
             * another moved update OR the update itself triggered the correction. In either case,
             * we should preserve the stop transaction id.
             */
            hs_insert_tw.stop_ts = hs_insert_tw.durable_stop_ts = no_ts_tombstone ? ts : ts - 1;
            hs_insert_tw.stop_txn = hs_cbt->upd_value->tw.stop_txn;

            /* Extract the underlying value for reinsertion. */
            WT_ERR(hs_cursor->get_value(
              hs_cursor, &tw.durable_stop_ts, &tw.durable_start_ts, &hs_upd_type, &hs_value));

            /* Reinsert the update with corrected timestamps. */
            if (no_ts_tombstone && hs_ts == ts)
                *counter = hs_counter;

            /* Insert the value back with different timestamps. */
            hs_insert_cursor->set_key(
              hs_insert_cursor, 4, btree_id, &hs_key, hs_insert_tw.start_ts, *counter);
            hs_insert_cursor->set_value(hs_insert_cursor, &hs_insert_tw,
              hs_insert_tw.durable_stop_ts, hs_insert_tw.durable_start_ts, (uint64_t)hs_upd_type,
              &hs_value);
            WT_ERR(hs_insert_cursor->insert(hs_insert_cursor));
            ++(*counter);
            ++cache_hs_order_reinsert;
        }

        /* Delete the entry that needs to fix. */
        WT_ERR(hs_cursor->remove(hs_cursor));
        ++cache_hs_order_remove;
    }
    if (ret == WT_NOTFOUND)
        ret = 0;
err:
    if (hs_insert_cursor != NULL)
        hs_insert_cursor->close(hs_insert_cursor);

    WT_STAT_CONN_DATA_INCRV(
      session, cache_hs_order_lose_durable_timestamp, cache_hs_order_lose_durable_timestamp);
    WT_STAT_CONN_DATA_INCRV(session, cache_hs_order_reinsert, cache_hs_order_reinsert);
    WT_STAT_CONN_DATA_INCRV(session, cache_hs_order_remove, cache_hs_order_remove);

    return (ret);
}<|MERGE_RESOLUTION|>--- conflicted
+++ resolved
@@ -453,12 +453,8 @@
 
             if (F_ISSET(upd, WT_UPDATE_TO_DELETE_FROM_HS)) {
                 WT_ASSERT_ALWAYS(session, F_ISSET(upd, WT_UPDATE_HS | WT_UPDATE_RESTORED_FROM_HS),
-<<<<<<< HEAD
-                  "the update must still be in the history store for us to delete.");
-=======
                   "Attempting to remove an update from the history store in WiredTiger, but the "
                   "update was missing.");
->>>>>>> 0427579d
                 if (upd->type == WT_UPDATE_TOMBSTONE)
                     delete_tombstone = upd;
                 else {
