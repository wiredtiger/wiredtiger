/*-
 * Copyright (c) 2014-present MongoDB, Inc.
 * Copyright (c) 2008-2014 WiredTiger, Inc.
 *	All rights reserved.
 *
 * See the file LICENSE for redistribution information.
 */

#include "wt_internal.h"

static int __hs_delete_reinsert_from_pos(WT_SESSION_IMPL *session, WT_CURSOR *hs_cursor,
  uint32_t btree_id, const WT_ITEM *key, wt_timestamp_t ts, bool reinsert, bool mm_tombstone,
  bool error_on_mm_ts, uint64_t *hs_counter);

/*
 * __hs_verbose_cache_stats --
 *     Display a verbose message once per checkpoint with details about the cache state when
 *     performing a history store table write.
 */
static void
__hs_verbose_cache_stats(WT_SESSION_IMPL *session, WT_BTREE *btree)
{
    WT_CACHE *cache;
    WT_CONNECTION_IMPL *conn;
    double pct_dirty, pct_full;
    uint64_t ckpt_gen_current, ckpt_gen_last;
    uint32_t btree_id;

    btree_id = btree->id;

    if (!WT_VERBOSE_ISSET(session, WT_VERB_HS) && !WT_VERBOSE_ISSET(session, WT_VERB_HS_ACTIVITY))
        return;

    conn = S2C(session);
    cache = conn->cache;
    ckpt_gen_current = __wt_gen(session, WT_GEN_CHECKPOINT);
    ckpt_gen_last = cache->hs_verb_gen_write;

    /*
     * Print a message if verbose history store, or once per checkpoint if only reporting activity.
     * Avoid an expensive atomic operation as often as possible when the message rate is limited.
     */
    if (WT_VERBOSE_ISSET(session, WT_VERB_HS) ||
      (ckpt_gen_current > ckpt_gen_last &&
        __wt_atomic_casv64(&cache->hs_verb_gen_write, ckpt_gen_last, ckpt_gen_current))) {
        WT_IGNORE_RET_BOOL(__wt_eviction_clean_needed(session, &pct_full));
        WT_IGNORE_RET_BOOL(__wt_eviction_dirty_needed(session, &pct_dirty));

        __wt_verbose_multi(session,
          WT_DECL_VERBOSE_MULTI_CATEGORY(
            ((WT_VERBOSE_CATEGORY[]){WT_VERB_HS, WT_VERB_HS_ACTIVITY})),
          "Page reconciliation triggered history store write: file ID %" PRIu32
          ". Current history store file size: %" PRId64
          ", cache dirty: %2.3f%% , cache use: %2.3f%%",
          btree_id, WT_STAT_READ(conn->stats, cache_hs_ondisk), pct_dirty, pct_full);
    }

    /* Never skip updating the tracked generation */
    if (WT_VERBOSE_ISSET(session, WT_VERB_HS))
        cache->hs_verb_gen_write = ckpt_gen_current;
}

/*
 * __hs_insert_record --
 *     A helper function to insert the record into the history store including stop time point.
 */
static int
__hs_insert_record(WT_SESSION_IMPL *session, WT_CURSOR *cursor, WT_BTREE *btree, const WT_ITEM *key,
  const uint8_t type, const WT_ITEM *hs_value, WT_TIME_WINDOW *tw, bool error_on_mm_ts)
{
    WT_CURSOR_BTREE *hs_cbt;
    WT_DECL_ITEM(hs_key);
#ifdef HAVE_DIAGNOSTIC
    WT_DECL_ITEM(existing_val);
#endif
    WT_DECL_RET;
    wt_timestamp_t hs_start_ts;
#ifdef HAVE_DIAGNOSTIC
    wt_timestamp_t durable_timestamp_diag;
    wt_timestamp_t hs_stop_durable_ts_diag;
    uint64_t upd_type_full_diag;
    int cmp;
#endif
    bool hs_read_all_flag;
    uint64_t counter, hs_counter;
    uint32_t hs_btree_id;

    counter = hs_counter = 0;

    /* Verify that the timestamps are in increasing order. */
    WT_ASSERT(session, tw->stop_ts >= tw->start_ts && tw->durable_stop_ts >= tw->durable_start_ts);

    /*
     * We might be entering this code from application thread's context. We should make sure that we
     * are not using snapshot associated with application session to perform visibility checks on
     * history store records. Note that the history store cursor performs visibility checks based on
     * snapshot if none of WT_CURSTD_HS_READ_ALL or WT_CURSTD_HS_READ_COMMITTED flags are set.
     */
    WT_ASSERT(session,
      F_ISSET(session, WT_SESSION_INTERNAL) ||
        F_ISSET(cursor, WT_CURSTD_HS_READ_ALL | WT_CURSTD_HS_READ_COMMITTED));

    /*
     * Keep track if the caller had set WT_CURSTD_HS_READ_ALL flag on the history store cursor. We
     * want to preserve the flags set by the caller when we exit from this function. Also, we want
     * to explicitly set the flag WT_CURSTD_HS_READ_ALL only for the search_near operations on the
     * history store cursor and perform all other cursor operations using the flags set by the
     * caller of this function.
     */
    hs_read_all_flag = F_ISSET(cursor, WT_CURSTD_HS_READ_ALL);

    /* Allocate buffers for the history store and search key. */
    WT_ERR(__wt_scr_alloc(session, 0, &hs_key));

#ifdef HAVE_DIAGNOSTIC
    /* Allocate buffer for the existing history store value for the same key. */
    WT_ERR(__wt_scr_alloc(session, 0, &existing_val));
#endif

    hs_cbt = __wt_curhs_get_cbt(cursor);

    /* Sanity check that the btree is not a history store btree. */
    WT_ASSERT(session, !WT_IS_HS(btree));

    /*
     * Only deltas or full updates should be written to the history store. More specifically, we
     * should NOT be writing tombstone records in the history store table.
     */
    WT_ASSERT(session, type == WT_UPDATE_STANDARD || type == WT_UPDATE_MODIFY);

    /*
     * Setting the flag WT_CURSTD_HS_READ_ALL before searching the history store optimizes the
     * search routine as we do not skip globally visible tombstones during the search.
     */
    F_SET(cursor, WT_CURSTD_HS_READ_ALL);

    /*
     * Adjust counter if there exists an update in the history store with same btree id, key and
     * timestamp. Otherwise the newly inserting history store record may fall behind the existing
     * one can lead to wrong order.
     */
    cursor->set_key(cursor, 4, btree->id, key, tw->start_ts, UINT64_MAX);
    WT_ERR_NOTFOUND_OK(__wt_curhs_search_near_before(session, cursor), true);

    if (ret == 0) {
        WT_ERR(cursor->get_key(cursor, &hs_btree_id, hs_key, &hs_start_ts, &hs_counter));

#ifdef HAVE_DIAGNOSTIC
        if (tw->start_ts == hs_start_ts) {
            WT_ERR(cursor->get_value(cursor, &hs_stop_durable_ts_diag, &durable_timestamp_diag,
              &upd_type_full_diag, existing_val));
            WT_ERR(__wt_compare(session, NULL, existing_val, hs_value, &cmp));
            /*
             * The same value should not be inserted again unless:
             * 1. The previous entry is already deleted (i.e. the stop timestamp is globally
             * visible)
             * 2. It came from a different transaction
             * 3. It came from the same transaction but with a different timestamp
             * 4. The prepared rollback left the history store entry when checkpoint is in progress.
             */
            if (cmp == 0) {
                if (!__wt_txn_tw_stop_visible_all(session, &hs_cbt->upd_value->tw) &&
                  tw->start_txn != WT_TXN_NONE &&
                  tw->start_txn == hs_cbt->upd_value->tw.start_txn &&
                  tw->start_ts == hs_cbt->upd_value->tw.start_ts && tw->start_ts != tw->stop_ts) {
                    /*
                     * If we have issues with duplicate history store records, we want to be able to
                     * distinguish between modifies and full updates. Since modifies are not
                     * idempotent, having them inserted multiple times can cause invalid values to
                     * be read.
                     */
                    WT_ASSERT(session,
                      type != WT_UPDATE_MODIFY && (uint8_t)upd_type_full_diag != WT_UPDATE_MODIFY);
                }
            }
            counter = hs_counter + 1;
        }
#else
        if (tw->start_ts == hs_start_ts)
            counter = hs_counter + 1;
#endif
    }

    /*
     * Look ahead for any higher timestamps. If we find updates, we should remove them and reinsert
     * them at the current timestamp. If there were no keys equal to or less than our target key, we
     * would have received WT_NOT_FOUND. In that case we need to search again with a higher
     * timestamp.
     */
    if (ret == 0) {
<<<<<<< HEAD
        /*
         * Check if the current history store update's stop timestamp is out of order with respect
         * to the update to be inserted before moving onto the next record.
         */
=======
        /* Check if the current history store update's stop timestamp is less than the update. */
>>>>>>> 90a43c0b
        if (hs_cbt->upd_value->tw.stop_ts <= tw->start_ts)
            WT_ERR_NOTFOUND_OK(cursor->next(cursor), true);
        else
            counter = hs_counter + 1;
    } else {
        cursor->set_key(cursor, 3, btree->id, key, tw->start_ts + 1);
        WT_ERR_NOTFOUND_OK(__wt_curhs_search_near_after(session, cursor), true);
    }

    /*
     * It is possible to insert a globally visible update into the history store with larger
     * timestamps ahead of it. An example would be a mixed mode update getting moved to the history
     * store. This scenario can avoid detection earlier in reconciliation and result in an EBUSY
     * being returned as it detects mixed mode timestamps. To prevent this we allow globally visible
     * updates to fix history store content even if eviction is running concurrently with a
     * checkpoint.
     *
     * This is safe because global visibility considers the checkpoint transaction id and timestamp
     * while it is running, i.e. if the update is globally visible to eviction it will be globally
     * visible to checkpoint and the modifications it makes to the history store will be the same as
     * what checkpoint would've done.
     */
    if (error_on_mm_ts && __wt_txn_tw_start_visible_all(session, tw)) {
        error_on_mm_ts = false;
    }

    if (ret == 0)
        WT_ERR(__hs_delete_reinsert_from_pos(session, cursor, btree->id, key, tw->start_ts + 1,
          true, false, error_on_mm_ts, &counter));

#ifdef HAVE_DIAGNOSTIC
    /*
     * We may have fixed out of order keys. Make sure that we haven't accidentally added a duplicate
     * of the key we are about to insert.
     */
    if (F_ISSET(cursor, WT_CURSTD_KEY_SET)) {
        WT_ERR(cursor->get_key(cursor, &hs_btree_id, hs_key, &hs_start_ts, &hs_counter));
        if (hs_btree_id == btree->id && tw->start_ts == hs_start_ts && hs_counter == counter) {
            WT_ERR(__wt_compare(session, NULL, hs_key, key, &cmp));
            WT_ASSERT(session, cmp != 0);
        }
    }
#endif

    /* Insert the new record now. */
    cursor->set_key(cursor, 4, btree->id, key, tw->start_ts, counter);
    cursor->set_value(
      cursor, tw, tw->durable_stop_ts, tw->durable_start_ts, (uint64_t)type, hs_value);
    WT_ERR(cursor->insert(cursor));

err:
    if (!hs_read_all_flag)
        F_CLR(cursor, WT_CURSTD_HS_READ_ALL);
#ifdef HAVE_DIAGNOSTIC
    __wt_scr_free(session, &existing_val);
#endif
    __wt_scr_free(session, &hs_key);
    return (ret);
}

/*
 * __hs_next_upd_full_value --
 *     Get the next update and its full value.
 */
static inline int
__hs_next_upd_full_value(WT_SESSION_IMPL *session, WT_UPDATE_VECTOR *updates,
  WT_ITEM *older_full_value, WT_ITEM *full_value, WT_UPDATE **updp)
{
    WT_UPDATE *upd;
    *updp = NULL;

    __wt_update_vector_pop(updates, &upd);
    if (upd->type == WT_UPDATE_TOMBSTONE) {
        if (updates->size == 0) {
            WT_ASSERT(session, older_full_value == NULL);
            *updp = upd;
            return (0);
        }

        __wt_update_vector_pop(updates, &upd);
        WT_ASSERT(session, upd->type == WT_UPDATE_STANDARD);
        full_value->data = upd->data;
        full_value->size = upd->size;
    } else if (upd->type == WT_UPDATE_MODIFY) {
        WT_RET(__wt_buf_set(session, full_value, older_full_value->data, older_full_value->size));
        WT_RET(__wt_modify_apply_item(session, S2BT(session)->value_format, full_value, upd->data));
    } else {
        WT_ASSERT(session, upd->type == WT_UPDATE_STANDARD);
        full_value->data = upd->data;
        full_value->size = upd->size;
    }

    *updp = upd;
    return (0);
}

/*
 * __wt_hs_insert_updates --
 *     Copy one set of saved updates into the database's history store table. Whether the function
 *     fails or succeeds, if there is a successful write to history, cache_write_hs is set to true.
 */
int
__wt_hs_insert_updates(WT_SESSION_IMPL *session, WT_RECONCILE *r, WT_MULTI *multi)
{
    WT_BTREE *btree, *hs_btree;
    WT_CURSOR *hs_cursor;
    WT_DECL_ITEM(full_value);
    WT_DECL_ITEM(key);
    WT_DECL_ITEM(modify_value);
    WT_DECL_ITEM(prev_full_value);
    WT_DECL_ITEM(tmp);
    WT_DECL_RET;
/* Limit the number of consecutive reverse modifies. */
#define WT_MAX_CONSECUTIVE_REVERSE_MODIFY 10
/* If the limit is exceeded, we will insert a full update to the history store */
#define MAX_REVERSE_MODIFY_NUM 16
    WT_MODIFY entries[MAX_REVERSE_MODIFY_NUM];
    WT_UPDATE_VECTOR updates;
    WT_SAVE_UPD *list;
    WT_UPDATE *newest_hs, *non_ts_upd, *oldest_upd, *prev_upd, *ref_upd, *tombstone, *upd;
    WT_TIME_WINDOW tw;
    wt_off_t hs_size;
    uint64_t insert_cnt, max_hs_size, modify_cnt;
    uint64_t cache_hs_insert_full_update, cache_hs_insert_reverse_modify, cache_hs_write_squash;
    uint32_t i;
    uint8_t *p;
    int nentries;
    bool enable_reverse_modify, error_on_mm_ts, hs_inserted, squashed;

    r->cache_write_hs = false;
    btree = S2BT(session);
    prev_upd = NULL;
    WT_TIME_WINDOW_INIT(&tw);
    insert_cnt = 0;
    error_on_mm_ts = F_ISSET(r, WT_REC_CHECKPOINT_RUNNING);
    cache_hs_insert_full_update = cache_hs_insert_reverse_modify = cache_hs_write_squash = 0;

    WT_RET(__wt_curhs_open(session, NULL, &hs_cursor));
    F_SET(hs_cursor, WT_CURSTD_HS_READ_COMMITTED);

    __wt_update_vector_init(session, &updates);

    if (!btree->hs_entries)
        btree->hs_entries = true;

    /* Ensure enough room for a column-store key without checking. */
    WT_ERR(__wt_scr_alloc(session, WT_INTPACK64_MAXSIZE, &key));

    WT_ERR(__wt_scr_alloc(session, 0, &full_value));

    WT_ERR(__wt_scr_alloc(session, 0, &prev_full_value));

    /* Enter each update in the boundary's list into the history store. */
    for (i = 0, list = multi->supd; i < multi->supd_entries; ++i, ++list) {
        /* If no onpage_upd is selected, we don't need to insert anything into the history store. */
        if (list->onpage_upd == NULL)
            continue;

        /* Skip aborted updates. */
        for (upd = list->onpage_upd->next; upd != NULL && upd->txnid == WT_TXN_ABORTED;
             upd = upd->next)
            ;

        /* No update to insert to history store. */
        if (upd == NULL)
            continue;

        /* Updates have already been inserted to the history store. */
        if (F_ISSET(upd, WT_UPDATE_HS))
            continue;

        /* History store table key component: source key. */
        switch (r->page->type) {
        case WT_PAGE_COL_FIX:
        case WT_PAGE_COL_VAR:
            p = key->mem;
            WT_ERR(__wt_vpack_uint(&p, 0, WT_INSERT_RECNO(list->ins)));
            key->size = WT_PTRDIFF(p, key->data);
            break;
        case WT_PAGE_ROW_LEAF:
            if (list->ins == NULL) {
                WT_WITH_BTREE(
                  session, btree, ret = __wt_row_leaf_key(session, r->page, list->rip, key, false));
                WT_ERR(ret);
            } else {
                key->data = WT_INSERT_KEY(list->ins);
                key->size = WT_INSERT_KEY_SIZE(list->ins);
            }
            break;
        default:
            WT_ERR(__wt_illegal_value(session, r->page->type));
        }

        non_ts_upd = newest_hs = NULL;
        ref_upd = list->onpage_upd;

        __wt_update_vector_clear(&updates);

        /*
         * Reverse deltas are only supported on 'S' and 'u' value formats.
         */
        enable_reverse_modify =
          (WT_STREQ(btree->value_format, "S") || WT_STREQ(btree->value_format, "u"));

        /*
         * The algorithm assumes the oldest update on the update chain in memory is either a full
         * update or a tombstone.
         *
         * This is guaranteed by __wt_rec_upd_select appends the original onpage value at the end of
         * the chain. It also assumes the onpage_upd selected cannot be a TOMBSTONE and the update
         * newer than a TOMBSTONE must be a full update.
         *
         * The algorithm walks from the oldest update, or the most recently inserted into history
         * store update, to the newest update and builds full updates along the way. It sets the
         * stop time point of the update to the start time point of the next update, squashes the
         * updates that are from the same transaction and of the same start timestamp, checks if the
         * update can be written as reverse modification, and inserts the update to the history
         * store either as a full update or a reverse modification.
         *
         * It deals with the following scenarios:
         * 1) We only have full updates on the chain and we only insert full updates to
         * the history store.
         * 2) We have modifies on the chain, e.g., U (selected onpage value) -> M -> M ->U. We
         * reverse the modifies and insert the reversed modifies to the history store if it is not
         * the newest update written to the history store and the reverse operation is successful.
         * With regard to the example, we insert U -> RM -> U to the history store.
         * 3) We have tombstones in the middle of the chain, e.g.,
         * U (selected onpage value) -> U -> T -> M -> U.
         * We write the stop time point of M with the start time point of the tombstone and skip the
         * tombstone.
         * 4) We have a single tombstone on the chain, it is simply ignored.
         */
        squashed = false;
        for (upd = list->onpage_upd, prev_upd = NULL; upd != NULL; upd = upd->next) {
            if (upd->txnid == WT_TXN_ABORTED)
                continue;

            /* Detect any mixed mode timestamp updates. */
            if (prev_upd != NULL && prev_upd->start_ts < upd->start_ts) {
                WT_ASSERT(session, prev_upd->start_ts == WT_TS_NONE);
                /*
                 * Fail the eviction if we detect mixed mode timestamps and the error flag is set.
                 * We cannot modify the history store to fix the mixed mode timestamp updates as it
                 * may make the history store checkpoint inconsistent.
                 */
                if (error_on_mm_ts) {
                    ret = EBUSY;
                    WT_STAT_CONN_INCR(session, cache_eviction_fail_checkpoint_mm_ts);
                    goto err;
                }

                /*
                 * Always insert full update to the history store if we detect mixed mode timestamp
                 * update.
                 */
                enable_reverse_modify = false;
            }

            WT_ERR(__wt_update_vector_push(&updates, upd));

            /*
             * Always insert full update to the history store if we write a prepared update to the
             * data store.
             */
            if (upd->prepare_state == WT_PREPARE_INPROGRESS)
                enable_reverse_modify = false;

            /* Always insert full update to the history store if we need to squash the updates. */
            if (prev_upd != NULL && prev_upd->txnid == upd->txnid &&
              prev_upd->start_ts == upd->start_ts)
                enable_reverse_modify = false;

            /*
             * Find the first update to insert to the history store. (The value that is just older
             * than the on-page value)
             */
            if (newest_hs == NULL) {
                if (upd->txnid != ref_upd->txnid || upd->start_ts != ref_upd->start_ts) {
                    if (upd->type == WT_UPDATE_TOMBSTONE)
                        ref_upd = upd;
                    else
                        newest_hs = upd;
                    if (squashed) {
                        ++cache_hs_write_squash;
                        squashed = false;
                    }
                } else if (upd != ref_upd)
                    squashed = true;
            }

            prev_upd = upd;

            /*
             * No need to continue if we found a first self contained value that is globally
             * visible.
             */
            if (__wt_txn_upd_visible_all(session, upd) && WT_UPDATE_DATA_VALUE(upd))
                break;

            /*
             * If we've reached a full update and it's in the history store we don't need to
             * continue as anything beyond this point won't help with calculating deltas.
             */
            if (upd->type == WT_UPDATE_STANDARD && F_ISSET(upd, WT_UPDATE_HS))
                break;

            /*
             * Save the first non timestamped update in the update chain. This is used to reset all
             * the following update timestamps in the chain.
             */
            if (non_ts_upd == NULL && upd->start_ts == WT_TS_NONE) {
                WT_ASSERT(session, upd->durable_ts == WT_TS_NONE);
                non_ts_upd = upd;
            }
        }

        prev_upd = upd = NULL;

        WT_ASSERT(session, updates.size > 0);
        __wt_update_vector_peek(&updates, &oldest_upd);

        WT_ASSERT(session,
          oldest_upd->type == WT_UPDATE_STANDARD || oldest_upd->type == WT_UPDATE_TOMBSTONE);

        /*
         * Fix the history store record here if the oldest update is a mixed mode tombstone. This
         * situation is possible only when the tombstone is globally visible. Delete any updates of
         * the key in the history store with higher timestamp.
         */
        if (oldest_upd->type == WT_UPDATE_TOMBSTONE && oldest_upd->start_ts == WT_TS_NONE) {
            WT_ERR(__wt_hs_delete_key_from_ts(
              session, hs_cursor, btree->id, key, false, error_on_mm_ts));

            /*
             * Reset the non timestamp update if it is the last update in the chain. Inserting this
             * update to the history store will reset any higher timestamps of the key.
             */
            if (oldest_upd == non_ts_upd)
                non_ts_upd = NULL;
        }

        /* Skip if we have nothing to insert to the history store. */
        if (newest_hs == NULL || F_ISSET(newest_hs, WT_UPDATE_HS)) {
            /* The onpage value is squashed. */
            if (newest_hs == NULL && squashed)
                ++cache_hs_write_squash;
            continue;
        }

        /* Construct the oldest full update. */
        WT_ERR(__hs_next_upd_full_value(session, &updates, NULL, full_value, &upd));
        hs_inserted = false;

        /*
         * Flush the updates on stack. Stopping once we finish inserting the newest history store
         * value.
         */
        modify_cnt = 0;
        for (;; tmp = full_value, full_value = prev_full_value, prev_full_value = tmp,
                upd = prev_upd) {
            /* We should never insert the onpage value to the history store. */
            WT_ASSERT(session, upd != list->onpage_upd);
            WT_ASSERT(session, upd->type == WT_UPDATE_STANDARD || upd->type == WT_UPDATE_MODIFY);
            /* We should never insert prepared updates to the history store. */
            WT_ASSERT(session, upd->prepare_state != WT_PREPARE_INPROGRESS);

            tombstone = NULL;
            __wt_update_vector_peek(&updates, &prev_upd);

            /*
             * Reset the non timestamped update pointer once all the previous updates are inserted
             * into the history store.
             */
            if (upd == non_ts_upd)
                non_ts_upd = NULL;

            if (non_ts_upd != NULL) {
                tw.durable_start_ts = WT_TS_NONE;
                tw.start_ts = WT_TS_NONE;
            } else {
                tw.durable_start_ts = upd->durable_ts;
                tw.start_ts = upd->start_ts;
            }
            tw.start_txn = upd->txnid;

            /*
             * For any uncommitted prepared updates written to disk, the stop timestamp of the last
             * update moved into the history store should be with max visibility to protect its
             * removal by checkpoint garbage collection until the data store update is committed.
             */
            if (prev_upd->prepare_state == WT_PREPARE_INPROGRESS) {
                WT_ASSERT(session,
                  list->onpage_upd->txnid == prev_upd->txnid &&
                    list->onpage_upd->start_ts == prev_upd->start_ts);
                tw.durable_stop_ts = tw.stop_ts = WT_TS_MAX;
                tw.stop_txn = WT_TXN_MAX;
            } else {
                /*
                 * Set the stop timestamp from durable timestamp instead of commit timestamp. The
                 * garbage collection of history store removes the history values once the stop
                 * timestamp is globally visible. i.e. durable timestamp of data store version.
                 */
                WT_ASSERT(session, prev_upd->start_ts <= prev_upd->durable_ts);

                if (non_ts_upd != NULL) {
                    tw.durable_stop_ts = WT_TS_NONE;
                    tw.stop_ts = WT_TS_NONE;
                } else {
                    tw.durable_stop_ts = prev_upd->durable_ts;
                    tw.stop_ts = prev_upd->start_ts;
                }
                tw.stop_txn = prev_upd->txnid;

                if (prev_upd->type == WT_UPDATE_TOMBSTONE)
                    tombstone = prev_upd;
            }

            /*
             * Reset the non timestamped update pointer once all the previous updates are inserted
             * into the history store.
             */
            if (prev_upd == non_ts_upd)
                non_ts_upd = NULL;

            WT_ERR(
              __hs_next_upd_full_value(session, &updates, full_value, prev_full_value, &prev_upd));

            /* Squash the updates from the same transaction. */
            if (upd->start_ts == prev_upd->start_ts && upd->txnid == prev_upd->txnid) {
                squashed = true;
                continue;
            }

            /* Skip updates that are already in the history store. */
            if (F_ISSET(upd, WT_UPDATE_HS)) {
                if (hs_inserted)
                    WT_ERR_PANIC(session, WT_PANIC,
                      "Reinserting updates to the history store may corrupt the data as it may "
                      "clear the history store data newer than it.");
                continue;
            }

            /* We should never write a prepared update to the history store. */
            WT_ASSERT(session,
              upd->prepare_state != WT_PREPARE_INPROGRESS &&
                upd->prepare_state != WT_PREPARE_LOCKED);

            /*
             * Ensure all the updates inserted to the history store are committed.
             *
             * Sometimes the application and the checkpoint threads will fall behind the eviction
             * threads, and they may choose an invisible update to write to the data store if the
             * update was previously selected by a failed eviction pass. Also the eviction may run
             * without a snapshot if the checkpoint is running concurrently. In those cases, check
             * whether the history transaction is committed or not against the global transaction
             * list. We expect the transaction is committed before the check. However, though very
             * rare, it is possible that the check may race with transaction commit and in this case
             * we may fail to catch the failure.
             */
#ifdef HAVE_DIAGNOSTIC
            if (!F_ISSET(session->txn, WT_TXN_HAS_SNAPSHOT) ||
              !__txn_visible_id(session, list->onpage_upd->txnid))
                WT_ASSERT(session, !__wt_txn_active(session, upd->txnid));
            else
                WT_ASSERT(session, __txn_visible_id(session, upd->txnid));
#endif
            /*
             * Calculate reverse modify and clear the history store records with timestamps when
             * inserting the first update. Always write the newest update in the history store as a
             * full update. We don't want to handle the edge cases that the reverse modifies be
             * applied to the wrong on-disk base value. This also limits the number of consecutive
             * reverse modifies for standard updates. We want to ensure we do not store a large
             * chain of reverse modifies as to impact read performance.
             *
             * Due to concurrent operation of checkpoint and eviction, it is possible that history
             * store may have more recent versions of a key than the on-disk version. Without a
             * proper base value in the history store, it can lead to wrong value being restored by
             * the RTS.
             */
            nentries = MAX_REVERSE_MODIFY_NUM;
            if (upd != newest_hs && enable_reverse_modify &&
              modify_cnt < WT_MAX_CONSECUTIVE_REVERSE_MODIFY &&
              __wt_calc_modify(session, prev_full_value, full_value, prev_full_value->size / 10,
                entries, &nentries) == 0) {
                WT_ERR(__wt_modify_pack(hs_cursor, entries, nentries, &modify_value));
                WT_ERR(__hs_insert_record(session, hs_cursor, btree, key, WT_UPDATE_MODIFY,
                  modify_value, &tw, error_on_mm_ts));
                ++cache_hs_insert_reverse_modify;
                __wt_scr_free(session, &modify_value);
                ++modify_cnt;
            } else {
                modify_cnt = 0;
                WT_ERR(__hs_insert_record(session, hs_cursor, btree, key, WT_UPDATE_STANDARD,
                  full_value, &tw, error_on_mm_ts));
                ++cache_hs_insert_full_update;
            }

            /* Flag the update as now in the history store. */
            F_SET(upd, WT_UPDATE_HS);
            if (tombstone != NULL)
                F_SET(tombstone, WT_UPDATE_HS);

            hs_inserted = true;
            ++insert_cnt;
            if (squashed) {
                ++cache_hs_write_squash;
                squashed = false;
            }

            if (upd == newest_hs)
                break;
        }
    }

    WT_ERR(__wt_block_manager_named_size(session, WT_HS_FILE, &hs_size));
    hs_btree = __wt_curhs_get_btree(hs_cursor);
    max_hs_size = hs_btree->file_max;
    if (max_hs_size != 0 && (uint64_t)hs_size > max_hs_size)
        WT_ERR_PANIC(session, WT_PANIC,
          "WiredTigerHS: file size of %" PRIu64 " exceeds maximum size %" PRIu64, (uint64_t)hs_size,
          max_hs_size);

err:
    if (ret == 0 && insert_cnt > 0)
        __hs_verbose_cache_stats(session, btree);

    /* cache_write_hs is set to true as there was at least one successful write to history. */
    if (insert_cnt > 0)
        r->cache_write_hs = true;

    __wt_scr_free(session, &key);
    /* modify_value is allocated in __wt_modify_pack. Free it if it is allocated. */
    if (modify_value != NULL)
        __wt_scr_free(session, &modify_value);
    __wt_update_vector_free(&updates);
    __wt_scr_free(session, &full_value);
    __wt_scr_free(session, &prev_full_value);

    WT_TRET(hs_cursor->close(hs_cursor));

    /* Update the statistics. */
    WT_STAT_CONN_DATA_INCRV(session, cache_hs_insert, insert_cnt);
    WT_STAT_CONN_DATA_INCRV(session, cache_hs_insert_full_update, cache_hs_insert_full_update);
    WT_STAT_CONN_DATA_INCRV(
      session, cache_hs_insert_reverse_modify, cache_hs_insert_reverse_modify);
    WT_STAT_CONN_DATA_INCRV(session, cache_hs_write_squash, cache_hs_write_squash);

    return (ret);
}

/*
 * __wt_hs_delete_key_from_ts --
 *     Delete history store content of a given key from a timestamp and optionally reinsert them
 *     with ts-1 timestamp.
 */
int
__wt_hs_delete_key_from_ts(WT_SESSION_IMPL *session, WT_CURSOR *hs_cursor, uint32_t btree_id,
  const WT_ITEM *key, bool reinsert, bool error_on_mm_ts)
{
    WT_DECL_RET;
    WT_ITEM hs_key;
    wt_timestamp_t hs_ts;
    uint64_t hs_counter;
    uint32_t hs_btree_id;
    bool hs_read_all_flag;

    hs_read_all_flag = F_ISSET(hs_cursor, WT_CURSTD_HS_READ_ALL);

    hs_cursor->set_key(hs_cursor, 3, btree_id, key, WT_TS_NONE);
    /*
     * Setting the flag WT_CURSTD_HS_READ_ALL before searching the history store optimizes the
     * search routine as we do not skip globally visible tombstones during the search.
     */
    F_SET(hs_cursor, WT_CURSTD_HS_READ_ALL);
    WT_ERR_NOTFOUND_OK(__wt_curhs_search_near_after(session, hs_cursor), true);
    /* Empty history store is fine. */
    if (ret == WT_NOTFOUND) {
        ret = 0;
        goto done;
    } else {
        WT_ERR(hs_cursor->get_key(hs_cursor, &hs_btree_id, &hs_key, &hs_ts, &hs_counter));
        ++hs_counter;
    }

    WT_ERR(__hs_delete_reinsert_from_pos(
      session, hs_cursor, btree_id, key, WT_TS_NONE, reinsert, true, error_on_mm_ts, &hs_counter));

done:
err:
    if (!hs_read_all_flag)
        F_CLR(hs_cursor, WT_CURSTD_HS_READ_ALL);
    return (ret);
}

/*
 * __hs_delete_reinsert_from_pos --
 *     Delete updates in the history store if the start timestamp of the update is larger or equal
 *     to the specified timestamp and optionally reinsert them with ts-1 timestamp. This function
 *     works by looking ahead of the current cursor position for entries for the same key, removing
 *     them.
 */
static int
__hs_delete_reinsert_from_pos(WT_SESSION_IMPL *session, WT_CURSOR *hs_cursor, uint32_t btree_id,
  const WT_ITEM *key, wt_timestamp_t ts, bool reinsert, bool mm_tombstone, bool error_on_mm_ts,
  uint64_t *counter)
{
    WT_CURSOR *hs_insert_cursor;
    WT_CURSOR_BTREE *hs_cbt;
    WT_DECL_RET;
    WT_ITEM hs_key, hs_value;
    WT_TIME_WINDOW hs_insert_tw, tw, *twp;
    wt_timestamp_t hs_ts;
    uint64_t cache_hs_order_lose_durable_timestamp, cache_hs_order_reinsert, cache_hs_order_remove;
    uint64_t hs_counter, hs_upd_type;
    uint32_t hs_btree_id;
#ifdef HAVE_DIAGNOSTIC
    int cmp;
#endif
    char ts_string[5][WT_TS_INT_STRING_SIZE];

    hs_insert_cursor = NULL;
    hs_cbt = __wt_curhs_get_cbt(hs_cursor);
    WT_CLEAR(hs_key);
    WT_CLEAR(hs_value);
    cache_hs_order_lose_durable_timestamp = cache_hs_order_reinsert = cache_hs_order_remove = 0;

#ifndef HAVE_DIAGNOSTIC
    WT_UNUSED(key);
#endif

    /*
     * If we delete all the updates of the key from the history store, we should not reinsert any
     * update except when a mixed mode tombstone is not globally visible yet.
     */
    WT_ASSERT(session, mm_tombstone || ts > WT_TS_NONE || !reinsert);

    for (; ret == 0; ret = hs_cursor->next(hs_cursor)) {
        /* Ignore records that are obsolete. */
        __wt_hs_upd_time_window(hs_cursor, &twp);
        if (__wt_txn_tw_stop_visible_all(session, twp))
            continue;

        /* We shouldn't have crossed the btree and user key search space. */
        WT_ERR(hs_cursor->get_key(hs_cursor, &hs_btree_id, &hs_key, &hs_ts, &hs_counter));
        WT_ASSERT(session, hs_btree_id == btree_id);
#ifdef HAVE_DIAGNOSTIC
        WT_ERR(__wt_compare(session, NULL, &hs_key, key, &cmp));
        WT_ASSERT(session, cmp == 0);
#endif
        /*
         * We have found a key with a timestamp larger than or equal to the specified timestamp.
         * Always use the start timestamp retrieved from the key instead of the start timestamp from
         * the cell. The cell's start timestamp can be cleared during reconciliation if it is
         * globally visible.
         */
        if (hs_ts >= ts || twp->stop_ts >= ts)
            break;
    }
    if (ret == WT_NOTFOUND)
        return (0);
    WT_ERR(ret);

    /*
     * Fail the eviction if we detect mixed mode timestamps when we've passed the error return flag.
     * We cannot modify the history store to fix the mixed mode timestamp updates as it may make the
     * history store checkpoint inconsistent.
     */
    if (error_on_mm_ts) {
        ret = EBUSY;
        WT_STAT_CONN_INCR(session, cache_eviction_fail_checkpoint_mm_ts);
        goto err;
    }

    /*
     * The goal of this function is to move mixed mode timestamp content to maintain ordering in the
     * history store. We do this by removing content with higher timestamps and reinserting it
     * with zero timestamp (from search's point of view) the newly inserted update. Even though
     * these updates will all have the same timestamp, they cannot be discarded since older readers
     * may need to see them after they've been moved due to their transaction id.
     *
     * For example, if we're inserting an update at timestamp 0 with value ddd:
     * btree key ts counter value stop_ts
     * 2     foo 5  0       aaa    6
     * 2     foo 6  0       bbb    7
     * 2     foo 7  0       ccc    8
     *
     * We want to end up with this:
     * btree key ts counter value stop_ts
     * 2     foo 0  0       aaa    0
     * 2     foo 0  1       bbb    0
     * 2     foo 0  2       ccc    0
     * 2     foo 0  3       ddd    0
     *
     * Another example, if we're inserting an update at timestamp 0 with value ddd
     * that is an mixed mode update with a stop timestamp of 6:
     * btree key ts counter value stop_ts
     * 2     foo 0  0       aaa     6
     * 2     foo 6  0       bbb     7
     * 2     foo 7  0       ccc     8
     *
     * We want to end up with this:
     * btree key ts counter value stop_ts
     * 2     foo 0  1       aaa    0
     * 2     foo 0  2       bbb    0
     * 2     foo 0  3       ccc    0
     * 2     foo 0  4       ddd    0
     */
    for (; ret == 0; ret = hs_cursor->next(hs_cursor)) {
        /* We shouldn't have crossed the btree and user key search space. */
        WT_ERR(hs_cursor->get_key(hs_cursor, &hs_btree_id, &hs_key, &hs_ts, &hs_counter));
        WT_ASSERT(session, hs_btree_id == btree_id);
#ifdef HAVE_DIAGNOSTIC
        WT_ERR(__wt_compare(session, NULL, &hs_key, key, &cmp));
        WT_ASSERT(session, cmp == 0);
#endif
        /*
         * If we got here, we've got mixed mode updates in the history store.
         *
         * Our strategy to rectify this is to remove all records for the same key with a timestamp
         * higher or equal than the specified timestamp and reinsert them at the zero timestamp,
         * which is the timestamp of the update we are about to insert to the history store.
         *
         * It is possible that the cursor next call can find an update that was reinserted when it
         * had an mixed mode tombstone with respect to the new update. Continue the search by
         * ignoring them.
         */
        __wt_hs_upd_time_window(hs_cursor, &twp);
        if (hs_ts < ts && twp->stop_ts < ts)
            continue;

        if (reinsert) {
            /*
             * Don't incur the overhead of opening this new cursor unless we need it. In the regular
             * case, we'll never get here.
             */
            if (hs_insert_cursor == NULL)
                WT_ERR(__wt_curhs_open(session, NULL, &hs_insert_cursor));

            /*
             * If these history store records are resolved prepared updates, their durable
             * timestamps will be clobbered by our fix-up process. Keep track of how often this is
             * happening.
             */
            if (hs_cbt->upd_value->tw.start_ts != hs_cbt->upd_value->tw.durable_start_ts ||
              hs_cbt->upd_value->tw.stop_ts != hs_cbt->upd_value->tw.durable_stop_ts)
                ++cache_hs_order_lose_durable_timestamp;

            __wt_verbose(session, WT_VERB_TIMESTAMP,
              "fixing existing mixed mode updates by moving them; start_ts=%s, "
              "durable_start_ts=%s, "
              "stop_ts=%s, durable_stop_ts=%s, new_ts=%s",
              __wt_timestamp_to_string(hs_cbt->upd_value->tw.start_ts, ts_string[0]),
              __wt_timestamp_to_string(hs_cbt->upd_value->tw.durable_start_ts, ts_string[1]),
              __wt_timestamp_to_string(hs_cbt->upd_value->tw.stop_ts, ts_string[2]),
              __wt_timestamp_to_string(hs_cbt->upd_value->tw.durable_stop_ts, ts_string[3]),
              __wt_timestamp_to_string(ts, ts_string[4]));

            /*
             * Use the original start time window's timestamps if it's timestamp is less than to the
             * mixed mode new update.
             */
            if (hs_cbt->upd_value->tw.start_ts >= ts ||
              hs_cbt->upd_value->tw.durable_start_ts >= ts)
                hs_insert_tw.start_ts = hs_insert_tw.durable_start_ts = mm_tombstone ? ts : ts - 1;
            else {
                hs_insert_tw.start_ts = hs_cbt->upd_value->tw.start_ts;
                hs_insert_tw.durable_start_ts = hs_cbt->upd_value->tw.durable_start_ts;
            }
            hs_insert_tw.start_txn = hs_cbt->upd_value->tw.start_txn;

            /*
             * We're going to insert something immediately after with the smaller timestamp. Either
             * another moved update OR the update itself triggered the correction. In either case,
             * we should preserve the stop transaction id.
             */
            hs_insert_tw.stop_ts = hs_insert_tw.durable_stop_ts = mm_tombstone ? ts : ts - 1;
            hs_insert_tw.stop_txn = hs_cbt->upd_value->tw.stop_txn;

            /* Extract the underlying value for reinsertion. */
            WT_ERR(hs_cursor->get_value(
              hs_cursor, &tw.durable_stop_ts, &tw.durable_start_ts, &hs_upd_type, &hs_value));

            /* Reinsert the update with corrected timestamps. */
            if (mm_tombstone && hs_ts == ts)
                *counter = hs_counter;

            /* Insert the value back with different timestamps. */
            hs_insert_cursor->set_key(
              hs_insert_cursor, 4, btree_id, &hs_key, hs_insert_tw.start_ts, *counter);
            hs_insert_cursor->set_value(hs_insert_cursor, &hs_insert_tw,
              hs_insert_tw.durable_stop_ts, hs_insert_tw.durable_start_ts, (uint64_t)hs_upd_type,
              &hs_value);
            WT_ERR(hs_insert_cursor->insert(hs_insert_cursor));
            ++(*counter);
            ++cache_hs_order_reinsert;
        }

        /* Delete the mixed mode entry. */
        WT_ERR(hs_cursor->remove(hs_cursor));
        ++cache_hs_order_remove;
    }
    if (ret == WT_NOTFOUND)
        ret = 0;
err:
    if (hs_insert_cursor != NULL)
        hs_insert_cursor->close(hs_insert_cursor);

    WT_STAT_CONN_DATA_INCRV(
      session, cache_hs_order_lose_durable_timestamp, cache_hs_order_lose_durable_timestamp);
    WT_STAT_CONN_DATA_INCRV(session, cache_hs_order_reinsert, cache_hs_order_reinsert);
    WT_STAT_CONN_DATA_INCRV(session, cache_hs_order_remove, cache_hs_order_remove);

    return (ret);
}<|MERGE_RESOLUTION|>--- conflicted
+++ resolved
@@ -188,14 +188,7 @@
      * timestamp.
      */
     if (ret == 0) {
-<<<<<<< HEAD
-        /*
-         * Check if the current history store update's stop timestamp is out of order with respect
-         * to the update to be inserted before moving onto the next record.
-         */
-=======
         /* Check if the current history store update's stop timestamp is less than the update. */
->>>>>>> 90a43c0b
         if (hs_cbt->upd_value->tw.stop_ts <= tw->start_ts)
             WT_ERR_NOTFOUND_OK(cursor->next(cursor), true);
         else
