--- conflicted
+++ resolved
@@ -537,12 +537,7 @@
              * No need to insert any data that is older than the update restored from delta. They
              * are already in the history store.
              */
-<<<<<<< HEAD
-            if (upd->type == WT_UPDATE_STANDARD &&
-              F_ISSET(upd, WT_UPDATE_HS | WT_UPDATE_RESTORED_FROM_DELTA))
-                break;
-=======
-            if (F_ISSET(upd, WT_UPDATE_HS)) {
+            if (F_ISSET(upd, WT_UPDATE_HS | WT_UPDATE_RESTORED_FROM_DELTA)) {
                 if (upd->type == WT_UPDATE_STANDARD)
                     break;
 
@@ -551,9 +546,9 @@
                  * flag state to deal with this later. We cannot break here as there are scenarios
                  * we need to finish the loop to construct the full update.
                  */
-                hs_flag_set = true;
+                if (F_ISSET(upd, WT_UPDATE_HS))
+                    hs_flag_set = true;
             }
->>>>>>> bc2b4f1f
 
             /*
              * Save the first update without a timestamp in the update chain. This is used to remove
