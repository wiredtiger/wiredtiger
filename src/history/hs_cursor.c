--- conflicted
+++ resolved
@@ -180,11 +180,7 @@
 static int
 __hs_find_upd_int(WT_SESSION_IMPL *session, uint32_t btree_id, WT_ITEM *key,
   const char *value_format, uint64_t recno, WT_UPDATE_VALUE *upd_value, bool allow_prepare,
-<<<<<<< HEAD
-  WT_ITEM *base_value_buf, WT_TIME_WINDOW *on_disk_tw)
-=======
-  WT_ITEM *on_disk_buf)
->>>>>>> ab06f963
+  WT_ITEM *base_value_buf)
 {
     WT_CURSOR *hs_cursor;
     WT_CURSOR_BTREE *hs_cbt;
@@ -377,24 +373,6 @@
                 break;
             }
 
-<<<<<<< HEAD
-            /*
-             * If we find a history store record that either corresponds to the on-disk value or is
-             * newer than it then we should use the on-disk value as the base value and apply our
-             * modifies on top of it.
-             */
-            if (on_disk_tw->start_ts < hs_start_ts_tmp ||
-              (on_disk_tw->start_ts == hs_start_ts_tmp &&
-                on_disk_tw->start_txn <= hs_cbt->upd_value->tw.start_txn)) {
-                /* Fallback to the provided value as the base value. */
-                orig_hs_value_buf = hs_value;
-                hs_value = base_value_buf;
-                upd_type = WT_UPDATE_STANDARD;
-                break;
-            }
-
-=======
->>>>>>> ab06f963
             WT_ERR(hs_cursor->get_value(hs_cursor, &hs_stop_durable_ts_tmp, &durable_timestamp_tmp,
               &upd_type_full, hs_value));
             upd_type = (uint8_t)upd_type_full;
@@ -458,12 +436,7 @@
  */
 int
 __wt_hs_find_upd(WT_SESSION_IMPL *session, WT_ITEM *key, const char *value_format, uint64_t recno,
-<<<<<<< HEAD
-  WT_UPDATE_VALUE *upd_value, bool allow_prepare, WT_ITEM *base_value_buf,
-  WT_TIME_WINDOW *on_disk_tw)
-=======
-  WT_UPDATE_VALUE *upd_value, bool allow_prepare, WT_ITEM *on_disk_buf)
->>>>>>> ab06f963
+  WT_UPDATE_VALUE *upd_value, bool allow_prepare, WT_ITEM *base_value_buf)
 {
     WT_BTREE *btree;
     WT_DECL_RET;
@@ -472,13 +445,8 @@
 
     WT_RET(__wt_hs_cursor_open(session));
     WT_WITH_BTREE(session, CUR2BT(session->hs_cursor),
-<<<<<<< HEAD
-      (ret = __hs_find_upd_int(session, btree->id, key, value_format, recno, upd_value,
-         allow_prepare, base_value_buf, on_disk_tw)));
-=======
       (ret = __hs_find_upd_int(
-         session, btree->id, key, value_format, recno, upd_value, allow_prepare, on_disk_buf)));
->>>>>>> ab06f963
+         session, btree->id, key, value_format, recno, upd_value, allow_prepare, base_value_buf)));
     WT_TRET(__wt_hs_cursor_close(session));
     return (ret);
 }