--- conflicted
+++ resolved
@@ -15,7 +15,6 @@
 #define WT_HS_SESSION_FLAGS (WT_SESSION_IGNORE_CACHE_SIZE | WT_SESSION_NO_RECONCILE)
 
 /*
-<<<<<<< HEAD
  * __hs_store_time_pair --
  *     Store the time pair to use for the history store inserts.
  */
@@ -52,8 +51,6 @@
 }
 
 /*
-=======
->>>>>>> 088ea8a0
  * __wt_hs_get_btree --
  *     Get the history store btree. Open a history store cursor if needed to get the btree.
  */
