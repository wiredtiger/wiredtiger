/*-
 * Copyright (c) 2014-2020 MongoDB, Inc.
 * Copyright (c) 2008-2014 WiredTiger, Inc.
 *	All rights reserved.
 *
 * See the file LICENSE for redistribution information.
 */

#include "wt_internal.h"

/*
 * WT_HS_TIME_PAIR --
 * 	A pair containing a timestamp and transaction id.
 */
typedef struct {
    wt_timestamp_t ts;
    wt_timestamp_t durable_ts;
    uint64_t txnid;
} WT_HS_TIME_POINT;

/*
 * When an operation is accessing the history store table, it should ignore the cache size (since
 * the cache is already full).
 */
#define WT_HS_SESSION_FLAGS WT_SESSION_IGNORE_CACHE_SIZE

static int __hs_delete_key_from_pos(
  WT_SESSION_IMPL *session, WT_CURSOR *hs_cursor, uint32_t btree_id, const WT_ITEM *key);
static int __hs_fixup_out_of_order_from_pos(WT_SESSION_IMPL *session, WT_CURSOR *hs_cursor,
  WT_BTREE *btree, const WT_ITEM *key, wt_timestamp_t ts, uint64_t *hs_counter,
  const WT_ITEM *srch_key);

/*
 * __hs_start_internal_session --
 *     Create a temporary internal session to retrieve history store.
 */
static int
__hs_start_internal_session(WT_SESSION_IMPL *session, WT_SESSION_IMPL **int_sessionp)
{
    WT_ASSERT(session, !F_ISSET(session, WT_CONN_HS_OPEN));
    return (__wt_open_internal_session(S2C(session), "hs_access", true, 0, int_sessionp));
}

/*
 * __hs_release_internal_session --
 *     Release the temporary internal session started to retrieve history store.
 */
static int
__hs_release_internal_session(WT_SESSION_IMPL *int_session)
{
    WT_SESSION *wt_session;

    wt_session = &int_session->iface;
    return (wt_session->close(wt_session, NULL));
}

/*
 * __wt_hs_get_btree --
 *     Get the history store btree. Open a history store cursor if needed to get the btree.
 */
int
__wt_hs_get_btree(WT_SESSION_IMPL *session, WT_BTREE **hs_btreep)
{
    WT_DECL_RET;
    uint32_t session_flags;
    bool is_owner;

    *hs_btreep = NULL;
    session_flags = 0; /* [-Werror=maybe-uninitialized] */

    WT_RET(__wt_hs_cursor(session, &session_flags, &is_owner));

    *hs_btreep = CUR2BT(session->hs_cursor);
    WT_ASSERT(session, *hs_btreep != NULL);

    WT_TRET(__wt_hs_cursor_close(session, session_flags, is_owner));

    return (ret);
}

/*
 * __wt_hs_config --
 *     Configure the history store table.
 */
int
__wt_hs_config(WT_SESSION_IMPL *session, const char **cfg)
{
    WT_BTREE *btree;
    WT_CONFIG_ITEM cval;
    WT_CONNECTION_IMPL *conn;
    WT_DECL_RET;
    WT_SESSION_IMPL *tmp_setup_session;

    conn = S2C(session);
    tmp_setup_session = NULL;

    WT_ERR(__wt_config_gets(session, cfg, "history_store.file_max", &cval));
    if (cval.val != 0 && cval.val < WT_HS_FILE_MIN)
        WT_ERR_MSG(session, EINVAL, "max history store size %" PRId64 " below minimum %d", cval.val,
          WT_HS_FILE_MIN);

    /* TODO: WT-5585 Remove after we switch to using history_store config in MongoDB. */
    if (cval.val == 0) {
        WT_ERR(__wt_config_gets(session, cfg, "cache_overflow.file_max", &cval));
        if (cval.val != 0 && cval.val < WT_HS_FILE_MIN)
            WT_ERR_MSG(session, EINVAL, "max history store size %" PRId64 " below minimum %d",
              cval.val, WT_HS_FILE_MIN);
    }

    /* in-memory or readonly configurations do not have a history store. */
    if (F_ISSET(conn, WT_CONN_IN_MEMORY | WT_CONN_READONLY))
        return (0);

    WT_ERR(__hs_start_internal_session(session, &tmp_setup_session));

    /*
     * Retrieve the btree from the history store cursor.
     */
    WT_ERR(__wt_hs_get_btree(tmp_setup_session, &btree));

    /* Track the history store file ID. */
    if (conn->cache->hs_fileid == 0)
        conn->cache->hs_fileid = btree->id;

    /*
     * Set special flags for the history store table: the history store flag (used, for example, to
     * avoid writing records during reconciliation), also turn off checkpoints and logging.
     *
     * Test flags before setting them so updates can't race in subsequent opens (the first update is
     * safe because it's single-threaded from wiredtiger_open).
     */
    if (!F_ISSET(btree, WT_BTREE_HS))
        F_SET(btree, WT_BTREE_HS);
    if (!F_ISSET(btree, WT_BTREE_NO_LOGGING))
        F_SET(btree, WT_BTREE_NO_LOGGING);

    /*
     * We need to set file_max on the btree associated with one of the history store sessions.
     */
    btree->file_max = (uint64_t)cval.val;
    WT_STAT_CONN_SET(session, cache_hs_ondisk_max, btree->file_max);

err:
    if (tmp_setup_session != NULL)
        WT_TRET(__hs_release_internal_session(tmp_setup_session));
    return (ret);
}

/*
 * __wt_hs_cleanup_las --
 *     Drop the lookaside file if it exists.
 */
int
__wt_hs_cleanup_las(WT_SESSION_IMPL *session)
{
    WT_CONNECTION_IMPL *conn;
    WT_DECL_RET;
    const char *drop_cfg[] = {WT_CONFIG_BASE(session, WT_SESSION_drop), "force=true", NULL};

    conn = S2C(session);

    /* Read-only and in-memory configurations won't drop the lookaside. */
    if (F_ISSET(conn, WT_CONN_IN_MEMORY | WT_CONN_READONLY))
        return (0);

    /* The LAS table may exist on upgrade. Discard it. */
    WT_WITH_SCHEMA_LOCK(
      session, ret = __wt_schema_drop(session, "file:WiredTigerLAS.wt", drop_cfg));

    return (ret);
}

/*
 * __wt_hs_create --
 *     Initialize the database's history store.
 */
int
__wt_hs_create(WT_SESSION_IMPL *session, const char **cfg)
{
    WT_CONNECTION_IMPL *conn;

    conn = S2C(session);

    /* Read-only and in-memory configurations don't need the history store table. */
    if (F_ISSET(conn, WT_CONN_IN_MEMORY | WT_CONN_READONLY))
        return (0);

    /* Create the table. */
    WT_RET(__wt_session_create(session, WT_HS_URI, WT_HS_CONFIG));

    WT_RET(__wt_hs_config(session, cfg));

    /* The statistics server is already running, make sure we don't race. */
    WT_WRITE_BARRIER();
    F_SET(conn, WT_CONN_HS_OPEN);

    return (0);
}

/*
 * __wt_hs_destroy --
 *     Destroy the database's history store.
 */
void
__wt_hs_destroy(WT_SESSION_IMPL *session)
{
    F_CLR(S2C(session), WT_CONN_HS_OPEN);
}

/*
 * __wt_hs_cursor_open --
 *     Open a new history store table cursor.
 */
int
__wt_hs_cursor_open(WT_SESSION_IMPL *session)
{
    WT_CURSOR *cursor;
    WT_DECL_RET;
    const char *open_cursor_cfg[] = {WT_CONFIG_BASE(session, WT_SESSION_open_cursor), NULL};

    WT_WITHOUT_DHANDLE(
      session, ret = __wt_open_cursor(session, WT_HS_URI, NULL, open_cursor_cfg, &cursor));
    WT_RET(ret);

    /*
     * Set the flag to stop creating snapshots for history store cursors
     */
    F_SET((WT_CURSOR_BTREE *)cursor, WT_CBT_NO_TXN);
    /* History store cursors should always ignore tombstones. */
    F_SET(cursor, WT_CURSTD_IGNORE_TOMBSTONE);

    session->hs_cursor = cursor;
    F_SET(session, WT_SESSION_HS_CURSOR);

    return (0);
}

/*
 * __wt_hs_cursor --
 *     Return a history store cursor, open one if not already open.
 */
int
__wt_hs_cursor(WT_SESSION_IMPL *session, uint32_t *session_flags, bool *is_owner)
{
    /*
     * We don't want to get tapped for eviction after we start using the history store cursor; save
     * a copy of the current eviction state, we'll turn eviction off before we return.
     *
     * Don't cache history store table pages, we're here because of eviction problems and there's no
     * reason to believe history store pages will be useful more than once.
     */
    *session_flags = F_MASK(session, WT_HS_SESSION_FLAGS);
    *is_owner = false;

    /* Open a cursor if this session doesn't already have one. */
    if (!F_ISSET(session, WT_SESSION_HS_CURSOR)) {
        /* The caller is responsible for closing this cursor. */
        *is_owner = true;
        WT_RET(__wt_hs_cursor_open(session));
    }

    WT_ASSERT(session, session->hs_cursor != NULL);

    /* Configure session to access the history store table. */
    F_SET(session, WT_HS_SESSION_FLAGS);

    return (0);
}

/*
 * __wt_hs_cursor_close --
 *     Discard a history store cursor.
 */
int
__wt_hs_cursor_close(WT_SESSION_IMPL *session, uint32_t session_flags, bool is_owner)
{
    /* Nothing to do if the session doesn't have a HS cursor opened. */
    if (!F_ISSET(session, WT_SESSION_HS_CURSOR)) {
        WT_ASSERT(session, session->hs_cursor == NULL);
        return (0);
    }
    WT_ASSERT(session, session->hs_cursor != NULL);

    /*
     * If we're not the owner, we're not responsible for closing this cursor. Reset the cursor to
     * avoid pinning the page in cache.
     */
    if (!is_owner)
        return (session->hs_cursor->reset(session->hs_cursor));

    /*
     * We turned off caching and eviction while the history store cursor was in use, restore the
     * session's flags.
     */
    F_CLR(session, WT_HS_SESSION_FLAGS);
    F_SET(session, session_flags);

    WT_RET(session->hs_cursor->close(session->hs_cursor));
    session->hs_cursor = NULL;
    F_CLR(session, WT_SESSION_HS_CURSOR);

    return (0);
}

/*
 * __hs_row_search --
 *     Search the history store for a given key and position the cursor on it.
 */
static int
__hs_row_search(WT_CURSOR_BTREE *hs_cbt, WT_ITEM *srch_key, bool insert)
{
    WT_CURSOR *hs_cursor;
    WT_DECL_RET;
    bool leaf_found;

    hs_cursor = &hs_cbt->iface;
    leaf_found = false;

    /*
     * Check whether the search key can be find in the provided leaf page, if exists. Otherwise
     * perform a full search.
     */
    if (hs_cbt->ref != NULL) {
        WT_WITH_BTREE(CUR2S(hs_cbt), CUR2BT(hs_cbt),
          ret = __wt_row_search(hs_cbt, srch_key, insert, hs_cbt->ref, false, &leaf_found));
        WT_RET(ret);

        /*
         * Only use the pinned page search results if search returns an exact match or a slot other
         * than the page's boundary slots, if that's not the case, the record might belong on an
         * entirely different page.
         */
        if (leaf_found && (hs_cbt->compare != 0 &&
                            (hs_cbt->slot == 0 || hs_cbt->slot == hs_cbt->ref->page->entries - 1)))
            leaf_found = false;
        if (!leaf_found)
            hs_cursor->reset(hs_cursor);
    }

    if (!leaf_found)
        WT_WITH_BTREE(CUR2S(hs_cbt), CUR2BT(hs_cbt),
          ret = __wt_row_search(hs_cbt, srch_key, insert, NULL, false, NULL));

#ifdef HAVE_DIAGNOSTIC
    WT_TRET(__wt_cursor_key_order_init(hs_cbt));
#endif
    return (ret);
}

/*
 * __wt_hs_modify --
 *     Make an update to the history store.
 *
 * History store updates don't use transactions as those updates should be immediately visible and
 *     don't follow normal transaction semantics. For this reason, history store updates are
 *     directly modified using the low level api instead of the ordinary cursor api.
 */
int
__wt_hs_modify(WT_CURSOR_BTREE *hs_cbt, WT_UPDATE *hs_upd)
{
    WT_DECL_RET;

    /*
     * We don't have exclusive access to the history store page so we need to pass "false" here to
     * ensure that we're locking when inserting new keys to an insert list.
     */
    WT_WITH_BTREE(CUR2S(hs_cbt), CUR2BT(hs_cbt),
      ret = __wt_row_modify(hs_cbt, &hs_cbt->iface.key, NULL, hs_upd, WT_UPDATE_INVALID, false));
    return (ret);
}

/*
 * __hs_insert_updates_verbose --
 *     Display a verbose message once per checkpoint with details about the cache state when
 *     performing a history store table write.
 */
static void
__hs_insert_updates_verbose(WT_SESSION_IMPL *session, WT_BTREE *btree)
{
    WT_CACHE *cache;
    WT_CONNECTION_IMPL *conn;
    double pct_dirty, pct_full;
    uint64_t ckpt_gen_current, ckpt_gen_last;
    uint32_t btree_id;

    btree_id = btree->id;

    if (!WT_VERBOSE_ISSET(session, WT_VERB_HS | WT_VERB_HS_ACTIVITY))
        return;

    conn = S2C(session);
    cache = conn->cache;
    ckpt_gen_current = __wt_gen(session, WT_GEN_CHECKPOINT);
    ckpt_gen_last = cache->hs_verb_gen_write;

    /*
     * Print a message if verbose history store, or once per checkpoint if only reporting activity.
     * Avoid an expensive atomic operation as often as possible when the message rate is limited.
     */
    if (WT_VERBOSE_ISSET(session, WT_VERB_HS) ||
      (ckpt_gen_current > ckpt_gen_last &&
          __wt_atomic_casv64(&cache->hs_verb_gen_write, ckpt_gen_last, ckpt_gen_current))) {
        WT_IGNORE_RET_BOOL(__wt_eviction_clean_needed(session, &pct_full));
        WT_IGNORE_RET_BOOL(__wt_eviction_dirty_needed(session, &pct_dirty));

        __wt_verbose(session, WT_VERB_HS | WT_VERB_HS_ACTIVITY,
          "Page reconciliation triggered history store write: file ID %" PRIu32
          ". "
          "Current history store file size: %" PRId64
          ", "
          "cache dirty: %2.3f%% , "
          "cache use: %2.3f%%",
          btree_id, WT_STAT_READ(conn->stats, cache_hs_ondisk), pct_dirty, pct_full);
    }

    /* Never skip updating the tracked generation */
    if (WT_VERBOSE_ISSET(session, WT_VERB_HS))
        cache->hs_verb_gen_write = ckpt_gen_current;
}

/*
 * __hs_insert_record_with_btree_int --
 *     Internal helper for inserting history store records. If this call is successful, the cursor
 *     parameter will be positioned on the newly inserted record. Otherwise, it will be reset.
 */
static int
__hs_insert_record_with_btree_int(WT_SESSION_IMPL *session, WT_CURSOR *cursor, WT_BTREE *btree,
  const WT_ITEM *key, const uint8_t type, const WT_ITEM *hs_value,
  WT_HS_TIME_POINT *start_time_point, WT_HS_TIME_POINT *stop_time_point, uint64_t counter)
{
    WT_CURSOR_BTREE *cbt;
    WT_DECL_RET;
    WT_UPDATE *hs_upd, *upd_local;

    cbt = (WT_CURSOR_BTREE *)cursor;
    hs_upd = upd_local = NULL;

    /*
     * Use WT_CURSOR.set_key and WT_CURSOR.set_value to create key and value items, then use them to
     * create an update chain for a direct insertion onto the history store page.
     */
    cursor->set_key(cursor, btree->id, key, start_time_point->ts, counter);
    cursor->set_value(
      cursor, stop_time_point->durable_ts, start_time_point->durable_ts, (uint64_t)type, hs_value);

    /* Allocate a tombstone only when there is a valid stop time point. */
    if (stop_time_point->ts != WT_TS_MAX || stop_time_point->txnid != WT_TXN_MAX) {
        /*
         * Insert a delete record to represent stop time point for the actual record to be inserted.
         * Set the stop time point as the commit time point of the history store delete record.
         */
        WT_ERR(__wt_upd_alloc_tombstone(session, &hs_upd, NULL));
        hs_upd->start_ts = stop_time_point->ts;
        hs_upd->durable_ts = stop_time_point->durable_ts;
        hs_upd->txnid = stop_time_point->txnid;
    }

    /*
     * Append to the delete record, the actual record to be inserted into the history store. Set the
     * current update start time point as the commit time point to the history store record.
     */
    WT_ERR(__wt_upd_alloc(session, &cursor->value, WT_UPDATE_STANDARD, &upd_local, NULL));
    upd_local->start_ts = start_time_point->ts;
    upd_local->durable_ts = start_time_point->durable_ts;
    upd_local->txnid = start_time_point->txnid;

    /* Insert the standard update as next update if there is a tombstone. */
    if (hs_upd != NULL)
        hs_upd->next = upd_local;
    else
        hs_upd = upd_local;

    /* Search the page and insert the updates. */
    WT_WITH_PAGE_INDEX(session, ret = __hs_row_search(cbt, &cursor->key, true));
    WT_ERR(ret);
    WT_ERR(__wt_hs_modify(cbt, hs_upd));

    /*
     * Since the two updates (tombstone and the standard) will reconcile into a single entry, we are
     * incrementing the history store insert statistic by one.
     */
    WT_STAT_CONN_INCR(session, cache_hs_insert);

err:
    if (ret != 0) {
        __wt_free_update_list(session, &hs_upd);

        /*
         * We did a row search, release the cursor so that the page doesn't continue being held.
         *
         * If we were successful, do NOT reset the cursor. We may want to make use of its position
         * later to remove timestamped entries.
         */
        cursor->reset(cursor);
    }

    return (ret);
}

/*
 * __hs_insert_record_with_btree --
 *     A helper function to insert the record into the history store including stop time point.
 *     Should be called with session's btree switched to the history store.
 */
static int
__hs_insert_record_with_btree(WT_SESSION_IMPL *session, WT_CURSOR *cursor, WT_BTREE *btree,
  const WT_ITEM *key, const WT_UPDATE *upd, const uint8_t type, const WT_ITEM *hs_value,
  WT_HS_TIME_POINT *stop_time_point, bool clear_hs)
{
    WT_DECL_ITEM(hs_key);
    WT_DECL_ITEM(srch_key);
    WT_DECL_RET;
    WT_HS_TIME_POINT start_time_point;
    wt_timestamp_t hs_start_ts;
    uint64_t counter, hs_counter;
    uint32_t hs_btree_id;
    int cmp;

    counter = 0;

    /* Allocate buffers for the history store and search key. */
    WT_ERR(__wt_scr_alloc(session, 0, &hs_key));
    WT_ERR(__wt_scr_alloc(session, 0, &srch_key));

    /*
     * The session should be pointing at the history store btree since this is the one that we'll be
     * inserting into. The btree parameter that we're passing in should is the btree that the
     * history store content is associated with (this is where the btree id part of the history
     * store key comes from).
     */
    WT_ASSERT(session, WT_IS_HS(S2BT(session)));
    WT_ASSERT(session, !WT_IS_HS(btree));

    /*
     * Disable bulk loads into history store. This would normally occur when updating a record with
     * a cursor however the history store doesn't use cursor update, so we do it here.
     */
    __wt_cursor_disable_bulk(session);

    /*
     * Only deltas or full updates should be written to the history store. More specifically, we
     * should NOT be writing tombstone records in the history store table.
     */
    WT_ASSERT(session, type == WT_UPDATE_STANDARD || type == WT_UPDATE_MODIFY);

    /*
     * Adjust counter if there exists an update in the history store with same btree id, key and
     * timestamp. Otherwise the newly inserting history store record may fall behind the existing
     * one can lead to wrong order.
     */
    WT_ERR_NOTFOUND_OK(
      __wt_hs_cursor_position(session, cursor, btree->id, key, upd->start_ts, srch_key), true);
    if (ret == 0) {
        WT_ERR(cursor->get_key(cursor, &hs_btree_id, hs_key, &hs_start_ts, &hs_counter));

        /*
         * Check the whether the existing record is also from the same timestamp.
         *
         * Verify simple checks first to confirm whether the retrieved update same or not before
         * performing the expensive key comparison.
         */
        if (hs_btree_id == btree->id && upd->start_ts == hs_start_ts) {
            WT_ERR(__wt_compare(session, NULL, hs_key, key, &cmp));
            if (cmp == 0)
                counter = hs_counter + 1;
        }
    }

    /*
     * If we're inserting a non-zero timestamp, look ahead for any higher timestamps. If we find
     * updates, we should remove them and reinsert them at the current timestamp.
     */
    if (upd->start_ts != WT_TS_NONE) {
        WT_HS_CUR_NEXT(cursor);
        WT_ERR_NOTFOUND_OK(ret, true);
        if (ret == 0)
            WT_ERR(__hs_fixup_out_of_order_from_pos(
              session, cursor, btree, key, upd->start_ts, &counter, srch_key));
    }

    start_time_point.ts = upd->start_ts;
    start_time_point.durable_ts = upd->durable_ts;
    start_time_point.txnid = upd->txnid;

    /* The tree structure can change while we try to insert the mod list, retry if that happens. */
    while ((ret = __hs_insert_record_with_btree_int(session, cursor, btree, key, type, hs_value,
              &start_time_point, stop_time_point, counter)) == WT_RESTART)
        WT_STAT_CONN_INCR(session, cache_hs_insert_restart);
    WT_ERR(ret);

    /* Done if we don't need to clear the history store content. */
    if (!clear_hs)
        goto done;

    /*
     * We can only insert update without timestamp into the history store if we need to clear the
     * history store record.
     */
    WT_ASSERT(session, upd->start_ts == WT_TS_NONE);

    /*
     * If we need to clear the history store content, we need to delete all history records for that
     * key that are further in the history table than us (the key is lexicographically greater). For
     * timestamped tables that are occasionally getting a non-timestamped update, that means that
     * all timestamped updates should get removed.
     */
    WT_HS_CUR_NEXT(cursor);
    WT_ERR_NOTFOUND_OK(ret, true);

    /* No records to delete. */
    if (ret == WT_NOTFOUND) {
        ret = 0;
        goto done;
    }
    while ((ret = __hs_delete_key_from_pos(session, cursor, btree->id, key)) == WT_RESTART)
        WT_STAT_CONN_INCR(session, cache_hs_key_truncate_mix_ts_restart);
    WT_ERR(ret);
    WT_STAT_CONN_INCR(session, cache_hs_key_truncate_mix_ts);

done:
err:
    __wt_scr_free(session, &hs_key);
    __wt_scr_free(session, &srch_key);
    /* We did a row search, release the cursor so that the page doesn't continue being held. */
    cursor->reset(cursor);

    return (ret);
}

/*
 * __hs_insert_record --
 *     Temporarily switches to history store btree and calls the helper routine to insert records.
 */
static int
__hs_insert_record(WT_SESSION_IMPL *session, WT_CURSOR *cursor, WT_BTREE *btree, const WT_ITEM *key,
  const WT_UPDATE *upd, const uint8_t type, const WT_ITEM *hs_value,
  WT_HS_TIME_POINT *stop_time_point, bool clear_hs)
{
    WT_CURSOR_BTREE *cbt;
    WT_DECL_RET;

    cbt = (WT_CURSOR_BTREE *)cursor;
    WT_WITH_BTREE(session, CUR2BT(cbt), ret = __hs_insert_record_with_btree(session, cursor, btree,
                                          key, upd, type, hs_value, stop_time_point, clear_hs));
    return (ret);
}

/*
 * __hs_next_upd_full_value --
 *     Get the next update and its full value.
 */
static inline int
__hs_next_upd_full_value(WT_SESSION_IMPL *session, WT_MODIFY_VECTOR *modifies,
  WT_ITEM *older_full_value, WT_ITEM *full_value, WT_UPDATE **updp)
{
    WT_UPDATE *upd;
    *updp = NULL;
    __wt_modify_vector_pop(modifies, &upd);
    if (upd->type == WT_UPDATE_TOMBSTONE) {
        if (modifies->size == 0) {
            WT_ASSERT(session, older_full_value == NULL);
            *updp = upd;
            return (0);
        }

        __wt_modify_vector_pop(modifies, &upd);
        WT_ASSERT(session, upd->type == WT_UPDATE_STANDARD);
        full_value->data = upd->data;
        full_value->size = upd->size;
    } else if (upd->type == WT_UPDATE_MODIFY) {
        WT_RET(__wt_buf_set(session, full_value, older_full_value->data, older_full_value->size));
        WT_RET(__wt_modify_apply_item(session, S2BT(session)->value_format, full_value, upd->data));
    } else {
        WT_ASSERT(session, upd->type == WT_UPDATE_STANDARD);
        full_value->data = upd->data;
        full_value->size = upd->size;
    }

    *updp = upd;
    return (0);
}

/*
 * __wt_hs_insert_updates --
 *     Copy one set of saved updates into the database's history store table.
 */
int
__wt_hs_insert_updates(WT_SESSION_IMPL *session, WT_PAGE *page, WT_MULTI *multi)
{
    WT_BTREE *btree;
    WT_CURSOR *cursor;
    WT_DECL_ITEM(full_value);
    WT_DECL_ITEM(key);
    WT_DECL_ITEM(modify_value);
    WT_DECL_ITEM(prev_full_value);
    WT_DECL_ITEM(tmp);
    WT_DECL_RET;
/* If the limit is exceeded, we will insert a full update to the history store */
#define MAX_REVERSE_MODIFY_NUM 16
    WT_MODIFY entries[MAX_REVERSE_MODIFY_NUM];
    WT_MODIFY_VECTOR modifies;
    WT_SAVE_UPD *list;
    WT_UPDATE *first_non_ts_upd, *non_aborted_upd, *oldest_upd, *prev_upd, *upd;
    WT_HS_TIME_POINT stop_time_point;
    wt_off_t hs_size;
    wt_timestamp_t min_insert_ts;
    uint64_t insert_cnt, max_hs_size;
    uint32_t i;
    uint8_t *p;
    int nentries;
    bool clear_hs, enable_reverse_modify, squashed, ts_updates_in_hs;

    btree = S2BT(session);
    cursor = session->hs_cursor;
    prev_upd = NULL;
    insert_cnt = 0;
    __wt_modify_vector_init(session, &modifies);

    if (!btree->hs_entries)
        btree->hs_entries = true;

    /* Ensure enough room for a column-store key without checking. */
    WT_ERR(__wt_scr_alloc(session, WT_INTPACK64_MAXSIZE, &key));

    WT_ERR(__wt_scr_alloc(session, 0, &full_value));

    WT_ERR(__wt_scr_alloc(session, 0, &prev_full_value));

    /* Enter each update in the boundary's list into the history store. */
    for (i = 0, list = multi->supd; i < multi->supd_entries; ++i, ++list) {
        /* If no onpage_upd is selected, we don't need to insert anything into the history store. */
        if (list->onpage_upd == NULL)
            continue;

        /* History store table key component: source key. */
        switch (page->type) {
        case WT_PAGE_COL_FIX:
        case WT_PAGE_COL_VAR:
            p = key->mem;
            WT_ERR(__wt_vpack_uint(&p, 0, WT_INSERT_RECNO(list->ins)));
            key->size = WT_PTRDIFF(p, key->data);
            break;
        case WT_PAGE_ROW_LEAF:
            if (list->ins == NULL) {
                WT_WITH_BTREE(
                  session, btree, ret = __wt_row_leaf_key(session, page, list->ripcip, key, false));
                WT_ERR(ret);
            } else {
                key->data = WT_INSERT_KEY(list->ins);
                key->size = WT_INSERT_KEY_SIZE(list->ins);
            }
            break;
        default:
            WT_ERR(__wt_illegal_value(session, page->type));
        }

        /*
         * Trim any updates before writing to history store. This saves wasted work.
         */
        WT_WITH_BTREE(
          session, btree, upd = __wt_update_obsolete_check(session, page, list->onpage_upd, true));
        __wt_free_update_list(session, &upd);
        upd = list->onpage_upd;

        first_non_ts_upd = NULL;
        ts_updates_in_hs = false;
        enable_reverse_modify = true;

        /*
         * The algorithm assumes the oldest update on the update chain in memory is either a full
         * update or a tombstone.
         *
         * This is guaranteed by __wt_rec_upd_select appends the original onpage value at the end of
         * the chain. It also assumes the onpage_upd selected cannot be a TOMBSTONE and the update
         * newer than a TOMBSTONE must be a full update.
         *
         * The algorithm walks from the oldest update, or the most recently inserted into history
         * store update, to the newest update and build full updates along the way. It sets the stop
         * time point of the update to the start time point of the next update, squashes the updates
         * that are from the same transaction and of the same start timestamp, calculates reverse
         * modification if prev_upd is a MODIFY, and inserts the update to the history store.
         *
         * It deals with the following scenarios:
         * 1) We only have full updates on the chain and we only insert full updates to
         * the history store.
         * 2) We have modifies on the chain, e.g., U (selected onpage value) -> M -> M ->U. We
         * reverse the modifies and insert the reversed modifies to the history store if it is not
         * the newest update written to the history store and the reverse operation is successful.
         * With regard to the example, we insert U -> RM -> U to the history store.
         * 3) We have tombstones in the middle of the chain, e.g.,
         * U (selected onpage value) -> U -> T -> M -> U.
         * We write the stop time point of M with the start time point of the tombstone and skip the
         * tombstone.
         * 4) We have a single tombstone on the chain, it is simply ignored.
         */
        min_insert_ts = WT_TS_MAX;
        for (non_aborted_upd = prev_upd = NULL; upd != NULL;
             prev_upd = non_aborted_upd, upd = upd->next) {
            if (upd->txnid == WT_TXN_ABORTED)
                continue;

            non_aborted_upd = upd;

            /*
             * If we've seen a smaller timestamp before, use that instead.
             *
             * FIXME-WT-6442: Resolved prepared updates will lose their durable timestamp here. We
             * should add a statistic to keep track of how often this happens.
             */
            if (min_insert_ts < upd->start_ts)
                upd->start_ts = upd->durable_ts = min_insert_ts;
            else
                min_insert_ts = upd->start_ts;
            WT_ERR(__wt_modify_vector_push(&modifies, upd));

            /*
             * Always insert full update to the history store if we write a prepared update to the
             * data store.
             */
            if (upd->prepare_state == WT_PREPARE_INPROGRESS)
                enable_reverse_modify = false;

            /* Always insert full update to the history store if we need to squash the updates. */
            if (prev_upd != NULL && prev_upd->txnid == upd->txnid &&
              prev_upd->start_ts == upd->start_ts)
                enable_reverse_modify = false;

            /* Always insert full update to the history store if the timestamps are not in order. */
            if (prev_upd != NULL && prev_upd->start_ts < upd->start_ts)
                enable_reverse_modify = false;

            /* Find the first update without timestamp. */
            if (first_non_ts_upd == NULL && upd->start_ts == WT_TS_NONE) {
                first_non_ts_upd = upd;
            } else if (first_non_ts_upd != NULL && upd->start_ts != WT_TS_NONE) {
                /*
                 * Don't insert updates with timestamps after updates without timestamps to the
                 * history store.
                 */
                F_SET(upd, WT_UPDATE_MASKED_BY_NON_TS_UPDATE);
                if (F_ISSET(upd, WT_UPDATE_HS))
                    ts_updates_in_hs = true;
            }

            /*
             * If we've reached a full update and it's in the history store we don't need to
             * continue as anything beyond this point won't help with calculating deltas.
             */
            if (upd->type == WT_UPDATE_STANDARD && F_ISSET(upd, WT_UPDATE_HS))
                break;
        }

        prev_upd = upd = NULL;

        /*
         * Trim from the end until there is a full update. We need this if we are dealing with
         * updates without timestamps, and there are timestamped modify updates at the end of update
         * chain that are not relevant due to newer full updates without timestamps.
         */
        for (; modifies.size > 0;) {
            __wt_modify_vector_peek(&modifies, &upd);
            if (upd->type == WT_UPDATE_MODIFY) {
                WT_ASSERT(session, F_ISSET(upd, WT_UPDATE_MASKED_BY_NON_TS_UPDATE));
                __wt_modify_vector_pop(&modifies, &upd);
            } else
                break;
        }
        upd = NULL;

        /* Construct the oldest full update. */
        WT_ASSERT(session, modifies.size > 0);

        __wt_modify_vector_peek(&modifies, &oldest_upd);

        WT_ASSERT(session,
          oldest_upd->type == WT_UPDATE_STANDARD || oldest_upd->type == WT_UPDATE_TOMBSTONE);

        /*
         * Clear the history store here if the oldest update is a tombstone and it is the first
         * update without timestamp on the update chain because we don't have the cursor placed at
         * the correct place to delete the history store records when inserting the first update and
         * it may be skipped if there is nothing to insert to the history store.
         */
        if (oldest_upd->type == WT_UPDATE_TOMBSTONE && oldest_upd == first_non_ts_upd) {
            /* We can only delete history store entries that have timestamps. */
            WT_ERR(__wt_hs_delete_key_from_ts(session, btree->id, key, 1));
            WT_STAT_CONN_INCR(session, cache_hs_key_truncate_mix_ts);
            clear_hs = false;
        } else
            /*
             * Clear the content with timestamps in the history store if we see updates without
             * timestamps on the update chain.
             *
             * We don't need to clear the history store records if everything is still on the insert
             * list and there are no updates moved to the history store by checkpoint or a failed
             * eviction.
             */
            clear_hs = first_non_ts_upd != NULL && !F_ISSET(first_non_ts_upd, WT_UPDATE_HS) &&
              (list->ins == NULL || ts_updates_in_hs);

        WT_ERR(__hs_next_upd_full_value(session, &modifies, NULL, full_value, &upd));

        squashed = false;

        /*
         * Flush the updates on stack. Stopping once we run out or we reach the onpage upd start
         * time point, we can squash modifies with the same start time point as the onpage upd away.
         */
        for (; modifies.size > 0 &&
             !(upd->txnid == list->onpage_upd->txnid &&
                 upd->start_ts == list->onpage_upd->start_ts);
             tmp = full_value, full_value = prev_full_value, prev_full_value = tmp,
             upd = prev_upd) {
            WT_ASSERT(session, upd->type == WT_UPDATE_STANDARD || upd->type == WT_UPDATE_MODIFY);

            __wt_modify_vector_peek(&modifies, &prev_upd);

            /*
             * For any uncommitted prepared updates written to disk, the stop timestamp of the last
             * update moved into the history store should be with max visibility to protect its
             * removal by checkpoint garbage collection until the data store update is committed.
             */
            if (prev_upd->prepare_state == WT_PREPARE_INPROGRESS) {
                WT_ASSERT(session, list->onpage_upd->txnid == prev_upd->txnid &&
                    list->onpage_upd->start_ts == prev_upd->start_ts);
                stop_time_point.durable_ts = stop_time_point.ts = WT_TS_MAX;
                stop_time_point.txnid = WT_TXN_MAX;
            } else {
                /*
                 * Set the stop timestamp from durable timestamp instead of commit timestamp. The
                 * garbage collection of history store removes the history values once the stop
                 * timestamp is globally visible. i.e. durable timestamp of data store version.
                 */
                WT_ASSERT(session, prev_upd->start_ts <= prev_upd->durable_ts);
                stop_time_point.durable_ts = prev_upd->durable_ts;
                stop_time_point.ts = prev_upd->start_ts;
                stop_time_point.txnid = prev_upd->txnid;
            }

            WT_ERR(
              __hs_next_upd_full_value(session, &modifies, full_value, prev_full_value, &prev_upd));

            /* Squash the updates from the same transaction. */
            if (upd->start_ts == prev_upd->start_ts && upd->txnid == prev_upd->txnid) {
                squashed = true;
                continue;
            }

            /* Skip updates already in the history store or masked by updates without timestamps. */
            if (F_ISSET(upd, WT_UPDATE_HS | WT_UPDATE_MASKED_BY_NON_TS_UPDATE))
                continue;

            /*
             * If the time points are out of order (which can happen if the application performs
             * updates with out-of-order timestamps), so this value can never be seen, don't bother
             * inserting it.
             *
             * FIXME-WT-6443: We should be able to replace this with an assertion.
             */
            if (stop_time_point.ts < upd->start_ts ||
              (stop_time_point.ts == upd->start_ts && stop_time_point.txnid <= upd->txnid)) {
                char ts_string[2][WT_TS_INT_STRING_SIZE];
                __wt_verbose(session, WT_VERB_TIMESTAMP,
                  "Warning: fixing out-of-order timestamps %s earlier than previous update %s",
                  __wt_timestamp_to_string(stop_time_point.ts, ts_string[0]),
                  __wt_timestamp_to_string(upd->start_ts, ts_string[1]));
                continue;
            }

            /*
             * Calculate reverse modify and clear the history store records with timestamps when
             * inserting the first update.
             */
            nentries = MAX_REVERSE_MODIFY_NUM;
            if (upd->type == WT_UPDATE_MODIFY && enable_reverse_modify &&
              __wt_calc_modify(session, prev_full_value, full_value, prev_full_value->size / 10,
                entries, &nentries) == 0) {
                WT_ERR(__wt_modify_pack(cursor, entries, nentries, &modify_value));
                WT_ERR(__hs_insert_record(session, cursor, btree, key, upd, WT_UPDATE_MODIFY,
                  modify_value, &stop_time_point, clear_hs));
                __wt_scr_free(session, &modify_value);
            } else
                WT_ERR(__hs_insert_record(session, cursor, btree, key, upd, WT_UPDATE_STANDARD,
                  full_value, &stop_time_point, clear_hs));

            clear_hs = false;
            /* Flag the update as now in the history store. */
            F_SET(upd, WT_UPDATE_HS);
            ++insert_cnt;
            if (squashed) {
                WT_STAT_CONN_INCR(session, cache_hs_write_squash);
                squashed = false;
            }
        }

        if (modifies.size > 0)
            WT_STAT_CONN_INCR(session, cache_hs_write_squash);

        /*
         * We need to clear the history store if we haven't inserted anything into the history store
         * and there are updates without timestamps in the middle of the update chain.
         *
         * e.g., U@10 -> T@0 -> U@5.
         *
         * But we don't need to clear the history store if we write an update without timestamp to
         * the data store because we don't insert any update with timestamp to the history store and
         * we will clear the history store again once that update is moved to the history store.
         *
         * e.g., U@0 -> U@10 -> U@5 and U@1 in the history store. U@10 and U@5 are not inserted to
         * the history store as they are flagged as WT_UPDATE_MASKED_BY_NON_TS_UPDATE and U@1 is not
         * removed from the history store. U@1 will be removed from the history store once U@0 is
         * moved to the history store.
         */
        if (clear_hs && (first_non_ts_upd->txnid != list->onpage_upd->txnid ||
                          first_non_ts_upd->start_ts != list->onpage_upd->start_ts)) {
            /* We can only delete history store entries that have timestamps. */
            WT_ERR(__wt_hs_delete_key_from_ts(session, btree->id, key, 1));
            WT_STAT_CONN_INCR(session, cache_hs_key_truncate_mix_ts);
        }
    }

    WT_ERR(__wt_block_manager_named_size(session, WT_HS_FILE, &hs_size));
    WT_STAT_CONN_SET(session, cache_hs_ondisk, hs_size);
    max_hs_size = CUR2BT(cursor)->file_max;
    if (max_hs_size != 0 && (uint64_t)hs_size > max_hs_size)
        WT_ERR_PANIC(session, WT_PANIC,
          "WiredTigerHS: file size of %" PRIu64 " exceeds maximum size %" PRIu64, (uint64_t)hs_size,
          max_hs_size);

err:
    if (ret == 0 && insert_cnt > 0)
        __hs_insert_updates_verbose(session, btree);

    __wt_scr_free(session, &key);
    /* modify_value is allocated in __wt_modify_pack. Free it if it is allocated. */
    if (modify_value != NULL)
        __wt_scr_free(session, &modify_value);
    __wt_modify_vector_free(&modifies);
    __wt_scr_free(session, &full_value);
    __wt_scr_free(session, &prev_full_value);
    return (ret);
}
/*
 * __wt_hs_cursor_position_int --
 *     Internal function to Position a history store cursor at the end of a set of updates for a
 *     given btree id, record key and timestamp.
 */
static int
__wt_hs_cursor_position_int(WT_SESSION_IMPL *session, WT_CURSOR *cursor, uint32_t btree_id,
  const WT_ITEM *key, wt_timestamp_t timestamp, WT_ITEM *user_srch_key)
{
    WT_DECL_ITEM(srch_key);
    WT_DECL_RET;
    int cmp, exact;

    if (user_srch_key == NULL)
        WT_RET(__wt_scr_alloc(session, 0, &srch_key));
    else
        srch_key = user_srch_key;

    /*
     * Because of the special visibility rules for the history store, a new key can appear in
     * between our search and the set of updates that we're interested in. Keep trying until we find
     * it.
     *
     * There may be no history store entries for the given btree id and record key if they have been
     * removed by WT_CONNECTION::rollback_to_stable.
     *
     * Note that we need to compare the raw key off the cursor to determine where we are in the
     * history store as opposed to comparing the embedded data store key since the ordering is not
     * guaranteed to be the same.
     */
    cursor->set_key(
      cursor, btree_id, key, timestamp != WT_TS_NONE ? timestamp : WT_TS_MAX, UINT64_MAX);
    /* Copy the raw key before searching as a basis for comparison. */
    WT_ERR(__wt_buf_set(session, srch_key, cursor->key.data, cursor->key.size));
    WT_ERR(cursor->search_near(cursor, &exact));
    if (exact > 0) {
        /*
         * It's possible that we may race with a history store insert for another key. So we may be
         * more than one record away the end of our target key/timestamp range. Keep iterating
         * backwards until we land on our key.
         */
        while ((ret = cursor->prev(cursor)) == 0) {
            WT_STAT_CONN_INCR(session, cursor_skip_hs_cur_position);
            WT_STAT_DATA_INCR(session, cursor_skip_hs_cur_position);

            WT_ERR(__wt_compare(session, NULL, &cursor->key, srch_key, &cmp));
            if (cmp <= 0)
                break;
        }
    }
#ifdef HAVE_DIAGNOSTIC
    if (ret == 0) {
        WT_ERR(__wt_compare(session, NULL, &cursor->key, srch_key, &cmp));
        WT_ASSERT(session, cmp <= 0);
    }
#endif
err:
    if (user_srch_key == NULL)
        __wt_scr_free(session, &srch_key);
    return (ret);
}

/*
<<<<<<< HEAD
 * __wt_hs_cursor_position --
 *     Position a history store cursor at the end of a set of updates for a given btree id, record
 *     key and timestamp. There may be no history store entries for the given btree id and record
 *     key if they have been removed by WT_CONNECTION::rollback_to_stable. There is an optional
 *     argument to store the key that we used to position the cursor which can be used to assess
 *     where the cursor is relative to it. The function executes with isolation level set as
 *     WT_ISO_READ_UNCOMMITTED.
 */
int
__wt_hs_cursor_position(WT_SESSION_IMPL *session, WT_CURSOR *cursor, uint32_t btree_id,
  const WT_ITEM *key, wt_timestamp_t timestamp, WT_ITEM *user_srch_key)
{
    WT_DECL_RET;
    WT_WITH_TXN_ISOLATION(session, WT_ISO_READ_UNCOMMITTED,
      ret = __wt_hs_cursor_position_int(session, cursor, btree_id, key, timestamp, user_srch_key));
    return (ret);
}

/*
 * __wt_find_hs_upd --
=======
 * __wt_hs_find_upd --
>>>>>>> b8715f80
 *     Scan the history store for a record the btree cursor wants to position on. Create an update
 *     for the record and return to the caller. The caller may choose to optionally allow prepared
 *     updates to be returned regardless of whether prepare is being ignored globally. Otherwise, a
 *     prepare conflict will be returned upon reading a prepared update.
 */
int
__wt_hs_find_upd(WT_SESSION_IMPL *session, WT_ITEM *key, const char *value_format, uint64_t recno,
  WT_UPDATE_VALUE *upd_value, bool allow_prepare, WT_ITEM *on_disk_buf)
{
    WT_CURSOR *hs_cursor;
    WT_CURSOR_BTREE *hs_cbt;
    WT_DECL_ITEM(hs_value);
    WT_DECL_ITEM(orig_hs_value_buf);
    WT_DECL_RET;
    WT_ITEM hs_key, recno_key;
    WT_MODIFY_VECTOR modifies;
    WT_TXN *txn;
    WT_TXN_SHARED *txn_shared_local;
    WT_UPDATE *mod_upd, *upd;
    wt_timestamp_t durable_timestamp, durable_timestamp_tmp, hs_start_ts, hs_start_ts_tmp;
    wt_timestamp_t hs_stop_durable_ts, hs_stop_durable_ts_tmp, read_timestamp;
    uint64_t hs_counter, hs_counter_tmp, upd_type_full;
    uint32_t hs_btree_id, session_flags;
    uint8_t *p, recno_key_buf[WT_INTPACK64_MAXSIZE], upd_type;
    int cmp;
    bool is_owner, modify;

    hs_cursor = NULL;
    mod_upd = upd = NULL;
    orig_hs_value_buf = NULL;
    WT_CLEAR(hs_key);
    __wt_modify_vector_init(session, &modifies);
    txn = session->txn;
    txn_shared_local = WT_SESSION_TXN_SHARED(session);
    hs_btree_id = S2BT(session)->id;
    session_flags = 0; /* [-Werror=maybe-uninitialized] */
    WT_NOT_READ(modify, false);
    is_owner = false;

    WT_STAT_CONN_INCR(session, cursor_search_hs);
    WT_STAT_DATA_INCR(session, cursor_search_hs);

    /* Row-store key is as passed to us, create the column-store key as needed. */
    WT_ASSERT(
      session, (key == NULL && recno != WT_RECNO_OOB) || (key != NULL && recno == WT_RECNO_OOB));
    if (key == NULL) {
        p = recno_key_buf;
        WT_RET(__wt_vpack_uint(&p, 0, recno));
        memset(&recno_key, 0, sizeof(recno_key));
        key = &recno_key;
        key->data = recno_key_buf;
        key->size = WT_PTRDIFF(p, recno_key_buf);
    }

    /* Allocate buffer for the history store value. */
    WT_ERR(__wt_scr_alloc(session, 0, &hs_value));

    /* Open a history store table cursor. */
    WT_ERR(__wt_hs_cursor(session, &session_flags, &is_owner));
    hs_cursor = session->hs_cursor;
    hs_cbt = (WT_CURSOR_BTREE *)hs_cursor;

    /*
     * After positioning our cursor, we're stepping backwards to find the correct update. Since the
     * timestamp is part of the key, our cursor needs to go from the newest record (further in the
     * history store) to the oldest (earlier in the history store) for a given key.
     */
    read_timestamp = allow_prepare ? txn->prepare_timestamp : txn_shared_local->read_timestamp;
    WT_ERR_NOTFOUND_OK(
      __wt_hs_cursor_position(session, hs_cursor, hs_btree_id, key, read_timestamp, NULL), true);
    if (ret == WT_NOTFOUND) {
        ret = 0;
        goto done;
    }
    for (;;) {
        WT_ERR_NOTFOUND_OK(ret, true);
        /* If we hit the end of the table, let's get out of here. */
        if (ret == WT_NOTFOUND) {
            ret = 0;
            goto done;
        }
        WT_ERR(hs_cursor->get_key(hs_cursor, &hs_btree_id, &hs_key, &hs_start_ts, &hs_counter));

        /* Stop before crossing over to the next btree */
        if (hs_btree_id != S2BT(session)->id)
            goto done;

        /*
         * Keys are sorted in an order, skip the ones before the desired key, and bail out if we
         * have crossed over the desired key and not found the record we are looking for.
         */
        WT_ERR(__wt_compare(session, NULL, &hs_key, key, &cmp));
        if (cmp != 0)
            goto done;

        /*
         * If the stop time pair on the tombstone in the history store is already globally visible
         * we can skip it.
         */
        if (__wt_txn_visible_all(
              session, hs_cbt->upd_value->tw.stop_txn, hs_cbt->upd_value->tw.durable_stop_ts))
            continue;
        /*
         * If the stop time point of a record is visible to us, we won't be able to see anything for
         * this entire key. Just jump straight to the end.
         */
        if (__wt_txn_tw_stop_visible(session, &hs_cbt->upd_value->tw))
            goto done;
        /* If the start time point is visible to us, let's return that record. */
        if (__wt_txn_tw_start_visible(session, &hs_cbt->upd_value->tw))
            break;
        WT_HS_CUR_PREV(hs_cursor);
    }

    WT_ERR(hs_cursor->get_value(
      hs_cursor, &hs_stop_durable_ts, &durable_timestamp, &upd_type_full, hs_value));
    upd_type = (uint8_t)upd_type_full;

    /* We do not have tombstones in the history store anymore. */
    WT_ASSERT(session, upd_type != WT_UPDATE_TOMBSTONE);

    /*
     * If the caller has signalled they don't need the value buffer, don't bother reconstructing a
     * modify update or copying the contents into the value buffer.
     */
    if (upd_value->skip_buf)
        goto skip_buf;

    /*
     * Keep walking until we get a non-modify update. Once we get to that point, squash the updates
     * together.
     */
    if (upd_type == WT_UPDATE_MODIFY) {
        WT_NOT_READ(modify, true);
        /* Store this so that we don't have to make a special case for the first modify. */
        hs_stop_durable_ts_tmp = hs_stop_durable_ts;

        /*
         * Resolving update chains of reverse deltas requires the current transaction to look beyond
         * its current snapshot in certain scenarios. This flag allows us to ignore transaction
         * visibility checks when reading in order to construct the modify chain, so we can create
         * the value we expect.
         */
        while (upd_type == WT_UPDATE_MODIFY) {
            WT_ERR(__wt_upd_alloc(session, hs_value, upd_type, &mod_upd, NULL));
            WT_ERR(__wt_modify_vector_push(&modifies, mod_upd));
            mod_upd = NULL;

            /*
             * Find the base update to apply the reverse deltas. If our cursor next fails to find an
             * update here we fall back to the datastore version. If its timestamp doesn't match our
             * timestamp then we return not found.
             */
            WT_HS_CUR_NEXT(hs_cursor);
            if (ret == WT_NOTFOUND) {
                /* Fallback to the onpage value as the base value. */
                orig_hs_value_buf = hs_value;
                hs_value = on_disk_buf;
                upd_type = WT_UPDATE_STANDARD;
                break;
            }
            WT_ERR(ret);
            hs_start_ts_tmp = WT_TS_NONE;
            /*
             * Make sure we use the temporary variants of these variables. We need to retain the
             * timestamps of the original modify we saw.
             *
             * We keep looking back into history store until we find a base update to apply the
             * reverse deltas on top of.
             */
            WT_ERR(hs_cursor->get_key(
              hs_cursor, &hs_btree_id, &hs_key, &hs_start_ts_tmp, &hs_counter_tmp));

            if (hs_btree_id != S2BT(session)->id) {
                /* Fallback to the onpage value as the base value. */
                orig_hs_value_buf = hs_value;
                hs_value = on_disk_buf;
                upd_type = WT_UPDATE_STANDARD;
                break;
            }

            WT_ERR(__wt_compare(session, NULL, &hs_key, key, &cmp));

            if (cmp != 0) {
                /* Fallback to the onpage value as the base value. */
                orig_hs_value_buf = hs_value;
                hs_value = on_disk_buf;
                upd_type = WT_UPDATE_STANDARD;
                break;
            }

            WT_ERR(hs_cursor->get_value(hs_cursor, &hs_stop_durable_ts_tmp, &durable_timestamp_tmp,
              &upd_type_full, hs_value));
            upd_type = (uint8_t)upd_type_full;
        }
        WT_ASSERT(session, upd_type == WT_UPDATE_STANDARD);
        while (modifies.size > 0) {
            __wt_modify_vector_pop(&modifies, &mod_upd);
            WT_ERR(__wt_modify_apply_item(session, value_format, hs_value, mod_upd->data));
            __wt_free_update_list(session, &mod_upd);
            mod_upd = NULL;
        }
        WT_STAT_CONN_INCR(session, cache_hs_read_squash);
    }

    /*
     * Potential optimization: We can likely get rid of this copy and the update allocation above.
     * We already have buffers containing the modify values so there's no good reason to allocate an
     * update other than to work with our modify vector implementation.
     */
    WT_ERR(__wt_buf_set(session, &upd_value->buf, hs_value->data, hs_value->size));
skip_buf:
    upd_value->tw.durable_start_ts = durable_timestamp;
    upd_value->tw.start_txn = WT_TXN_NONE;
    upd_value->type = upd_type;

done:
err:
    if (orig_hs_value_buf != NULL)
        __wt_scr_free(session, &orig_hs_value_buf);
    else
        __wt_scr_free(session, &hs_value);
    WT_ASSERT(session, hs_key.mem == NULL && hs_key.memsize == 0);

    WT_TRET(__wt_hs_cursor_close(session, session_flags, is_owner));

    __wt_free_update_list(session, &mod_upd);
    while (modifies.size > 0) {
        __wt_modify_vector_pop(&modifies, &upd);
        __wt_free_update_list(session, &upd);
    }
    __wt_modify_vector_free(&modifies);

    if (ret == 0) {
        /* Couldn't find a record. */
        if (upd == NULL) {
            ret = WT_NOTFOUND;
            WT_STAT_CONN_INCR(session, cache_hs_read_miss);
        } else {
            WT_STAT_CONN_INCR(session, cache_hs_read);
            WT_STAT_DATA_INCR(session, cache_hs_read);
        }
    }

    WT_ASSERT(session, upd != NULL || ret != 0);

    return (ret);
}

/*
 * __hs_delete_key_from_ts_int --
 *     Internal helper for deleting history store content of a given key from a timestamp.
 */
static int
__hs_delete_key_from_ts_int(
  WT_SESSION_IMPL *session, uint32_t btree_id, const WT_ITEM *key, wt_timestamp_t ts)
{
    WT_CURSOR *hs_cursor;
    WT_DECL_ITEM(srch_key);
    WT_DECL_RET;
    WT_ITEM hs_key;
    wt_timestamp_t hs_start_ts;
    uint64_t hs_counter;
    uint32_t hs_btree_id;
    int cmp, exact;

    hs_cursor = session->hs_cursor;
    WT_RET(__wt_scr_alloc(session, 0, &srch_key));

    hs_cursor->set_key(hs_cursor, btree_id, key, ts, 0);
    WT_ERR(__wt_buf_set(session, srch_key, hs_cursor->key.data, hs_cursor->key.size));
    WT_HS_CUR_SEARCH_NEAR(hs_cursor, exact);
    WT_ERR_NOTFOUND_OK(ret, true);
    /* Empty history store is fine. */
    if (ret == WT_NOTFOUND)
        goto done;
    /*
     * If we raced with a history store insert, we may be two or more records away from our target.
     * Keep iterating forwards until we are on or past our target key.
     *
     * We can't use the cursor positioning helper that we use for regular reads since that will
     * place us at the end of a particular key/timestamp range whereas we want to be placed at the
     * beginning.
     */
    if (exact < 0) {
        WT_HS_CUR_NEXT(hs_cursor);
        while (ret == 0) {
            WT_ERR(__wt_compare(session, NULL, &hs_cursor->key, srch_key, &cmp));
            if (cmp >= 0)
                break;
            WT_HS_CUR_NEXT(hs_cursor);
        }
        /* No entries greater than or equal to the key we searched for. */
        WT_ERR_NOTFOUND_OK(ret, true);
        if (ret == WT_NOTFOUND)
            goto done;
    }
    /* Bailing out here also means we have no history store records for our key. */
    WT_ERR(hs_cursor->get_key(hs_cursor, &hs_btree_id, &hs_key, &hs_start_ts, &hs_counter));
    if (hs_btree_id != btree_id)
        goto done;
    WT_ERR(__wt_compare(session, NULL, &hs_key, key, &cmp));
    if (cmp != 0)
        goto done;

    WT_ASSERT(session, ts == WT_TS_NONE || hs_start_ts != WT_TS_NONE);
    WT_ERR(__hs_delete_key_from_pos(session, hs_cursor, btree_id, key));
done:
    ret = 0;
err:
    __wt_scr_free(session, &srch_key);
    return (ret);
}

/*
 * __wt_hs_delete_key_from_ts --
 *     Delete history store content of a given key from a timestamp.
 */
int
__wt_hs_delete_key_from_ts(
  WT_SESSION_IMPL *session, uint32_t btree_id, const WT_ITEM *key, wt_timestamp_t ts)
{
    WT_DECL_RET;
    uint32_t session_flags;
    bool is_owner;

    session_flags = session->flags;

    /*
     * Some code paths such as schema removal involve deleting keys in metadata and assert that we
     * shouldn't be opening new dhandles. We won't ever need to blow away history store content in
     * these cases so let's just return early here.
     */
    if (F_ISSET(session, WT_SESSION_NO_DATA_HANDLES))
        return (0);

    WT_RET(__wt_hs_cursor(session, &session_flags, &is_owner));

    /* The tree structure can change while we try to insert the mod list, retry if that happens. */
    while ((ret = __hs_delete_key_from_ts_int(session, btree_id, key, ts)) == WT_RESTART)
        WT_STAT_CONN_INCR(session, cache_hs_insert_restart);

    WT_TRET(__wt_hs_cursor_close(session, session_flags, is_owner));
    return (ret);
}

/*
 * __hs_fixup_out_of_order_from_pos --
 *     Fixup existing out-of-order updates in the history store. This function works by looking
 *     ahead of the current cursor position for entries for the same key, removing them and
 *     reinserting them at the timestamp that is currently being inserted.
 */
static int
__hs_fixup_out_of_order_from_pos(WT_SESSION_IMPL *session, WT_CURSOR *hs_cursor, WT_BTREE *btree,
  const WT_ITEM *key, wt_timestamp_t ts, uint64_t *counter, const WT_ITEM *srch_key)
{
    WT_CURSOR *insert_cursor;
    WT_CURSOR_BTREE *hs_cbt, *insert_cbt;
    WT_DECL_RET;
    WT_HS_TIME_POINT start_time_point, stop_time_point;
    WT_ITEM hs_key;
    WT_UPDATE *tombstone;
    wt_timestamp_t hs_ts;
    uint64_t hs_counter;
    uint32_t hs_btree_id;
    int cmp;
    const char *open_cursor_cfg[] = {WT_CONFIG_BASE(session, WT_SESSION_open_cursor), NULL};

    insert_cursor = NULL;
    hs_cbt = (WT_CURSOR_BTREE *)hs_cursor;
    insert_cbt = NULL;
    WT_CLEAR(hs_key);
    tombstone = NULL;

    /*
     * Position ourselves at the beginning of the key range that we may have to fixup. Prior to
     * getting here, we've positioned our cursor at the end of a key/timestamp range and then done a
     * "next". Normally that would leave us pointing at higher timestamps for the same key (if any)
     * but in the case where our insertion timestamp is the lowest for that key, our cursor may be
     * pointing at the previous key and can potentially race with additional key insertions. We need
     * to keep doing "next" until we've got a key greater than the one we attempted to position
     * ourselves with.
     */
    while (ret == 0) {
        /*
         * Prior to getting here, we've done a "search near" on our key for the timestamp we're
         * inserting and then a "next". In the regular case, our cursor will be positioned on the
         * next key and we'll break out of the first iteration in one of the conditions below.
         */
        WT_ERR(hs_cursor->get_key(hs_cursor, &hs_btree_id, &hs_key, &hs_ts, &hs_counter));
        WT_ERR(__wt_compare(session, NULL, &hs_cursor->key, srch_key, &cmp));
        if (cmp > 0)
            break;
        WT_HS_CUR_NEXT(hs_cursor);
    }
    if (ret == WT_NOTFOUND)
        return (0);
    WT_ERR(ret);

    /*
     * The goal of this fixup function is to move out-of-order content to maintain ordering in the
     * history store. We do this by removing content with higher timestamps and reinserting it
     * behind (from search's point of view) the newly inserted update. Even though these updates
     * will all have the same timestamp, they cannot be discarded since older readers may need to
     * see them after they've been moved due to their transaction id.
     *
     * For example, if we're inserting an update at timestamp 3 with value ddd:
     * btree key ts counter value
     * 2     foo 5  0       aaa
     * 2     foo 6  0       bbb
     * 2     foo 7  0       ccc
     *
     * We want to end up with this:
     * btree key ts counter value
     * 2     foo 3  0       aaa
     * 2     foo 3  1       bbb
     * 2     foo 3  2       ccc
     * 2     foo 3  3       ddd
     */
    while (ret == 0) {
        /*
         * Prior to getting here, we've done a "search near" on our key for the timestamp we're
         * inserting and then a "next". In the regular case, our cursor will be positioned on the
         * next key and we'll break out of the first iteration in one of the conditions below.
         */
        WT_ERR(hs_cursor->get_key(hs_cursor, &hs_btree_id, &hs_key, &hs_ts, &hs_counter));
        if (hs_btree_id != btree->id)
            break;

        WT_ERR(__wt_compare(session, NULL, &hs_key, key, &cmp));
        if (cmp != 0)
            break;
        /*
         * If the stop time pair on the tombstone in the history store is already globally visible
         * we can skip it.
         */
        if (__wt_txn_visible_all(
              session, hs_cbt->upd_value->tw.stop_txn, hs_cbt->upd_value->tw.durable_stop_ts))
            continue;
        /*
         * If we got here, we've got out-of-order updates in the history store.
         *
         * Our strategy to rectify this is to remove all records for the same key with a higher
         * timestamp than the one that we're inserting on and reinsert them at the same timestamp
         * that we're inserting with.
         */
        WT_ASSERT(session, hs_ts > ts);

        /*
         * Don't incur the overhead of opening this new cursor unless we need it. In the regular
         * case, we'll never get here.
         */
        if (insert_cursor == NULL) {
            WT_WITHOUT_DHANDLE(session,
              ret = __wt_open_cursor(session, WT_HS_URI, NULL, open_cursor_cfg, &insert_cursor));
            WT_ERR(ret);
            insert_cbt = (WT_CURSOR_BTREE *)insert_cursor;
            F_SET(insert_cbt, WT_CBT_NO_TXN);
        }

        start_time_point.ts = start_time_point.durable_ts = ts;
        start_time_point.txnid = hs_cbt->upd_value->tw.start_txn;

        /*
         * We're going to be inserting something immediately after with the same timestamp. Either
         * another moved update OR the update itself that triggered the correction. In either case,
         * we should preserve the stop transaction id.
         */
        stop_time_point.ts = stop_time_point.durable_ts = ts;
        stop_time_point.txnid = hs_cbt->upd_value->tw.stop_txn;

        /* Reinsert entry with earlier timestamp. */
        while ((ret = __hs_insert_record_with_btree_int(session, insert_cursor, btree, key,
                  WT_UPDATE_STANDARD, &hs_cursor->value, &start_time_point, &stop_time_point,
                  *counter)) == WT_RESTART)
            ;
        WT_ERR(ret);
        ++(*counter);

        /* Delete entry with higher timestamp. */
        hs_cbt->compare = 0;
        WT_ERR(__wt_upd_alloc_tombstone(session, &tombstone, NULL));
        tombstone->txnid = WT_TXN_NONE;
        tombstone->start_ts = tombstone->durable_ts = WT_TS_NONE;
        while ((ret = __wt_hs_modify(hs_cbt, tombstone)) == WT_RESTART)
            ;
        WT_ERR(ret);
        tombstone = NULL;
        WT_HS_CUR_NEXT(hs_cursor);
    }
    if (ret == WT_NOTFOUND)
        ret = 0;
err:
    __wt_free(session, tombstone);
    if (insert_cursor != NULL)
        insert_cursor->close(insert_cursor);
    return (ret);
}

/*
 * __hs_delete_key_from_pos --
 *     Delete an entire key's worth of data in the history store assuming that the input cursor is
 *     positioned at the beginning of the key range.
 */
static int
__hs_delete_key_from_pos(
  WT_SESSION_IMPL *session, WT_CURSOR *hs_cursor, uint32_t btree_id, const WT_ITEM *key)
{
    WT_CURSOR_BTREE *hs_cbt;
    WT_DECL_RET;
    WT_ITEM hs_key;
    WT_UPDATE *upd;
    wt_timestamp_t hs_start_ts;
    uint64_t hs_counter;
    uint32_t hs_btree_id;
    int cmp;

    hs_cbt = (WT_CURSOR_BTREE *)hs_cursor;
    upd = NULL;

    /* If there is nothing else in history store, we're done here. */
    while (ret == 0) {
        WT_ERR(hs_cursor->get_key(hs_cursor, &hs_btree_id, &hs_key, &hs_start_ts, &hs_counter));
        /*
         * If the btree id or key isn't ours, that means that we've hit the end of the key range and
         * that there is no more history store content for this key.
         */
        if (hs_btree_id != btree_id)
            break;
        WT_ERR(__wt_compare(session, NULL, &hs_key, key, &cmp));
        if (cmp != 0)
            break;

        /*
         * If the stop time pair on the tombstone in the history store is already globally visible
         * we can skip it.
         */
        if (__wt_txn_visible_all(
              session, hs_cbt->upd_value->tw.stop_txn, hs_cbt->upd_value->tw.durable_stop_ts))
            continue;
        /*
         * Since we're using internal functions to modify the row structure, we need to manually set
         * the comparison to an exact match.
         */
        hs_cbt->compare = 0;
        /*
         * Append a globally visible tombstone to the update list. This will effectively make the
         * value invisible and the key itself will eventually get removed during reconciliation.
         */
        WT_ERR(__wt_upd_alloc_tombstone(session, &upd, NULL));
        upd->txnid = WT_TXN_NONE;
        upd->start_ts = upd->durable_ts = WT_TS_NONE;
        WT_ERR(__wt_hs_modify(hs_cbt, upd));
        upd = NULL;
        WT_STAT_CONN_INCR(session, cache_hs_remove_key_truncate);
        WT_HS_CUR_NEXT(hs_cursor);
    }
    if (ret == WT_NOTFOUND)
        return (0);
err:
    __wt_free(session, upd);
    return (ret);
}

/*
 * __verify_history_store_id --
 *     Verify the history store for a single btree. Given a cursor to the tree, walk all history
 *     store keys. This function assumes any caller has already opened a cursor to the history
 *     store.
 */
static int
__verify_history_store_id(WT_SESSION_IMPL *session, WT_CURSOR_BTREE *cbt, uint32_t this_btree_id)
{
    WT_CURSOR *hs_cursor;
    WT_DECL_ITEM(prev_hs_key);
    WT_DECL_RET;
    WT_ITEM hs_key;
    wt_timestamp_t hs_start_ts;
    uint64_t hs_counter;
    uint32_t btree_id;
    int cmp;
    bool found;

    hs_cursor = session->hs_cursor;
    WT_CLEAR(hs_key);

    WT_ERR(__wt_scr_alloc(session, 0, &prev_hs_key));

    /*
     * We need to be able to iterate over the history store content for another table. In order to
     * do this, we must ignore non-globally visible tombstones in the history store since every
     * history store record is succeeded with a tombstone. We also need to skip the non-globally
     * visible tombstones in the data table to verify the corresponding entries in the history store
     * are too present in the data store.
     */
    F_SET(&cbt->iface, WT_CURSTD_IGNORE_TOMBSTONE);

    /*
     * The caller is responsible for positioning the history store cursor at the first record to
     * verify. When we return after moving to a new key the caller is responsible for keeping the
     * cursor there or deciding they're done.
     */
    while (ret == 0) {
        WT_ERR(hs_cursor->get_key(hs_cursor, &btree_id, &hs_key, &hs_start_ts, &hs_counter));

        /*
         * If the btree id does not match the preview one, we're done. It is up to the caller to set
         * up for the next tree and call us, if they choose. For a full history store walk, the
         * caller sends in WT_BTREE_ID_INVALID and this function will set and use the first btree id
         * it finds and will return once it walks off that tree, leaving the cursor set to the first
         * key of that new tree.
         */
        if (btree_id != this_btree_id)
            break;

        /*
         * If we have already checked against this key, keep going to the next key. We only need to
         * check the key once.
         */
        WT_ERR(__wt_compare(session, NULL, &hs_key, prev_hs_key, &cmp));
        if (cmp == 0)
            continue;
        WT_WITH_PAGE_INDEX(session, ret = __hs_row_search(cbt, &hs_key, false));
        WT_ERR(ret);

        found = cbt->compare == 0;
        WT_ERR(__cursor_reset(cbt));

        if (!found) {
            F_SET(S2C(session), WT_CONN_DATA_CORRUPTION);
            WT_ERR_PANIC(session, WT_PANIC,
              "the associated history store key %s was not found in the data store %s",
              __wt_buf_set_printable(session, hs_key.data, hs_key.size, prev_hs_key),
              session->dhandle->name);
        }

        /*
         * Copy the key memory into our scratch buffer. The key will get invalidated on our next
         * cursor iteration.
         */
        WT_ERR(__wt_buf_set(session, prev_hs_key, hs_key.data, hs_key.size));

        WT_HS_CUR_NEXT(hs_cursor);
    }
    WT_ERR_NOTFOUND_OK(ret, true);
err:
    F_CLR(&cbt->iface, WT_CURSTD_IGNORE_TOMBSTONE);
    WT_ASSERT(session, hs_key.mem == NULL && hs_key.memsize == 0);
    __wt_scr_free(session, &prev_hs_key);
    return (ret);
}

/*
 * __wt_history_store_verify_one --
 *     Verify the history store for the btree that is set up in this session. This must be called
 *     when we are known to have exclusive access to the btree.
 */
int
__wt_history_store_verify_one(WT_SESSION_IMPL *session)
{
    WT_CURSOR *cursor;
    WT_CURSOR_BTREE cbt;
    WT_DECL_RET;
    WT_ITEM hs_key;
    uint32_t btree_id;
    int exact;

    cursor = session->hs_cursor;
    btree_id = S2BT(session)->id;

    /*
     * We are required to position the history store cursor. Set it to the first record of our btree
     * in the history store.
     */
    memset(&hs_key, 0, sizeof(hs_key));
    cursor->set_key(cursor, btree_id, &hs_key, 0, 0);
    WT_HS_CUR_SEARCH_NEAR(cursor, exact);
    if (ret == 0 && exact < 0)
        WT_HS_CUR_NEXT(cursor);

    /* If we positioned the cursor there is something to verify. */
    if (ret == 0) {
        __wt_btcur_init(session, &cbt);
        __wt_btcur_open(&cbt);
        ret = __verify_history_store_id(session, &cbt, btree_id);
        WT_TRET(__wt_btcur_close(&cbt, false));
    }
    return (ret == WT_NOTFOUND ? 0 : ret);
}

/*
 * __wt_history_store_verify --
 *     Verify the history store. There can't be an entry in the history store without having the
 *     latest value for the respective key in the data store.
 */
int
__wt_history_store_verify(WT_SESSION_IMPL *session)
{
    WT_CURSOR *cursor, *data_cursor;
    WT_DECL_ITEM(buf);
    WT_DECL_RET;
    WT_ITEM hs_key;
    wt_timestamp_t hs_start_ts;
    uint64_t hs_counter;
    uint32_t btree_id, session_flags;
    char *uri_data;
    bool is_owner, stop;

    /* We should never reach here if working in context of the default session. */
    WT_ASSERT(session, S2C(session)->default_session != session);

    cursor = data_cursor = NULL;
    WT_CLEAR(hs_key);
    btree_id = WT_BTREE_ID_INVALID;
    session_flags = 0; /* [-Wconditional-uninitialized] */
    uri_data = NULL;
    is_owner = false; /* [-Wconditional-uninitialized] */

    WT_ERR(__wt_scr_alloc(session, 0, &buf));
    WT_ERR(__wt_hs_cursor(session, &session_flags, &is_owner));
    cursor = session->hs_cursor;
    WT_HS_CUR_NEXT(cursor);
    WT_ERR_NOTFOUND_OK(ret, true);
    stop = ret == WT_NOTFOUND ? true : false;
    ret = 0;

    /*
     * We have the history store cursor positioned at the first record that we want to verify. The
     * internal function is expecting a btree cursor, so open and initialize that.
     */
    while (!stop) {
        /*
         * The cursor is positioned either from above or left over from the internal call on the
         * first key of a new btree id.
         */
        WT_ERR(cursor->get_key(cursor, &btree_id, &hs_key, &hs_start_ts, &hs_counter));
        if ((ret = __wt_metadata_btree_id_to_uri(session, btree_id, &uri_data)) != 0) {
            F_SET(S2C(session), WT_CONN_DATA_CORRUPTION);
            WT_ERR_PANIC(session, WT_PANIC,
              "Unable to find btree id %" PRIu32
              " in the metadata file for the associated history store key %s",
              btree_id, __wt_buf_set_printable(session, hs_key.data, hs_key.size, buf));
        }
        WT_ERR(__wt_open_cursor(session, uri_data, NULL, NULL, &data_cursor));
        F_SET(data_cursor, WT_CURSOR_RAW_OK);
        ret = __verify_history_store_id(session, (WT_CURSOR_BTREE *)data_cursor, btree_id);
        if (ret == WT_NOTFOUND)
            stop = true;
        WT_TRET(data_cursor->close(data_cursor));
        WT_ERR_NOTFOUND_OK(ret, false);
    }
err:
    WT_TRET(__wt_hs_cursor_close(session, session_flags, is_owner));

    __wt_scr_free(session, &buf);
    WT_ASSERT(session, hs_key.mem == NULL && hs_key.memsize == 0);
    __wt_free(session, uri_data);
    return (ret);
}<|MERGE_RESOLUTION|>--- conflicted
+++ resolved
@@ -1103,7 +1103,6 @@
 }
 
 /*
-<<<<<<< HEAD
  * __wt_hs_cursor_position --
  *     Position a history store cursor at the end of a set of updates for a given btree id, record
  *     key and timestamp. There may be no history store entries for the given btree id and record
@@ -1123,10 +1122,7 @@
 }
 
 /*
- * __wt_find_hs_upd --
-=======
  * __wt_hs_find_upd --
->>>>>>> b8715f80
  *     Scan the history store for a record the btree cursor wants to position on. Create an update
  *     for the record and return to the caller. The caller may choose to optionally allow prepared
  *     updates to be returned regardless of whether prepare is being ignored globally. Otherwise, a
