--- conflicted
+++ resolved
@@ -224,11 +224,6 @@
       session, ret = __wt_open_cursor(session, WT_HS_URI, NULL, open_cursor_cfg, &cursor));
     WT_RET(ret);
 
-<<<<<<< HEAD
-    /* Set flag to stop snapshot creation for history store cursors */
-    F_SET((WT_CURSOR_BTREE *)cursor, WT_CBT_NO_TXN);
-=======
->>>>>>> ba4be7ed
     /* History store cursors should always ignore tombstones. */
     F_SET(cursor, WT_CURSTD_IGNORE_TOMBSTONE);
 
