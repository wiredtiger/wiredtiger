--- conflicted
+++ resolved
@@ -365,12 +365,6 @@
       cursor, btree_id, key, upd->start_ts, upd->txnid, stop_ts_pair.timestamp, stop_ts_pair.txnid);
     cursor->set_value(cursor, upd->durable_ts, upd->prepare_state, type, hs_value);
 
-<<<<<<< HEAD
-    /*
-     * Set the current update start time pair as the commit time pair to the history store record.
-     */
-    __hs_store_time_pair(session, upd->start_ts, upd->txnid);
-=======
     /* Only create the update chain the first time we try inserting into the history store. */
     if (hs_upd == NULL) {
         /*
@@ -380,7 +374,6 @@
         WT_ERR(__wt_update_alloc(session, NULL, &hs_upd, &notused, WT_UPDATE_TOMBSTONE));
         hs_upd->start_ts = stop_ts_pair.timestamp;
         hs_upd->txnid = stop_ts_pair.txnid;
->>>>>>> fd17945d
 
         /*
          * Append to the delete record, the actual record to be inserted into the history store. Set
