--- conflicted
+++ resolved
@@ -529,13 +529,9 @@
         ret = 0;
         goto done;
     }
-<<<<<<< HEAD
 
     while (
       (ret = __hs_delete_key_from_pos(session, cursor, upd->txnid, btree->id, key)) == WT_RESTART)
-=======
-    while ((ret = __hs_delete_key_from_pos(session, cursor, btree->id, key)) == WT_RESTART)
->>>>>>> b8e4cad9
         WT_STAT_CONN_INCR(session, cache_hs_key_truncate_mix_ts_restart);
     WT_ERR(ret);
     WT_STAT_CONN_INCR(session, cache_hs_key_truncate_mix_ts);
@@ -578,15 +574,6 @@
     *updp = NULL;
     __wt_modify_vector_pop(modifies, &upd);
     if (upd->type == WT_UPDATE_TOMBSTONE) {
-<<<<<<< HEAD
-        if (upd->start_ts == WT_TS_NONE) {
-            /* We can only delete history store entries that have timestamps. */
-            WT_RET(__wt_hs_delete_key_from_ts(session, upd->txnid, btree_id, key, 1));
-            WT_STAT_CONN_INCR(session, cache_hs_key_truncate_mix_ts);
-        }
-
-=======
->>>>>>> b8e4cad9
         if (modifies->size == 0) {
             WT_ASSERT(session, older_full_value == NULL);
             *updp = upd;
@@ -801,7 +788,7 @@
          */
         if (oldest_upd->type == WT_UPDATE_TOMBSTONE && oldest_upd == first_non_ts_upd) {
             /* We can only delete history store entries that have timestamps. */
-            WT_ERR(__wt_hs_delete_key_from_ts(session, btree->id, key, 1));
+            WT_ERR(__wt_hs_delete_key_from_ts(session, oldest_upd->txnid, btree->id, key, 1));
             WT_STAT_CONN_INCR(session, cache_hs_key_truncate_mix_ts);
             clear_hs = false;
         } else
@@ -930,7 +917,7 @@
         if (clear_hs && (first_non_ts_upd->txnid != list->onpage_upd->txnid ||
                           first_non_ts_upd->start_ts != list->onpage_upd->start_ts)) {
             /* We can only delete history store entries that have timestamps. */
-            WT_ERR(__wt_hs_delete_key_from_ts(session, btree->id, key, 1));
+            WT_ERR(__wt_hs_delete_key_from_ts(session, first_non_ts_upd->txnid, btree->id, key, 1));
             WT_STAT_CONN_INCR(session, cache_hs_key_truncate_mix_ts);
         }
     }
@@ -1295,13 +1282,10 @@
     WT_ERR(__wt_compare(session, NULL, &hs_key, key, &cmp));
     if (cmp != 0)
         goto done;
-<<<<<<< HEAD
+
+    WT_ASSERT(session, ts == WT_TS_NONE || hs_start_ts != WT_TS_NONE);
     WT_ERR(__hs_delete_key_from_pos(session, hs_cursor, tombstone_txnid, btree_id, key));
-=======
-
-    WT_ASSERT(session, ts == WT_TS_NONE || hs_start_ts != WT_TS_NONE);
-    WT_ERR(__hs_delete_key_from_pos(session, hs_cursor, btree_id, key));
->>>>>>> b8e4cad9
+
 done:
     ret = 0;
 err:
