/*-
 * Copyright (c) 2014-2020 MongoDB, Inc.
 * Copyright (c) 2008-2014 WiredTiger, Inc.
 *	All rights reserved.
 *
 * See the file LICENSE for redistribution information.
 */

#include "wt_internal.h"

/*
 * WT_HS_TIME_PAIR --
 * 	A pair containing a timestamp and transaction id.
 */
typedef struct {
    wt_timestamp_t ts;
    wt_timestamp_t durable_ts;
    uint64_t txnid;
} WT_HS_TIME_POINT;

/*
 * When an operation is accessing the history store table, it should ignore the cache size (since
 * the cache is already full).
 */
#define WT_HS_SESSION_FLAGS WT_SESSION_IGNORE_CACHE_SIZE

static int __hs_delete_key_from_pos(
  WT_SESSION_IMPL *session, WT_CURSOR *hs_cursor, uint32_t btree_id, const WT_ITEM *key);

/*
 * __hs_start_internal_session --
 *     Create a temporary internal session to retrieve history store.
 */
static int
__hs_start_internal_session(WT_SESSION_IMPL *session, WT_SESSION_IMPL **int_sessionp)
{
    WT_ASSERT(session, !F_ISSET(session, WT_CONN_HS_OPEN));
    return (__wt_open_internal_session(S2C(session), "hs_access", true, 0, int_sessionp));
}

/*
 * __hs_release_internal_session --
 *     Release the temporary internal session started to retrieve history store.
 */
static int
__hs_release_internal_session(WT_SESSION_IMPL *int_session)
{
    WT_SESSION *wt_session;

    wt_session = &int_session->iface;
    return (wt_session->close(wt_session, NULL));
}

/*
 * __wt_hs_get_btree --
 *     Get the history store btree. Open a history store cursor if needed to get the btree.
 */
int
__wt_hs_get_btree(WT_SESSION_IMPL *session, WT_BTREE **hs_btreep)
{
    WT_DECL_RET;
    uint32_t session_flags;
    bool is_owner;

    *hs_btreep = NULL;
    session_flags = 0; /* [-Werror=maybe-uninitialized] */

    WT_RET(__wt_hs_cursor(session, &session_flags, &is_owner));

    *hs_btreep = CUR2BT(session->hs_cursor);
    WT_ASSERT(session, *hs_btreep != NULL);

    WT_TRET(__wt_hs_cursor_close(session, session_flags, is_owner));

    return (ret);
}

/*
 * __wt_hs_config --
 *     Configure the history store table.
 */
int
__wt_hs_config(WT_SESSION_IMPL *session, const char **cfg)
{
    WT_BTREE *btree;
    WT_CONFIG_ITEM cval;
    WT_CONNECTION_IMPL *conn;
    WT_DECL_RET;
    WT_SESSION_IMPL *tmp_setup_session;

    conn = S2C(session);
    tmp_setup_session = NULL;

    WT_ERR(__wt_config_gets(session, cfg, "history_store.file_max", &cval));
    if (cval.val != 0 && cval.val < WT_HS_FILE_MIN)
        WT_ERR_MSG(session, EINVAL, "max history store size %" PRId64 " below minimum %d", cval.val,
          WT_HS_FILE_MIN);

    /* TODO: WT-5585 Remove after we switch to using history_store config in MongoDB. */
    if (cval.val == 0) {
        WT_ERR(__wt_config_gets(session, cfg, "cache_overflow.file_max", &cval));
        if (cval.val != 0 && cval.val < WT_HS_FILE_MIN)
            WT_ERR_MSG(session, EINVAL, "max history store size %" PRId64 " below minimum %d",
              cval.val, WT_HS_FILE_MIN);
    }

    /* in-memory or readonly configurations do not have a history store. */
    if (F_ISSET(conn, WT_CONN_IN_MEMORY | WT_CONN_READONLY))
        return (0);

    WT_ERR(__hs_start_internal_session(session, &tmp_setup_session));

    /*
     * Retrieve the btree from the history store cursor.
     */
    WT_ERR(__wt_hs_get_btree(tmp_setup_session, &btree));

    /* Track the history store file ID. */
    if (conn->cache->hs_fileid == 0)
        conn->cache->hs_fileid = btree->id;

    /*
     * Set special flags for the history store table: the history store flag (used, for example, to
     * avoid writing records during reconciliation), also turn off checkpoints and logging.
     *
     * Test flags before setting them so updates can't race in subsequent opens (the first update is
     * safe because it's single-threaded from wiredtiger_open).
     */
    if (!F_ISSET(btree, WT_BTREE_HS))
        F_SET(btree, WT_BTREE_HS);
    if (!F_ISSET(btree, WT_BTREE_NO_LOGGING))
        F_SET(btree, WT_BTREE_NO_LOGGING);

    /*
     * We need to set file_max on the btree associated with one of the history store sessions.
     */
    btree->file_max = (uint64_t)cval.val;
    WT_STAT_CONN_SET(session, cache_hs_ondisk_max, btree->file_max);

err:
    if (tmp_setup_session != NULL)
        WT_TRET(__hs_release_internal_session(tmp_setup_session));
    return (ret);
}

/*
 * __wt_hs_create --
 *     Initialize the database's history store.
 */
int
__wt_hs_create(WT_SESSION_IMPL *session, const char **cfg)
{
    WT_CONNECTION_IMPL *conn;
    WT_DECL_RET;
    const char *drop_cfg[] = {WT_CONFIG_BASE(session, WT_SESSION_drop), "force=true", NULL};

    conn = S2C(session);

    /* Read-only and in-memory configurations don't need the history store table. */
    if (F_ISSET(conn, WT_CONN_IN_MEMORY | WT_CONN_READONLY))
        return (0);

    /* The LAS table may exist on upgrade. Discard it. */
    WT_WITH_SCHEMA_LOCK(
      session, ret = __wt_schema_drop(session, "file:WiredTigerLAS.wt", drop_cfg));
    WT_RET(ret);

    /* Re-create the table. */
    WT_RET(__wt_session_create(session, WT_HS_URI, WT_HS_CONFIG));

    WT_RET(__wt_hs_config(session, cfg));

    /* The statistics server is already running, make sure we don't race. */
    WT_WRITE_BARRIER();
    F_SET(conn, WT_CONN_HS_OPEN);

    return (0);
}

/*
 * __wt_hs_destroy --
 *     Destroy the database's history store.
 */
void
__wt_hs_destroy(WT_SESSION_IMPL *session)
{
    F_CLR(S2C(session), WT_CONN_HS_OPEN);
}

/*
 * __wt_hs_cursor_open --
 *     Open a new history store table cursor.
 */
int
__wt_hs_cursor_open(WT_SESSION_IMPL *session)
{
    WT_CURSOR *cursor;
    WT_DECL_RET;
    const char *open_cursor_cfg[] = {WT_CONFIG_BASE(session, WT_SESSION_open_cursor), NULL};

    WT_WITHOUT_DHANDLE(
      session, ret = __wt_open_cursor(session, WT_HS_URI, NULL, open_cursor_cfg, &cursor));
    WT_RET(ret);

    /*
     * Set the flag to stop creating snapshots for history store cursors
     */
    F_SET((WT_CURSOR_BTREE *)cursor, WT_CBT_NO_TXN);
    /* History store cursors should always ignore tombstones. */
    F_SET(cursor, WT_CURSTD_IGNORE_TOMBSTONE);

    session->hs_cursor = cursor;
    F_SET(session, WT_SESSION_HS_CURSOR);

    return (0);
}

/*
 * __wt_hs_cursor --
 *     Return a history store cursor, open one if not already open.
 */
int
__wt_hs_cursor(WT_SESSION_IMPL *session, uint32_t *session_flags, bool *is_owner)
{
    /*
     * We don't want to get tapped for eviction after we start using the history store cursor; save
     * a copy of the current eviction state, we'll turn eviction off before we return.
     *
     * Don't cache history store table pages, we're here because of eviction problems and there's no
     * reason to believe history store pages will be useful more than once.
     */
    *session_flags = F_MASK(session, WT_HS_SESSION_FLAGS);
    *is_owner = false;

    /* Open a cursor if this session doesn't already have one. */
    if (!F_ISSET(session, WT_SESSION_HS_CURSOR)) {
        /* The caller is responsible for closing this cursor. */
        *is_owner = true;
        WT_RET(__wt_hs_cursor_open(session));
    }

    WT_ASSERT(session, session->hs_cursor != NULL);

    /* Configure session to access the history store table. */
    F_SET(session, WT_HS_SESSION_FLAGS);

    return (0);
}

/*
 * __wt_hs_cursor_close --
 *     Discard a history store cursor.
 */
int
__wt_hs_cursor_close(WT_SESSION_IMPL *session, uint32_t session_flags, bool is_owner)
{
    /* Nothing to do if the session doesn't have a HS cursor opened. */
    if (!F_ISSET(session, WT_SESSION_HS_CURSOR)) {
        WT_ASSERT(session, session->hs_cursor == NULL);
        return (0);
    }
    WT_ASSERT(session, session->hs_cursor != NULL);

    /*
     * If we're not the owner, we're not responsible for closing this cursor. Reset the cursor to
     * avoid pinning the page in cache.
     */
    if (!is_owner)
        return (session->hs_cursor->reset(session->hs_cursor));

    /*
     * We turned off caching and eviction while the history store cursor was in use, restore the
     * session's flags.
     */
    F_CLR(session, WT_HS_SESSION_FLAGS);
    F_SET(session, session_flags);

    WT_RET(session->hs_cursor->close(session->hs_cursor));
    session->hs_cursor = NULL;
    F_CLR(session, WT_SESSION_HS_CURSOR);

    return (0);
}

/*
 * __hs_row_search --
 *     Search the history store for a given key and position the cursor on it.
 */
static int
__hs_row_search(WT_CURSOR_BTREE *hs_cbt, WT_ITEM *srch_key, bool insert)
{
    WT_DECL_RET;

    WT_WITH_BTREE(CUR2S(hs_cbt), CUR2BT(hs_cbt),
      ret = __wt_row_search(hs_cbt, srch_key, insert, NULL, false, NULL));
#ifdef HAVE_DIAGNOSTIC
    WT_TRET(__wt_cursor_key_order_init(hs_cbt));
#endif
    return (ret);
}

/*
 * __wt_hs_modify --
 *     Make an update to the history store.
 *
 * History store updates don't use transactions as those updates should be immediately visible and
 *     don't follow normal transaction semantics. For this reason, history store updates are
 *     directly modified using the low level api instead of the ordinary cursor api.
 */
int
__wt_hs_modify(WT_CURSOR_BTREE *hs_cbt, WT_UPDATE *hs_upd)
{
    WT_DECL_RET;

    /*
     * We don't have exclusive access to the history store page so we need to pass "false" here to
     * ensure that we're locking when inserting new keys to an insert list.
     */
    WT_WITH_BTREE(CUR2S(hs_cbt), CUR2BT(hs_cbt),
      ret = __wt_row_modify(hs_cbt, &hs_cbt->iface.key, NULL, hs_upd, WT_UPDATE_INVALID, false));
    return (ret);
}

/*
 * __hs_insert_updates_verbose --
 *     Display a verbose message once per checkpoint with details about the cache state when
 *     performing a history store table write.
 */
static void
__hs_insert_updates_verbose(WT_SESSION_IMPL *session, WT_BTREE *btree)
{
    WT_CACHE *cache;
    WT_CONNECTION_IMPL *conn;
    double pct_dirty, pct_full;
    uint64_t ckpt_gen_current, ckpt_gen_last;
    uint32_t btree_id;

    btree_id = btree->id;

    if (!WT_VERBOSE_ISSET(session, WT_VERB_HS | WT_VERB_HS_ACTIVITY))
        return;

    conn = S2C(session);
    cache = conn->cache;
    ckpt_gen_current = __wt_gen(session, WT_GEN_CHECKPOINT);
    ckpt_gen_last = cache->hs_verb_gen_write;

    /*
     * Print a message if verbose history store, or once per checkpoint if only reporting activity.
     * Avoid an expensive atomic operation as often as possible when the message rate is limited.
     */
    if (WT_VERBOSE_ISSET(session, WT_VERB_HS) ||
      (ckpt_gen_current > ckpt_gen_last &&
          __wt_atomic_casv64(&cache->hs_verb_gen_write, ckpt_gen_last, ckpt_gen_current))) {
        WT_IGNORE_RET_BOOL(__wt_eviction_clean_needed(session, &pct_full));
        WT_IGNORE_RET_BOOL(__wt_eviction_dirty_needed(session, &pct_dirty));

        __wt_verbose(session, WT_VERB_HS | WT_VERB_HS_ACTIVITY,
          "Page reconciliation triggered history store write: file ID %" PRIu32
          ". "
          "Current history store file size: %" PRId64
          ", "
          "cache dirty: %2.3f%% , "
          "cache use: %2.3f%%",
          btree_id, WT_STAT_READ(conn->stats, cache_hs_ondisk), pct_dirty, pct_full);
    }

    /* Never skip updating the tracked generation */
    if (WT_VERBOSE_ISSET(session, WT_VERB_HS))
        cache->hs_verb_gen_write = ckpt_gen_current;
}

/*
 * __hs_insert_record_with_btree_int --
 *     Internal helper for inserting history store records. If this call is successful, the cursor
 *     parameter will be positioned on the newly inserted record. Otherwise, it will be reset.
 */
static int
__hs_insert_record_with_btree_int(WT_SESSION_IMPL *session, WT_CURSOR *cursor, WT_BTREE *btree,
  const WT_ITEM *key, const WT_UPDATE *upd, const uint8_t type, const WT_ITEM *hs_value,
  WT_HS_TIME_POINT *stop_time_point)
{
    WT_CURSOR_BTREE *cbt;
    WT_DECL_RET;
    WT_UPDATE *hs_upd, *upd_local;

    cbt = (WT_CURSOR_BTREE *)cursor;
    hs_upd = upd_local = NULL;

    /*
     * Use WT_CURSOR.set_key and WT_CURSOR.set_value to create key and value items, then use them to
     * create an update chain for a direct insertion onto the history store page.
     */
    cursor->set_key(
      cursor, btree->id, key, upd->start_ts, __wt_atomic_add64(&btree->hs_counter, 1));
    cursor->set_value(
      cursor, stop_time_point->durable_ts, upd->durable_ts, (uint64_t)type, hs_value);

    /* Allocate a tombstone only when there is a valid stop time point. */
    if (stop_time_point->ts != WT_TS_MAX || stop_time_point->txnid != WT_TXN_MAX) {
        /*
         * Insert a delete record to represent stop time point for the actual record to be inserted.
         * Set the stop time point as the commit time point of the history store delete record.
         */
        WT_ERR(__wt_upd_alloc_tombstone(session, &hs_upd, NULL));
        hs_upd->start_ts = stop_time_point->ts;
        hs_upd->durable_ts = stop_time_point->durable_ts;
        hs_upd->txnid = stop_time_point->txnid;
    }

    /*
     * Append to the delete record, the actual record to be inserted into the history store. Set the
     * current update start time point as the commit time point to the history store record.
     */
    WT_ERR(__wt_upd_alloc(session, &cursor->value, WT_UPDATE_STANDARD, &upd_local, NULL));
    upd_local->start_ts = upd->start_ts;
    upd_local->durable_ts = upd->durable_ts;
    upd_local->txnid = upd->txnid;

    /* Insert the standard update as next update if there is a tombstone. */
    if (hs_upd != NULL)
        hs_upd->next = upd_local;
    else
        hs_upd = upd_local;

    /* Search the page and insert the updates. */
    WT_WITH_PAGE_INDEX(session, ret = __hs_row_search(cbt, &cursor->key, true));
    WT_ERR(ret);
    WT_ERR(__wt_hs_modify(cbt, hs_upd));

    /*
     * Since the two updates (tombstone and the standard) will reconcile into a single entry, we are
     * incrementing the history store insert statistic by one.
     */
    WT_STAT_CONN_INCR(session, cache_hs_insert);

err:
    if (ret != 0) {
        __wt_free_update_list(session, &hs_upd);

        /*
         * We did a row search, release the cursor so that the page doesn't continue being held.
         *
         * If we were successful, do NOT reset the cursor. We may want to make use of its position
         * later to remove timestamped entries.
         */
        cursor->reset(cursor);
    }

    return (ret);
}

/*
 * __hs_insert_record_with_btree --
 *     A helper function to insert the record into the history store including stop time point.
 *     Should be called with session's btree switched to the history store.
 */
static int
__hs_insert_record_with_btree(WT_SESSION_IMPL *session, WT_CURSOR *cursor, WT_BTREE *btree,
  const WT_ITEM *key, const WT_UPDATE *upd, const uint8_t type, const WT_ITEM *hs_value,
  WT_HS_TIME_POINT *stop_time_point)
{
    WT_DECL_RET;

    /*
     * The session should be pointing at the history store btree since this is the one that we'll be
     * inserting into. The btree parameter that we're passing in should is the btree that the
     * history store content is associated with (this is where the btree id part of the history
     * store key comes from).
     */
    WT_ASSERT(session, WT_IS_HS(S2BT(session)));
    WT_ASSERT(session, !WT_IS_HS(btree));

    /*
     * Disable bulk loads into history store. This would normally occur when updating a record with
     * a cursor however the history store doesn't use cursor update, so we do it here.
     */
    __wt_cursor_disable_bulk(session);

    /*
     * Only deltas or full updates should be written to the history store. More specifically, we
     * should NOT be writing tombstone records in the history store table.
     */
    WT_ASSERT(session, type == WT_UPDATE_STANDARD || type == WT_UPDATE_MODIFY);

    /*
     * If the time points are out of order (which can happen if the application performs updates
     * with out-of-order timestamps), so this value can never be seen, don't bother inserting it.
     */
    if (stop_time_point->ts < upd->start_ts ||
      (stop_time_point->ts == upd->start_ts && stop_time_point->txnid <= upd->txnid)) {
        char ts_string[2][WT_TS_INT_STRING_SIZE];
        __wt_verbose(session, WT_VERB_TIMESTAMP,
          "Warning: fixing out-of-order timestamps %s earlier than previous update %s",
          __wt_timestamp_to_string(stop_time_point->ts, ts_string[0]),
          __wt_timestamp_to_string(upd->start_ts, ts_string[1]));
        return (0);
    }

    /* The tree structure can change while we try to insert the mod list, retry if that happens. */
    while ((ret = __hs_insert_record_with_btree_int(
              session, cursor, btree, key, upd, type, hs_value, stop_time_point)) == WT_RESTART)
        WT_STAT_CONN_INCR(session, cache_hs_insert_restart);
    WT_ERR(ret);

    /* If we inserted a timestamped update, we don't need to delete any history store records. */
    if (upd->start_ts != WT_TS_NONE)
        goto done;

    /*
     * If we inserted an update with no timestamp, we need to delete all history records for that
     * key that are further in the history table than us (the key is lexicographically greater). For
     * timestamped tables that are occasionally getting a non-timestamped update, that means that
     * all timestamped updates should get removed. In the case of non-timestamped tables, that means
     * that all updates with higher transaction ids will get removed (which could happen at some
     * more relaxed isolation levels). We're pointing at the newly inserted update, iterate once
     * more to avoid deleting it.
     */
    WT_ERR_NOTFOUND_OK(cursor->next(cursor), true);

    /* No records to delete. */
    if (ret == WT_NOTFOUND) {
        ret = 0;
        goto done;
    }

    while ((ret = __hs_delete_key_from_pos(session, cursor, btree->id, key)) == WT_RESTART)
        WT_STAT_CONN_INCR(session, cache_hs_key_truncate_mix_ts_restart);
    WT_ERR(ret);
    WT_STAT_CONN_INCR(session, cache_hs_key_truncate_mix_ts);

done:
err:
    /* We did a row search, release the cursor so that the page doesn't continue being held. */
    cursor->reset(cursor);

    return (ret);
}

/*
 * __hs_insert_record --
 *     Temporarily switches to history store btree and calls the helper routine to insert records.
 */
static int
__hs_insert_record(WT_SESSION_IMPL *session, WT_CURSOR *cursor, WT_BTREE *btree, const WT_ITEM *key,
  const WT_UPDATE *upd, const uint8_t type, const WT_ITEM *hs_value,
  WT_HS_TIME_POINT *stop_time_point)
{
    WT_CURSOR_BTREE *cbt;
    WT_DECL_RET;

    cbt = (WT_CURSOR_BTREE *)cursor;
    WT_WITH_BTREE(session, CUR2BT(cbt), ret = __hs_insert_record_with_btree(session, cursor, btree,
                                          key, upd, type, hs_value, stop_time_point));
    return (ret);
}

/*
 * __hs_next_upd_full_value --
 *     Get the next update and its full value.
 */
static inline int
__hs_next_upd_full_value(WT_SESSION_IMPL *session, WT_MODIFY_VECTOR *modifies,
  WT_ITEM *older_full_value, WT_ITEM *full_value, WT_UPDATE **updp)
{
    WT_UPDATE *upd;
    *updp = NULL;
    __wt_modify_vector_pop(modifies, &upd);
    if (upd->type == WT_UPDATE_TOMBSTONE) {
<<<<<<< HEAD
=======
        if (upd->start_ts == WT_TS_NONE) {
            /* We can only delete history store entries that have timestamps. */
            WT_RET(__wt_hs_delete_key_from_ts(session, btree_id, key, 1));
            WT_STAT_CONN_INCR(session, cache_hs_key_truncate_mix_ts);
        }

>>>>>>> 8f87b989
        if (modifies->size == 0) {
            WT_ASSERT(session, older_full_value == NULL);
            *updp = upd;
            return (0);
        }

        __wt_modify_vector_pop(modifies, &upd);
        WT_ASSERT(session, upd->type == WT_UPDATE_STANDARD);
        full_value->data = upd->data;
        full_value->size = upd->size;
    } else if (upd->type == WT_UPDATE_MODIFY) {
        WT_RET(__wt_buf_set(session, full_value, older_full_value->data, older_full_value->size));
        WT_RET(__wt_modify_apply_item(session, S2BT(session)->value_format, full_value, upd->data));
    } else {
        WT_ASSERT(session, upd->type == WT_UPDATE_STANDARD);
        full_value->data = upd->data;
        full_value->size = upd->size;
    }

    *updp = upd;
    return (0);
}

/*
 * __wt_hs_insert_updates --
 *     Copy one set of saved updates into the database's history store table.
 */
int
__wt_hs_insert_updates(WT_SESSION_IMPL *session, WT_PAGE *page, WT_MULTI *multi)
{
    WT_BTREE *btree;
    WT_CURSOR *cursor;
    WT_DECL_ITEM(full_value);
    WT_DECL_ITEM(key);
    WT_DECL_ITEM(modify_value);
    WT_DECL_ITEM(prev_full_value);
    WT_DECL_ITEM(tmp);
    WT_DECL_RET;
/* If the limit is exceeded, we will insert a full update to the history store */
#define MAX_REVERSE_MODIFY_NUM 16
    WT_MODIFY entries[MAX_REVERSE_MODIFY_NUM];
    WT_MODIFY_VECTOR modifies;
    WT_SAVE_UPD *list;
    WT_UPDATE *first_non_ts_upd, *prev_upd, *upd;
    WT_HS_TIME_POINT stop_time_point;
    wt_off_t hs_size;
    uint64_t insert_cnt, max_hs_size;
    uint32_t i;
    uint8_t *p;
    int nentries;
    bool enable_reverse_modify, squashed, ts_updates_in_hs;

    btree = S2BT(session);
    cursor = session->hs_cursor;
    prev_upd = NULL;
    insert_cnt = 0;
    __wt_modify_vector_init(session, &modifies);

    if (!btree->hs_entries)
        btree->hs_entries = true;

    /* Ensure enough room for a column-store key without checking. */
    WT_ERR(__wt_scr_alloc(session, WT_INTPACK64_MAXSIZE, &key));

    WT_ERR(__wt_scr_alloc(session, 0, &full_value));

    WT_ERR(__wt_scr_alloc(session, 0, &prev_full_value));

    /* Enter each update in the boundary's list into the history store. */
    for (i = 0, list = multi->supd; i < multi->supd_entries; ++i, ++list) {
        /* If no onpage_upd is selected, we don't need to insert anything into the history store. */
        if (list->onpage_upd == NULL)
            continue;

        /* History store table key component: source key. */
        switch (page->type) {
        case WT_PAGE_COL_FIX:
        case WT_PAGE_COL_VAR:
            p = key->mem;
            WT_ERR(__wt_vpack_uint(&p, 0, WT_INSERT_RECNO(list->ins)));
            key->size = WT_PTRDIFF(p, key->data);
            break;
        case WT_PAGE_ROW_LEAF:
            if (list->ins == NULL) {
                WT_WITH_BTREE(
                  session, btree, ret = __wt_row_leaf_key(session, page, list->ripcip, key, false));
                WT_ERR(ret);
            } else {
                key->data = WT_INSERT_KEY(list->ins);
                key->size = WT_INSERT_KEY_SIZE(list->ins);
            }
            break;
        default:
            WT_ERR(__wt_illegal_value(session, page->type));
        }

        /*
         * Trim any updates before writing to history store. This saves wasted work.
         */
        WT_WITH_BTREE(
          session, btree, upd = __wt_update_obsolete_check(session, page, list->onpage_upd, true));
        __wt_free_update_list(session, &upd);
        upd = list->onpage_upd;

        first_non_ts_upd = NULL;
        ts_updates_in_hs = false;
        enable_reverse_modify = true;

        /*
         * The algorithm assumes the oldest update on the update chain in memory is either a full
         * update or a tombstone.
         *
         * This is guaranteed by __wt_rec_upd_select appends the original onpage value at the end of
         * the chain. It also assumes the onpage_upd selected cannot be a TOMBSTONE and the update
         * newer than a TOMBSTONE must be a full update.
         *
         * The algorithm walks from the oldest update, or the most recently inserted into history
         * store update. To the newest update and build full updates along the way. It sets the stop
         * time point of the update to the start time point of the next update, squashes the updates
         * that are from the same transaction and of the same start timestamp, calculates reverse
         * modification if prev_upd is a MODIFY, and inserts the update to the history store.
         *
         * It deals with the following scenarios:
         * 1) We only have full updates on the chain and we only insert full updates to
         * the history store.
         * 2) We have modifies on the chain, e.g., U (selected onpage value) -> M -> M ->U. We
         * reverse the modifies and insert the reversed modifies to the history store if it is not
         * the newest update written to the history store and the reverse operation is successful.
         * With regard to the example, we insert U -> RM -> U to the history store.
         * 3) We have tombstones in the middle of the chain, e.g.,
         * U (selected onpage value) -> U -> T -> M -> U.
         * We write the stop time point of M with the start time point of the tombstone and skip the
         * tombstone.
         * 4) We have a single tombstone on the chain, it is simply ignored.
         */
        for (prev_upd = NULL; upd != NULL; prev_upd = upd, upd = upd->next) {
            if (upd->txnid == WT_TXN_ABORTED)
                continue;

            WT_ERR(__wt_modify_vector_push(&modifies, upd));

            /*
             * Always insert full update to the history store if we write a prepared update to the
             * data store.
             */
            if (upd->prepare_state == WT_PREPARE_INPROGRESS)
                enable_reverse_modify = false;

            /* Always insert full update to the history store if we need to squash the updates. */
            if (prev_upd != NULL && prev_upd->txnid == upd->txnid &&
              prev_upd->start_ts == upd->start_ts)
                enable_reverse_modify = false;

            /* Always insert full update to the history store if the timestamps are not in order. */
            if (prev_upd != NULL && prev_upd->start_ts < upd->start_ts)
                enable_reverse_modify = false;

            /* Find the first update without timestamp. */
            if (first_non_ts_upd == NULL && upd->start_ts == WT_TS_NONE) {
                first_non_ts_upd = upd;
            } else if (first_non_ts_upd != NULL && upd->start_ts != WT_TS_NONE) {
                /*
                 * Don't insert updates with timestamps after updates without timestamps to the
                 * history store.
                 */
                F_SET(upd, WT_UPDATE_MASKED_BY_NON_TS_UPDATE);
                if (F_ISSET(upd, WT_UPDATE_HS))
                    ts_updates_in_hs = true;
            }

            /*
             * If we've reached a full update and it's in the history store we don't need to
             * continue as anything beyond this point won't help with calculating deltas.
             */
            if (F_ISSET(upd, WT_UPDATE_HS) && upd->type == WT_UPDATE_STANDARD)
                break;
        }

        prev_upd = upd = NULL;

        /* Construct the oldest full update. */
        WT_ASSERT(session, modifies.size > 0);

#ifdef HAVE_DIAGNOSTIC
        __wt_modify_vector_peek(&modifies, &upd);

        WT_ASSERT(session, upd->type == WT_UPDATE_STANDARD || upd->type == WT_UPDATE_TOMBSTONE);
#endif

        /*
         * Clear the content with timestamps in the history store if we see non timestamped updates
         * on the update chain.
         *
         * We don't need to clear the history store records if everything is still on the insert
         * list and there are no updates moved to the history store by checkpoint or a failed
         * eviction.
         */
        if (first_non_ts_upd != NULL && !F_ISSET(upd, WT_UPDATE_HS) &&
          (list->ins == NULL || ts_updates_in_hs)) {
            /* We can only delete history store entries that have timestamps. */
            WT_ERR(__wt_hs_delete_key_from_ts(session, btree->id, key, 1));
            WT_STAT_CONN_INCR(session, cache_hs_key_truncate_mix_ts);
        }

        WT_ERR(__hs_next_upd_full_value(session, &modifies, NULL, full_value, &upd));

        squashed = false;

        /*
         * Flush the updates on stack. Stopping once we run out or we reach the onpage upd start
         * time point, we can squash modifies with the same start time point as the onpage upd away.
         */
        for (; modifies.size > 0 &&
             !(upd->txnid == list->onpage_upd->txnid &&
                 upd->start_ts == list->onpage_upd->start_ts);
             tmp = full_value, full_value = prev_full_value, prev_full_value = tmp,
             upd = prev_upd) {
            WT_ASSERT(session, upd->type == WT_UPDATE_STANDARD || upd->type == WT_UPDATE_MODIFY);

            __wt_modify_vector_peek(&modifies, &prev_upd);

            /*
             * For any uncommitted prepared updates written to disk, the stop timestamp of the last
             * update moved into the history store should be with max visibility to protect its
             * removal by checkpoint garbage collection until the data store update is committed.
             */
            if (prev_upd->prepare_state == WT_PREPARE_INPROGRESS) {
                WT_ASSERT(session, list->onpage_upd->txnid == prev_upd->txnid &&
                    list->onpage_upd->start_ts == prev_upd->start_ts);
                stop_time_point.durable_ts = stop_time_point.ts = WT_TS_MAX;
                stop_time_point.txnid = WT_TXN_MAX;
            } else {
                /*
                 * Set the stop timestamp from durable timestamp instead of commit timestamp. The
                 * garbage collection of history store removes the history values once the stop
                 * timestamp is globally visible. i.e. durable timestamp of data store version.
                 */
                WT_ASSERT(session, prev_upd->start_ts <= prev_upd->durable_ts);
                stop_time_point.durable_ts = prev_upd->durable_ts;
                stop_time_point.ts = prev_upd->start_ts;
                stop_time_point.txnid = prev_upd->txnid;
            }

            WT_ERR(
              __hs_next_upd_full_value(session, &modifies, full_value, prev_full_value, &prev_upd));

            /* Squash the updates from the same transaction. */
            if (upd->start_ts == prev_upd->start_ts && upd->txnid == prev_upd->txnid) {
                squashed = true;
                continue;
            }

            /* Skip updates already in the history store or masked by updates without timestamps. */
            if (F_ISSET(upd, WT_UPDATE_HS | WT_UPDATE_MASKED_BY_NON_TS_UPDATE))
                continue;

            /* Calculate reverse modify. */
            nentries = MAX_REVERSE_MODIFY_NUM;
            if (upd->type == WT_UPDATE_MODIFY && enable_reverse_modify &&
              __wt_calc_modify(session, prev_full_value, full_value, prev_full_value->size / 10,
                entries, &nentries) == 0) {
                WT_ERR(__wt_modify_pack(cursor, entries, nentries, &modify_value));
                WT_ERR(__hs_insert_record(session, cursor, btree, key, upd, WT_UPDATE_MODIFY,
                  modify_value, &stop_time_point));
                __wt_scr_free(session, &modify_value);
            } else
                WT_ERR(__hs_insert_record(session, cursor, btree, key, upd, WT_UPDATE_STANDARD,
                  full_value, &stop_time_point));

            /* Flag the update as now in the history store. */
            F_SET(upd, WT_UPDATE_HS);
            ++insert_cnt;
            if (squashed) {
                WT_STAT_CONN_INCR(session, cache_hs_write_squash);
                squashed = false;
            }
        }

        if (modifies.size > 0)
            WT_STAT_CONN_INCR(session, cache_hs_write_squash);
    }

    WT_ERR(__wt_block_manager_named_size(session, WT_HS_FILE, &hs_size));
    WT_STAT_CONN_SET(session, cache_hs_ondisk, hs_size);
    max_hs_size = CUR2BT(cursor)->file_max;
    if (max_hs_size != 0 && (uint64_t)hs_size > max_hs_size)
        WT_ERR_PANIC(session, WT_PANIC,
          "WiredTigerHS: file size of %" PRIu64 " exceeds maximum size %" PRIu64, (uint64_t)hs_size,
          max_hs_size);

err:
    if (ret == 0 && insert_cnt > 0)
        __hs_insert_updates_verbose(session, btree);

    __wt_scr_free(session, &key);
    /* modify_value is allocated in __wt_modify_pack. Free it if it is allocated. */
    if (modify_value != NULL)
        __wt_scr_free(session, &modify_value);
    __wt_modify_vector_free(&modifies);
    __wt_scr_free(session, &full_value);
    __wt_scr_free(session, &prev_full_value);
    return (ret);
}

/*
 * __wt_hs_cursor_position --
 *     Position a history store cursor at the end of a set of updates for a given btree id, record
 *     key and timestamp. There may be no history store entries for the given btree id and record
 *     key if they have been removed by WT_CONNECTION::rollback_to_stable.
 */
int
__wt_hs_cursor_position(WT_SESSION_IMPL *session, WT_CURSOR *cursor, uint32_t btree_id,
  WT_ITEM *key, wt_timestamp_t timestamp)
{
    WT_DECL_ITEM(srch_key);
    WT_DECL_RET;
    int cmp, exact;

    WT_RET(__wt_scr_alloc(session, 0, &srch_key));

    /*
     * Because of the special visibility rules for the history store, a new key can appear in
     * between our search and the set of updates that we're interested in. Keep trying until we find
     * it.
     *
     * There may be no history store entries for the given btree id and record key if they have been
     * removed by WT_CONNECTION::rollback_to_stable.
     *
     * Note that we need to compare the raw key off the cursor to determine where we are in the
     * history store as opposed to comparing the embedded data store key since the ordering is not
     * guaranteed to be the same.
     */
    cursor->set_key(
      cursor, btree_id, key, timestamp != WT_TS_NONE ? timestamp : WT_TS_MAX, UINT64_MAX);
    /* Copy the raw key before searching as a basis for comparison. */
    WT_ERR(__wt_buf_set(session, srch_key, cursor->key.data, cursor->key.size));
    WT_ERR(cursor->search_near(cursor, &exact));
    if (exact > 0) {
        /*
         * It's possible that we may race with a history store insert for another key. So we may be
         * more than one record away the end of our target key/timestamp range. Keep iterating
         * backwards until we land on our key.
         */
        while ((ret = cursor->prev(cursor)) == 0) {
            WT_ERR(__wt_compare(session, NULL, &cursor->key, srch_key, &cmp));
            if (cmp <= 0)
                break;
        }
    }
#ifdef HAVE_DIAGNOSTIC
    if (ret == 0) {
        WT_ERR(__wt_compare(session, NULL, &cursor->key, srch_key, &cmp));
        WT_ASSERT(session, cmp <= 0);
    }
#endif
err:
    __wt_scr_free(session, &srch_key);
    return (ret);
}

/*
 * __wt_find_hs_upd --
 *     Scan the history store for a record the btree cursor wants to position on. Create an update
 *     for the record and return to the caller. The caller may choose to optionally allow prepared
 *     updates to be returned regardless of whether prepare is being ignored globally. Otherwise, a
 *     prepare conflict will be returned upon reading a prepared update.
 */
int
__wt_find_hs_upd(WT_SESSION_IMPL *session, WT_ITEM *key, const char *value_format, uint64_t recno,
  WT_UPDATE_VALUE *upd_value, bool allow_prepare, WT_ITEM *on_disk_buf)
{
    WT_CURSOR *hs_cursor;
    WT_CURSOR_BTREE *hs_cbt;
    WT_DECL_ITEM(hs_value);
    WT_DECL_ITEM(orig_hs_value_buf);
    WT_DECL_RET;
    WT_ITEM hs_key, recno_key;
    WT_MODIFY_VECTOR modifies;
    WT_TXN *txn;
    WT_TXN_SHARED *txn_shared;
    WT_UPDATE *mod_upd, *upd;
    wt_timestamp_t durable_timestamp, durable_timestamp_tmp, hs_start_ts, hs_start_ts_tmp;
    wt_timestamp_t hs_stop_durable_ts, hs_stop_durable_ts_tmp, read_timestamp;
    uint64_t hs_counter, hs_counter_tmp, upd_type_full;
    uint32_t hs_btree_id, session_flags;
    uint8_t *p, recno_key_buf[WT_INTPACK64_MAXSIZE], upd_type;
    int cmp;
    bool is_owner, modify;

    hs_cursor = NULL;
    mod_upd = upd = NULL;
    orig_hs_value_buf = NULL;
    WT_CLEAR(hs_key);
    __wt_modify_vector_init(session, &modifies);
    txn = session->txn;
    txn_shared = WT_SESSION_TXN_SHARED(session);
    hs_btree_id = S2BT(session)->id;
    session_flags = 0; /* [-Werror=maybe-uninitialized] */
    WT_NOT_READ(modify, false);
    is_owner = false;

    /* Row-store key is as passed to us, create the column-store key as needed. */
    WT_ASSERT(
      session, (key == NULL && recno != WT_RECNO_OOB) || (key != NULL && recno == WT_RECNO_OOB));
    if (key == NULL) {
        p = recno_key_buf;
        WT_RET(__wt_vpack_uint(&p, 0, recno));
        memset(&recno_key, 0, sizeof(recno_key));
        key = &recno_key;
        key->data = recno_key_buf;
        key->size = WT_PTRDIFF(p, recno_key_buf);
    }

    /* Allocate buffer for the history store value. */
    WT_ERR(__wt_scr_alloc(session, 0, &hs_value));

    /* Open a history store table cursor. */
    WT_ERR(__wt_hs_cursor(session, &session_flags, &is_owner));
    hs_cursor = session->hs_cursor;
    hs_cbt = (WT_CURSOR_BTREE *)hs_cursor;

    /*
     * After positioning our cursor, we're stepping backwards to find the correct update. Since the
     * timestamp is part of the key, our cursor needs to go from the newest record (further in the
     * history store) to the oldest (earlier in the history store) for a given key.
     */
    read_timestamp = allow_prepare ? txn->prepare_timestamp : txn_shared->read_timestamp;
    WT_ERR_NOTFOUND_OK(
      __wt_hs_cursor_position(session, hs_cursor, hs_btree_id, key, read_timestamp), true);
    if (ret == WT_NOTFOUND) {
        ret = 0;
        goto done;
    }
    for (;; ret = hs_cursor->prev(hs_cursor)) {
        WT_ERR_NOTFOUND_OK(ret, true);
        /* If we hit the end of the table, let's get out of here. */
        if (ret == WT_NOTFOUND) {
            ret = 0;
            goto done;
        }
        WT_ERR(hs_cursor->get_key(hs_cursor, &hs_btree_id, &hs_key, &hs_start_ts, &hs_counter));

        /* Stop before crossing over to the next btree */
        if (hs_btree_id != S2BT(session)->id)
            goto done;

        /*
         * Keys are sorted in an order, skip the ones before the desired key, and bail out if we
         * have crossed over the desired key and not found the record we are looking for.
         */
        WT_ERR(__wt_compare(session, NULL, &hs_key, key, &cmp));
        if (cmp != 0)
            goto done;

        /*
         * If the stop time point of a record is visible to us, we won't be able to see anything for
         * this entire key. Just jump straight to the end.
         */
        if (__wt_txn_tw_stop_visible(session, &hs_cbt->upd_value->tw))
            goto done;
        /* If the start time point is visible to us, let's return that record. */
        if (__wt_txn_tw_start_visible(session, &hs_cbt->upd_value->tw))
            break;
    }

    WT_ERR(hs_cursor->get_value(
      hs_cursor, &hs_stop_durable_ts, &durable_timestamp, &upd_type_full, hs_value));
    upd_type = (uint8_t)upd_type_full;

    /* We do not have tombstones in the history store anymore. */
    WT_ASSERT(session, upd_type != WT_UPDATE_TOMBSTONE);

    /*
     * If the caller has signalled they don't need the value buffer, don't bother reconstructing a
     * modify update or copying the contents into the value buffer.
     */
    if (upd_value->skip_buf)
        goto skip_buf;

    /*
     * Keep walking until we get a non-modify update. Once we get to that point, squash the updates
     * together.
     */
    if (upd_type == WT_UPDATE_MODIFY) {
        WT_NOT_READ(modify, true);
        /* Store this so that we don't have to make a special case for the first modify. */
        hs_stop_durable_ts_tmp = hs_stop_durable_ts;

        /*
         * Resolving update chains of reverse deltas requires the current transaction to look beyond
         * its current snapshot in certain scenarios. This flag allows us to ignore transaction
         * visibility checks when reading in order to construct the modify chain, so we can create
         * the value we expect.
         */
        while (upd_type == WT_UPDATE_MODIFY) {
            WT_ERR(__wt_upd_alloc(session, hs_value, upd_type, &mod_upd, NULL));
            WT_ERR(__wt_modify_vector_push(&modifies, mod_upd));
            mod_upd = NULL;

            /*
             * Find the base update to apply the reverse deltas. If our cursor next fails to find an
             * update here we fall back to the datastore version. If its timestamp doesn't match our
             * timestamp then we return not found.
             */
            if ((ret = hs_cursor->next(hs_cursor)) == WT_NOTFOUND) {
                /* Fallback to the onpage value as the base value. */
                orig_hs_value_buf = hs_value;
                hs_value = on_disk_buf;
                upd_type = WT_UPDATE_STANDARD;
                break;
            }
            hs_start_ts_tmp = WT_TS_NONE;
            /*
             * Make sure we use the temporary variants of these variables. We need to retain the
             * timestamps of the original modify we saw.
             *
             * We keep looking back into history store until we find a base update to apply the
             * reverse deltas on top of.
             */
            WT_ERR(hs_cursor->get_key(
              hs_cursor, &hs_btree_id, &hs_key, &hs_start_ts_tmp, &hs_counter_tmp));

            WT_ERR(__wt_compare(session, NULL, &hs_key, key, &cmp));

            if (cmp != 0) {
                /* Fallback to the onpage value as the base value. */
                orig_hs_value_buf = hs_value;
                hs_value = on_disk_buf;
                upd_type = WT_UPDATE_STANDARD;
                break;
            }

            WT_ERR(hs_cursor->get_value(hs_cursor, &hs_stop_durable_ts_tmp, &durable_timestamp_tmp,
              &upd_type_full, hs_value));
            upd_type = (uint8_t)upd_type_full;
        }
        WT_ASSERT(session, upd_type == WT_UPDATE_STANDARD);
        while (modifies.size > 0) {
            __wt_modify_vector_pop(&modifies, &mod_upd);
            WT_ERR(__wt_modify_apply_item(session, value_format, hs_value, mod_upd->data));
            __wt_free_update_list(session, &mod_upd);
            mod_upd = NULL;
        }
        WT_STAT_CONN_INCR(session, cache_hs_read_squash);
    }

    /*
     * Potential optimization: We can likely get rid of this copy and the update allocation above.
     * We already have buffers containing the modify values so there's no good reason to allocate an
     * update other than to work with our modify vector implementation.
     */
    WT_ERR(__wt_buf_set(session, &upd_value->buf, hs_value->data, hs_value->size));
skip_buf:
    upd_value->tw.durable_start_ts = durable_timestamp;
    upd_value->tw.start_txn = WT_TXN_NONE;
    upd_value->type = upd_type;

done:
err:
    if (orig_hs_value_buf != NULL)
        __wt_scr_free(session, &orig_hs_value_buf);
    else
        __wt_scr_free(session, &hs_value);
    WT_ASSERT(session, hs_key.mem == NULL && hs_key.memsize == 0);

    WT_TRET(__wt_hs_cursor_close(session, session_flags, is_owner));

    __wt_free_update_list(session, &mod_upd);
    while (modifies.size > 0) {
        __wt_modify_vector_pop(&modifies, &upd);
        __wt_free_update_list(session, &upd);
    }
    __wt_modify_vector_free(&modifies);

    if (ret == 0) {
        /* Couldn't find a record. */
        if (upd == NULL) {
            ret = WT_NOTFOUND;
            WT_STAT_CONN_INCR(session, cache_hs_read_miss);
        } else {
            WT_STAT_CONN_INCR(session, cache_hs_read);
            WT_STAT_DATA_INCR(session, cache_hs_read);
        }
    }

    WT_ASSERT(session, upd != NULL || ret != 0);

    return (ret);
}

/*
 * __hs_delete_key_from_ts_int --
 *     Internal helper for deleting history store content of a given key from a timestamp.
 */
static int
__hs_delete_key_from_ts_int(
  WT_SESSION_IMPL *session, uint32_t btree_id, const WT_ITEM *key, wt_timestamp_t ts)
{
    WT_CURSOR *hs_cursor;
    WT_DECL_ITEM(srch_key);
    WT_DECL_RET;
    WT_ITEM hs_key;
    wt_timestamp_t hs_start_ts;
    uint64_t hs_counter;
    uint32_t hs_btree_id;
    int cmp, exact;

    hs_cursor = session->hs_cursor;
    WT_RET(__wt_scr_alloc(session, 0, &srch_key));

    hs_cursor->set_key(hs_cursor, btree_id, key, ts, 0);
    WT_ERR(__wt_buf_set(session, srch_key, hs_cursor->key.data, hs_cursor->key.size));
    WT_ERR_NOTFOUND_OK(hs_cursor->search_near(hs_cursor, &exact), true);
    /* Empty history store is fine. */
    if (ret == WT_NOTFOUND)
        goto done;
    /*
     * If we raced with a history store insert, we may be two or more records away from our target.
     * Keep iterating forwards until we are on or past our target key.
     *
     * We can't use the cursor positioning helper that we use for regular reads since that will
     * place us at the end of a particular key/timestamp range whereas we want to be placed at the
     * beginning.
     */
    if (exact < 0) {
        while ((ret = hs_cursor->next(hs_cursor)) == 0) {
            WT_ERR(__wt_compare(session, NULL, &hs_cursor->key, srch_key, &cmp));
            if (cmp >= 0)
                break;
        }
        /* No entries greater than or equal to the key we searched for. */
        WT_ERR_NOTFOUND_OK(ret, true);
        if (ret == WT_NOTFOUND)
            goto done;
    }
    /* Bailing out here also means we have no history store records for our key. */
    WT_ERR(hs_cursor->get_key(hs_cursor, &hs_btree_id, &hs_key, &hs_start_ts, &hs_counter));
    if (hs_btree_id != btree_id)
        goto done;
    WT_ERR(__wt_compare(session, NULL, &hs_key, key, &cmp));
    if (cmp != 0)
        goto done;
    WT_ERR(__hs_delete_key_from_pos(session, hs_cursor, btree_id, key));
done:
    ret = 0;
err:
    __wt_scr_free(session, &srch_key);
    return (ret);
}

/*
 * __wt_hs_delete_key_from_ts --
 *     Delete history store content of a given key from a timestamp.
 */
int
__wt_hs_delete_key_from_ts(
  WT_SESSION_IMPL *session, uint32_t btree_id, const WT_ITEM *key, wt_timestamp_t ts)
{
    WT_DECL_RET;
    uint32_t session_flags;
    bool is_owner;

    session_flags = session->flags;

    /*
     * Some code paths such as schema removal involve deleting keys in metadata and assert that we
     * shouldn't be opening new dhandles. We won't ever need to blow away history store content in
     * these cases so let's just return early here.
     */
    if (F_ISSET(session, WT_SESSION_NO_DATA_HANDLES))
        return (0);

    WT_RET(__wt_hs_cursor(session, &session_flags, &is_owner));

    /* The tree structure can change while we try to insert the mod list, retry if that happens. */
    while ((ret = __hs_delete_key_from_ts_int(session, btree_id, key, ts)) == WT_RESTART)
        WT_STAT_CONN_INCR(session, cache_hs_insert_restart);

    WT_TRET(__wt_hs_cursor_close(session, session_flags, is_owner));
    return (ret);
}

/*
 * __hs_delete_key_from_pos --
 *     Delete an entire key's worth of data in the history store assuming that the input cursor is
 *     positioned at the beginning of the key range.
 */
static int
__hs_delete_key_from_pos(
  WT_SESSION_IMPL *session, WT_CURSOR *hs_cursor, uint32_t btree_id, const WT_ITEM *key)
{
    WT_CURSOR_BTREE *hs_cbt;
    WT_DECL_RET;
    WT_ITEM hs_key;
    WT_UPDATE *upd;
    wt_timestamp_t hs_start_ts;
    uint64_t hs_counter;
    uint32_t hs_btree_id;
    int cmp;

    hs_cbt = (WT_CURSOR_BTREE *)hs_cursor;
    upd = NULL;

    /* If there is nothing else in history store, we're done here. */
    for (; ret == 0; ret = hs_cursor->next(hs_cursor)) {
        WT_RET(hs_cursor->get_key(hs_cursor, &hs_btree_id, &hs_key, &hs_start_ts, &hs_counter));
        /*
         * If the btree id or key isn't ours, that means that we've hit the end of the key range and
         * that there is no more history store content for this key.
         */
        if (hs_btree_id != btree_id)
            break;
        WT_RET(__wt_compare(session, NULL, &hs_key, key, &cmp));
        if (cmp != 0)
            break;
        /*
         * Since we're using internal functions to modify the row structure, we need to manually set
         * the comparison to an exact match.
         */
        hs_cbt->compare = 0;
        /*
         * Append a globally visible tombstone to the update list. This will effectively make the
         * value invisible and the key itself will eventually get removed during reconciliation.
         */
        WT_RET(__wt_upd_alloc_tombstone(session, &upd, NULL));
        upd->txnid = WT_TXN_NONE;
        upd->start_ts = upd->durable_ts = WT_TS_NONE;
        WT_ERR(__wt_hs_modify(hs_cbt, upd));
        upd = NULL;
        WT_STAT_CONN_INCR(session, cache_hs_remove_key_truncate);
    }
    if (ret == WT_NOTFOUND)
        return (0);
err:
    __wt_free(session, upd);
    return (ret);
}

/*
 * __verify_history_store_id --
 *     Verify the history store for a single btree. Given a cursor to the tree, walk all history
 *     store keys. This function assumes any caller has already opened a cursor to the history
 *     store.
 */
static int
__verify_history_store_id(WT_SESSION_IMPL *session, WT_CURSOR_BTREE *cbt, uint32_t this_btree_id)
{
    WT_CURSOR *hs_cursor;
    WT_DECL_ITEM(prev_hs_key);
    WT_DECL_RET;
    WT_ITEM hs_key;
    wt_timestamp_t hs_start_ts;
    uint64_t hs_counter;
    uint32_t btree_id;
    int cmp;
    bool found;

    hs_cursor = session->hs_cursor;
    WT_CLEAR(hs_key);

    WT_ERR(__wt_scr_alloc(session, 0, &prev_hs_key));

    /*
     * We need to be able to iterate over the history store content for another table. In order to
     * do this, we must ignore non-globally visible tombstones in the history store since every
     * history store record is succeeded with a tombstone. We also need to skip the non-globally
     * visible tombstones in the data table to verify the corresponding entries in the history store
     * are too present in the data store.
     */
    F_SET(&cbt->iface, WT_CURSTD_IGNORE_TOMBSTONE);

    /*
     * The caller is responsible for positioning the history store cursor at the first record to
     * verify. When we return after moving to a new key the caller is responsible for keeping the
     * cursor there or deciding they're done.
     */
    for (; ret == 0; ret = hs_cursor->next(hs_cursor)) {
        WT_ERR(hs_cursor->get_key(hs_cursor, &btree_id, &hs_key, &hs_start_ts, &hs_counter));

        /*
         * If the btree id does not match the preview one, we're done. It is up to the caller to set
         * up for the next tree and call us, if they choose. For a full history store walk, the
         * caller sends in WT_BTREE_ID_INVALID and this function will set and use the first btree id
         * it finds and will return once it walks off that tree, leaving the cursor set to the first
         * key of that new tree.
         */
        if (btree_id != this_btree_id)
            break;

        /*
         * If we have already checked against this key, keep going to the next key. We only need to
         * check the key once.
         */
        WT_ERR(__wt_compare(session, NULL, &hs_key, prev_hs_key, &cmp));
        if (cmp == 0)
            continue;
        WT_WITH_PAGE_INDEX(session, ret = __hs_row_search(cbt, &hs_key, false));
        WT_ERR(ret);

        found = cbt->compare == 0;
        WT_ERR(__cursor_reset(cbt));

        if (!found) {
            F_SET(S2C(session), WT_CONN_DATA_CORRUPTION);
            WT_ERR_PANIC(session, WT_PANIC,
              "the associated history store key %s was not found in the data store %s",
              __wt_buf_set_printable(session, hs_key.data, hs_key.size, prev_hs_key),
              session->dhandle->name);
        }

        /*
         * Copy the key memory into our scratch buffer. The key will get invalidated on our next
         * cursor iteration.
         */
        WT_ERR(__wt_buf_set(session, prev_hs_key, hs_key.data, hs_key.size));
    }
    WT_ERR_NOTFOUND_OK(ret, true);
err:
    F_CLR(&cbt->iface, WT_CURSTD_IGNORE_TOMBSTONE);
    WT_ASSERT(session, hs_key.mem == NULL && hs_key.memsize == 0);
    __wt_scr_free(session, &prev_hs_key);
    return (ret);
}

/*
 * __wt_history_store_verify_one --
 *     Verify the history store for the btree that is set up in this session. This must be called
 *     when we are known to have exclusive access to the btree.
 */
int
__wt_history_store_verify_one(WT_SESSION_IMPL *session)
{
    WT_CURSOR *cursor;
    WT_CURSOR_BTREE cbt;
    WT_DECL_RET;
    WT_ITEM hs_key;
    uint32_t btree_id;
    int exact;

    cursor = session->hs_cursor;
    btree_id = S2BT(session)->id;

    /*
     * We are required to position the history store cursor. Set it to the first record of our btree
     * in the history store.
     */
    memset(&hs_key, 0, sizeof(hs_key));
    cursor->set_key(cursor, btree_id, &hs_key, 0, 0);
    ret = cursor->search_near(cursor, &exact);
    if (ret == 0 && exact < 0)
        ret = cursor->next(cursor);

    /* If we positioned the cursor there is something to verify. */
    if (ret == 0) {
        __wt_btcur_init(session, &cbt);
        __wt_btcur_open(&cbt);
        ret = __verify_history_store_id(session, &cbt, btree_id);
        WT_TRET(__wt_btcur_close(&cbt, false));
    }
    return (ret == WT_NOTFOUND ? 0 : ret);
}

/*
 * __wt_history_store_verify --
 *     Verify the history store. There can't be an entry in the history store without having the
 *     latest value for the respective key in the data store.
 */
int
__wt_history_store_verify(WT_SESSION_IMPL *session)
{
    WT_CURSOR *cursor, *data_cursor;
    WT_DECL_ITEM(buf);
    WT_DECL_RET;
    WT_ITEM hs_key;
    wt_timestamp_t hs_start_ts;
    uint64_t hs_counter;
    uint32_t btree_id, session_flags;
    char *uri_data;
    bool is_owner, stop;

    /* We should never reach here if working in context of the default session. */
    WT_ASSERT(session, S2C(session)->default_session != session);

    cursor = data_cursor = NULL;
    WT_CLEAR(hs_key);
    btree_id = WT_BTREE_ID_INVALID;
    session_flags = 0; /* [-Wconditional-uninitialized] */
    uri_data = NULL;
    is_owner = false; /* [-Wconditional-uninitialized] */

    WT_ERR(__wt_scr_alloc(session, 0, &buf));
    WT_ERR(__wt_hs_cursor(session, &session_flags, &is_owner));
    cursor = session->hs_cursor;
    ret = cursor->next(cursor);
    WT_ERR_NOTFOUND_OK(ret, true);
    stop = ret == WT_NOTFOUND ? true : false;
    ret = 0;

    /*
     * We have the history store cursor positioned at the first record that we want to verify. The
     * internal function is expecting a btree cursor, so open and initialize that.
     */
    while (!stop) {
        /*
         * The cursor is positioned either from above or left over from the internal call on the
         * first key of a new btree id.
         */
        WT_ERR(cursor->get_key(cursor, &btree_id, &hs_key, &hs_start_ts, &hs_counter));
        if ((ret = __wt_metadata_btree_id_to_uri(session, btree_id, &uri_data)) != 0) {
            F_SET(S2C(session), WT_CONN_DATA_CORRUPTION);
            WT_ERR_PANIC(session, WT_PANIC,
              "Unable to find btree id %" PRIu32
              " in the metadata file for the associated history store key %s",
              btree_id, __wt_buf_set_printable(session, hs_key.data, hs_key.size, buf));
        }
        WT_ERR(__wt_open_cursor(session, uri_data, NULL, NULL, &data_cursor));
        F_SET(data_cursor, WT_CURSOR_RAW_OK);
        ret = __verify_history_store_id(session, (WT_CURSOR_BTREE *)data_cursor, btree_id);
        if (ret == WT_NOTFOUND)
            stop = true;
        WT_TRET(data_cursor->close(data_cursor));
        WT_ERR_NOTFOUND_OK(ret, false);
    }
err:
    WT_TRET(__wt_hs_cursor_close(session, session_flags, is_owner));

    __wt_scr_free(session, &buf);
    WT_ASSERT(session, hs_key.mem == NULL && hs_key.memsize == 0);
    __wt_free(session, uri_data);
    return (ret);
}<|MERGE_RESOLUTION|>--- conflicted
+++ resolved
@@ -567,15 +567,12 @@
     *updp = NULL;
     __wt_modify_vector_pop(modifies, &upd);
     if (upd->type == WT_UPDATE_TOMBSTONE) {
-<<<<<<< HEAD
-=======
         if (upd->start_ts == WT_TS_NONE) {
             /* We can only delete history store entries that have timestamps. */
             WT_RET(__wt_hs_delete_key_from_ts(session, btree_id, key, 1));
             WT_STAT_CONN_INCR(session, cache_hs_key_truncate_mix_ts);
         }
 
->>>>>>> 8f87b989
         if (modifies->size == 0) {
             WT_ASSERT(session, older_full_value == NULL);
             *updp = upd;
