--- conflicted
+++ resolved
@@ -278,53 +278,6 @@
     WT_RET(session->hs_cursor->close(session->hs_cursor));
     session->hs_cursor = NULL;
     F_CLR(session, WT_SESSION_HS_CURSOR);
-
-    return (0);
-}
-
-/*
- * __hs_read_cursor_open --
- *     Open a reading cursor to the history store. This function opens a new cursor through the user
- *     session in order to inherit the visibility of the running transaction.
- */
-static int
-__hs_read_cursor_open(WT_SESSION_IMPL *session, WT_CURSOR **cursorp, uint32_t *session_flags)
-{
-    WT_DECL_RET;
-    const char *open_cursor_cfg[] = {WT_CONFIG_BASE(session, WT_SESSION_open_cursor), NULL};
-
-    *session_flags = F_MASK(session, WT_HS_SESSION_FLAGS);
-
-    WT_WITHOUT_DHANDLE(
-      session, ret = __wt_open_cursor(session, WT_HS_URI, NULL, open_cursor_cfg, cursorp));
-    WT_RET(ret);
-
-    /* Configure session to access the history store table. */
-    F_SET(session, WT_HS_SESSION_FLAGS);
-
-    return (ret);
-}
-
-/*
- * __hs_read_cursor_close --
- *     Close a reading cursor to the history store.
- */
-static int
-__hs_read_cursor_close(WT_SESSION_IMPL *session, WT_CURSOR **cursorp, uint32_t session_flags)
-{
-    WT_CURSOR *cursor;
-
-    if ((cursor = *cursorp) == NULL)
-        return (0);
-    *cursorp = NULL;
-
-    /*
-     * We turned off caching and eviction while the history store cursor was in use, restore the
-     * session's flags.
-     */
-    F_CLR(session, WT_HS_SESSION_FLAGS);
-    F_SET(session, session_flags);
-    WT_RET(cursor->close(cursor));
 
     return (0);
 }
@@ -888,12 +841,8 @@
     WT_ERR(__wt_scr_alloc(session, 0, &hs_value));
 
     /* Open a history store table cursor. */
-<<<<<<< HEAD
     WT_ERR(__wt_hs_cursor(session, &session_flags));
     hs_cursor = session->hs_cursor;
-=======
-    WT_ERR(__hs_read_cursor_open(session, &hs_cursor, &session_flags));
->>>>>>> cbe366fb
 
     /*
      * After positioning our cursor, we're stepping backwards to find the correct update. Since the
@@ -1064,16 +1013,13 @@
     __wt_scr_free(session, &hs_key);
     __wt_scr_free(session, &hs_value);
 
-<<<<<<< HEAD
-    WT_TRET(__wt_hs_cursor_close(session, session_flags));
-=======
     /*
      * Restore the read timestamp if we encountered an error while processing a modify. There's no
      * harm in doing this multiple times.
      */
     __hs_restore_read_timestamp(session, saved_timestamp);
-    ret = __hs_read_cursor_close(session, &hs_cursor, session_flags);
->>>>>>> cbe366fb
+    WT_TRET(__wt_hs_cursor_close(session, session_flags));
+
     __wt_free_update_list(session, &mod_upd);
     while (modifies.size > 0) {
         __wt_modify_vector_pop(&modifies, &upd);
