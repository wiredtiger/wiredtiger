--- conflicted
+++ resolved
@@ -1420,23 +1420,14 @@
          * The cursor is positioned either from above or left over from the internal call on the
          * first key of a new btree id.
          */
-<<<<<<< HEAD
         WT_ERR(cursor->get_key(cursor, &btree_id, &hs_key, &hs_start_ts, &hs_counter));
-        if ((ret = __wt_metadata_btree_id_to_uri(session, btree_id, &uri_data)) != 0)
-            WT_ERR_PANIC(session, WT_PANIC,
-              "Unable to find btree id %" PRIu32
-              " in the metadata file for the associated history store key %s",
-              btree_id, __wt_buf_set_printable(session, hs_key.data, hs_key.size, buf));
-=======
-        WT_ERR(cursor->get_key(cursor, &btree_id, hs_key, &hs_start_ts, &hs_counter));
         if ((ret = __wt_metadata_btree_id_to_uri(session, btree_id, &uri_data)) != 0) {
             F_SET(S2C(session), WT_CONN_DATA_CORRUPTION);
             WT_ERR_PANIC(session, WT_PANIC,
               "Unable to find btree id %" PRIu32
               " in the metadata file for the associated history store key %s",
-              btree_id, __wt_buf_set_printable(session, hs_key->data, hs_key->size, buf));
+              btree_id, __wt_buf_set_printable(session, hs_key.data, hs_key.size, buf));
         }
->>>>>>> 208936c1
         WT_ERR(__wt_open_cursor(session, uri_data, NULL, NULL, &data_cursor));
         F_SET(data_cursor, WT_CURSOR_RAW_OK);
         ret = __verify_history_store_id(session, (WT_CURSOR_BTREE *)data_cursor, btree_id);
