--- conflicted
+++ resolved
@@ -202,15 +202,12 @@
       session, ret = __wt_open_cursor(session, WT_HS_URI, NULL, open_cursor_cfg, &cursor));
     WT_RET(ret);
 
-<<<<<<< HEAD
     /*
      * Set the WT_CBT_NO_TXN flag to stop creating snapshots for history store cursors
      */
     F_SET((WT_CURSOR_BTREE *)cursor, WT_CBT_NO_TXN);
-=======
     /* History store cursors should always ignore tombstones. */
     F_SET(cursor, WT_CURSTD_IGNORE_TOMBSTONE);
->>>>>>> dbf5197d
 
     session->hs_cursor = cursor;
     F_SET(session, WT_SESSION_HS_CURSOR);
