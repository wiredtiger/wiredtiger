/*-
 * Copyright (c) 2014-2019 MongoDB, Inc.
 * Copyright (c) 2008-2014 WiredTiger, Inc.
 *	All rights reserved.
 *
 * See the file LICENSE for redistribution information.
 */

#include "wt_internal.h"

/*
 * When an operation is accessing the history store table, it should ignore the cache size (since
 * the cache is already full), and the operation can't reenter reconciliation.
 */
#define WT_HS_SESSION_FLAGS (WT_SESSION_IGNORE_CACHE_SIZE | WT_SESSION_NO_RECONCILE)

/*
 * __hs_store_time_pair --
 *     Store the time pair to use for the history store inserts.
 */
static void
__hs_store_time_pair(WT_SESSION_IMPL *session, wt_timestamp_t timestamp, uint64_t txnid)
{
    session->orig_timestamp_to_las = timestamp;
    session->orig_txnid_to_las = txnid;
}

/*
 * __wt_hs_get_btree --
 *     Get the history store btree. Open a history store cursor if needed to get the btree.
 */
int
__wt_hs_get_btree(WT_SESSION_IMPL *session, WT_BTREE **hs_tree)
{
    WT_DECL_RET;
    uint32_t session_flags;
    bool close_hs_cursor;

<<<<<<< HEAD
/*
 * __wt_hs_store_time_pair --
 *     Store the time pair to use for the history store inserts.
 */
void
__wt_hs_store_time_pair(WT_SESSION_IMPL *session, wt_timestamp_t timestamp, uint64_t txnid)
{
    session->orig_timestamp_to_las = timestamp;
    session->orig_txnid_to_las = txnid;
=======
    *hs_tree = NULL;
    session_flags = 0; /* [-Werror=maybe-uninitialized] */
    close_hs_cursor = false;

    if (!F_ISSET(session, WT_SESSION_HS_CURSOR)) {
        WT_RET(__wt_hs_cursor(session, &session_flags));
        close_hs_cursor = true;
    }

    *hs_tree = ((WT_CURSOR_BTREE *)session->hs_cursor)->btree;
    WT_ASSERT(session, *hs_tree != NULL);

    if (close_hs_cursor)
        WT_TRET(__wt_hs_cursor_close(session, session_flags));

    return (ret);
>>>>>>> 9cd094bf
}

/*
 * __wt_hs_config --
 *     Configure the history store table.
 */
int
__wt_hs_config(WT_SESSION_IMPL *session, const char **cfg)
{
    WT_BTREE *btree;
    WT_CONFIG_ITEM cval;
    WT_CONNECTION_IMPL *conn;
    WT_DECL_RET;
    bool reset_no_dh_flag;

    conn = S2C(session);
    reset_no_dh_flag = false;

    WT_ERR(__wt_config_gets(session, cfg, "history_store.file_max", &cval));
    if (cval.val != 0 && cval.val < WT_HS_FILE_MIN)
        WT_ERR_MSG(session, EINVAL, "max history store size %" PRId64 " below minimum %d", cval.val,
          WT_HS_FILE_MIN);

    /* in-memory or readonly configurations do not have a history store. */
    if (F_ISSET(conn, WT_CONN_IN_MEMORY | WT_CONN_READONLY))
        return (0);

    /*
     * Retrieve the btree from the history store cursor. This function might need to open a cursor
     * from the default session and hence need to flip the no-dhandle flag temporarily in case it is
     * set. TODO: WT-5501 We should find a way to do this without opening a history store cursor
     * from the default session.
     */
    if (F_ISSET(session, WT_SESSION_NO_DATA_HANDLES)) {
        reset_no_dh_flag = true;
        F_CLR(session, WT_SESSION_NO_DATA_HANDLES);
    }
    WT_ERR(__wt_hs_get_btree(session, &btree));

    /* Track the history store file ID. */
    if (conn->cache->hs_fileid == 0)
        conn->cache->hs_fileid = btree->id;

    /*
     * Set special flags for the history store table: the history store flag (used, for example, to
     * avoid writing records during reconciliation), also turn off checkpoints and logging.
     *
     * Test flags before setting them so updates can't race in subsequent opens (the first update is
     * safe because it's single-threaded from wiredtiger_open).
     */
    if (!F_ISSET(btree, WT_BTREE_HS))
        F_SET(btree, WT_BTREE_HS);
    if (!F_ISSET(btree, WT_BTREE_NO_LOGGING))
        F_SET(btree, WT_BTREE_NO_LOGGING);

    /*
     * We need to set file_max on the btree associated with one of the history store sessions.
     */
    btree->file_max = (uint64_t)cval.val;
    WT_STAT_CONN_SET(session, cache_hs_ondisk_max, btree->file_max);

err:
    if (reset_no_dh_flag)
        F_SET(session, WT_SESSION_NO_DATA_HANDLES);

    return (ret);
}

/*
 * __wt_hs_stats_update --
 *     Update the history store table statistics for return to the application.
 */
int
__wt_hs_stats_update(WT_SESSION_IMPL *session)
{
    WT_BTREE *hs_btree;
    WT_CONNECTION_IMPL *conn;
    WT_CONNECTION_STATS **cstats;
    WT_DSRC_STATS **dstats;
    int64_t v;

    conn = S2C(session);

    /*
     * History store table statistics are copied from the underlying history store table data-source
     * statistics. If there's no history store table, values remain 0.
     */
    if (!F_ISSET(conn, WT_CONN_HS_OPEN))
        return (0);

    /* Set the connection-wide statistics. */
    cstats = conn->stats;

    /*
     * Get a history store cursor, we need the underlying data handle; we can get to it by way of
     * the underlying btree handle, but it's a little ugly.
     */
    WT_RET(__wt_hs_get_btree(session, &hs_btree));

    dstats = hs_btree->dhandle->stats;

    v = WT_STAT_READ(dstats, cursor_update);
    WT_STAT_SET(session, cstats, cache_hs_insert, v);

    /*
     * If we're clearing stats we need to clear the cursor values we just read. This does not clear
     * the rest of the statistics in the history store data source stat cursor, but we own that
     * namespace so we don't have to worry about users seeing inconsistent data source information.
     */
    if (FLD_ISSET(conn->stat_flags, WT_STAT_CLEAR)) {
        WT_STAT_SET(session, dstats, cursor_update, 0);
        WT_STAT_SET(session, dstats, cursor_remove, 0);
    }

    return (0);
}

/*
 * __wt_hs_create --
 *     Initialize the database's history store.
 */
int
__wt_hs_create(WT_SESSION_IMPL *session, const char **cfg)
{
    WT_CONNECTION_IMPL *conn;

    conn = S2C(session);

    /* Read-only and in-memory configurations don't need the history store table. */
    if (F_ISSET(conn, WT_CONN_IN_MEMORY | WT_CONN_READONLY))
        return (0);

    /* Re-create the table. */
    WT_RET(__wt_session_create(session, WT_HS_URI, WT_HS_CONFIG));

    WT_RET(__wt_hs_config(session, cfg));

    /* The statistics server is already running, make sure we don't race. */
    WT_WRITE_BARRIER();
    F_SET(conn, WT_CONN_HS_OPEN);

    return (0);
}

/*
 * __wt_hs_destroy --
 *     Destroy the database's history store.
 */
void
__wt_hs_destroy(WT_SESSION_IMPL *session)
{
    F_CLR(S2C(session), WT_CONN_HS_OPEN);
}

/*
 * __wt_hs_cursor_open --
 *     Open a new history store table cursor.
 */
int
__wt_hs_cursor_open(WT_SESSION_IMPL *session)
{
    WT_CURSOR *cursor;
    WT_DECL_RET;
    const char *open_cursor_cfg[] = {WT_CONFIG_BASE(session, WT_SESSION_open_cursor), NULL};

    WT_WITHOUT_DHANDLE(
      session, ret = __wt_open_cursor(session, WT_HS_URI, NULL, open_cursor_cfg, &cursor));
    WT_RET(ret);

    session->hs_cursor = cursor;
    F_SET(session, WT_SESSION_HS_CURSOR);

    return (0);
}

/*
 * __wt_hs_cursor --
 *     Return a history store cursor, open one if not already open.
 */
int
__wt_hs_cursor(WT_SESSION_IMPL *session, uint32_t *session_flags)
{
    /*
     * We don't want to get tapped for eviction after we start using the history store cursor; save
     * a copy of the current eviction state, we'll turn eviction off before we return.
     *
     * Don't cache history store table pages, we're here because of eviction problems and there's no
     * reason to believe history store pages will be useful more than once.
     */
    *session_flags = F_MASK(session, WT_HS_SESSION_FLAGS);

    /* Open a cursor if this session doesn't already have one. */
    if (!F_ISSET(session, WT_SESSION_HS_CURSOR))
        WT_RET(__wt_hs_cursor_open(session));

    WT_ASSERT(session, session->hs_cursor != NULL);

    /* Configure session to access the history store table. */
    F_SET(session, WT_HS_SESSION_FLAGS);

    return (0);
}

/*
 * __wt_hs_cursor_close --
 *     Discard a history store cursor.
 */
int
__wt_hs_cursor_close(WT_SESSION_IMPL *session, uint32_t session_flags)
{
    /* Nothing to do if the session doesn't have a HS cursor opened. */
    if (!F_ISSET(session, WT_SESSION_HS_CURSOR)) {
        WT_ASSERT(session, session->hs_cursor == NULL);
        return (0);
    }
    WT_ASSERT(session, session->hs_cursor != NULL);

    /*
     * We turned off caching and eviction while the history store cursor was in use, restore the
     * session's flags.
     */
    F_CLR(session, WT_HS_SESSION_FLAGS);
    F_SET(session, session_flags);

    WT_RET(session->hs_cursor->close(session->hs_cursor));
    session->hs_cursor = NULL;
    F_CLR(session, WT_SESSION_HS_CURSOR);

    return (0);
}

/*
 * __hs_get_value --
 *     Get the value associated with an update from the history store. Providing a read timestamp to
 *     avoid finding a tombstone.
 */
static int
__hs_get_value(WT_CURSOR *cursor, WT_BTREE *btree, WT_UPDATE *upd, wt_timestamp_t start_ts,
  uint64_t start_txnid, WT_ITEM *key, WT_ITEM *full_value)
{
    WT_DECL_RET;
    WT_SESSION_IMPL *session;
    WT_TXN *txn;
    wt_timestamp_t durable_ts;
    uint8_t upd_type, prepare_state;

    session = (WT_SESSION_IMPL *)cursor->session;
    txn = &session->txn;

    /* This function should not overwrite a pre-existing read timestamp. */
    WT_ASSERT(session, txn->read_timestamp == WT_TS_NONE && !F_ISSET(txn, WT_TXN_HAS_TS_READ));

    txn->read_timestamp = upd->start_ts;
    F_SET(txn, WT_TXN_HAS_TS_READ);

    cursor->set_key(cursor, btree->id, key, upd->start_ts, upd->txnid, start_ts, start_txnid);
    WT_ERR(cursor->search(cursor));
    WT_ERR(cursor->get_value(cursor, &durable_ts, &prepare_state, &upd_type, full_value));
err:
    F_CLR(txn, WT_TXN_HAS_TS_READ);
    txn->read_timestamp = WT_TS_NONE;
    return (ret);
}

/*
 * __hs_insert_updates_verbose --
 *     Display a verbose message once per checkpoint with details about the cache state when
 *     performing a history store table write.
 */
static void
__hs_insert_updates_verbose(WT_SESSION_IMPL *session, WT_BTREE *btree)
{
    WT_CACHE *cache;
    WT_CONNECTION_IMPL *conn;
    double pct_dirty, pct_full;
    uint64_t ckpt_gen_current, ckpt_gen_last;
    uint32_t btree_id;

    btree_id = btree->id;

    if (!WT_VERBOSE_ISSET(session, WT_VERB_HS | WT_VERB_HS_ACTIVITY))
        return;

    conn = S2C(session);
    cache = conn->cache;
    ckpt_gen_current = __wt_gen(session, WT_GEN_CHECKPOINT);
    ckpt_gen_last = cache->hs_verb_gen_write;

    /*
     * Print a message if verbose history store, or once per checkpoint if only reporting activity.
     * Avoid an expensive atomic operation as often as possible when the message rate is limited.
     */
    if (WT_VERBOSE_ISSET(session, WT_VERB_HS) ||
      (ckpt_gen_current > ckpt_gen_last &&
          __wt_atomic_casv64(&cache->hs_verb_gen_write, ckpt_gen_last, ckpt_gen_current))) {
        WT_IGNORE_RET_BOOL(__wt_eviction_clean_needed(session, &pct_full));
        WT_IGNORE_RET_BOOL(__wt_eviction_dirty_needed(session, &pct_dirty));

        __wt_verbose(session, WT_VERB_HS | WT_VERB_HS_ACTIVITY,
          "Page reconciliation triggered history store write: file ID %" PRIu32
          ". "
          "Current history store file size: %" PRId64
          ", "
          "cache dirty: %2.3f%% , "
          "cache use: %2.3f%%",
          btree_id, WT_STAT_READ(conn->stats, cache_hs_ondisk), pct_dirty, pct_full);
    }

    /* Never skip updating the tracked generation */
    if (WT_VERBOSE_ISSET(session, WT_VERB_HS))
        cache->hs_verb_gen_write = ckpt_gen_current;
}

/*
 * __hs_insert_record --
 *     A helper function to insert the record into the history store including stop time pair.
 */
static int
__hs_insert_record(WT_SESSION_IMPL *session, WT_CURSOR *cursor, const uint32_t btree_id,
  const WT_ITEM *key, const WT_UPDATE *upd, const uint8_t type, const WT_ITEM *hs_value,
  WT_TIME_PAIR stop_ts_pair)
{
    /*
     * Only deltas or full updates should be written to the history store. More specifically, we
     * should NOT be writing tombstone records in the history store table.
     */
    WT_ASSERT(session, type == WT_UPDATE_STANDARD || type == WT_UPDATE_MODIFY);

    cursor->set_key(
      cursor, btree_id, key, upd->start_ts, upd->txnid, stop_ts_pair.timestamp, stop_ts_pair.txnid);

    /*
     * Set the current update start time pair as the commit time pair to the history store record.
     */
    __wt_hs_store_time_pair(session, upd->start_ts, upd->txnid);

    cursor->set_value(cursor, upd->durable_ts, upd->prepare_state, type, hs_value);

    /*
     * Using update instead of insert so the page stays pinned and can be searched before the tree.
     */
    WT_RET(cursor->update(cursor));

    /* Append a delete record to represent stop time pair for the above insert record */
    cursor->set_key(
      cursor, btree_id, key, upd->start_ts, upd->txnid, stop_ts_pair.timestamp, stop_ts_pair.txnid);

    /* Set the stop time pair as the commit time pair of the history store delete record. */
    __wt_hs_store_time_pair(session, stop_ts_pair.timestamp, stop_ts_pair.txnid);

    /* Remove the inserted record with stop timestamp. */
    WT_RET(cursor->remove(cursor));

    return (0);
}

/*
 * __wt_hs_insert_updates --
 *     Copy one set of saved updates into the database's history store table.
 */
int
__wt_hs_insert_updates(WT_CURSOR *cursor, WT_BTREE *btree, WT_RECONCILE *r, WT_MULTI *multi)
{
    WT_DECL_ITEM(full_value);
    WT_DECL_ITEM(key);
    WT_DECL_ITEM(modify_value);
    WT_DECL_ITEM(prev_full_value);
    WT_DECL_ITEM(tmp);
    WT_DECL_RET;
/* If the limit is exceeded, we will insert a full update to the history store */
#define MAX_REVERSE_MODIFY_NUM 16
    WT_MODIFY entries[MAX_REVERSE_MODIFY_NUM];
    WT_MODIFY_VECTOR modifies;
    WT_PAGE *page;
    WT_SAVE_UPD *list;
    WT_SESSION_IMPL *session;
    WT_UPDATE *prev_upd, *upd;
    WT_TIME_PAIR stop_ts_pair;
    wt_off_t hs_size;
    uint64_t insert_cnt, max_hs_size;
    uint32_t btree_id, i;
    uint8_t *p;
    int nentries;
    bool local_txn, squashed;

    page = r->page;
    prev_upd = NULL;
    session = (WT_SESSION_IMPL *)cursor->session;
    insert_cnt = 0;
    btree_id = btree->id;
    local_txn = false;
    __wt_modify_vector_init(session, &modifies);

    if (!btree->hs_entries)
        btree->hs_entries = true;

    /*
     * Wrap all the updates in a transaction:
     * 1. We should already have a running application transaction, or
     * 2. We create one.
     * TODO: WT-5478 Ideally we should not need transaction semantics (or a txn mod structure) for a
     * write to history store.
     */
    if (!F_ISSET(&session->txn, WT_TXN_RUNNING)) {
        WT_ERR(__wt_txn_begin(session, NULL));
        local_txn = true;
    }

    /* Ensure enough room for a column-store key without checking. */
    WT_ERR(__wt_scr_alloc(session, WT_INTPACK64_MAXSIZE, &key));

    WT_ERR(__wt_scr_alloc(session, 0, &full_value));

    WT_ERR(__wt_scr_alloc(session, 0, &prev_full_value));

    /* Inserts should be on the same page absent a split, search any pinned leaf page. */
    F_SET(cursor, WT_CURSTD_UPDATE_LOCAL);

    /* Enter each update in the boundary's list into the history store. */
    for (i = 0, list = multi->supd; i < multi->supd_entries; ++i, ++list) {
        /* If no onpage_upd is selected, we don't need to insert anything into the history store. */
        if (list->onpage_upd == NULL)
            continue;

        /* onpage_upd now is always from the update chain */
        WT_ASSERT(session, !F_ISSET(list->onpage_upd, WT_UPDATE_RESTORED_FROM_DISK));

        /* History store table key component: source key. */
        switch (page->type) {
        case WT_PAGE_COL_FIX:
        case WT_PAGE_COL_VAR:
            p = key->mem;
            WT_ERR(__wt_vpack_uint(&p, 0, WT_INSERT_RECNO(list->ins)));
            key->size = WT_PTRDIFF(p, key->data);
            break;
        case WT_PAGE_ROW_LEAF:
            if (list->ins == NULL) {
                WT_WITH_BTREE(
                  session, btree, ret = __wt_row_leaf_key(session, page, list->ripcip, key, false));
                WT_ERR(ret);
            } else {
                key->data = WT_INSERT_KEY(list->ins);
                key->size = WT_INSERT_KEY_SIZE(list->ins);
            }
            break;
        default:
            WT_ERR(__wt_illegal_value(session, page->type));
        }

        /*
         * Trim any updates before writing to history store. This saves wasted work, but is also
         * necessary because the reconciliation only resolves existing birthmarks if they aren't
         * obsolete.
         */
        WT_WITH_BTREE(
          session, btree, upd = __wt_update_obsolete_check(session, page, list->onpage_upd, true));
        __wt_free_update_list(session, &upd);
        upd = list->onpage_upd;

        /*
         * It's not OK for the update list to contain a birthmark on entry - we will generate one
         * below if necessary.
         */
        WT_ASSERT(session, __wt_count_birthmarks(upd) == 0);

        /*
         * The algorithm assumes the oldest update on the update chain in memory is either a full
         * update or a tombstone.
         *
         * This is guaranteed by __wt_rec_upd_select appends the original onpage value at the end of
         * the chain. It also assumes the onpage_upd selected cannot be a TOMBSTONE and the update
         * newer to a TOMBSTONE must be a full update.
         *
         * The algorithm walks from the oldest update, or the most recently inserted into history
         * store update. To the newest update and build full updates along the way. It sets the stop
         * time pair of the update to the start time pair of the next update, squashes the updates
         * that are from the same transaction and of the same start timestamp, calculates reverse
         * modification if prev_upd is a MODIFY, and inserts the update to the history store.
         *
         * It deals with the following scenarios:
         * 1) We only have full updates on the chain and we only insert full updates to
         * the history store.
         * 2) We have modifies on the chain, i.e., U (selected onpage value) -> M -> M ->U. We
         * reverse the modifies and insert the reversed modifies to the history store if it is not
         * the newest update written to the history store and the reverse operation is successful.
         * With regard to the example, we insert U -> RM -> U to the history store.
         * 3) We have tombstones in the middle of the chain, i.e.
         * U (selected onpage value) -> U -> T -> M -> U.
         * We write the stop time pair of M with the start time pair of the tombstone and skip the
         * tombstone.
         * 4) We have a tombstone at the end of the chain with transaction id WT_TXN_NONE
         * and start timestamp WT_TS_NONE, it is simply ignored.
         */
        for (; upd != NULL; upd = upd->next) {
            if (upd->txnid == WT_TXN_ABORTED)
                continue;

            WT_ERR(__wt_modify_vector_push(&modifies, upd));
            if (F_ISSET(upd, WT_UPDATE_HS))
                break;
        }

        upd = NULL;

        /*
         * Get the oldest full update on chain. It is either the oldest update or the second oldest
         * update if the oldest update is a TOMBSTONE.
         */
        WT_ASSERT(session, modifies.size > 0);
        __wt_modify_vector_pop(&modifies, &upd);

        /* If we popped a modify then it should be flagged as in the history store. */
        if (upd->type == WT_UPDATE_MODIFY) {
            WT_ASSERT(session, F_ISSET(upd, WT_UPDATE_HS));
            __wt_modify_vector_peek(&modifies, &prev_upd);
            /*
             * Retrieve the full value of the modify from the history store. This avoid us having to
             * iterate the full update list associated with the modify and recalculating the reverse
             * deltas.
             */
            WT_ERR(__hs_get_value(
              cursor, btree, upd, prev_upd->start_ts, prev_upd->txnid, key, full_value));
        } else {
            /* The key didn't exist back then, which is globally visible. */
            WT_ASSERT(session, upd->type == WT_UPDATE_STANDARD || upd->type == WT_UPDATE_TOMBSTONE);
        }

        /* Skip TOMBSTONE at the end of the update chain. */
        if (upd->type == WT_UPDATE_TOMBSTONE) {
            if (modifies.size > 0) {
                __wt_modify_vector_pop(&modifies, &upd);
                WT_ASSERT(session, upd->type == WT_UPDATE_STANDARD);
            } else
                continue;
        }
        full_value->data = upd->data;
        full_value->size = upd->size;

        squashed = false;

        /* Flush the updates on stack. */
        for (; modifies.size > 0; tmp = full_value, full_value = prev_full_value,
                                  prev_full_value = tmp, upd = prev_upd) {
            WT_ASSERT(session, upd->type == WT_UPDATE_STANDARD || upd->type == WT_UPDATE_MODIFY);

            __wt_modify_vector_pop(&modifies, &prev_upd);
            stop_ts_pair.timestamp = prev_upd->start_ts;
            stop_ts_pair.txnid = prev_upd->txnid;

            if (prev_upd->type == WT_UPDATE_TOMBSTONE) {
                WT_ASSERT(session, modifies.size > 0);
                __wt_modify_vector_pop(&modifies, &prev_upd);

                /* The update newer to a TOMBSTONE must be a full update. */
                WT_ASSERT(session, prev_upd->type == WT_UPDATE_STANDARD);
            }

            if (prev_upd->type == WT_UPDATE_MODIFY) {
                WT_ERR(__wt_buf_set(session, prev_full_value, full_value->data, full_value->size));
                WT_ERR(__wt_modify_apply_item(session, prev_full_value, prev_upd->data, false));
            } else {
                WT_ASSERT(session, prev_upd->type == WT_UPDATE_STANDARD);

                prev_full_value->data = prev_upd->data;
                prev_full_value->size = prev_upd->size;
            }

            /*
             * Skip the updates have the same start timestamp and transaction id
             *
             * The update older than onpage_upd can be squashed away. Insert a full update anyway to
             * simplify the code. It will take some extra space but such case should be rare.
             */
            if (upd->start_ts != prev_upd->start_ts || upd->txnid != prev_upd->txnid ||
              modifies.size == 0) {
                /*
                 * Calculate reverse delta. Insert full update for the newest historical record even
                 * it's a MODIFY.
                 *
                 * It is not correct to check prev_upd == list->onpage_upd as we may have aborted
                 * updates in the middle.
                 */
                nentries = MAX_REVERSE_MODIFY_NUM;
                if (!F_ISSET(upd, WT_UPDATE_HS)) {
                    if (upd->type == WT_UPDATE_MODIFY && modifies.size > 0 &&
                      __wt_calc_modify(session, prev_full_value, full_value,
                        prev_full_value->size / 10, entries, &nentries) == 0) {
                        WT_ERR(__wt_modify_pack(cursor, entries, nentries, &modify_value));
                        WT_ERR(__hs_insert_record(session, cursor, btree_id, key, upd,
                          WT_UPDATE_MODIFY, modify_value, stop_ts_pair));
                        __wt_scr_free(session, &modify_value);
                    } else
                        WT_ERR(__hs_insert_record(session, cursor, btree_id, key, upd,
                          WT_UPDATE_STANDARD, full_value, stop_ts_pair));

                    /* Flag the update as now in the history store. */
                    F_SET(upd, WT_UPDATE_HS);
                    ++insert_cnt;
                }
                if (squashed) {
                    WT_STAT_CONN_INCR(session, cache_hs_write_squash);
                    squashed = false;
                }
            } else
                squashed = true;
        }

        /*
         * The last element on the stack must be the onpage_upd.
         *
         * If saving a non-zero length value on the page, save a birthmark instead of duplicating it
         * in the history store table. (We check the length because row-store doesn't write
         * zero-length data items.)
         */
        if (upd->size > 0)
            /* Make sure that we are generating a birthmark for an in-memory update. */
            WT_ASSERT(session, !F_ISSET(upd, WT_UPDATE_RESTORED_FROM_DISK) &&
                (upd->type == WT_UPDATE_STANDARD || upd->type == WT_UPDATE_MODIFY) &&
                upd == list->onpage_upd);

        if (F_ISSET(r, WT_REC_EVICT))
            /*
             * If we are evicting, we can now free older updates since they have already been
             * written to the history store and can't be rolled back anyway.
             */
            __wt_free_update_list(session, &upd->next);
    }

    WT_ERR(__wt_block_manager_named_size(session, WT_HS_FILE, &hs_size));
    WT_STAT_CONN_SET(session, cache_hs_ondisk, hs_size);
    max_hs_size = ((WT_CURSOR_BTREE *)cursor)->btree->file_max;
    if (max_hs_size != 0 && (uint64_t)hs_size > max_hs_size)
        WT_PANIC_ERR(session, WT_PANIC, "WiredTigerHS: file size of %" PRIu64
                                        " exceeds maximum "
                                        "size %" PRIu64,
          (uint64_t)hs_size, max_hs_size);

err:
    /* Resolve the transaction. */
    if (local_txn) {
        /* We commit the HS updates irrespective of a failure, because HS updates can't rollback. */
        ret = __wt_txn_commit(session, NULL);
        F_CLR(cursor, WT_CURSTD_UPDATE_LOCAL);
    }

    if (ret == 0 && insert_cnt > 0)
        __hs_insert_updates_verbose(session, btree);

    __wt_scr_free(session, &key);
    /* modify_value is allocated in __wt_modify_pack. Free it if it is allocated. */
    if (modify_value != NULL)
        __wt_scr_free(session, &modify_value);
    __wt_modify_vector_free(&modifies);
    __wt_scr_free(session, &full_value);
    __wt_scr_free(session, &prev_full_value);
    return (ret);
}

/*
 * __wt_hs_cursor_position --
 *     Position a history store cursor at the end of a set of updates for a given btree id, record
 *     key and timestamp. There may be no history store entries for the given btree id and record
 *     key if they have been removed by WT_CONNECTION::rollback_to_stable.
 */
int
__wt_hs_cursor_position(WT_SESSION_IMPL *session, WT_CURSOR *cursor, uint32_t btree_id,
  WT_ITEM *key, wt_timestamp_t timestamp)
{
    WT_ITEM hs_key;
    WT_TIME_PAIR hs_start, hs_stop;
    uint32_t hs_btree_id;
    int cmp, exact;

    /*
     * Because of the special visibility rules for the history store, a new key can appear in
     * between our search and the set of updates that we're interested in. Keep trying until we find
     * it.
     */
    for (;;) {
        cursor->set_key(cursor, btree_id, key, timestamp, WT_TXN_MAX, WT_TS_MAX, WT_TXN_MAX);
        WT_RET(cursor->search_near(cursor, &exact));
        if (exact > 0)
            WT_RET(cursor->prev(cursor));

        /*
         * Because of the special visibility rules for the history store, a new key can appear in
         * between our search and the set of updates we're interested in. Keep trying while we have
         * a key lower than we expect.
         *
         * There may be no history store entries for the given btree id and record key if they have
         * been removed by WT_CONNECTION::rollback_to_stable.
         */
        WT_CLEAR(hs_key);
        WT_RET(cursor->get_key(cursor, &hs_btree_id, &hs_key, &hs_start.timestamp, &hs_start.txnid,
          &hs_stop.timestamp, &hs_stop.txnid));
        if (hs_btree_id < btree_id)
            return (0);
        else if (hs_btree_id == btree_id) {
            WT_RET(__wt_compare(session, NULL, &hs_key, key, &cmp));
            if (cmp < 0)
                return (0);
            if (cmp == 0 && hs_start.timestamp <= timestamp)
                return (0);
        }
    }

    /* NOTREACHED */
}

/*
 * __hs_save_read_timestamp --
 *     Save the currently running transaction's read timestamp into a variable.
 */
static void
__hs_save_read_timestamp(WT_SESSION_IMPL *session, wt_timestamp_t *saved_timestamp)
{
    *saved_timestamp = session->txn.read_timestamp;
}

/*
 * __hs_restore_read_timestamp --
 *     Reset the currently running transaction's read timestamp with a previously saved one.
 */
static void
__hs_restore_read_timestamp(WT_SESSION_IMPL *session, wt_timestamp_t saved_timestamp)
{
    session->txn.read_timestamp = saved_timestamp;
}

/*
 * __wt_find_hs_upd --
 *     Scan the history store for a record the btree cursor wants to position on. Create an update
 *     for the record and return to the caller. The caller may choose to optionally allow prepared
 *     updates to be returned regardless of whether prepare is being ignored globally. Otherwise, a
 *     prepare conflict will be returned upon reading a prepared update.
 */
int
__wt_find_hs_upd(
  WT_SESSION_IMPL *session, WT_CURSOR_BTREE *cbt, WT_UPDATE **updp, bool allow_prepare)
{
    WT_CURSOR *hs_cursor;
    WT_DECL_ITEM(hs_key);
    WT_DECL_ITEM(hs_value);
    WT_DECL_RET;
    WT_ITEM *key, _key;
    WT_MODIFY_VECTOR modifies;
    WT_TIME_PAIR hs_start, hs_start_tmp, hs_stop, hs_stop_tmp;
    WT_TXN *txn;
    WT_UPDATE *mod_upd, *upd;
    wt_timestamp_t durable_timestamp, durable_timestamp_tmp, read_timestamp, saved_timestamp;
    size_t notused, size;
    uint64_t recno;
    uint32_t hs_btree_id, session_flags;
    uint8_t prepare_state, prepare_state_tmp, *p, recno_key[WT_INTPACK64_MAXSIZE], upd_type;
    const uint8_t *recnop;
    int cmp;
    bool modify;

    *updp = NULL;

    hs_cursor = NULL;
    key = NULL;
    mod_upd = upd = NULL;
    __wt_modify_vector_init(session, &modifies);
    txn = &session->txn;
    __hs_save_read_timestamp(session, &saved_timestamp);
    notused = size = 0;
    hs_btree_id = S2BT(session)->id;
    session_flags = 0; /* [-Werror=maybe-uninitialized] */
    WT_NOT_READ(modify, false);

    /* Row-store has the key available, create the column-store key on demand. */
    switch (cbt->btree->type) {
    case BTREE_ROW:
        key = &cbt->iface.key;
        break;
    case BTREE_COL_FIX:
    case BTREE_COL_VAR:
        p = recno_key;
        WT_RET(__wt_vpack_uint(&p, 0, cbt->recno));
        WT_CLEAR(_key);
        _key.data = recno_key;
        _key.size = WT_PTRDIFF(p, recno_key);
        key = &_key;
    }

    /* Allocate buffers for the history store key/value. */
    WT_ERR(__wt_scr_alloc(session, 0, &hs_key));
    WT_ERR(__wt_scr_alloc(session, 0, &hs_value));

    /* Open a history store table cursor. */
    WT_ERR(__wt_hs_cursor(session, &session_flags));
    hs_cursor = session->hs_cursor;

    /*
     * After positioning our cursor, we're stepping backwards to find the correct update. Since the
     * timestamp is part of the key, our cursor needs to go from the newest record (further in the
     * las) to the oldest (earlier in the las) for a given key.
     */
    read_timestamp = allow_prepare ? txn->prepare_timestamp : txn->read_timestamp;
    ret = __wt_hs_cursor_position(session, hs_cursor, hs_btree_id, key, read_timestamp);
    for (; ret == 0; ret = hs_cursor->prev(hs_cursor)) {
        WT_ERR(hs_cursor->get_key(hs_cursor, &hs_btree_id, hs_key, &hs_start.timestamp,
          &hs_start.txnid, &hs_stop.timestamp, &hs_stop.txnid));

        /* Stop before crossing over to the next btree */
        if (hs_btree_id != S2BT(session)->id)
            break;

        /*
         * Keys are sorted in an order, skip the ones before the desired key, and bail out if we
         * have crossed over the desired key and not found the record we are looking for.
         */
        WT_ERR(__wt_compare(session, NULL, hs_key, key, &cmp));
        if (cmp != 0)
            break;

        /*
         * It is safe to assume that we're reading the updates newest to the oldest. We can quit
         * searching after finding the newest visible record.
         */
        if (!__wt_txn_visible(session, hs_start.txnid, hs_start.timestamp))
            continue;

        WT_ERR(
          hs_cursor->get_value(hs_cursor, &durable_timestamp, &prepare_state, &upd_type, hs_value));

        /* We do not have prepared updates in the history store anymore */
        WT_ASSERT(session, prepare_state != WT_PREPARE_INPROGRESS);

        /*
         * Found a visible record, return success unless it is prepared and we are not ignoring
         * prepared.
         *
         * It's necessary to explicitly signal a prepare conflict so that the callers don't fallback
         * to using something from the update list.
         *
         * FIXME-PM-1521: review the code in future
         */
        if (prepare_state == WT_PREPARE_INPROGRESS &&
          !F_ISSET(&session->txn, WT_TXN_IGNORE_PREPARE) && !allow_prepare) {
            ret = WT_PREPARE_CONFLICT;
            break;
        }

        /* We do not have birthmarks and tombstones in the history store anymore. */
        WT_ASSERT(session, upd_type != WT_UPDATE_BIRTHMARK && upd_type != WT_UPDATE_TOMBSTONE);

        /*
         * Keep walking until we get a non-modify update. Once we get to that point, squash the
         * updates together.
         */
        if (upd_type == WT_UPDATE_MODIFY) {
            WT_NOT_READ(modify, true);
            /* Store this so that we don't have to make a special case for the first modify. */
            hs_stop_tmp.timestamp = hs_stop.timestamp;
            while (upd_type == WT_UPDATE_MODIFY) {
                WT_ERR(__wt_update_alloc(session, hs_value, &mod_upd, &notused, upd_type));
                WT_ERR(__wt_modify_vector_push(&modifies, mod_upd));
                mod_upd = NULL;

                /*
                 * Each entry in the lookaside is written with the actual start and stop time pair
                 * embedded in the key. In order to traverse a sequence of modifies, we're going to
                 * have to manipulate our read timestamp to see records we wouldn't otherwise be
                 * able to see.
                 *
                 * In this case, we want to read the next update in the chain meaning that its start
                 * timestamp should be equivalent to the stop timestamp of the record that we're
                 * currently on.
                 */
                session->txn.read_timestamp = hs_stop_tmp.timestamp;

                /*
                 * Find the base update to apply the reverse deltas
                 */
                WT_ERR_NOTFOUND_OK(hs_cursor->next(hs_cursor));
                hs_start_tmp.timestamp = WT_TS_NONE;
                hs_start_tmp.txnid = WT_TXN_NONE;

                /*
                 * Make sure we use the temporary variants of these variables. We need to retain the
                 * timestamps of the original modify we saw.
                 *
                 * We keep looking back into history store until we find a base update to apply the
                 * reverse deltas on top of.
                 */
                WT_ERR(hs_cursor->get_key(hs_cursor, &hs_btree_id, hs_key, &hs_start_tmp.timestamp,
                  &hs_start_tmp.txnid, &hs_stop_tmp.timestamp, &hs_stop_tmp.txnid));

                WT_ERR(__wt_compare(session, NULL, hs_key, key, &cmp));

                WT_ERR(hs_cursor->get_value(
                  hs_cursor, &durable_timestamp_tmp, &prepare_state_tmp, &upd_type, hs_value));
            }

            WT_ASSERT(session, upd_type == WT_UPDATE_STANDARD);
            while (modifies.size > 0) {
                __wt_modify_vector_pop(&modifies, &mod_upd);
                WT_ERR(__wt_modify_apply_item(session, hs_value, mod_upd->data, false));
                __wt_free_update_list(session, &mod_upd);
                mod_upd = NULL;
            }
            /* After we're done looping over modifies, reset the read timestamp. */
            __hs_restore_read_timestamp(session, saved_timestamp);
            WT_STAT_CONN_INCR(session, cache_hs_read_squash);
        }

        /* Allocate an update structure for the record found. */
        WT_ERR(__wt_update_alloc(session, hs_value, &upd, &size, upd_type));
        upd->txnid = hs_start.txnid;
        upd->durable_ts = durable_timestamp;
        upd->start_ts = hs_start.timestamp;
        upd->prepare_state = prepare_state;

        /*
         * When we find a prepared update in the history store, we should add it to our update list
         * and subsequently delete the corresponding history store entry. If it gets committed, the
         * timestamp in the las key may differ so it's easier if we get rid of it now and rewrite
         * the entry on eviction/commit/rollback.
         *
         * FIXME-PM-1521: review the code in future
         */
        if (prepare_state == WT_PREPARE_INPROGRESS) {
            WT_ASSERT(session, !modify);
            switch (cbt->ref->page->type) {
            case WT_PAGE_COL_FIX:
            case WT_PAGE_COL_VAR:
                recnop = hs_key->data;
                WT_ERR(__wt_vunpack_uint(&recnop, 0, &recno));
                WT_ERR(__wt_col_modify(cbt, recno, NULL, upd, WT_UPDATE_STANDARD, false));
                break;
            case WT_PAGE_ROW_LEAF:
                WT_ERR(__wt_row_modify(cbt, hs_key, NULL, upd, WT_UPDATE_STANDARD, false));
                break;
            }

            ret = hs_cursor->remove(hs_cursor);
            if (ret != 0)
                WT_PANIC_ERR(session, ret,
                  "initialised prepared update but was unable to remove the corresponding entry "
                  "from hs");

            /* This is going in our update list so it should be accounted for in cache usage. */
            __wt_cache_page_inmem_incr(session, cbt->ref->page, size);
        } else
            /*
             * We're not keeping this in our update list as we want to get rid of it after the read
             * has been dealt with. Mark this update as external and to be discarded when not
             * needed.
             */
            F_SET(upd, WT_UPDATE_RESTORED_FROM_DISK);
        *updp = upd;

        /* We are done, we found the record we were searching for */
        break;
    }
    WT_ERR_NOTFOUND_OK(ret);

err:
    __wt_scr_free(session, &hs_key);
    __wt_scr_free(session, &hs_value);

    /*
     * Restore the read timestamp if we encountered an error while processing a modify. There's no
     * harm in doing this multiple times.
     */
    __hs_restore_read_timestamp(session, saved_timestamp);
    WT_TRET(__wt_hs_cursor_close(session, session_flags));

    __wt_free_update_list(session, &mod_upd);
    while (modifies.size > 0) {
        __wt_modify_vector_pop(&modifies, &upd);
        __wt_free_update_list(session, &upd);
    }
    __wt_modify_vector_free(&modifies);

    if (ret == 0) {
        /* Couldn't find a record. */
        if (upd == NULL) {
            ret = WT_NOTFOUND;
            WT_STAT_CONN_INCR(session, cache_hs_read_miss);
        } else {
            WT_STAT_CONN_INCR(session, cache_hs_read);
            WT_STAT_DATA_INCR(session, cache_hs_read);
        }
    }

    WT_ASSERT(session, upd != NULL || ret != 0);

    return (ret);
}<|MERGE_RESOLUTION|>--- conflicted
+++ resolved
@@ -18,8 +18,8 @@
  * __hs_store_time_pair --
  *     Store the time pair to use for the history store inserts.
  */
-static void
-__hs_store_time_pair(WT_SESSION_IMPL *session, wt_timestamp_t timestamp, uint64_t txnid)
+void
+__wt_hs_store_time_pair(WT_SESSION_IMPL *session, wt_timestamp_t timestamp, uint64_t txnid)
 {
     session->orig_timestamp_to_las = timestamp;
     session->orig_txnid_to_las = txnid;
@@ -36,17 +36,6 @@
     uint32_t session_flags;
     bool close_hs_cursor;
 
-<<<<<<< HEAD
-/*
- * __wt_hs_store_time_pair --
- *     Store the time pair to use for the history store inserts.
- */
-void
-__wt_hs_store_time_pair(WT_SESSION_IMPL *session, wt_timestamp_t timestamp, uint64_t txnid)
-{
-    session->orig_timestamp_to_las = timestamp;
-    session->orig_txnid_to_las = txnid;
-=======
     *hs_tree = NULL;
     session_flags = 0; /* [-Werror=maybe-uninitialized] */
     close_hs_cursor = false;
@@ -63,7 +52,6 @@
         WT_TRET(__wt_hs_cursor_close(session, session_flags));
 
     return (ret);
->>>>>>> 9cd094bf
 }
 
 /*
