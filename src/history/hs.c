/*-
 * Copyright (c) 2014-2020 MongoDB, Inc.
 * Copyright (c) 2008-2014 WiredTiger, Inc.
 *	All rights reserved.
 *
 * See the file LICENSE for redistribution information.
 */

#include "wt_internal.h"

/*
 * When an operation is accessing the history store table, it should ignore the cache size (since
 * the cache is already full).
 */
#define WT_HS_SESSION_FLAGS WT_SESSION_IGNORE_CACHE_SIZE

static int __hs_delete_key_from_pos(
  WT_SESSION_IMPL *session, WT_CURSOR *hs_cursor, uint32_t btree_id, const WT_ITEM *key);

/*
 * __hs_start_internal_session --
 *     Create a temporary internal session to retrieve history store.
 */
static int
__hs_start_internal_session(WT_SESSION_IMPL *session, WT_SESSION_IMPL **int_sessionp)
{
    WT_ASSERT(session, !F_ISSET(session, WT_CONN_HS_OPEN));
    return (__wt_open_internal_session(S2C(session), "hs_access", true, 0, int_sessionp));
}

/*
 * __hs_release_internal_session --
 *     Release the temporary internal session started to retrieve history store.
 */
static int
__hs_release_internal_session(WT_SESSION_IMPL *int_session)
{
    WT_SESSION *wt_session;

    wt_session = &int_session->iface;
    return (wt_session->close(wt_session, NULL));
}

/*
 * __wt_hs_get_btree --
 *     Get the history store btree. Open a history store cursor if needed to get the btree.
 */
int
__wt_hs_get_btree(WT_SESSION_IMPL *session, WT_BTREE **hs_btreep)
{
    WT_DECL_RET;
    uint32_t session_flags;
    bool is_owner;

    *hs_btreep = NULL;
    session_flags = 0; /* [-Werror=maybe-uninitialized] */

    WT_RET(__wt_hs_cursor(session, &session_flags, &is_owner));

    *hs_btreep = ((WT_CURSOR_BTREE *)session->hs_cursor)->btree;
    WT_ASSERT(session, *hs_btreep != NULL);

    WT_TRET(__wt_hs_cursor_close(session, session_flags, is_owner));

    return (ret);
}

/*
 * __wt_hs_config --
 *     Configure the history store table.
 */
int
__wt_hs_config(WT_SESSION_IMPL *session, const char **cfg)
{
    WT_BTREE *btree;
    WT_CONFIG_ITEM cval;
    WT_CONNECTION_IMPL *conn;
    WT_DECL_RET;
    WT_SESSION_IMPL *tmp_setup_session;

    conn = S2C(session);
    tmp_setup_session = NULL;

    WT_ERR(__wt_config_gets(session, cfg, "history_store.file_max", &cval));
    if (cval.val != 0 && cval.val < WT_HS_FILE_MIN)
        WT_ERR_MSG(session, EINVAL, "max history store size %" PRId64 " below minimum %d", cval.val,
          WT_HS_FILE_MIN);

    /* TODO: WT-5585 Remove after we switch to using history_store config in MongoDB. */
    if (cval.val == 0) {
        WT_ERR(__wt_config_gets(session, cfg, "cache_overflow.file_max", &cval));
        if (cval.val != 0 && cval.val < WT_HS_FILE_MIN)
            WT_ERR_MSG(session, EINVAL, "max history store size %" PRId64 " below minimum %d",
              cval.val, WT_HS_FILE_MIN);
    }

    /* in-memory or readonly configurations do not have a history store. */
    if (F_ISSET(conn, WT_CONN_IN_MEMORY | WT_CONN_READONLY))
        return (0);

    WT_ERR(__hs_start_internal_session(session, &tmp_setup_session));

    /*
     * Retrieve the btree from the history store cursor.
     */
    WT_ERR(__wt_hs_get_btree(tmp_setup_session, &btree));

    /* Track the history store file ID. */
    if (conn->cache->hs_fileid == 0)
        conn->cache->hs_fileid = btree->id;

    /*
     * Set special flags for the history store table: the history store flag (used, for example, to
     * avoid writing records during reconciliation), also turn off checkpoints and logging.
     *
     * Test flags before setting them so updates can't race in subsequent opens (the first update is
     * safe because it's single-threaded from wiredtiger_open).
     */
    if (!F_ISSET(btree, WT_BTREE_HS))
        F_SET(btree, WT_BTREE_HS);
    if (!F_ISSET(btree, WT_BTREE_NO_LOGGING))
        F_SET(btree, WT_BTREE_NO_LOGGING);

    /*
     * We need to set file_max on the btree associated with one of the history store sessions.
     */
    btree->file_max = (uint64_t)cval.val;
    WT_STAT_CONN_SET(session, cache_hs_ondisk_max, btree->file_max);

err:
    if (tmp_setup_session != NULL)
        WT_TRET(__hs_release_internal_session(tmp_setup_session));
    return (ret);
}

/*
 * __wt_hs_create --
 *     Initialize the database's history store.
 */
int
__wt_hs_create(WT_SESSION_IMPL *session, const char **cfg)
{
    WT_CONNECTION_IMPL *conn;
    WT_DECL_RET;
    const char *drop_cfg[] = {WT_CONFIG_BASE(session, WT_SESSION_drop), "force=true", NULL};

    conn = S2C(session);

    /* Read-only and in-memory configurations don't need the history store table. */
    if (F_ISSET(conn, WT_CONN_IN_MEMORY | WT_CONN_READONLY))
        return (0);

    /* The LAS table may exist on upgrade. Discard it. */
    WT_WITH_SCHEMA_LOCK(
      session, ret = __wt_schema_drop(session, "file:WiredTigerLAS.wt", drop_cfg));
    WT_RET(ret);

    /* Re-create the table. */
    WT_RET(__wt_session_create(session, WT_HS_URI, WT_HS_CONFIG));

    WT_RET(__wt_hs_config(session, cfg));

    /* The statistics server is already running, make sure we don't race. */
    WT_WRITE_BARRIER();
    F_SET(conn, WT_CONN_HS_OPEN);

    return (0);
}

/*
 * __wt_hs_destroy --
 *     Destroy the database's history store.
 */
void
__wt_hs_destroy(WT_SESSION_IMPL *session)
{
    F_CLR(S2C(session), WT_CONN_HS_OPEN);
}

/*
 * __wt_hs_cursor_open --
 *     Open a new history store table cursor.
 */
int
__wt_hs_cursor_open(WT_SESSION_IMPL *session)
{
    WT_CURSOR *cursor;
    WT_DECL_RET;
    const char *open_cursor_cfg[] = {WT_CONFIG_BASE(session, WT_SESSION_open_cursor), NULL};

    WT_WITHOUT_DHANDLE(
      session, ret = __wt_open_cursor(session, WT_HS_URI, NULL, open_cursor_cfg, &cursor));
    WT_RET(ret);

    session->hs_cursor = cursor;
    F_SET(session, WT_SESSION_HS_CURSOR);

    return (0);
}

/*
 * __wt_hs_cursor --
 *     Return a history store cursor, open one if not already open.
 */
int
__wt_hs_cursor(WT_SESSION_IMPL *session, uint32_t *session_flags, bool *is_owner)
{

    /*
     * We don't want to get tapped for eviction after we start using the history store cursor; save
     * a copy of the current eviction state, we'll turn eviction off before we return.
     *
     * Don't cache history store table pages, we're here because of eviction problems and there's no
     * reason to believe history store pages will be useful more than once.
     */
    *session_flags = F_MASK(session, WT_HS_SESSION_FLAGS);
    *is_owner = false;

    /* Open a cursor if this session doesn't already have one. */
    if (!F_ISSET(session, WT_SESSION_HS_CURSOR)) {
        /* The caller is responsible for closing this cursor. */
        *is_owner = true;
        WT_RET(__wt_hs_cursor_open(session));
    }

    WT_ASSERT(session, session->hs_cursor != NULL);

    /* Configure session to access the history store table. */
    F_SET(session, WT_HS_SESSION_FLAGS);

    return (0);
}

/*
 * __wt_hs_cursor_close --
 *     Discard a history store cursor.
 */
int
__wt_hs_cursor_close(WT_SESSION_IMPL *session, uint32_t session_flags, bool is_owner)
{
    /* Nothing to do if the session doesn't have a HS cursor opened. */
    if (!F_ISSET(session, WT_SESSION_HS_CURSOR)) {
        WT_ASSERT(session, session->hs_cursor == NULL);
        return (0);
    }
    WT_ASSERT(session, session->hs_cursor != NULL);

    /*
     * If we're not the owner, we're not responsible for closing this cursor. Reset the cursor to
     * avoid pinning the page in cache.
     */
    if (!is_owner)
        return (session->hs_cursor->reset(session->hs_cursor));

    /*
     * We turned off caching and eviction while the history store cursor was in use, restore the
     * session's flags.
     */
    F_CLR(session, WT_HS_SESSION_FLAGS);
    F_SET(session, session_flags);

    WT_RET(session->hs_cursor->close(session->hs_cursor));
    session->hs_cursor = NULL;
    F_CLR(session, WT_SESSION_HS_CURSOR);

    return (0);
}

/*
 * __wt_hs_modify --
 *     Make an update to the history store.
 *
 * History store updates don't use transactions as those updates should be immediately visible and
 *     don't follow normal transaction semantics. For this reason, history store updates are
 *     directly modified using the low level api instead of the ordinary cursor api.
 */
int
__wt_hs_modify(WT_CURSOR_BTREE *hs_cbt, WT_UPDATE *hs_upd)
{
    WT_DECL_RET;
    WT_PAGE_MODIFY *mod;
    WT_SESSION_IMPL *session;
    WT_UPDATE *last_upd;

    session = CUR2S(hs_cbt);

    /* If there are existing updates, append them after the new updates. */
    if (hs_cbt->compare == 0) {
        for (last_upd = hs_upd; last_upd->next != NULL; last_upd = last_upd->next)
            ;
        if (hs_cbt->ins != NULL)
            last_upd->next = hs_cbt->ins->upd;
        else if ((mod = hs_cbt->ref->page->modify) != NULL && mod->mod_row_update != NULL)
            last_upd->next = mod->mod_row_update[hs_cbt->slot];
    }

    WT_WITH_BTREE(session, hs_cbt->btree,
      ret = __wt_row_modify(hs_cbt, &hs_cbt->iface.key, NULL, hs_upd, WT_UPDATE_INVALID, true));
    return (ret);
}

/*
 * __hs_insert_updates_verbose --
 *     Display a verbose message once per checkpoint with details about the cache state when
 *     performing a history store table write.
 */
static void
__hs_insert_updates_verbose(WT_SESSION_IMPL *session, WT_BTREE *btree)
{
    WT_CACHE *cache;
    WT_CONNECTION_IMPL *conn;
    double pct_dirty, pct_full;
    uint64_t ckpt_gen_current, ckpt_gen_last;
    uint32_t btree_id;

    btree_id = btree->id;

    if (!WT_VERBOSE_ISSET(session, WT_VERB_HS | WT_VERB_HS_ACTIVITY))
        return;

    conn = S2C(session);
    cache = conn->cache;
    ckpt_gen_current = __wt_gen(session, WT_GEN_CHECKPOINT);
    ckpt_gen_last = cache->hs_verb_gen_write;

    /*
     * Print a message if verbose history store, or once per checkpoint if only reporting activity.
     * Avoid an expensive atomic operation as often as possible when the message rate is limited.
     */
    if (WT_VERBOSE_ISSET(session, WT_VERB_HS) ||
      (ckpt_gen_current > ckpt_gen_last &&
          __wt_atomic_casv64(&cache->hs_verb_gen_write, ckpt_gen_last, ckpt_gen_current))) {
        WT_IGNORE_RET_BOOL(__wt_eviction_clean_needed(session, &pct_full));
        WT_IGNORE_RET_BOOL(__wt_eviction_dirty_needed(session, &pct_dirty));

        __wt_verbose(session, WT_VERB_HS | WT_VERB_HS_ACTIVITY,
          "Page reconciliation triggered history store write: file ID %" PRIu32
          ". "
          "Current history store file size: %" PRId64
          ", "
          "cache dirty: %2.3f%% , "
          "cache use: %2.3f%%",
          btree_id, WT_STAT_READ(conn->stats, cache_hs_ondisk), pct_dirty, pct_full);
    }

    /* Never skip updating the tracked generation */
    if (WT_VERBOSE_ISSET(session, WT_VERB_HS))
        cache->hs_verb_gen_write = ckpt_gen_current;
}

/*
 * __hs_insert_record_with_btree_int --
 *     Internal helper for inserting history store records.
 */
static int
__hs_insert_record_with_btree_int(WT_SESSION_IMPL *session, WT_CURSOR *cursor, WT_BTREE *btree,
  const WT_ITEM *key, const WT_UPDATE *upd, const uint8_t type, const WT_ITEM *hs_value,
  WT_TIME_PAIR stop_ts_pair)
{
    WT_CURSOR_BTREE *cbt;
    WT_DECL_RET;
    WT_UPDATE *hs_upd;
    uint32_t session_flags;

    cbt = (WT_CURSOR_BTREE *)cursor;
    hs_upd = NULL;

    /*
     * Use WT_CURSOR.set_key and WT_CURSOR.set_value to create key and value items, then use them to
     * create an update chain for a direct insertion onto the history store page.
     */
    cursor->set_key(
      cursor, btree->id, key, upd->start_ts, __wt_atomic_add64(&btree->hs_counter, 1));
    cursor->set_value(cursor, stop_ts_pair.timestamp, upd->durable_ts, (uint64_t)type, hs_value);

    /*
     * Insert a delete record to represent stop time pair for the actual record to be inserted. Set
     * the stop time pair as the commit time pair of the history store delete record.
     */
    WT_ERR(__wt_upd_alloc_tombstone(session, &hs_upd, NULL));
    hs_upd->start_ts = stop_ts_pair.timestamp;
    hs_upd->durable_ts = stop_ts_pair.timestamp;
    hs_upd->txnid = stop_ts_pair.txnid;

    /*
     * Append to the delete record, the actual record to be inserted into the history store. Set the
     * current update start time pair as the commit time pair to the history store record.
     */
    WT_ERR(__wt_upd_alloc(session, &cursor->value, WT_UPDATE_STANDARD, &hs_upd->next, NULL));
    hs_upd->next->start_ts = upd->start_ts;
    hs_upd->next->durable_ts = upd->durable_ts;
    hs_upd->next->txnid = upd->txnid;

    /*
     * Search the page and insert the updates. We expect there will be no existing data: assert that
     * we don't find a matching key.
     */
    WT_WITH_PAGE_INDEX(session, ret = __wt_row_search(cbt, &cursor->key, true, NULL, false, NULL));
    WT_ERR(ret);
    WT_ERR(__wt_hs_modify(cbt, hs_upd));

    /*
     * Since the two updates (tombstone and the standard) will reconcile into a single entry, we are
     * incrementing the history store insert statistic by one.
     */
    WT_STAT_CONN_INCR(session, cache_hs_insert);

err:
    if (ret != 0)
        __wt_free_update_list(session, &hs_upd);
    /*
     * If we inserted an update with no timestamp, we need to delete all history records for that
     * key that are further in the history table than us (the key is lexicographically greater). For
     * timestamped tables that are occasionally getting a non-timestamped update, that means that
     * all timestamped updates should get removed. In the case of non-timestamped tables, that means
     * that all updates with higher transaction ids will get removed (which could happen at some
     * more relaxed isolation levels).
     */
    if (ret == 0 && upd->start_ts == WT_TS_NONE) {
#ifdef HAVE_DIAGNOSTIC
        /*
         * We need to initialize the last searched key so that we can do key comparisons when we
         * begin iterating over the history store. This needs to be done otherwise the subsequent
         * "next" calls will blow up.
         */
        WT_TRET(__wt_cursor_key_order_init(cbt));
#endif
        session_flags = session->flags;
        F_SET(session, WT_SESSION_IGNORE_HS_TOMBSTONE);
        /* We're pointing at the newly inserted update. Iterate once more to avoid deleting it. */
        ret = cursor->next(cursor);
        if (ret == WT_NOTFOUND)
            ret = 0;
        else if (ret == 0) {
            WT_TRET(__hs_delete_key_from_pos(session, cursor, btree->id, key));
            WT_STAT_CONN_INCR(session, cache_hs_key_truncate_mix_ts);
        }
        if (!FLD_ISSET(session_flags, WT_SESSION_IGNORE_HS_TOMBSTONE))
            F_CLR(session, WT_SESSION_IGNORE_HS_TOMBSTONE);
    }
    /* We did a row search, release the cursor so that the page doesn't continue being held. */
    cursor->reset(cursor);

    return (ret);
}

/*
 * __hs_insert_record_with_btree --
 *     A helper function to insert the record into the history store including stop time pair.
 *     Should be called with session's btree switched to the history store.
 */
static int
__hs_insert_record_with_btree(WT_SESSION_IMPL *session, WT_CURSOR *cursor, WT_BTREE *btree,
  const WT_ITEM *key, const WT_UPDATE *upd, const uint8_t type, const WT_ITEM *hs_value,
  WT_TIME_PAIR stop_ts_pair)
{
    WT_DECL_RET;

    /*
     * The session should be pointing at the history store btree since this is the one that we'll be
     * inserting into. The btree parameter that we're passing in should is the btree that the
     * history store content is associated with (this is where the btree id part of the history
     * store key comes from).
     */
    WT_ASSERT(session, WT_IS_HS(S2BT(session)));
    WT_ASSERT(session, !WT_IS_HS(btree));

    /*
     * Disable bulk loads into history store. This would normally occur when updating a record with
     * a cursor however the history store doesn't use cursor update, so we do it here.
     */
    __wt_cursor_disable_bulk(session);

    /*
     * Only deltas or full updates should be written to the history store. More specifically, we
     * should NOT be writing tombstone records in the history store table.
     */
    WT_ASSERT(session, type == WT_UPDATE_STANDARD || type == WT_UPDATE_MODIFY);

    /*
     * If the time pairs are out of order (which can happen if the application performs updates with
     * out-of-order timestamps), so this value can never be seen, don't bother inserting it.
     */
    if (stop_ts_pair.timestamp < upd->start_ts ||
      (stop_ts_pair.timestamp == upd->start_ts && stop_ts_pair.txnid <= upd->txnid)) {
        char ts_string[2][WT_TS_INT_STRING_SIZE];
        __wt_verbose(session, WT_VERB_TIMESTAMP,
          "Warning: fixing out-of-order timestamps %s earlier than previous update %s",
          __wt_timestamp_to_string(stop_ts_pair.timestamp, ts_string[0]),
          __wt_timestamp_to_string(upd->start_ts, ts_string[1]));
        return (0);
    }

    /* The tree structure can change while we try to insert the mod list, retry if that happens. */
    while ((ret = __hs_insert_record_with_btree_int(
              session, cursor, btree, key, upd, type, hs_value, stop_ts_pair)) == WT_RESTART)
        ;

    return (ret);
}

/*
 * __hs_insert_record --
 *     Temporarily switches to history store btree and calls the helper routine to insert records.
 */
static int
__hs_insert_record(WT_SESSION_IMPL *session, WT_CURSOR *cursor, WT_BTREE *btree, const WT_ITEM *key,
  const WT_UPDATE *upd, const uint8_t type, const WT_ITEM *hs_value, WT_TIME_PAIR stop_ts_pair)
{
    WT_CURSOR_BTREE *cbt;
    WT_DECL_RET;

    cbt = (WT_CURSOR_BTREE *)cursor;
    WT_WITH_BTREE(session, cbt->btree, ret = __hs_insert_record_with_btree(session, cursor, btree,
                                         key, upd, type, hs_value, stop_ts_pair));
    return (ret);
}

/*
 * __hs_calculate_full_value --
 *     Calculate the full value of an update.
 */
static inline int
__hs_calculate_full_value(WT_SESSION_IMPL *session, WT_ITEM *full_value, WT_UPDATE *upd,
  const void *base_full_value, size_t size)
{
    if (upd->type == WT_UPDATE_MODIFY) {
        WT_RET(__wt_buf_set(session, full_value, base_full_value, size));
        WT_RET(__wt_modify_apply_item(session, S2BT(session)->value_format, full_value, upd->data));
    } else {
        WT_ASSERT(session, upd->type == WT_UPDATE_STANDARD);
        full_value->data = upd->data;
        full_value->size = upd->size;
    }

    return (0);
}

/*
 * __wt_hs_insert_updates --
 *     Copy one set of saved updates into the database's history store table.
 */
int
__wt_hs_insert_updates(WT_SESSION_IMPL *session, WT_PAGE *page, WT_MULTI *multi)
{
    WT_BTREE *btree;
    WT_CURSOR *cursor;
    WT_DECL_ITEM(full_value);
    WT_DECL_ITEM(key);
    WT_DECL_ITEM(modify_value);
    WT_DECL_ITEM(prev_full_value);
    WT_DECL_ITEM(tmp);
    WT_DECL_RET;
/* If the limit is exceeded, we will insert a full update to the history store */
#define MAX_REVERSE_MODIFY_NUM 16
    WT_MODIFY entries[MAX_REVERSE_MODIFY_NUM];
    WT_MODIFY_VECTOR modifies;
    WT_SAVE_UPD *list;
    WT_UPDATE *prev_upd, *upd;
    WT_TIME_PAIR stop_ts_pair;
    wt_off_t hs_size;
    uint64_t insert_cnt, max_hs_size;
    uint32_t i;
    uint8_t *p;
    int nentries;
    bool squashed;

<<<<<<< HEAD
    btree = S2BT(session);
    cursor = session->hs_cursor;
=======
    session = CUR2S(cursor);
>>>>>>> 1e0dca14
    prev_upd = NULL;
    insert_cnt = 0;
    __wt_modify_vector_init(session, &modifies);

    WT_ASSERT(session, cursor != NULL);

    if (!btree->hs_entries)
        btree->hs_entries = true;

    /* Ensure enough room for a column-store key without checking. */
    WT_ERR(__wt_scr_alloc(session, WT_INTPACK64_MAXSIZE, &key));

    WT_ERR(__wt_scr_alloc(session, 0, &full_value));

    WT_ERR(__wt_scr_alloc(session, 0, &prev_full_value));

    /* Enter each update in the boundary's list into the history store. */
    for (i = 0, list = multi->supd; i < multi->supd_entries; ++i, ++list) {
        /* If no onpage_upd is selected, we don't need to insert anything into the history store. */
        if (list->onpage_upd == NULL)
            continue;

        /* onpage_upd now is always from the update chain */
        WT_ASSERT(session, !F_ISSET(list->onpage_upd, WT_UPDATE_RESTORED_FROM_DISK));

        /* History store table key component: source key. */
        switch (page->type) {
        case WT_PAGE_COL_FIX:
        case WT_PAGE_COL_VAR:
            p = key->mem;
            WT_ERR(__wt_vpack_uint(&p, 0, WT_INSERT_RECNO(list->ins)));
            key->size = WT_PTRDIFF(p, key->data);
            break;
        case WT_PAGE_ROW_LEAF:
            if (list->ins == NULL) {
                WT_WITH_BTREE(
                  session, btree, ret = __wt_row_leaf_key(session, page, list->ripcip, key, false));
                WT_ERR(ret);
            } else {
                key->data = WT_INSERT_KEY(list->ins);
                key->size = WT_INSERT_KEY_SIZE(list->ins);
            }
            break;
        default:
            WT_ERR(__wt_illegal_value(session, page->type));
        }

        /*
         * Trim any updates before writing to history store. This saves wasted work.
         */
        WT_WITH_BTREE(
          session, btree, upd = __wt_update_obsolete_check(session, page, list->onpage_upd, true));
        __wt_free_update_list(session, &upd);
        upd = list->onpage_upd;

        /*
         * The algorithm assumes the oldest update on the update chain in memory is either a full
         * update or a tombstone.
         *
         * This is guaranteed by __wt_rec_upd_select appends the original onpage value at the end of
         * the chain. It also assumes the onpage_upd selected cannot be a TOMBSTONE and the update
         * newer than a TOMBSTONE must be a full update.
         *
         * The algorithm walks from the oldest update, or the most recently inserted into history
         * store update. To the newest update and build full updates along the way. It sets the stop
         * time pair of the update to the start time pair of the next update, squashes the updates
         * that are from the same transaction and of the same start timestamp, calculates reverse
         * modification if prev_upd is a MODIFY, and inserts the update to the history store.
         *
         * It deals with the following scenarios:
         * 1) We only have full updates on the chain and we only insert full updates to
         * the history store.
         * 2) We have modifies on the chain, e.g., U (selected onpage value) -> M -> M ->U. We
         * reverse the modifies and insert the reversed modifies to the history store if it is not
         * the newest update written to the history store and the reverse operation is successful.
         * With regard to the example, we insert U -> RM -> U to the history store.
         * 3) We have tombstones in the middle of the chain, e.g.,
         * U (selected onpage value) -> U -> T -> M -> U.
         * We write the stop time pair of M with the start time pair of the tombstone and skip the
         * tombstone.
         * 4) We have a single tombstone on the chain, it is simply ignored.
         */
        for (; upd != NULL; upd = upd->next) {
            if (upd->txnid == WT_TXN_ABORTED)
                continue;
            WT_ERR(__wt_modify_vector_push(&modifies, upd));
            /*
             * If we've reached a full update and its in the history store we don't need to continue
             * as anything beyond this point won't help with calculating deltas.
             */
            if (upd->type == WT_UPDATE_STANDARD && F_ISSET(upd, WT_UPDATE_HS))
                break;
        }

        upd = NULL;

        /* Construct the oldest full update. */
        WT_ASSERT(session, modifies.size > 0);
        __wt_modify_vector_pop(&modifies, &upd);

        WT_ASSERT(session, upd->type == WT_UPDATE_STANDARD || upd->type == WT_UPDATE_TOMBSTONE);
        /* Skip TOMBSTONE at the end of the update chain. */
        if (upd->type == WT_UPDATE_TOMBSTONE) {
            if (modifies.size > 0) {
                if (upd->start_ts == WT_TS_NONE) {
                    WT_ERR(__wt_hs_delete_key(session, btree->id, key));
                    WT_STAT_CONN_INCR(session, cache_hs_key_truncate_mix_ts);
                }
                __wt_modify_vector_pop(&modifies, &upd);
            } else
                continue;
        }

        WT_ASSERT(session, upd->type == WT_UPDATE_STANDARD);
        full_value->data = upd->data;
        full_value->size = upd->size;

        squashed = false;

        /*
         * Flush the updates on stack. Stopping once we run out or we reach the onpage upd start
         * time pair, we can squash modifies with the same start time pair as the onpage upd away.
         */
        for (; modifies.size > 0 &&
             !(upd->txnid == list->onpage_upd->txnid &&
                 upd->start_ts == list->onpage_upd->start_ts);
             tmp = full_value, full_value = prev_full_value, prev_full_value = tmp,
             upd = prev_upd) {
            WT_ASSERT(session, upd->type == WT_UPDATE_STANDARD || upd->type == WT_UPDATE_MODIFY);

            __wt_modify_vector_pop(&modifies, &prev_upd);

            /*
             * Set the stop timestamp from durable timestamp instead of commit timestamp. The
             * Garbage collection of history store removes the history values once the stop
             * timestamp is globally visible. i.e. durable timestamp of data store version.
             */
            WT_ASSERT(session, prev_upd->start_ts <= prev_upd->durable_ts);
            stop_ts_pair.timestamp = prev_upd->durable_ts;
            stop_ts_pair.txnid = prev_upd->txnid;

            if (prev_upd->type == WT_UPDATE_TOMBSTONE) {
                WT_ASSERT(session, modifies.size > 0);
                if (prev_upd->start_ts == WT_TS_NONE) {
                    WT_ERR(__wt_hs_delete_key(session, btree->id, key));
                    WT_STAT_CONN_INCR(session, cache_hs_key_truncate_mix_ts);
                }
                __wt_modify_vector_pop(&modifies, &prev_upd);
                WT_ASSERT(session, prev_upd->type == WT_UPDATE_STANDARD);
                prev_full_value->data = prev_upd->data;
                prev_full_value->size = prev_upd->size;
            } else
                WT_ERR(__hs_calculate_full_value(
                  session, prev_full_value, prev_upd, full_value->data, full_value->size));

            /*
             * Skip the updates have the same start timestamp and transaction id
             *
             * Modifies that have the same start time pair as the onpage_upd can be squashed away.
             */
            if (upd->start_ts != prev_upd->start_ts || upd->txnid != prev_upd->txnid) {
                /*
                 * Calculate reverse delta. Insert full update for the newest historical record even
                 * it's a MODIFY.
                 *
                 * It is not correct to check prev_upd == list->onpage_upd as we may have aborted
                 * updates in the middle.
                 */
                nentries = MAX_REVERSE_MODIFY_NUM;
                if (!F_ISSET(upd, WT_UPDATE_HS)) {
                    if (upd->type == WT_UPDATE_MODIFY &&
                      __wt_calc_modify(session, prev_full_value, full_value,
                        prev_full_value->size / 10, entries, &nentries) == 0) {
                        WT_ERR(__wt_modify_pack(cursor, entries, nentries, &modify_value));
                        WT_ERR(__hs_insert_record(session, cursor, btree, key, upd,
                          WT_UPDATE_MODIFY, modify_value, stop_ts_pair));
                        __wt_scr_free(session, &modify_value);
                    } else
                        WT_ERR(__hs_insert_record(session, cursor, btree, key, upd,
                          WT_UPDATE_STANDARD, full_value, stop_ts_pair));

                    /* Flag the update as now in the history store. */
                    F_SET(upd, WT_UPDATE_HS);
                    ++insert_cnt;
                    if (squashed) {
                        WT_STAT_CONN_INCR(session, cache_hs_write_squash);
                        squashed = false;
                    }
                }
            } else
                squashed = true;
        }

        if (modifies.size > 0)
            WT_STAT_CONN_INCR(session, cache_hs_write_squash);
    }

    WT_ERR(__wt_block_manager_named_size(session, WT_HS_FILE, &hs_size));
    WT_STAT_CONN_SET(session, cache_hs_ondisk, hs_size);
    max_hs_size = ((WT_CURSOR_BTREE *)cursor)->btree->file_max;
    if (max_hs_size != 0 && (uint64_t)hs_size > max_hs_size)
        WT_ERR_PANIC(session, WT_PANIC,
          "WiredTigerHS: file size of %" PRIu64 " exceeds maximum size %" PRIu64, (uint64_t)hs_size,
          max_hs_size);

err:
    if (ret == 0 && insert_cnt > 0)
        __hs_insert_updates_verbose(session, btree);

    __wt_scr_free(session, &key);
    /* modify_value is allocated in __wt_modify_pack. Free it if it is allocated. */
    if (modify_value != NULL)
        __wt_scr_free(session, &modify_value);
    __wt_modify_vector_free(&modifies);
    __wt_scr_free(session, &full_value);
    __wt_scr_free(session, &prev_full_value);
    return (ret);
}

/*
 * __wt_hs_cursor_position --
 *     Position a history store cursor at the end of a set of updates for a given btree id, record
 *     key and timestamp. There may be no history store entries for the given btree id and record
 *     key if they have been removed by WT_CONNECTION::rollback_to_stable.
 */
int
__wt_hs_cursor_position(WT_SESSION_IMPL *session, WT_CURSOR *cursor, uint32_t btree_id,
  WT_ITEM *key, wt_timestamp_t timestamp)
{
    WT_DECL_ITEM(srch_key);
    WT_DECL_RET;
    int cmp, exact;

    WT_RET(__wt_scr_alloc(session, 0, &srch_key));

    /*
     * Because of the special visibility rules for the history store, a new key can appear in
     * between our search and the set of updates that we're interested in. Keep trying until we find
     * it.
     *
     * There may be no history store entries for the given btree id and record key if they have been
     * removed by WT_CONNECTION::rollback_to_stable.
     *
     * Note that we need to compare the raw key off the cursor to determine where we are in the
     * history store as opposed to comparing the embedded data store key since the ordering is not
     * guaranteed to be the same.
     *
     * FIXME: We should be repeatedly moving the cursor backwards within the loop instead of doing a
     * search near operation each time as it is cheaper.
     */
    cursor->set_key(
      cursor, btree_id, key, timestamp != WT_TS_NONE ? timestamp : WT_TS_MAX, UINT64_MAX);
    /* Copy the raw key before searching as a basis for comparison. */
    WT_ERR(__wt_buf_set(session, srch_key, cursor->key.data, cursor->key.size));
    WT_ERR(cursor->search_near(cursor, &exact));
    if (exact > 0) {
        /*
         * It's possible that we may race with a history store insert for another key. So we may be
         * more than one record away the end of our target key/timestamp range. Keep iterating
         * backwards until we land on our key.
         */
        while ((ret = cursor->prev(cursor)) == 0) {
            WT_ERR(__wt_compare(session, NULL, &cursor->key, srch_key, &cmp));
            if (cmp <= 0)
                break;
        }
    }
#ifdef HAVE_DIAGNOSTIC
    if (ret == 0) {
        WT_ERR(__wt_compare(session, NULL, &cursor->key, srch_key, &cmp));
        WT_ASSERT(session, cmp <= 0);
    }
#endif
err:
    __wt_scr_free(session, &srch_key);
    return (ret);
}

/*
 * __hs_restore_read_timestamp --
 *     Reset the currently running transaction's read timestamp with the original read timestamp.
 */
static void
__hs_restore_read_timestamp(WT_SESSION_IMPL *session)
{
    WT_TXN_SHARED *txn_shared;

    txn_shared = WT_SESSION_TXN_SHARED(session);
    session->txn->read_timestamp = txn_shared->pinned_read_timestamp;
}

/*
 * __wt_find_hs_upd --
 *     Scan the history store for a record the btree cursor wants to position on. Create an update
 *     for the record and return to the caller. The caller may choose to optionally allow prepared
 *     updates to be returned regardless of whether prepare is being ignored globally. Otherwise, a
 *     prepare conflict will be returned upon reading a prepared update.
 */
int
__wt_find_hs_upd(WT_SESSION_IMPL *session, WT_ITEM *key, const char *value_format, uint64_t recno,
  WT_UPDATE_VALUE *upd_value, bool allow_prepare, WT_ITEM *on_disk_buf)
{
    WT_CURSOR *hs_cursor;
    WT_DECL_ITEM(hs_key);
    WT_DECL_ITEM(hs_value);
    WT_DECL_ITEM(orig_hs_value_buf);
    WT_DECL_RET;
    WT_ITEM recno_key;
    WT_MODIFY_VECTOR modifies;
    WT_TXN *txn;
    WT_UPDATE *mod_upd, *upd;
    wt_timestamp_t durable_timestamp, durable_timestamp_tmp, hs_start_ts, hs_start_ts_tmp;
    wt_timestamp_t hs_stop_ts, hs_stop_ts_tmp, read_timestamp;
    uint64_t hs_counter, hs_counter_tmp, upd_type_full;
    uint32_t hs_btree_id, session_flags;
    uint8_t *p, recno_key_buf[WT_INTPACK64_MAXSIZE], upd_type;
    int cmp;
    bool is_owner, modify;

    hs_cursor = NULL;
    mod_upd = upd = NULL;
    orig_hs_value_buf = NULL;
    __wt_modify_vector_init(session, &modifies);
    txn = session->txn;
    hs_btree_id = S2BT(session)->id;
    session_flags = 0; /* [-Werror=maybe-uninitialized] */
    WT_NOT_READ(modify, false);
    is_owner = false;

    /*
     * We temporarily move the read timestamp forwards to read modify records in the history store.
     * Outside of that window, it should always be equal to the original read timestamp.
     */
    WT_ASSERT(
      session, txn->read_timestamp == WT_SESSION_TXN_SHARED(session)->pinned_read_timestamp);

    /* Row-store key is as passed to us, create the column-store key as needed. */
    WT_ASSERT(
      session, (key == NULL && recno != WT_RECNO_OOB) || (key != NULL && recno == WT_RECNO_OOB));
    if (key == NULL) {
        p = recno_key_buf;
        WT_RET(__wt_vpack_uint(&p, 0, recno));
        memset(&recno_key, 0, sizeof(recno_key));
        key = &recno_key;
        key->data = recno_key_buf;
        key->size = WT_PTRDIFF(p, recno_key_buf);
    }

    /* Allocate buffers for the history store key/value. */
    WT_ERR(__wt_scr_alloc(session, 0, &hs_key));
    WT_ERR(__wt_scr_alloc(session, 0, &hs_value));

    /* Open a history store table cursor. */
    WT_ERR(__wt_hs_cursor(session, &session_flags, &is_owner));
    hs_cursor = session->hs_cursor;

    /*
     * After positioning our cursor, we're stepping backwards to find the correct update. Since the
     * timestamp is part of the key, our cursor needs to go from the newest record (further in the
     * las) to the oldest (earlier in the las) for a given key.
     */
    read_timestamp = allow_prepare ? txn->prepare_timestamp : txn->read_timestamp;
    WT_ERR_NOTFOUND_OK(
      __wt_hs_cursor_position(session, hs_cursor, hs_btree_id, key, read_timestamp), true);
    if (ret == WT_NOTFOUND) {
        ret = 0;
        goto done;
    }
    WT_ERR(hs_cursor->get_key(hs_cursor, &hs_btree_id, hs_key, &hs_start_ts, &hs_counter));

    /* Stop before crossing over to the next btree */
    if (hs_btree_id != S2BT(session)->id)
        goto done;

    /*
     * Keys are sorted in an order, skip the ones before the desired key, and bail out if we have
     * crossed over the desired key and not found the record we are looking for.
     */
    WT_ERR(__wt_compare(session, NULL, hs_key, key, &cmp));
    if (cmp != 0)
        goto done;

    WT_ERR(
      hs_cursor->get_value(hs_cursor, &hs_stop_ts, &durable_timestamp, &upd_type_full, hs_value));
    upd_type = (uint8_t)upd_type_full;

    /* We do not have tombstones in the history store anymore. */
    WT_ASSERT(session, upd_type != WT_UPDATE_TOMBSTONE);

    /*
     * If the caller has signalled they don't need the value buffer, don't bother reconstructing a
     * modify update or copying the contents into the value buffer.
     */
    if (upd_value->skip_buf)
        goto skip_buf;

    /*
     * Keep walking until we get a non-modify update. Once we get to that point, squash the updates
     * together.
     */
    if (upd_type == WT_UPDATE_MODIFY) {
        WT_NOT_READ(modify, true);
        /* Store this so that we don't have to make a special case for the first modify. */
        hs_stop_ts_tmp = hs_stop_ts;

        /*
         * Resolving update chains of reverse deltas requires the current transaction to look beyond
         * its current snapshot in certain scenarios. This flag allows us to ignore transaction
         * visibility checks when reading in order to construct the modify chain, so we can create
         * the value we expect.
         */
        F_SET(session, WT_SESSION_RESOLVING_MODIFY);
        while (upd_type == WT_UPDATE_MODIFY) {
            WT_ERR(__wt_upd_alloc(session, hs_value, upd_type, &mod_upd, NULL));
            WT_ERR(__wt_modify_vector_push(&modifies, mod_upd));
            mod_upd = NULL;

            /*
             * Each entry in the lookaside is written with the actual start and stop time pair
             * embedded in the key. In order to traverse a sequence of modifies, we're going to have
             * to manipulate our read timestamp to see records we wouldn't otherwise be able to see.
             *
             * In this case, we want to read the next update in the chain meaning that its start
             * timestamp should be equivalent to the stop timestamp of the record that we're
             * currently on.
             */
            session->txn->read_timestamp = hs_stop_ts_tmp;

            /*
             * Find the base update to apply the reverse deltas. If our cursor next fails to find an
             * update here we fall back to the datastore version. If its timestamp doesn't match our
             * timestamp then we return not found.
             */
            if ((ret = hs_cursor->next(hs_cursor)) == WT_NOTFOUND) {
                /* Fallback to the onpage value as the base value. */
                orig_hs_value_buf = hs_value;
                hs_value = on_disk_buf;
                upd_type = WT_UPDATE_STANDARD;
                break;
            }
            hs_start_ts_tmp = WT_TS_NONE;
            /*
             * Make sure we use the temporary variants of these variables. We need to retain the
             * timestamps of the original modify we saw.
             *
             * We keep looking back into history store until we find a base update to apply the
             * reverse deltas on top of.
             */
            WT_ERR(hs_cursor->get_key(
              hs_cursor, &hs_btree_id, hs_key, &hs_start_ts_tmp, &hs_counter_tmp));

            WT_ERR(__wt_compare(session, NULL, hs_key, key, &cmp));

            if (cmp != 0) {
                /* Fallback to the onpage value as the base value. */
                orig_hs_value_buf = hs_value;
                hs_value = on_disk_buf;
                upd_type = WT_UPDATE_STANDARD;
                break;
            }

            WT_ERR(hs_cursor->get_value(
              hs_cursor, &hs_stop_ts_tmp, &durable_timestamp_tmp, &upd_type_full, hs_value));
            upd_type = (uint8_t)upd_type_full;
        }
        F_CLR(session, WT_SESSION_RESOLVING_MODIFY);
        WT_ASSERT(session, upd_type == WT_UPDATE_STANDARD);
        while (modifies.size > 0) {
            __wt_modify_vector_pop(&modifies, &mod_upd);
            WT_ERR(__wt_modify_apply_item(session, value_format, hs_value, mod_upd->data));
            __wt_free_update_list(session, &mod_upd);
            mod_upd = NULL;
        }
        /* After we're done looping over modifies, reset the read timestamp. */
        __hs_restore_read_timestamp(session);
        WT_STAT_CONN_INCR(session, cache_hs_read_squash);
    }

    /*
     * Potential optimization: We can likely get rid of this copy and the update allocation above.
     * We already have buffers containing the modify values so there's no good reason to allocate an
     * update other than to work with our modify vector implementation.
     */
    WT_ERR(__wt_buf_set(session, &upd_value->buf, hs_value->data, hs_value->size));
skip_buf:
    upd_value->start_ts = hs_start_ts;
    upd_value->txnid = WT_TXN_NONE;
    upd_value->type = upd_type;
    upd_value->prepare_state =
      (hs_start_ts == durable_timestamp) ? WT_PREPARE_INIT : WT_PREPARE_RESOLVED;

done:
err:
    F_CLR(session, WT_SESSION_RESOLVING_MODIFY);

    if (orig_hs_value_buf != NULL)
        __wt_scr_free(session, &orig_hs_value_buf);
    else
        __wt_scr_free(session, &hs_value);
    __wt_scr_free(session, &hs_key);

    /*
     * Restore the read timestamp if we encountered an error while processing a modify. There's no
     * harm in doing this multiple times.
     */
    __hs_restore_read_timestamp(session);
    WT_TRET(__wt_hs_cursor_close(session, session_flags, is_owner));

    __wt_free_update_list(session, &mod_upd);
    while (modifies.size > 0) {
        __wt_modify_vector_pop(&modifies, &upd);
        __wt_free_update_list(session, &upd);
    }
    __wt_modify_vector_free(&modifies);

    if (ret == 0) {
        /* Couldn't find a record. */
        if (upd == NULL) {
            ret = WT_NOTFOUND;
            WT_STAT_CONN_INCR(session, cache_hs_read_miss);
        } else {
            WT_STAT_CONN_INCR(session, cache_hs_read);
            WT_STAT_DATA_INCR(session, cache_hs_read);
        }
    }

    WT_ASSERT(session, upd != NULL || ret != 0);

    return (ret);
}

/*
 * __hs_delete_key_int --
 *     Internal helper for deleting history store content for a given key.
 */
static int
__hs_delete_key_int(WT_SESSION_IMPL *session, uint32_t btree_id, const WT_ITEM *key)
{
    WT_CURSOR *hs_cursor;
    WT_DECL_ITEM(srch_key);
    WT_DECL_RET;
    WT_ITEM hs_key;
    wt_timestamp_t hs_start_ts;
    uint64_t hs_counter;
    uint32_t hs_btree_id;
    int cmp, exact;

    hs_cursor = session->hs_cursor;
    WT_RET(__wt_scr_alloc(session, 0, &srch_key));

    hs_cursor->set_key(hs_cursor, btree_id, key, WT_TS_NONE, (uint64_t)0);
    WT_ERR(__wt_buf_set(session, srch_key, hs_cursor->key.data, hs_cursor->key.size));
    WT_ERR_NOTFOUND_OK(hs_cursor->search_near(hs_cursor, &exact), true);
    /* Empty history store is fine. */
    if (ret == WT_NOTFOUND)
        goto done;
    /*
     * If we raced with a history store insert, we may be two or more records away from our target.
     * Keep iterating forwards until we are on or past our target key.
     *
     * We can't use the cursor positioning helper that we use for regular reads since that will
     * place us at the end of a particular key/timestamp range whereas we want to be placed at the
     * beginning.
     */
    if (exact < 0) {
        while ((ret = hs_cursor->next(hs_cursor)) == 0) {
            WT_ERR(__wt_compare(session, NULL, &hs_cursor->key, srch_key, &cmp));
            if (cmp >= 0)
                break;
        }
        /* No entries greater than or equal to the key we searched for. */
        WT_ERR_NOTFOUND_OK(ret, true);
        if (ret == WT_NOTFOUND)
            goto done;
    }
    /* Bailing out here also means we have no history store records for our key. */
    WT_ERR(hs_cursor->get_key(hs_cursor, &hs_btree_id, &hs_key, &hs_start_ts, &hs_counter));
    if (hs_btree_id != btree_id)
        goto done;
    WT_ERR(__wt_compare(session, NULL, &hs_key, key, &cmp));
    if (cmp != 0)
        goto done;
    WT_ERR(__hs_delete_key_from_pos(session, hs_cursor, btree_id, key));
done:
    ret = 0;
err:
    __wt_scr_free(session, &srch_key);
    return (ret);
}

/*
 * __wt_hs_delete_key --
 *     Delete an entire key's worth of data in the history store.
 */
int
__wt_hs_delete_key(WT_SESSION_IMPL *session, uint32_t btree_id, const WT_ITEM *key)
{
    WT_DECL_RET;
    uint32_t session_flags;
    bool is_owner;

    session_flags = session->flags;

    /*
     * Some code paths such as schema removal involve deleting keys in metadata and assert that we
     * shouldn't be opening new dhandles. We won't ever need to blow away history store content in
     * these cases so let's just return early here.
     */
    if (F_ISSET(session, WT_SESSION_NO_DATA_HANDLES))
        return (0);

    WT_RET(__wt_hs_cursor(session, &session_flags, &is_owner));
    /*
     * In order to delete a key range, we need to be able to inspect all history store records
     * regardless of their stop time pairs.
     */
    F_SET(session, WT_SESSION_IGNORE_HS_TOMBSTONE);
    /* The tree structure can change while we try to insert the mod list, retry if that happens. */
    while ((ret = __hs_delete_key_int(session, btree_id, key)) == WT_RESTART)
        ;

    if (!FLD_ISSET(session_flags, WT_SESSION_IGNORE_HS_TOMBSTONE))
        F_CLR(session, WT_SESSION_IGNORE_HS_TOMBSTONE);
    WT_TRET(__wt_hs_cursor_close(session, session_flags, is_owner));
    return (ret);
}

/*
 * __hs_delete_key_from_pos --
 *     Delete an entire key's worth of data in the history store assuming that the input cursor is
 *     positioned at the beginning of the key range.
 */
static int
__hs_delete_key_from_pos(
  WT_SESSION_IMPL *session, WT_CURSOR *hs_cursor, uint32_t btree_id, const WT_ITEM *key)
{
    WT_CURSOR_BTREE *hs_cbt;
    WT_DECL_RET;
    WT_ITEM hs_key;
    WT_UPDATE *upd;
    wt_timestamp_t hs_start_ts;
    uint64_t hs_counter;
    uint32_t hs_btree_id;
    int cmp;

    hs_cbt = (WT_CURSOR_BTREE *)hs_cursor;
    upd = NULL;

    /* If there is nothing else in history store, we're done here. */
    for (; ret == 0; ret = hs_cursor->next(hs_cursor)) {
        WT_RET(hs_cursor->get_key(hs_cursor, &hs_btree_id, &hs_key, &hs_start_ts, &hs_counter));
        /*
         * If the btree id or key isn't ours, that means that we've hit the end of the key range and
         * that there is no more history store content for this key.
         */
        if (hs_btree_id != btree_id)
            break;
        WT_RET(__wt_compare(session, NULL, &hs_key, key, &cmp));
        if (cmp != 0)
            break;
        /*
         * Since we're using internal functions to modify the row structure, we need to manually set
         * the comparison to an exact match.
         */
        hs_cbt->compare = 0;
        /*
         * Append a globally visible tombstone to the update list. This will effectively make the
         * value invisible and the key itself will eventually get removed during reconciliation.
         */
        WT_RET(__wt_upd_alloc_tombstone(session, &upd, NULL));
        upd->txnid = WT_TXN_NONE;
        upd->start_ts = upd->durable_ts = WT_TS_NONE;
        WT_ERR(__wt_hs_modify(hs_cbt, upd));
        upd = NULL;
        WT_STAT_CONN_INCR(session, cache_hs_remove_key_truncate);
    }
    if (ret == WT_NOTFOUND)
        return (0);
err:
    __wt_free(session, upd);
    return (ret);
}

/*
 * __verify_history_store_id --
 *     Verify the history store for a single btree. Given a cursor to the tree, walk all history
 *     store keys. This function assumes any caller has already opened a cursor to the history
 *     store.
 */
static int
__verify_history_store_id(WT_SESSION_IMPL *session, WT_CURSOR_BTREE *cbt, uint32_t this_btree_id)
{
    WT_CURSOR *cursor;
    WT_DECL_ITEM(hs_key);
    WT_DECL_ITEM(prev_hs_key);
    WT_DECL_ITEM(tmp);
    WT_DECL_RET;
    wt_timestamp_t hs_start_ts;
    uint64_t hs_counter;
    uint32_t btree_id;
    int cmp;
    bool found;

    cursor = session->hs_cursor;

    WT_ERR(__wt_scr_alloc(session, 0, &hs_key));
    WT_ERR(__wt_scr_alloc(session, 0, &prev_hs_key));

    /*
     * The caller is responsible for positioning the history store cursor at the first record to
     * verify. When we return after moving to a new key the caller is responsible for keeping the
     * cursor there or deciding they're done.
     */
    for (; ret == 0; ret = cursor->next(cursor)) {
        WT_ERR(cursor->get_key(cursor, &btree_id, hs_key, &hs_start_ts, &hs_counter));

        /*
         * If the btree id does not match the preview one, we're done. It is up to the caller to set
         * up for the next tree and call us, if they choose. For a full history store walk, the
         * caller sends in WT_BTREE_ID_INVALID and this function will set and use the first btree id
         * it finds and will return once it walks off that tree, leaving the cursor set to the first
         * key of that new tree.
         */
        if (btree_id != this_btree_id)
            break;

        /*
         * If we have already checked against this key, keep going to the next key. We only need to
         * check the key once.
         */
        WT_ERR(__wt_compare(session, NULL, hs_key, prev_hs_key, &cmp));
        if (cmp == 0)
            continue;
        WT_WITH_PAGE_INDEX(session, ret = __wt_row_search(cbt, hs_key, false, NULL, false, NULL));
        WT_ERR(ret);

/* FIXME: temporarily disable hs verification. */
#if 0
        found = cbt->compare == 0;
#else
        found = true;
#endif
        WT_ERR(__cursor_reset(cbt));

        if (!found)
            WT_ERR_PANIC(session, WT_PANIC,
              "the associated history store key %s was not found in the data store %s",
              __wt_buf_set_printable(session, hs_key->data, hs_key->size, prev_hs_key),
              session->dhandle->name);

        /* Swap current/previous buffers. */
        tmp = hs_key;
        hs_key = prev_hs_key;
        prev_hs_key = tmp;
    }
    WT_ERR_NOTFOUND_OK(ret, true);
err:
    __wt_scr_free(session, &hs_key);
    __wt_scr_free(session, &prev_hs_key);
    return (ret);
}

/*
 * __wt_history_store_verify_one --
 *     Verify the history store for the btree that is set up in this session. This must be called
 *     when we are known to have exclusive access to the btree.
 */
int
__wt_history_store_verify_one(WT_SESSION_IMPL *session)
{
    WT_CURSOR *cursor;
    WT_CURSOR_BTREE cbt;
    WT_DECL_RET;
    WT_ITEM hs_key;
    uint32_t btree_id;
    int exact;

    cursor = session->hs_cursor;
    btree_id = S2BT(session)->id;

    /*
     * We are required to position the history store cursor. Set it to the first record of our btree
     * in the history store.
     */
    memset(&hs_key, 0, sizeof(hs_key));
    cursor->set_key(cursor, btree_id, &hs_key, 0, 0, 0, 0);
    ret = cursor->search_near(cursor, &exact);
    if (ret == 0 && exact < 0)
        ret = cursor->next(cursor);

    /* If we positioned the cursor there is something to verify. */
    if (ret == 0) {
        __wt_btcur_init(session, &cbt);
        __wt_btcur_open(&cbt);
        ret = __verify_history_store_id(session, &cbt, btree_id);
        WT_TRET(__wt_btcur_close(&cbt, false));
    }
    return (ret == WT_NOTFOUND ? 0 : ret);
}

/*
 * __wt_history_store_verify --
 *     Verify the history store. There can't be an entry in the history store without having the
 *     latest value for the respective key in the data store.
 */
int
__wt_history_store_verify(WT_SESSION_IMPL *session)
{
    WT_CURSOR *cursor, *data_cursor;
    WT_DECL_ITEM(buf);
    WT_DECL_ITEM(hs_key);
    WT_DECL_RET;
    wt_timestamp_t hs_start_ts;
    uint64_t hs_counter;
    uint32_t btree_id, session_flags;
    char *uri_data;
    bool is_owner, stop;

    /* We should never reach here if working in context of the default session. */
    WT_ASSERT(session, S2C(session)->default_session != session);

    cursor = data_cursor = NULL;
    btree_id = WT_BTREE_ID_INVALID;
    session_flags = 0; /* [-Wconditional-uninitialized] */
    uri_data = NULL;
    is_owner = false; /* [-Wconditional-uninitialized] */

    WT_ERR(__wt_scr_alloc(session, 0, &buf));
    WT_ERR(__wt_scr_alloc(session, 0, &hs_key));
    WT_ERR(__wt_hs_cursor(session, &session_flags, &is_owner));
    cursor = session->hs_cursor;
    ret = cursor->next(cursor);
    WT_ERR_NOTFOUND_OK(ret, true);
    stop = ret == WT_NOTFOUND ? true : false;
    ret = 0;

    /*
     * We have the history store cursor positioned at the first record that we want to verify. The
     * internal function is expecting a btree cursor, so open and initialize that.
     */
    while (!stop) {
        /*
         * The cursor is positioned either from above or left over from the internal call on the
         * first key of a new btree id.
         */
        WT_ERR(cursor->get_key(cursor, &btree_id, hs_key, &hs_start_ts, &hs_counter));
        if ((ret = __wt_metadata_btree_id_to_uri(session, btree_id, &uri_data)) != 0)
            WT_ERR_PANIC(session, WT_PANIC,
              "Unable to find btree id %" PRIu32
              " in the metadata file for the associated history store key %s",
              btree_id, __wt_buf_set_printable(session, hs_key->data, hs_key->size, buf));
        WT_ERR(__wt_open_cursor(session, uri_data, NULL, NULL, &data_cursor));
        F_SET(data_cursor, WT_CURSOR_RAW_OK);
        ret = __verify_history_store_id(session, (WT_CURSOR_BTREE *)data_cursor, btree_id);
        if (ret == WT_NOTFOUND)
            stop = true;
        WT_TRET(data_cursor->close(data_cursor));
        WT_ERR_NOTFOUND_OK(ret, false);
    }
err:
    WT_TRET(__wt_hs_cursor_close(session, session_flags, is_owner));

    __wt_scr_free(session, &buf);
    __wt_scr_free(session, &hs_key);
    __wt_free(session, uri_data);
    return (ret);
}<|MERGE_RESOLUTION|>--- conflicted
+++ resolved
@@ -565,12 +565,8 @@
     int nentries;
     bool squashed;
 
-<<<<<<< HEAD
     btree = S2BT(session);
     cursor = session->hs_cursor;
-=======
-    session = CUR2S(cursor);
->>>>>>> 1e0dca14
     prev_upd = NULL;
     insert_cnt = 0;
     __wt_modify_vector_init(session, &modifies);
