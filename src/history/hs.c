/*-
 * Copyright (c) 2014-2020 MongoDB, Inc.
 * Copyright (c) 2008-2014 WiredTiger, Inc.
 *	All rights reserved.
 *
 * See the file LICENSE for redistribution information.
 */

#include "wt_internal.h"

/*
 * When an operation is accessing the history store table, it should ignore the cache size (since
 * the cache is already full), and the operation can't reenter reconciliation.
 */
#define WT_HS_SESSION_FLAGS (WT_SESSION_IGNORE_CACHE_SIZE | WT_SESSION_NO_RECONCILE)

static int __hs_delete_key_from_pos(
  WT_SESSION_IMPL *session, WT_CURSOR *hs_cursor, uint32_t btree_id, const WT_ITEM *key);

/*
 * __hs_start_internal_session --
 *     Create a temporary internal session to retrieve history store.
 */
static int
__hs_start_internal_session(WT_SESSION_IMPL *session, WT_SESSION_IMPL **int_sessionp)
{
    WT_ASSERT(session, !F_ISSET(session, WT_CONN_HS_OPEN));
    return (__wt_open_internal_session(S2C(session), "hs_access", true, 0, int_sessionp));
}

/*
 * __hs_release_internal_session --
 *     Release the temporary internal session started to retrieve history store.
 */
static int
__hs_release_internal_session(WT_SESSION_IMPL *int_session)
{
    WT_SESSION *wt_session;

    wt_session = &int_session->iface;
    return (wt_session->close(wt_session, NULL));
}

/*
 * __wt_hs_get_btree --
 *     Get the history store btree. Open a history store cursor if needed to get the btree.
 */
int
__wt_hs_get_btree(WT_SESSION_IMPL *session, WT_BTREE **hs_btreep)
{
    WT_DECL_RET;
    uint32_t session_flags;
    bool is_owner;

    *hs_btreep = NULL;
    session_flags = 0; /* [-Werror=maybe-uninitialized] */

    WT_RET(__wt_hs_cursor(session, &session_flags, &is_owner));

    *hs_btreep = ((WT_CURSOR_BTREE *)session->hs_cursor)->btree;
    WT_ASSERT(session, *hs_btreep != NULL);

    WT_TRET(__wt_hs_cursor_close(session, session_flags, is_owner));

    return (ret);
}

/*
 * __wt_hs_config --
 *     Configure the history store table.
 */
int
__wt_hs_config(WT_SESSION_IMPL *session, const char **cfg)
{
    WT_BTREE *btree;
    WT_CONFIG_ITEM cval;
    WT_CONNECTION_IMPL *conn;
    WT_DECL_RET;
    WT_SESSION_IMPL *tmp_setup_session;

    conn = S2C(session);
    tmp_setup_session = NULL;

    WT_ERR(__wt_config_gets(session, cfg, "history_store.file_max", &cval));
    if (cval.val != 0 && cval.val < WT_HS_FILE_MIN)
        WT_ERR_MSG(session, EINVAL, "max history store size %" PRId64 " below minimum %d", cval.val,
          WT_HS_FILE_MIN);

    /* TODO: WT-5585 Remove after we switch to using history_store config in MongoDB. */
    if (cval.val == 0) {
        WT_ERR(__wt_config_gets(session, cfg, "cache_overflow.file_max", &cval));
        if (cval.val != 0 && cval.val < WT_HS_FILE_MIN)
            WT_ERR_MSG(session, EINVAL, "max history store size %" PRId64 " below minimum %d",
              cval.val, WT_HS_FILE_MIN);
    }

    /* in-memory or readonly configurations do not have a history store. */
    if (F_ISSET(conn, WT_CONN_IN_MEMORY | WT_CONN_READONLY))
        return (0);

    WT_ERR(__hs_start_internal_session(session, &tmp_setup_session));

    /*
     * Retrieve the btree from the history store cursor.
     */
    WT_ERR(__wt_hs_get_btree(tmp_setup_session, &btree));

    /* Track the history store file ID. */
    if (conn->cache->hs_fileid == 0)
        conn->cache->hs_fileid = btree->id;

    /*
     * Set special flags for the history store table: the history store flag (used, for example, to
     * avoid writing records during reconciliation), also turn off checkpoints and logging.
     *
     * Test flags before setting them so updates can't race in subsequent opens (the first update is
     * safe because it's single-threaded from wiredtiger_open).
     */
    if (!F_ISSET(btree, WT_BTREE_HS))
        F_SET(btree, WT_BTREE_HS);
    if (!F_ISSET(btree, WT_BTREE_NO_LOGGING))
        F_SET(btree, WT_BTREE_NO_LOGGING);

    /*
     * We need to set file_max on the btree associated with one of the history store sessions.
     */
    btree->file_max = (uint64_t)cval.val;
    WT_STAT_CONN_SET(session, cache_hs_ondisk_max, btree->file_max);

err:
    if (tmp_setup_session != NULL)
        WT_TRET(__hs_release_internal_session(tmp_setup_session));
    return (ret);
}

/*
 * __wt_hs_create --
 *     Initialize the database's history store.
 */
int
__wt_hs_create(WT_SESSION_IMPL *session, const char **cfg)
{
    WT_CONNECTION_IMPL *conn;
    WT_DECL_RET;
    const char *drop_cfg[] = {WT_CONFIG_BASE(session, WT_SESSION_drop), "force=true", NULL};

    conn = S2C(session);

    /* Read-only and in-memory configurations don't need the history store table. */
    if (F_ISSET(conn, WT_CONN_IN_MEMORY | WT_CONN_READONLY))
        return (0);

    /* The LAS table may exist on upgrade. Discard it. */
    WT_WITH_SCHEMA_LOCK(
      session, ret = __wt_schema_drop(session, "file:WiredTigerLAS.wt", drop_cfg));
    WT_RET(ret);

    /* Re-create the table. */
    WT_RET(__wt_session_create(session, WT_HS_URI, WT_HS_CONFIG));

    WT_RET(__wt_hs_config(session, cfg));

    /* The statistics server is already running, make sure we don't race. */
    WT_WRITE_BARRIER();
    F_SET(conn, WT_CONN_HS_OPEN);

    return (0);
}

/*
 * __wt_hs_destroy --
 *     Destroy the database's history store.
 */
void
__wt_hs_destroy(WT_SESSION_IMPL *session)
{
    F_CLR(S2C(session), WT_CONN_HS_OPEN);
}

/*
 * __wt_hs_cursor_open --
 *     Open a new history store table cursor.
 */
int
__wt_hs_cursor_open(WT_SESSION_IMPL *session)
{
    WT_CURSOR *cursor;
    WT_DECL_RET;
    const char *open_cursor_cfg[] = {WT_CONFIG_BASE(session, WT_SESSION_open_cursor), NULL};

    WT_WITHOUT_DHANDLE(
      session, ret = __wt_open_cursor(session, WT_HS_URI, NULL, open_cursor_cfg, &cursor));
    WT_RET(ret);

    session->hs_cursor = cursor;
    F_SET(session, WT_SESSION_HS_CURSOR);

    return (0);
}

/*
 * __wt_hs_cursor --
 *     Return a history store cursor, open one if not already open.
 */
int
__wt_hs_cursor(WT_SESSION_IMPL *session, uint32_t *session_flags, bool *is_owner)
{
    /* We should never reach here if working in context of the default session. */
    WT_ASSERT(session, S2C(session)->default_session != session);

    /*
     * We don't want to get tapped for eviction after we start using the history store cursor; save
     * a copy of the current eviction state, we'll turn eviction off before we return.
     *
     * Don't cache history store table pages, we're here because of eviction problems and there's no
     * reason to believe history store pages will be useful more than once.
     */
    *session_flags = F_MASK(session, WT_HS_SESSION_FLAGS);
    *is_owner = false;

    /* Open a cursor if this session doesn't already have one. */
    if (!F_ISSET(session, WT_SESSION_HS_CURSOR)) {
        /* The caller is responsible for closing this cursor. */
        *is_owner = true;
        WT_RET(__wt_hs_cursor_open(session));
    }

    WT_ASSERT(session, session->hs_cursor != NULL);

    /* Configure session to access the history store table. */
    F_SET(session, WT_HS_SESSION_FLAGS);

    return (0);
}

/*
 * __wt_hs_cursor_close --
 *     Discard a history store cursor.
 */
int
__wt_hs_cursor_close(WT_SESSION_IMPL *session, uint32_t session_flags, bool is_owner)
{
    /* Nothing to do if the session doesn't have a HS cursor opened. */
    if (!F_ISSET(session, WT_SESSION_HS_CURSOR)) {
        WT_ASSERT(session, session->hs_cursor == NULL);
        return (0);
    }
    WT_ASSERT(session, session->hs_cursor != NULL);

    /*
     * If we're not the owner, we're not responsible for closing this cursor. Reset the cursor to
     * avoid pinning the page in cache.
     */
    if (!is_owner)
        return (session->hs_cursor->reset(session->hs_cursor));

    /*
     * We turned off caching and eviction while the history store cursor was in use, restore the
     * session's flags.
     */
    F_CLR(session, WT_HS_SESSION_FLAGS);
    F_SET(session, session_flags);

    WT_RET(session->hs_cursor->close(session->hs_cursor));
    session->hs_cursor = NULL;
    F_CLR(session, WT_SESSION_HS_CURSOR);

    return (0);
}

/*
 * __wt_hs_modify --
 *     Make an update to the history store.
 *
 * History store updates don't use transactions as those updates should be immediately visible and
 *     don't follow normal transaction semantics. For this reason, history store updates are
 *     directly modified using the low level api instead of the ordinary cursor api.
 */
int
__wt_hs_modify(WT_CURSOR_BTREE *hs_cbt, WT_UPDATE *hs_upd)
{
    WT_DECL_RET;
    WT_PAGE_MODIFY *mod;
    WT_SESSION_IMPL *session;
    WT_UPDATE *last_upd;

    session = (WT_SESSION_IMPL *)hs_cbt->iface.session;

    /* If there are existing updates, append them after the new updates. */
    if (hs_cbt->compare == 0) {
        for (last_upd = hs_upd; last_upd->next != NULL; last_upd = last_upd->next)
            ;
        if (hs_cbt->ins != NULL)
            last_upd->next = hs_cbt->ins->upd;
        else if ((mod = hs_cbt->ref->page->modify) != NULL && mod->mod_row_update != NULL)
            last_upd->next = mod->mod_row_update[hs_cbt->slot];
    }

    WT_WITH_BTREE(session, hs_cbt->btree,
      ret = __wt_row_modify(hs_cbt, &hs_cbt->iface.key, NULL, hs_upd, WT_UPDATE_INVALID, true));
    return (ret);
}

/*
 * __hs_insert_updates_verbose --
 *     Display a verbose message once per checkpoint with details about the cache state when
 *     performing a history store table write.
 */
static void
__hs_insert_updates_verbose(WT_SESSION_IMPL *session, WT_BTREE *btree)
{
    WT_CACHE *cache;
    WT_CONNECTION_IMPL *conn;
    double pct_dirty, pct_full;
    uint64_t ckpt_gen_current, ckpt_gen_last;
    uint32_t btree_id;

    btree_id = btree->id;

    if (!WT_VERBOSE_ISSET(session, WT_VERB_HS | WT_VERB_HS_ACTIVITY))
        return;

    conn = S2C(session);
    cache = conn->cache;
    ckpt_gen_current = __wt_gen(session, WT_GEN_CHECKPOINT);
    ckpt_gen_last = cache->hs_verb_gen_write;

    /*
     * Print a message if verbose history store, or once per checkpoint if only reporting activity.
     * Avoid an expensive atomic operation as often as possible when the message rate is limited.
     */
    if (WT_VERBOSE_ISSET(session, WT_VERB_HS) ||
      (ckpt_gen_current > ckpt_gen_last &&
          __wt_atomic_casv64(&cache->hs_verb_gen_write, ckpt_gen_last, ckpt_gen_current))) {
        WT_IGNORE_RET_BOOL(__wt_eviction_clean_needed(session, &pct_full));
        WT_IGNORE_RET_BOOL(__wt_eviction_dirty_needed(session, &pct_dirty));

        __wt_verbose(session, WT_VERB_HS | WT_VERB_HS_ACTIVITY,
          "Page reconciliation triggered history store write: file ID %" PRIu32
          ". "
          "Current history store file size: %" PRId64
          ", "
          "cache dirty: %2.3f%% , "
          "cache use: %2.3f%%",
          btree_id, WT_STAT_READ(conn->stats, cache_hs_ondisk), pct_dirty, pct_full);
    }

    /* Never skip updating the tracked generation */
    if (WT_VERBOSE_ISSET(session, WT_VERB_HS))
        cache->hs_verb_gen_write = ckpt_gen_current;
}

/*
 * __hs_insert_record_with_btree_int --
 *     Internal helper for inserting history store records.
 */
static int
__hs_insert_record_with_btree_int(WT_SESSION_IMPL *session, WT_CURSOR *cursor, WT_BTREE *btree,
  const WT_ITEM *key, const WT_UPDATE *upd, const uint8_t type, const WT_ITEM *hs_value,
  WT_TIME_PAIR stop_ts_pair)
{
    WT_CURSOR_BTREE *cbt;
    WT_DECL_RET;
<<<<<<< HEAD
    WT_UPDATE *hs_upd, *upd_local;
    size_t notused;
=======
    WT_UPDATE *hs_upd;
>>>>>>> 0edd761e
    uint32_t session_flags;

    cbt = (WT_CURSOR_BTREE *)cursor;
    hs_upd = upd_local = NULL;

    /*
     * Use WT_CURSOR.set_key and WT_CURSOR.set_value to create key and value items, then use them to
     * create an update chain for a direct insertion onto the history store page.
     */
    cursor->set_key(
      cursor, btree->id, key, upd->start_ts, __wt_atomic_add64(&btree->hs_counter, 1));
    cursor->set_value(cursor, stop_ts_pair.timestamp, upd->durable_ts, (uint64_t)type, hs_value);

<<<<<<< HEAD
    /* Allocate a tombstone only when there is a valid stop time pair. */
    if (stop_ts_pair.timestamp != WT_TS_MAX || stop_ts_pair.txnid != WT_TXN_MAX) {
        /*
         * Insert a delete record to represent stop time pair for the actual record to be inserted.
         * Set the stop time pair as the commit time pair of the history store delete record.
         */
        WT_ERR(__wt_update_alloc(session, NULL, &hs_upd, &notused, WT_UPDATE_TOMBSTONE));
        hs_upd->start_ts = stop_ts_pair.timestamp;
        hs_upd->durable_ts = stop_ts_pair.timestamp;
        hs_upd->txnid = stop_ts_pair.txnid;
    }
=======
    /*
     * Insert a delete record to represent stop time pair for the actual record to be inserted. Set
     * the stop time pair as the commit time pair of the history store delete record.
     */
    WT_ERR(__wt_upd_alloc_tombstone(session, &hs_upd, NULL));
    hs_upd->start_ts = stop_ts_pair.timestamp;
    hs_upd->durable_ts = stop_ts_pair.timestamp;
    hs_upd->txnid = stop_ts_pair.txnid;
>>>>>>> 0edd761e

    /*
     * Append to the delete record, the actual record to be inserted into the history store. Set the
     * current update start time pair as the commit time pair to the history store record.
     */
<<<<<<< HEAD
    WT_ERR(__wt_update_alloc(session, &cursor->value, &upd_local, &notused, WT_UPDATE_STANDARD));
    upd_local->start_ts = upd->start_ts;
    upd_local->durable_ts = upd->durable_ts;
    upd_local->txnid = upd->txnid;

    /* Insert the standard update as next update if there is a tombstone. */
    if (hs_upd != NULL)
        hs_upd->next = upd_local;
    else
        hs_upd = upd_local;
=======
    WT_ERR(__wt_upd_alloc(session, &cursor->value, WT_UPDATE_STANDARD, &hs_upd->next, NULL));
    hs_upd->next->start_ts = upd->start_ts;
    hs_upd->next->durable_ts = upd->durable_ts;
    hs_upd->next->txnid = upd->txnid;
>>>>>>> 0edd761e

    /*
     * Search the page and insert the updates. We expect there will be no existing data: assert that
     * we don't find a matching key.
     */
    WT_WITH_PAGE_INDEX(session, ret = __wt_row_search(cbt, &cursor->key, true, NULL, false, NULL));
    WT_ERR(ret);
    WT_ERR(__wt_hs_modify(cbt, hs_upd));

    /*
     * Since the two updates (tombstone and the standard) will reconcile into a single entry, we are
     * incrementing the history store insert statistic by one.
     */
    WT_STAT_CONN_INCR(session, cache_hs_insert);

err:
    if (ret != 0)
        __wt_free_update_list(session, &hs_upd);
    /*
     * If we inserted an update with no timestamp, we need to delete all history records for that
     * key that are further in the history table than us (the key is lexicographically greater). For
     * timestamped tables that are occasionally getting a non-timestamped update, that means that
     * all timestamped updates should get removed. In the case of non-timestamped tables, that means
     * that all updates with higher transaction ids will get removed (which could happen at some
     * more relaxed isolation levels).
     */
    if (ret == 0 && upd->start_ts == WT_TS_NONE) {
#ifdef HAVE_DIAGNOSTIC
        /*
         * We need to initialize the last searched key so that we can do key comparisons when we
         * begin iterating over the history store. This needs to be done otherwise the subsequent
         * "next" calls will blow up.
         */
        WT_TRET(__wt_cursor_key_order_init(cbt));
#endif
        session_flags = session->flags;
        F_SET(session, WT_SESSION_IGNORE_HS_TOMBSTONE);
        /* We're pointing at the newly inserted update. Iterate once more to avoid deleting it. */
        ret = cursor->next(cursor);
        if (ret == WT_NOTFOUND)
            ret = 0;
        else if (ret == 0) {
            WT_TRET(__hs_delete_key_from_pos(session, cursor, btree->id, key));
            WT_STAT_CONN_INCR(session, cache_hs_key_truncate_mix_ts);
        }
        if (!FLD_ISSET(session_flags, WT_SESSION_IGNORE_HS_TOMBSTONE))
            F_CLR(session, WT_SESSION_IGNORE_HS_TOMBSTONE);
    }
    /* We did a row search, release the cursor so that the page doesn't continue being held. */
    cursor->reset(cursor);

    return (ret);
}

/*
 * __hs_insert_record_with_btree --
 *     A helper function to insert the record into the history store including stop time pair.
 *     Should be called with session's btree switched to the history store.
 */
static int
__hs_insert_record_with_btree(WT_SESSION_IMPL *session, WT_CURSOR *cursor, WT_BTREE *btree,
  const WT_ITEM *key, const WT_UPDATE *upd, const uint8_t type, const WT_ITEM *hs_value,
  WT_TIME_PAIR stop_ts_pair)
{
    WT_DECL_RET;

    /*
     * The session should be pointing at the history store btree since this is the one that we'll be
     * inserting into. The btree parameter that we're passing in should is the btree that the
     * history store content is associated with (this is where the btree id part of the history
     * store key comes from).
     */
    WT_ASSERT(session, WT_IS_HS(S2BT(session)));
    WT_ASSERT(session, !WT_IS_HS(btree));

    /*
     * Disable bulk loads into history store. This would normally occur when updating a record with
     * a cursor however the history store doesn't use cursor update, so we do it here.
     */
    __wt_cursor_disable_bulk(session);

    /*
     * Only deltas or full updates should be written to the history store. More specifically, we
     * should NOT be writing tombstone records in the history store table.
     */
    WT_ASSERT(session, type == WT_UPDATE_STANDARD || type == WT_UPDATE_MODIFY);

    /*
     * If the time pairs are out of order (which can happen if the application performs updates with
     * out-of-order timestamps), so this value can never be seen, don't bother inserting it.
     */
    if (stop_ts_pair.timestamp < upd->start_ts ||
      (stop_ts_pair.timestamp == upd->start_ts && stop_ts_pair.txnid <= upd->txnid)) {
        char ts_string[2][WT_TS_INT_STRING_SIZE];
        __wt_verbose(session, WT_VERB_TIMESTAMP,
          "Warning: fixing out-of-order timestamps %s earlier than previous update %s",
          __wt_timestamp_to_string(stop_ts_pair.timestamp, ts_string[0]),
          __wt_timestamp_to_string(upd->start_ts, ts_string[1]));
        return (0);
    }

    /* The tree structure can change while we try to insert the mod list, retry if that happens. */
    while ((ret = __hs_insert_record_with_btree_int(
              session, cursor, btree, key, upd, type, hs_value, stop_ts_pair)) == WT_RESTART)
        ;

    return (ret);
}

/*
 * __hs_insert_record --
 *     Temporarily switches to history store btree and calls the helper routine to insert records.
 */
static int
__hs_insert_record(WT_SESSION_IMPL *session, WT_CURSOR *cursor, WT_BTREE *btree, const WT_ITEM *key,
  const WT_UPDATE *upd, const uint8_t type, const WT_ITEM *hs_value, WT_TIME_PAIR stop_ts_pair)
{
    WT_CURSOR_BTREE *cbt;
    WT_DECL_RET;

    cbt = (WT_CURSOR_BTREE *)cursor;
    WT_WITH_BTREE(session, cbt->btree, ret = __hs_insert_record_with_btree(session, cursor, btree,
                                         key, upd, type, hs_value, stop_ts_pair));
    return (ret);
}

/*
 * __hs_calculate_full_value --
 *     Calculate the full value of an update.
 */
static inline int
__hs_calculate_full_value(WT_SESSION_IMPL *session, WT_ITEM *full_value, WT_UPDATE *upd,
  const void *base_full_value, size_t size)
{
    if (upd->type == WT_UPDATE_MODIFY) {
        WT_RET(__wt_buf_set(session, full_value, base_full_value, size));
        WT_RET(__wt_modify_apply_item(session, full_value, upd->data, false));
    } else {
        WT_ASSERT(session, upd->type == WT_UPDATE_STANDARD);
        full_value->data = upd->data;
        full_value->size = upd->size;
    }

    return (0);
}

/*
 * __wt_hs_insert_updates --
 *     Copy one set of saved updates into the database's history store table.
 */
int
__wt_hs_insert_updates(WT_CURSOR *cursor, WT_BTREE *btree, WT_PAGE *page, WT_MULTI *multi)
{
    WT_DECL_ITEM(full_value);
    WT_DECL_ITEM(key);
    WT_DECL_ITEM(modify_value);
    WT_DECL_ITEM(prev_full_value);
    WT_DECL_ITEM(tmp);
    WT_DECL_RET;
/* If the limit is exceeded, we will insert a full update to the history store */
#define MAX_REVERSE_MODIFY_NUM 16
    WT_MODIFY entries[MAX_REVERSE_MODIFY_NUM];
    WT_MODIFY_VECTOR modifies;
    WT_SAVE_UPD *list;
    WT_SESSION_IMPL *session;
    WT_UPDATE *prev_upd, *upd;
    WT_TIME_PAIR stop_ts_pair;
    wt_off_t hs_size;
    uint64_t insert_cnt, max_hs_size;
    uint32_t i;
    uint8_t *p;
    int nentries;
    bool squashed;

    prev_upd = NULL;
    session = (WT_SESSION_IMPL *)cursor->session;
    insert_cnt = 0;
    __wt_modify_vector_init(session, &modifies);

    if (!btree->hs_entries)
        btree->hs_entries = true;

    /* Ensure enough room for a column-store key without checking. */
    WT_ERR(__wt_scr_alloc(session, WT_INTPACK64_MAXSIZE, &key));

    WT_ERR(__wt_scr_alloc(session, 0, &full_value));

    WT_ERR(__wt_scr_alloc(session, 0, &prev_full_value));

    /* Enter each update in the boundary's list into the history store. */
    for (i = 0, list = multi->supd; i < multi->supd_entries; ++i, ++list) {
        /* If no onpage_upd is selected, we don't need to insert anything into the history store. */
        if (list->onpage_upd == NULL)
            continue;

        /* onpage_upd now is always from the update chain */
        WT_ASSERT(session, !F_ISSET(list->onpage_upd, WT_UPDATE_RESTORED_FROM_DISK));

        /* History store table key component: source key. */
        switch (page->type) {
        case WT_PAGE_COL_FIX:
        case WT_PAGE_COL_VAR:
            p = key->mem;
            WT_ERR(__wt_vpack_uint(&p, 0, WT_INSERT_RECNO(list->ins)));
            key->size = WT_PTRDIFF(p, key->data);
            break;
        case WT_PAGE_ROW_LEAF:
            if (list->ins == NULL) {
                WT_WITH_BTREE(
                  session, btree, ret = __wt_row_leaf_key(session, page, list->ripcip, key, false));
                WT_ERR(ret);
            } else {
                key->data = WT_INSERT_KEY(list->ins);
                key->size = WT_INSERT_KEY_SIZE(list->ins);
            }
            break;
        default:
            WT_ERR(__wt_illegal_value(session, page->type));
        }

        /*
         * Trim any updates before writing to history store. This saves wasted work.
         */
        WT_WITH_BTREE(
          session, btree, upd = __wt_update_obsolete_check(session, page, list->onpage_upd, true));
        __wt_free_update_list(session, &upd);
        upd = list->onpage_upd;

        /*
         * The algorithm assumes the oldest update on the update chain in memory is either a full
         * update or a tombstone.
         *
         * This is guaranteed by __wt_rec_upd_select appends the original onpage value at the end of
         * the chain. It also assumes the onpage_upd selected cannot be a TOMBSTONE and the update
         * newer than a TOMBSTONE must be a full update.
         *
         * The algorithm walks from the oldest update, or the most recently inserted into history
         * store update. To the newest update and build full updates along the way. It sets the stop
         * time pair of the update to the start time pair of the next update, squashes the updates
         * that are from the same transaction and of the same start timestamp, calculates reverse
         * modification if prev_upd is a MODIFY, and inserts the update to the history store.
         *
         * It deals with the following scenarios:
         * 1) We only have full updates on the chain and we only insert full updates to
         * the history store.
         * 2) We have modifies on the chain, e.g., U (selected onpage value) -> M -> M ->U. We
         * reverse the modifies and insert the reversed modifies to the history store if it is not
         * the newest update written to the history store and the reverse operation is successful.
         * With regard to the example, we insert U -> RM -> U to the history store.
         * 3) We have tombstones in the middle of the chain, e.g.,
         * U (selected onpage value) -> U -> T -> M -> U.
         * We write the stop time pair of M with the start time pair of the tombstone and skip the
         * tombstone.
         * 4) We have a single tombstone on the chain, it is simply ignored.
         */
        for (; upd != NULL; upd = upd->next) {
            if (upd->txnid == WT_TXN_ABORTED)
                continue;
            WT_ERR(__wt_modify_vector_push(&modifies, upd));
            /*
             * If we've reached a full update and its in the history store we don't need to continue
             * as anything beyond this point won't help with calculating deltas.
             */
            if (upd->type == WT_UPDATE_STANDARD && F_ISSET(upd, WT_UPDATE_HS))
                break;
        }

        upd = NULL;

        /* Construct the oldest full update. */
        WT_ASSERT(session, modifies.size > 0);
        __wt_modify_vector_pop(&modifies, &upd);

        WT_ASSERT(session, upd->type == WT_UPDATE_STANDARD || upd->type == WT_UPDATE_TOMBSTONE);
        /* Skip TOMBSTONE at the end of the update chain. */
        if (upd->type == WT_UPDATE_TOMBSTONE) {
            if (modifies.size > 0) {
                if (upd->start_ts == WT_TS_NONE) {
                    WT_ERR(__wt_hs_delete_key(session, btree->id, key));
                    WT_STAT_CONN_INCR(session, cache_hs_key_truncate_mix_ts);
                }
                __wt_modify_vector_pop(&modifies, &upd);
            } else
                continue;
        }

        WT_ASSERT(session, upd->type == WT_UPDATE_STANDARD);
        full_value->data = upd->data;
        full_value->size = upd->size;

        squashed = false;

        /*
         * Flush the updates on stack. Stopping once we run out or we reach the onpage upd start
         * time pair, we can squash modifies with the same start time pair as the onpage upd away.
         */
        for (; modifies.size > 0 &&
             !(upd->txnid == list->onpage_upd->txnid &&
                 upd->start_ts == list->onpage_upd->start_ts);
             tmp = full_value, full_value = prev_full_value, prev_full_value = tmp,
             upd = prev_upd) {
            WT_ASSERT(session, upd->type == WT_UPDATE_STANDARD || upd->type == WT_UPDATE_MODIFY);

            __wt_modify_vector_pop(&modifies, &prev_upd);

            /*
             * For any uncommitted prepared updates written to disk, the stop timestamp of the last
             * update moved into the history store should be with max visibility to protect it
             * removing by the checkpoint garbage collection until the data store update is
             * committed.
             */
            if (prev_upd->prepare_state == WT_PREPARE_INPROGRESS ||
              prev_upd->prepare_state == WT_PREPARE_LOCKED) {
                WT_ASSERT(session, list->onpage_upd == prev_upd);
                stop_ts_pair.timestamp = WT_TS_MAX;
                stop_ts_pair.txnid = WT_TXN_MAX;
            } else {
                /*
                 * Set the stop timestamp from durable timestamp instead of commit timestamp. The
                 * Garbage collection of history store removes the history values once the stop
                 * timestamp is globally visible. i.e. durable timestamp of data store version.
                 */
                WT_ASSERT(session, prev_upd->start_ts <= prev_upd->durable_ts);
                stop_ts_pair.timestamp = prev_upd->durable_ts;
                stop_ts_pair.txnid = prev_upd->txnid;
            }

            if (prev_upd->type == WT_UPDATE_TOMBSTONE) {
                WT_ASSERT(session, modifies.size > 0);
                if (prev_upd->start_ts == WT_TS_NONE) {
                    WT_ERR(__wt_hs_delete_key(session, btree->id, key));
                    WT_STAT_CONN_INCR(session, cache_hs_key_truncate_mix_ts);
                }
                __wt_modify_vector_pop(&modifies, &prev_upd);
                WT_ASSERT(session, prev_upd->type == WT_UPDATE_STANDARD);
                prev_full_value->data = prev_upd->data;
                prev_full_value->size = prev_upd->size;
            } else
                WT_ERR(__hs_calculate_full_value(
                  session, prev_full_value, prev_upd, full_value->data, full_value->size));

            /*
             * Skip the updates have the same start timestamp and transaction id
             *
             * Modifies that have the same start time pair as the onpage_upd can be squashed away.
             */
            if (upd->start_ts != prev_upd->start_ts || upd->txnid != prev_upd->txnid) {
                /*
                 * Calculate reverse delta. Insert full update for the newest historical record even
                 * it's a MODIFY.
                 *
                 * It is not correct to check prev_upd == list->onpage_upd as we may have aborted
                 * updates in the middle.
                 */
                nentries = MAX_REVERSE_MODIFY_NUM;
                if (!F_ISSET(upd, WT_UPDATE_HS)) {
                    if (upd->type == WT_UPDATE_MODIFY &&
                      __wt_calc_modify(session, prev_full_value, full_value,
                        prev_full_value->size / 10, entries, &nentries) == 0) {
                        WT_ERR(__wt_modify_pack(cursor, entries, nentries, &modify_value));
                        WT_ERR(__hs_insert_record(session, cursor, btree, key, upd,
                          WT_UPDATE_MODIFY, modify_value, stop_ts_pair));
                        __wt_scr_free(session, &modify_value);
                    } else
                        WT_ERR(__hs_insert_record(session, cursor, btree, key, upd,
                          WT_UPDATE_STANDARD, full_value, stop_ts_pair));

                    /* Flag the update as now in the history store. */
                    F_SET(upd, WT_UPDATE_HS);
                    ++insert_cnt;
                    if (squashed) {
                        WT_STAT_CONN_INCR(session, cache_hs_write_squash);
                        squashed = false;
                    }
                }
            } else
                squashed = true;
        }

        if (modifies.size > 0)
            WT_STAT_CONN_INCR(session, cache_hs_write_squash);
    }

    WT_ERR(__wt_block_manager_named_size(session, WT_HS_FILE, &hs_size));
    WT_STAT_CONN_SET(session, cache_hs_ondisk, hs_size);
    max_hs_size = ((WT_CURSOR_BTREE *)cursor)->btree->file_max;
    if (max_hs_size != 0 && (uint64_t)hs_size > max_hs_size)
        WT_PANIC_ERR(session, WT_PANIC, "WiredTigerHS: file size of %" PRIu64
                                        " exceeds maximum "
                                        "size %" PRIu64,
          (uint64_t)hs_size, max_hs_size);

err:
    if (ret == 0 && insert_cnt > 0)
        __hs_insert_updates_verbose(session, btree);

    __wt_scr_free(session, &key);
    /* modify_value is allocated in __wt_modify_pack. Free it if it is allocated. */
    if (modify_value != NULL)
        __wt_scr_free(session, &modify_value);
    __wt_modify_vector_free(&modifies);
    __wt_scr_free(session, &full_value);
    __wt_scr_free(session, &prev_full_value);
    return (ret);
}

/*
 * __wt_hs_cursor_position --
 *     Position a history store cursor at the end of a set of updates for a given btree id, record
 *     key and timestamp. There may be no history store entries for the given btree id and record
 *     key if they have been removed by WT_CONNECTION::rollback_to_stable.
 */
int
__wt_hs_cursor_position(WT_SESSION_IMPL *session, WT_CURSOR *cursor, uint32_t btree_id,
  WT_ITEM *key, wt_timestamp_t timestamp)
{
    WT_DECL_ITEM(srch_key);
    WT_DECL_RET;
    int cmp, exact;

    WT_RET(__wt_scr_alloc(session, 0, &srch_key));

    /*
     * Because of the special visibility rules for the history store, a new key can appear in
     * between our search and the set of updates that we're interested in. Keep trying until we find
     * it.
     *
     * There may be no history store entries for the given btree id and record key if they have been
     * removed by WT_CONNECTION::rollback_to_stable.
     *
     * Note that we need to compare the raw key off the cursor to determine where we are in the
     * history store as opposed to comparing the embedded data store key since the ordering is not
     * guaranteed to be the same.
     *
     * FIXME: We should be repeatedly moving the cursor backwards within the loop instead of doing a
     * search near operation each time as it is cheaper.
     */
    cursor->set_key(
      cursor, btree_id, key, timestamp != WT_TS_NONE ? timestamp : WT_TS_MAX, UINT64_MAX);
    /* Copy the raw key before searching as a basis for comparison. */
    WT_ERR(__wt_buf_set(session, srch_key, cursor->key.data, cursor->key.size));
    WT_ERR(cursor->search_near(cursor, &exact));
    if (exact > 0) {
        /*
         * It's possible that we may race with a history store insert for another key. So we may be
         * more than one record away the end of our target key/timestamp range. Keep iterating
         * backwards until we land on our key.
         */
        while ((ret = cursor->prev(cursor)) == 0) {
            WT_ERR(__wt_compare(session, NULL, &cursor->key, srch_key, &cmp));
            if (cmp <= 0)
                break;
        }
    }
#ifdef HAVE_DIAGNOSTIC
    if (ret == 0) {
        WT_ERR(__wt_compare(session, NULL, &cursor->key, srch_key, &cmp));
        WT_ASSERT(session, cmp <= 0);
    }
#endif
err:
    __wt_scr_free(session, &srch_key);
    return (ret);
}

/*
 * __hs_restore_read_timestamp --
 *     Reset the currently running transaction's read timestamp with the original read timestamp.
 */
static void
__hs_restore_read_timestamp(WT_SESSION_IMPL *session)
{
    WT_TXN_SHARED *txn_shared;

    txn_shared = WT_SESSION_TXN_SHARED(session);
    session->txn->read_timestamp = txn_shared->pinned_read_timestamp;
}

/*
 * __wt_find_hs_upd --
 *     Scan the history store for a record the btree cursor wants to position on. Create an update
 *     for the record and return to the caller. The caller may choose to optionally allow prepared
 *     updates to be returned regardless of whether prepare is being ignored globally. Otherwise, a
 *     prepare conflict will be returned upon reading a prepared update.
 */
int
__wt_find_hs_upd(WT_SESSION_IMPL *session, WT_ITEM *key, uint64_t recno, WT_UPDATE **updp,
  bool allow_prepare, WT_ITEM *on_disk_buf)
{
    WT_CURSOR *hs_cursor;
    WT_DECL_ITEM(hs_key);
    WT_DECL_ITEM(hs_value);
    WT_DECL_ITEM(orig_hs_value_buf);
    WT_DECL_RET;
    WT_ITEM recno_key;
    WT_MODIFY_VECTOR modifies;
    WT_TXN *txn;
    WT_UPDATE *mod_upd, *upd;
    wt_timestamp_t durable_timestamp, durable_timestamp_tmp, hs_start_ts, hs_start_ts_tmp;
    wt_timestamp_t hs_stop_ts, hs_stop_ts_tmp, read_timestamp;
    uint64_t hs_counter, hs_counter_tmp, upd_type_full;
    uint32_t hs_btree_id, session_flags;
    uint8_t *p, recno_key_buf[WT_INTPACK64_MAXSIZE], upd_type;
    int cmp;
    bool is_owner, modify;

    *updp = NULL;

    hs_cursor = NULL;
    mod_upd = upd = NULL;
    orig_hs_value_buf = NULL;
    __wt_modify_vector_init(session, &modifies);
    txn = session->txn;
    hs_btree_id = S2BT(session)->id;
    session_flags = 0; /* [-Werror=maybe-uninitialized] */
    WT_NOT_READ(modify, false);
    is_owner = false;

    /*
     * We temporarily move the read timestamp forwards to read modify records in the history store.
     * Outside of that window, it should always be equal to the original read timestamp.
     */
    WT_ASSERT(
      session, txn->read_timestamp == WT_SESSION_TXN_SHARED(session)->pinned_read_timestamp);

    /* Row-store key is as passed to us, create the column-store key as needed. */
    WT_ASSERT(
      session, (key == NULL && recno != WT_RECNO_OOB) || (key != NULL && recno == WT_RECNO_OOB));
    if (key == NULL) {
        p = recno_key_buf;
        WT_RET(__wt_vpack_uint(&p, 0, recno));
        memset(&recno_key, 0, sizeof(recno_key));
        key = &recno_key;
        key->data = recno_key_buf;
        key->size = WT_PTRDIFF(p, recno_key_buf);
    }

    /* Allocate buffers for the history store key/value. */
    WT_ERR(__wt_scr_alloc(session, 0, &hs_key));
    WT_ERR(__wt_scr_alloc(session, 0, &hs_value));

    /* Open a history store table cursor. */
    WT_ERR(__wt_hs_cursor(session, &session_flags, &is_owner));
    hs_cursor = session->hs_cursor;

    /*
     * After positioning our cursor, we're stepping backwards to find the correct update. Since the
     * timestamp is part of the key, our cursor needs to go from the newest record (further in the
     * las) to the oldest (earlier in the las) for a given key.
     */
    read_timestamp = allow_prepare ? txn->prepare_timestamp : txn->read_timestamp;
    WT_ERR_NOTFOUND_OK(
      __wt_hs_cursor_position(session, hs_cursor, hs_btree_id, key, read_timestamp), true);
    if (ret == WT_NOTFOUND) {
        ret = 0;
        goto done;
    }
    WT_ERR(hs_cursor->get_key(hs_cursor, &hs_btree_id, hs_key, &hs_start_ts, &hs_counter));

    /* Stop before crossing over to the next btree */
    if (hs_btree_id != S2BT(session)->id)
        goto done;

    /*
     * Keys are sorted in an order, skip the ones before the desired key, and bail out if we have
     * crossed over the desired key and not found the record we are looking for.
     */
    WT_ERR(__wt_compare(session, NULL, hs_key, key, &cmp));
    if (cmp != 0)
        goto done;

    WT_ERR(
      hs_cursor->get_value(hs_cursor, &hs_stop_ts, &durable_timestamp, &upd_type_full, hs_value));
    upd_type = (uint8_t)upd_type_full;

    /* We do not have tombstones in the history store anymore. */
    WT_ASSERT(session, upd_type != WT_UPDATE_TOMBSTONE);

    /*
     * Keep walking until we get a non-modify update. Once we get to that point, squash the updates
     * together.
     */
    if (upd_type == WT_UPDATE_MODIFY) {
        WT_NOT_READ(modify, true);
        /* Store this so that we don't have to make a special case for the first modify. */
        hs_stop_ts_tmp = hs_stop_ts;
        while (upd_type == WT_UPDATE_MODIFY) {
            WT_ERR(__wt_upd_alloc(session, hs_value, upd_type, &mod_upd, NULL));
            WT_ERR(__wt_modify_vector_push(&modifies, mod_upd));
            mod_upd = NULL;

            /*
             * Each entry in the lookaside is written with the actual start and stop time pair
             * embedded in the key. In order to traverse a sequence of modifies, we're going to have
             * to manipulate our read timestamp to see records we wouldn't otherwise be able to see.
             *
             * In this case, we want to read the next update in the chain meaning that its start
             * timestamp should be equivalent to the stop timestamp of the record that we're
             * currently on.
             */
            session->txn->read_timestamp = hs_stop_ts_tmp;

            /*
             * Find the base update to apply the reverse deltas. If our cursor next fails to find an
             * update here we fall back to the datastore version. If its timestamp doesn't match our
             * timestamp then we return not found.
             */
            if ((ret = hs_cursor->next(hs_cursor)) == WT_NOTFOUND) {
                /* Fallback to the onpage value as the base value. */
                orig_hs_value_buf = hs_value;
                hs_value = on_disk_buf;
                upd_type = WT_UPDATE_STANDARD;
                break;
            }
            hs_start_ts_tmp = WT_TS_NONE;
            /*
             * Make sure we use the temporary variants of these variables. We need to retain the
             * timestamps of the original modify we saw.
             *
             * We keep looking back into history store until we find a base update to apply the
             * reverse deltas on top of.
             */
            WT_ERR(hs_cursor->get_key(
              hs_cursor, &hs_btree_id, hs_key, &hs_start_ts_tmp, &hs_counter_tmp));

            WT_ERR(__wt_compare(session, NULL, hs_key, key, &cmp));

            if (cmp != 0) {
                /* Fallback to the onpage value as the base value. */
                orig_hs_value_buf = hs_value;
                hs_value = on_disk_buf;
                upd_type = WT_UPDATE_STANDARD;
                break;
            }

            WT_ERR(hs_cursor->get_value(
              hs_cursor, &hs_stop_ts_tmp, &durable_timestamp_tmp, &upd_type_full, hs_value));
            upd_type = (uint8_t)upd_type_full;
        }

        WT_ASSERT(session, upd_type == WT_UPDATE_STANDARD);
        while (modifies.size > 0) {
            __wt_modify_vector_pop(&modifies, &mod_upd);
            WT_ERR(__wt_modify_apply_item(session, hs_value, mod_upd->data, false));
            __wt_free_update_list(session, &mod_upd);
            mod_upd = NULL;
        }
        /* After we're done looping over modifies, reset the read timestamp. */
        __hs_restore_read_timestamp(session);
        WT_STAT_CONN_INCR(session, cache_hs_read_squash);
    }

    /* Allocate an update structure for the record found. */
    WT_ERR(__wt_upd_alloc(session, hs_value, upd_type, &upd, NULL));
    upd->txnid = WT_TXN_NONE;
    upd->durable_ts = durable_timestamp;
    upd->start_ts = hs_start_ts;
    upd->prepare_state = upd->start_ts == upd->durable_ts ? WT_PREPARE_INIT : WT_PREPARE_RESOLVED;

    /*
     * We're not keeping this in our update list as we want to get rid of it after the read has been
     * dealt with. Mark this update as external and to be discarded when not needed.
     */
    F_SET(upd, WT_UPDATE_RESTORED_FROM_DISK);
    *updp = upd;

done:
err:
    if (orig_hs_value_buf != NULL)
        __wt_scr_free(session, &orig_hs_value_buf);
    else
        __wt_scr_free(session, &hs_value);
    __wt_scr_free(session, &hs_key);

    /*
     * Restore the read timestamp if we encountered an error while processing a modify. There's no
     * harm in doing this multiple times.
     */
    __hs_restore_read_timestamp(session);
    WT_TRET(__wt_hs_cursor_close(session, session_flags, is_owner));

    __wt_free_update_list(session, &mod_upd);
    while (modifies.size > 0) {
        __wt_modify_vector_pop(&modifies, &upd);
        __wt_free_update_list(session, &upd);
    }
    __wt_modify_vector_free(&modifies);

    if (ret == 0) {
        /* Couldn't find a record. */
        if (upd == NULL) {
            ret = WT_NOTFOUND;
            WT_STAT_CONN_INCR(session, cache_hs_read_miss);
        } else {
            WT_STAT_CONN_INCR(session, cache_hs_read);
            WT_STAT_DATA_INCR(session, cache_hs_read);
        }
    }

    WT_ASSERT(session, upd != NULL || ret != 0);

    return (ret);
}

/*
 * __hs_delete_key_int --
 *     Internal helper for deleting history store content for a given key.
 */
static int
__hs_delete_key_int(WT_SESSION_IMPL *session, uint32_t btree_id, const WT_ITEM *key)
{
    WT_CURSOR *hs_cursor;
    WT_DECL_ITEM(srch_key);
    WT_DECL_RET;
    WT_ITEM hs_key;
    wt_timestamp_t hs_start_ts;
    uint64_t hs_counter;
    uint32_t hs_btree_id;
    int cmp, exact;

    hs_cursor = session->hs_cursor;
    WT_RET(__wt_scr_alloc(session, 0, &srch_key));

    hs_cursor->set_key(hs_cursor, btree_id, key, WT_TS_NONE, (uint64_t)0);
    WT_ERR(__wt_buf_set(session, srch_key, hs_cursor->key.data, hs_cursor->key.size));
    WT_ERR_NOTFOUND_OK(hs_cursor->search_near(hs_cursor, &exact), true);
    /* Empty history store is fine. */
    if (ret == WT_NOTFOUND)
        goto done;
    /*
     * If we raced with a history store insert, we may be two or more records away from our target.
     * Keep iterating forwards until we are on or past our target key.
     *
     * We can't use the cursor positioning helper that we use for regular reads since that will
     * place us at the end of a particular key/timestamp range whereas we want to be placed at the
     * beginning.
     */
    if (exact < 0) {
        while ((ret = hs_cursor->next(hs_cursor)) == 0) {
            WT_ERR(__wt_compare(session, NULL, &hs_cursor->key, srch_key, &cmp));
            if (cmp >= 0)
                break;
        }
        /* No entries greater than or equal to the key we searched for. */
        WT_ERR_NOTFOUND_OK(ret, true);
        if (ret == WT_NOTFOUND)
            goto done;
    }
    /* Bailing out here also means we have no history store records for our key. */
    WT_ERR(hs_cursor->get_key(hs_cursor, &hs_btree_id, &hs_key, &hs_start_ts, &hs_counter));
    if (hs_btree_id != btree_id)
        goto done;
    WT_ERR(__wt_compare(session, NULL, &hs_key, key, &cmp));
    if (cmp != 0)
        goto done;
    WT_ERR(__hs_delete_key_from_pos(session, hs_cursor, btree_id, key));
done:
    ret = 0;
err:
    __wt_scr_free(session, &srch_key);
    return (ret);
}

/*
 * __wt_hs_delete_key --
 *     Delete an entire key's worth of data in the history store.
 */
int
__wt_hs_delete_key(WT_SESSION_IMPL *session, uint32_t btree_id, const WT_ITEM *key)
{
    WT_DECL_RET;
    uint32_t session_flags;
    bool is_owner;

    session_flags = session->flags;

    /*
     * Some code paths such as schema removal involve deleting keys in metadata and assert that we
     * shouldn't be opening new dhandles. We won't ever need to blow away history store content in
     * these cases so let's just return early here.
     */
    if (F_ISSET(session, WT_SESSION_NO_DATA_HANDLES))
        return (0);

    WT_RET(__wt_hs_cursor(session, &session_flags, &is_owner));
    /*
     * In order to delete a key range, we need to be able to inspect all history store records
     * regardless of their stop time pairs.
     */
    F_SET(session, WT_SESSION_IGNORE_HS_TOMBSTONE);
    /* The tree structure can change while we try to insert the mod list, retry if that happens. */
    while ((ret = __hs_delete_key_int(session, btree_id, key)) == WT_RESTART)
        ;

    if (!FLD_ISSET(session_flags, WT_SESSION_IGNORE_HS_TOMBSTONE))
        F_CLR(session, WT_SESSION_IGNORE_HS_TOMBSTONE);
    WT_TRET(__wt_hs_cursor_close(session, session_flags, is_owner));
    return (ret);
}

/*
 * __hs_delete_key_from_pos --
 *     Delete an entire key's worth of data in the history store assuming that the input cursor is
 *     positioned at the beginning of the key range.
 */
static int
__hs_delete_key_from_pos(
  WT_SESSION_IMPL *session, WT_CURSOR *hs_cursor, uint32_t btree_id, const WT_ITEM *key)
{
    WT_CURSOR_BTREE *hs_cbt;
    WT_DECL_RET;
    WT_ITEM hs_key;
    WT_UPDATE *upd;
    wt_timestamp_t hs_start_ts;
    uint64_t hs_counter;
    uint32_t hs_btree_id;
    int cmp;

    hs_cbt = (WT_CURSOR_BTREE *)hs_cursor;
    upd = NULL;

    /* If there is nothing else in history store, we're done here. */
    for (; ret == 0; ret = hs_cursor->next(hs_cursor)) {
        WT_RET(hs_cursor->get_key(hs_cursor, &hs_btree_id, &hs_key, &hs_start_ts, &hs_counter));
        /*
         * If the btree id or key isn't ours, that means that we've hit the end of the key range and
         * that there is no more history store content for this key.
         */
        if (hs_btree_id != btree_id)
            break;
        WT_RET(__wt_compare(session, NULL, &hs_key, key, &cmp));
        if (cmp != 0)
            break;
        /*
         * Since we're using internal functions to modify the row structure, we need to manually set
         * the comparison to an exact match.
         */
        hs_cbt->compare = 0;
        /*
         * Append a globally visible tombstone to the update list. This will effectively make the
         * value invisible and the key itself will eventually get removed during reconciliation.
         */
        WT_RET(__wt_upd_alloc_tombstone(session, &upd, NULL));
        upd->txnid = WT_TXN_NONE;
        upd->start_ts = upd->durable_ts = WT_TS_NONE;
        WT_ERR(__wt_hs_modify(hs_cbt, upd));
        upd = NULL;
        WT_STAT_CONN_INCR(session, cache_hs_remove_key_truncate);
    }
    if (ret == WT_NOTFOUND)
        return (0);
err:
    __wt_free(session, upd);
    return (ret);
}

/*
 * __wt_verify_history_store_tree --
 *     Verify the history store. There can't be an entry in the history store without having the
 *     latest value for the respective key in the data store. If given a uri, limit the verification
 *     to the corresponding btree.
 */
int
__wt_verify_history_store_tree(WT_SESSION_IMPL *session, const char *uri)
{
    WT_CURSOR *cursor, *data_cursor;
    WT_DECL_ITEM(hs_key);
    WT_DECL_ITEM(prev_hs_key);
    WT_DECL_RET;
    wt_timestamp_t hs_start_ts;
    uint64_t hs_counter;
    uint32_t btree_id, btree_id_given_uri, session_flags, prev_btree_id;
    int exact, cmp;
    char *uri_itr;
    bool is_owner;

    cursor = data_cursor = NULL;
    btree_id_given_uri = 0; /* [-Wconditional-uninitialized] */
    session_flags = 0;      /* [-Wconditional-uninitialized] */
    prev_btree_id = 0;      /* [-Wconditional-uninitialized] */
    uri_itr = NULL;
    is_owner = false; /* [-Wconditional-uninitialized] */

    WT_ERR(__wt_scr_alloc(session, 0, &hs_key));
    WT_ERR(__wt_scr_alloc(session, 0, &prev_hs_key));

    WT_ERR(__wt_hs_cursor(session, &session_flags, &is_owner));
    cursor = session->hs_cursor;

    /*
     * If a uri has been provided, limit verification to the corresponding btree by jumping to the
     * first record for that btree in the history store. Otherwise scan the whole history store.
     */
    if (uri != NULL) {
        ret = __wt_metadata_uri_to_btree_id(session, uri, &btree_id_given_uri);
        if (ret != 0)
            WT_ERR_MSG(session, ret, "Unable to locate the URI %s in the metadata file", uri);

        /*
         * Position the cursor at the first record of the specified btree, or one after. It is
         * possible there are no records in the history store for this btree.
         */
        cursor->set_key(cursor, btree_id_given_uri, hs_key, 0, 0, 0, 0);
        ret = cursor->search_near(cursor, &exact);
        if (ret == 0 && exact < 0)
            ret = cursor->next(cursor);
    } else
        ret = cursor->next(cursor);

    /* We have the history store cursor positioned at the first record that we want to verify. */
    for (; ret == 0; ret = cursor->next(cursor)) {
        WT_ERR(cursor->get_key(cursor, &btree_id, hs_key, &hs_start_ts, &hs_counter));

        /* When limiting our verification to a uri, bail out if the btree-id doesn't match. */
        if (uri != NULL && btree_id != btree_id_given_uri)
            break;

        /*
         *  Keep track of the previous comparison. The history store is stored in order, so we can
         *  avoid redundant comparisons. Previous btree ID isn't set, until data cursor is open.
         */
        if (data_cursor == NULL || (prev_btree_id != btree_id)) {
            /*
             * Check whether this btree-id exists in the metadata. We do that by finding what uri
             * this btree belongs to. Using this URI, verify the history store key with the data
             * store.
             */
            if (data_cursor != NULL) {
                WT_ERR(data_cursor->close(data_cursor));
                /* Setting data_cursor to null, to avoid double free */
                data_cursor = NULL;
            }
            /*
             * Using the btree-id find the metadata entry and extract the URI for this btree. Don't
             * forget to free the copy of the URI returned.
             *
             * Re-purpose the previous-key buffer on error, safe because we're about to error out.
             */
            __wt_free(session, uri_itr);
            if ((ret = __wt_metadata_btree_id_to_uri(session, btree_id, &uri_itr)) != 0)
                WT_ERR_MSG(session, ret,
                  "Unable to find btree-id %" PRIu32
                  " in the metadata file for the associated history store key %s",
                  btree_id,
                  __wt_buf_set_printable(session, hs_key->data, hs_key->size, prev_hs_key));

            WT_ERR(__wt_open_cursor(session, uri_itr, NULL, NULL, &data_cursor));
            F_SET(data_cursor, WT_CURSOR_RAW_OK);
        } else {
            WT_ERR(__wt_compare(session, NULL, hs_key, prev_hs_key, &cmp));
            if (cmp == 0)
                continue;
        }
        WT_ERR(__wt_buf_set(session, prev_hs_key, hs_key->data, hs_key->size));
        prev_btree_id = btree_id;

        /* Re-purpose the previous-key buffer on error, safe because we're about to error out. */
        data_cursor->set_key(data_cursor, hs_key);
        if ((ret = data_cursor->search(data_cursor)) == WT_NOTFOUND)
            WT_ERR_MSG(session, ret,
              "In %s, the associated history store key %s was not found in the data store", uri_itr,
              __wt_buf_set_printable(session, hs_key->data, hs_key->size, prev_hs_key));
        WT_ERR(ret);
    }
    WT_ERR_NOTFOUND_OK(ret, false);
err:
    if (data_cursor != NULL)
        WT_TRET(data_cursor->close(data_cursor));
    WT_TRET(__wt_hs_cursor_close(session, session_flags, is_owner));

    __wt_scr_free(session, &hs_key);
    __wt_scr_free(session, &prev_hs_key);
    __wt_free(session, uri_itr);
    return (ret);
}<|MERGE_RESOLUTION|>--- conflicted
+++ resolved
@@ -361,12 +361,7 @@
 {
     WT_CURSOR_BTREE *cbt;
     WT_DECL_RET;
-<<<<<<< HEAD
     WT_UPDATE *hs_upd, *upd_local;
-    size_t notused;
-=======
-    WT_UPDATE *hs_upd;
->>>>>>> 0edd761e
     uint32_t session_flags;
 
     cbt = (WT_CURSOR_BTREE *)cursor;
@@ -380,35 +375,23 @@
       cursor, btree->id, key, upd->start_ts, __wt_atomic_add64(&btree->hs_counter, 1));
     cursor->set_value(cursor, stop_ts_pair.timestamp, upd->durable_ts, (uint64_t)type, hs_value);
 
-<<<<<<< HEAD
     /* Allocate a tombstone only when there is a valid stop time pair. */
     if (stop_ts_pair.timestamp != WT_TS_MAX || stop_ts_pair.txnid != WT_TXN_MAX) {
         /*
          * Insert a delete record to represent stop time pair for the actual record to be inserted.
          * Set the stop time pair as the commit time pair of the history store delete record.
          */
-        WT_ERR(__wt_update_alloc(session, NULL, &hs_upd, &notused, WT_UPDATE_TOMBSTONE));
+        WT_ERR(__wt_upd_alloc_tombstone(session, &hs_upd, NULL));
         hs_upd->start_ts = stop_ts_pair.timestamp;
         hs_upd->durable_ts = stop_ts_pair.timestamp;
         hs_upd->txnid = stop_ts_pair.txnid;
     }
-=======
-    /*
-     * Insert a delete record to represent stop time pair for the actual record to be inserted. Set
-     * the stop time pair as the commit time pair of the history store delete record.
-     */
-    WT_ERR(__wt_upd_alloc_tombstone(session, &hs_upd, NULL));
-    hs_upd->start_ts = stop_ts_pair.timestamp;
-    hs_upd->durable_ts = stop_ts_pair.timestamp;
-    hs_upd->txnid = stop_ts_pair.txnid;
->>>>>>> 0edd761e
 
     /*
      * Append to the delete record, the actual record to be inserted into the history store. Set the
      * current update start time pair as the commit time pair to the history store record.
      */
-<<<<<<< HEAD
-    WT_ERR(__wt_update_alloc(session, &cursor->value, &upd_local, &notused, WT_UPDATE_STANDARD));
+    WT_ERR(__wt_upd_alloc(session, &cursor->value, WT_UPDATE_STANDARD, &upd_local, NULL));
     upd_local->start_ts = upd->start_ts;
     upd_local->durable_ts = upd->durable_ts;
     upd_local->txnid = upd->txnid;
@@ -418,12 +401,6 @@
         hs_upd->next = upd_local;
     else
         hs_upd = upd_local;
-=======
-    WT_ERR(__wt_upd_alloc(session, &cursor->value, WT_UPDATE_STANDARD, &hs_upd->next, NULL));
-    hs_upd->next->start_ts = upd->start_ts;
-    hs_upd->next->durable_ts = upd->durable_ts;
-    hs_upd->next->txnid = upd->txnid;
->>>>>>> 0edd761e
 
     /*
      * Search the page and insert the updates. We expect there will be no existing data: assert that
