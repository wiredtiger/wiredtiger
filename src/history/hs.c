--- conflicted
+++ resolved
@@ -320,11 +320,8 @@
     if (hs_cbt->ref != NULL) {
         WT_WITH_BTREE(CUR2S(hs_cbt), CUR2BT(hs_cbt),
           ret = __wt_row_search(hs_cbt, srch_key, insert, hs_cbt->ref, false, &leaf_found));
-<<<<<<< HEAD
-=======
         WT_RET(ret);
 
->>>>>>> cb44dd0d
         /*
          * Only use the pinned page search results if search returns an exact match or a slot other
          * than the page's boundary slots, if that's not the case, the record might belong on an
