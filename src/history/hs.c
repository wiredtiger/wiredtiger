--- conflicted
+++ resolved
@@ -1297,7 +1297,7 @@
               cbt->dhandle->name);
         WT_ERR(__wt_buf_set(session, prev_hs_key, hs_key->data, hs_key->size));
     }
-    WT_ERR_NOTFOUND_OK(ret);
+    WT_ERR_NOTFOUND_OK(ret, false);
 err:
     __wt_scr_free(session, &hs_key);
     __wt_scr_free(session, &prev_hs_key);
@@ -1393,13 +1393,9 @@
         ret = __verify_history_store_id(session, (WT_CURSOR_BTREE *)data_cursor, btree_id);
         if (ret == WT_NOTFOUND)
             stop = true;
-        WT_ERR(ret);
-        WT_ERR(data_cursor->close(data_cursor));
-    }
-<<<<<<< HEAD
-=======
-    WT_ERR_NOTFOUND_OK(ret, false);
->>>>>>> c8116016
+        WT_TRET(data_cursor->close(data_cursor));
+        WT_ERR_NOTFOUND_OK(ret, false);
+    }
 err:
     WT_TRET(__wt_hs_cursor_close(session, session_flags, is_owner));
 
