--- conflicted
+++ resolved
@@ -702,13 +702,8 @@
 __wt_hs_cursor_position(WT_SESSION_IMPL *session, WT_CURSOR *cursor, uint32_t btree_id,
   WT_ITEM *key, wt_timestamp_t timestamp)
 {
-<<<<<<< HEAD
-    WT_DECL_RET;
-    WT_ITEM srch_key;
-=======
     WT_DECL_ITEM(srch_key);
     WT_DECL_RET;
->>>>>>> 907640ed
     int cmp, exact;
     bool set_key;
 
@@ -732,22 +727,10 @@
      */
     for (;;) {
         cursor->set_key(cursor, btree_id, key, timestamp, WT_TXN_MAX, WT_TS_MAX, WT_TXN_MAX);
-<<<<<<< HEAD
-        if (srch_key.data == NULL)
-            WT_ERR(__wt_buf_set(session, &srch_key, cursor->key.data, cursor->key.size));
-        WT_ERR(cursor->search_near(cursor, &exact));
-        if (exact > 0)
-            WT_ERR(cursor->prev(cursor));
-
-=======
->>>>>>> 907640ed
         /*
          * We're going to be searching with the same key on every iteration, so only copy the buffer
          * on the first loop.
          */
-<<<<<<< HEAD
-        WT_ERR(__wt_compare(session, NULL, &cursor->key, &srch_key, &cmp));
-=======
         if (!set_key) {
             set_key = true;
             WT_ERR(__wt_buf_set(session, srch_key, cursor->key.data, cursor->key.size));
@@ -756,16 +739,11 @@
         if (exact > 0)
             WT_ERR(cursor->prev(cursor));
         WT_ERR(__wt_compare(session, NULL, &cursor->key, srch_key, &cmp));
->>>>>>> 907640ed
         if (cmp <= 0)
             break;
     }
 err:
-<<<<<<< HEAD
-    __wt_buf_free(session, &srch_key);
-=======
     __wt_scr_free(session, &srch_key);
->>>>>>> 907640ed
     return (ret);
 }
 
