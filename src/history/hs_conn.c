/*-
 * Copyright (c) 2014-present MongoDB, Inc.
 * Copyright (c) 2008-2014 WiredTiger, Inc.
 *	All rights reserved.
 *
 * See the file LICENSE for redistribution information.
 */

#include "wt_internal.h"

/*
 * __hs_start_internal_session --
 *     Create a temporary internal session to retrieve history store.
 */
static int
__hs_start_internal_session(WT_SESSION_IMPL *session, WT_SESSION_IMPL **int_sessionp)
{
    WT_ASSERT(session, !F_ISSET(session, WT_CONN_HS_OPEN));
    return (__wt_open_internal_session(S2C(session), "hs_access", true, 0, int_sessionp));
}

/*
 * __hs_release_internal_session --
 *     Release the temporary internal session started to retrieve history store.
 */
static int
__hs_release_internal_session(WT_SESSION_IMPL *int_session)
{
    return (__wt_session_close_internal(int_session));
}

/*
 * __hs_cleanup_las --
 *     Drop the lookaside file if it exists.
 */
static int
__hs_cleanup_las(WT_SESSION_IMPL *session)
{
    WT_CONNECTION_IMPL *conn;
    WT_DECL_RET;
    const char *drop_cfg[] = {WT_CONFIG_BASE(session, WT_SESSION_drop), "force=true", NULL};

    conn = S2C(session);

    /* Read-only and in-memory configurations won't drop the lookaside. */
    if (F_ISSET(conn, WT_CONN_IN_MEMORY | WT_CONN_READONLY))
        return (0);

    /* The LAS table may exist on upgrade. Discard it. */
    WT_WITH_SCHEMA_LOCK(
      session, ret = __wt_schema_drop(session, "file:WiredTigerLAS.wt", drop_cfg));

    return (ret);
}

/*
 * __wt_hs_get_btree --
 *     Get the history store btree by opening a history store cursor.
 */
int
__wt_hs_get_btree(WT_SESSION_IMPL *session, WT_BTREE **hs_btreep)
{
    WT_CURSOR *hs_cursor;
<<<<<<< HEAD
    WT_CURSOR_BTREE *cbt;
=======
>>>>>>> a5fd80d2
    WT_DECL_RET;
    *hs_btreep = NULL;

    WT_RET(__wt_curhs_open(session, NULL, &hs_cursor));
<<<<<<< HEAD
    cbt = __wt_curhs_cbt(hs_cursor);
    *hs_btreep = CUR2BT(cbt);
=======
    *hs_btreep = __wt_curhs_get_btree(hs_cursor);
>>>>>>> a5fd80d2
    WT_ASSERT(session, *hs_btreep != NULL);
    WT_TRET(hs_cursor->close(hs_cursor));
    return (ret);
}

/*
 * __wt_hs_config --
 *     Configure the history store table.
 */
int
__wt_hs_config(WT_SESSION_IMPL *session, const char **cfg)
{
    WT_BTREE *btree;
    WT_CONFIG_ITEM cval;
    WT_CONNECTION_IMPL *conn;
    WT_DECL_RET;
    WT_SESSION_IMPL *tmp_setup_session;

    conn = S2C(session);
    tmp_setup_session = NULL;

    WT_ERR(__wt_config_gets(session, cfg, "history_store.file_max", &cval));
    if (cval.val != 0 && cval.val < WT_HS_FILE_MIN)
        WT_ERR_MSG(session, EINVAL, "max history store size %" PRId64 " below minimum %d", cval.val,
          WT_HS_FILE_MIN);

    /* in-memory or readonly configurations do not have a history store. */
    if (F_ISSET(conn, WT_CONN_IN_MEMORY | WT_CONN_READONLY))
        return (0);

    WT_ERR(__hs_start_internal_session(session, &tmp_setup_session));

    /*
     * Retrieve the btree from the history store cursor.
     */
    WT_ERR(__wt_hs_get_btree(tmp_setup_session, &btree));

    /* Track the history store file ID. */
    if (conn->cache->hs_fileid == 0)
        conn->cache->hs_fileid = btree->id;

    /*
     * Set special flags for the history store table: the history store flag (used, for example, to
     * avoid writing records during reconciliation), also turn off checkpoints and logging.
     *
     * Test flags before setting them so updates can't race in subsequent opens (the first update is
     * safe because it's single-threaded from wiredtiger_open).
     */
    if (!F_ISSET(btree->dhandle, WT_DHANDLE_HS))
        F_SET(btree->dhandle, WT_DHANDLE_HS);
    if (!F_ISSET(btree, WT_BTREE_NO_LOGGING))
        F_SET(btree, WT_BTREE_NO_LOGGING);

    /*
     * We need to set file_max on the btree associated with one of the history store sessions.
     */
    btree->file_max = (uint64_t)cval.val;
    WT_STAT_CONN_SET(session, cache_hs_ondisk_max, btree->file_max);

err:
    if (tmp_setup_session != NULL)
        WT_TRET(__hs_release_internal_session(tmp_setup_session));
    return (ret);
}

/*
 * __wt_hs_open --
 *     Initialize the database's history store.
 */
int
__wt_hs_open(WT_SESSION_IMPL *session, const char **cfg)
{
    WT_CONNECTION_IMPL *conn;

    conn = S2C(session);

    /* Read-only and in-memory configurations don't need the history store table. */
    if (F_ISSET(conn, WT_CONN_IN_MEMORY | WT_CONN_READONLY))
        return (0);

    /* Drop the lookaside file if it still exists. */
    WT_RET(__hs_cleanup_las(session));

    /* Create the table. */
    WT_RET(__wt_session_create(session, WT_HS_URI, WT_HS_CONFIG));

    WT_RET(__wt_hs_config(session, cfg));

    /* The statistics server is already running, make sure we don't race. */
    WT_WRITE_BARRIER();
    F_SET(conn, WT_CONN_HS_OPEN);

    return (0);
}

/*
 * __wt_hs_close --
 *     Destroy the database's history store.
 */
void
__wt_hs_close(WT_SESSION_IMPL *session)
{
    F_CLR(S2C(session), WT_CONN_HS_OPEN);
}<|MERGE_RESOLUTION|>--- conflicted
+++ resolved
@@ -61,20 +61,11 @@
 __wt_hs_get_btree(WT_SESSION_IMPL *session, WT_BTREE **hs_btreep)
 {
     WT_CURSOR *hs_cursor;
-<<<<<<< HEAD
-    WT_CURSOR_BTREE *cbt;
-=======
->>>>>>> a5fd80d2
     WT_DECL_RET;
     *hs_btreep = NULL;
 
     WT_RET(__wt_curhs_open(session, NULL, &hs_cursor));
-<<<<<<< HEAD
-    cbt = __wt_curhs_cbt(hs_cursor);
-    *hs_btreep = CUR2BT(cbt);
-=======
     *hs_btreep = __wt_curhs_get_btree(hs_cursor);
->>>>>>> a5fd80d2
     WT_ASSERT(session, *hs_btreep != NULL);
     WT_TRET(hs_cursor->close(hs_cursor));
     return (ret);
