/*-
 * Copyright (c) 2014-present MongoDB, Inc.
 * Copyright (c) 2008-2014 WiredTiger, Inc.
 *	All rights reserved.
 *
 * See the file LICENSE for redistribution information.
 */

#include "wt_internal.h"

/*
 * __hs_cleanup_las --
 *     Drop the lookaside file if it exists.
 */
static int
__hs_cleanup_las(WT_SESSION_IMPL *session)
{
    WT_CONNECTION_IMPL *conn;
    WT_DECL_RET;
    const char *drop_cfg[] = {WT_CONFIG_BASE(session, WT_SESSION_drop), "force=true", NULL};

    conn = S2C(session);

    /* Read-only and in-memory configurations won't drop the lookaside. */
    if (F_ISSET(conn, WT_CONN_IN_MEMORY | WT_CONN_READONLY))
        return (0);

    /* The LAS table may exist on upgrade. Discard it. */
    WT_WITH_SCHEMA_LOCK(
      session, ret = __wt_schema_drop(session, "file:WiredTigerLAS.wt", drop_cfg, false));

    return (ret);
}

/*
 * __wt_hs_get_btree --
 *     Get the history store btree by opening a history store cursor.
 */
int
__wt_hs_get_btree(WT_SESSION_IMPL *session, uint32_t hs_id, WT_BTREE **hs_btreep)
{
    WT_CURSOR *hs_cursor;

    *hs_btreep = NULL;

    WT_RET(__wt_curhs_open_ext(session, hs_id, 0, NULL, &hs_cursor));
    *hs_btreep = __wt_curhs_get_btree(hs_cursor);
    WT_ASSERT(session, *hs_btreep != NULL);

    WT_RET(hs_cursor->close(hs_cursor));

    return (0);
}

/*
 * __hs_config --
 *     Configure one history store table.
 */
static int
__hs_config(WT_SESSION_IMPL *session, uint32_t hs_id, const char **cfg)
{
    WT_BTREE *btree;
    WT_CONFIG_ITEM cval;
    WT_CONNECTION_IMPL *conn;
    WT_DECL_RET;
    WT_SESSION_IMPL *tmp_setup_session;

    conn = S2C(session);
    tmp_setup_session = NULL;

    WT_ERR(__wt_config_gets(session, cfg, "history_store.file_max", &cval));
    if (cval.val != 0 && cval.val < WT_HS_FILE_MIN)
        WT_ERR_MSG(session, EINVAL, "max history store size %" PRId64 " below minimum %d", cval.val,
          WT_HS_FILE_MIN);

    /* The history store is not available for in-memory configurations. */
    if (F_ISSET(conn, WT_CONN_IN_MEMORY))
        return (0);

    WT_ERR(__wt_open_internal_session(conn, "hs_access", true, 0, 0, &tmp_setup_session));

    /* Retrieve the btree from the history store cursor. */
<<<<<<< HEAD
    WT_ERR(__wt_hs_get_btree(tmp_setup_session, hs_id, &btree));
=======
    WT_ERR(__wt_hs_get_btree(tmp_setup_session, &btree));
>>>>>>> 33ed7eb0

    /* Track the history store file ID. */
    if (conn->cache->hs_fileid == 0)
        conn->cache->hs_fileid = btree->id;

    /* We need to set file_max on the btree associated with one of the history store sessions. */
    btree->file_max = (uint64_t)cval.val;
    WT_STAT_CONN_SET(session, cache_hs_ondisk_max, btree->file_max);

    /*
     * Now that we have the history store's handle, we may set the flag because we know the file is
     * open.
     */
    F_SET(conn, WT_CONN_HS_OPEN);

err:
    if (tmp_setup_session != NULL)
        WT_TRET(__wt_session_close_internal(tmp_setup_session));
    return (ret);
}

/*
 * __wt_hs_config --
 *     Configure the all history store tables.
 */
int
__wt_hs_config(WT_SESSION_IMPL *session, const char **cfg)
{
    WT_DECL_RET;
    uint32_t hs_id;

    hs_id = 0;
    for (;;) {
        WT_RET_NOTFOUND_OK(ret = __wt_curhs_next_hs_id(session, hs_id, &hs_id));
        if (ret == WT_NOTFOUND)
            return (0);
        WT_RET(__hs_config(session, hs_id, cfg));
    }
}

/*
 * __wt_hs_open --
 *     Initialize the database's history store.
 */
int
__wt_hs_open(WT_SESSION_IMPL *session, const char **cfg)
{
    WT_CONNECTION_IMPL *conn;
    WT_DECL_RET;
    WT_SESSION_IMPL *hs_session;

    conn = S2C(session);
    hs_session = NULL;

    /* Read-only and in-memory configurations don't need the history store table. */
    if (F_ISSET(conn, WT_CONN_IN_MEMORY | WT_CONN_READONLY))
        return (0);

    /*
     * It is necessary to create a new session to initialize the HS file because the default session
     * can be used by other tasks concurrently during recovery.
     */
    WT_ERR(__wt_open_internal_session(conn, "hs-open", false, 0, 0, &hs_session));

    /* Drop the lookaside file if it still exists. */
    WT_ERR(__hs_cleanup_las(hs_session));

    /* Create the local table. */
    WT_ERR(__wt_session_create(hs_session, WT_HS_URI, WT_HS_CONFIG_LOCAL));

    /* Create the shared table. */
    if (__wt_conn_is_disagg(session))
        WT_ERR(__wt_session_create(hs_session, WT_HS_URI_SHARED, WT_HS_CONFIG_SHARED));

    /* Configure all history stores. */
    WT_ERR(__wt_hs_config(hs_session, cfg));

err:
    if (hs_session != NULL)
        WT_TRET(__wt_session_close_internal(hs_session));
    return (ret);
}

/*
 * __wt_hs_close --
 *     Clear the connection's flag to make the history store unavailable.
 */
void
__wt_hs_close(WT_SESSION_IMPL *session)
{
    F_CLR(S2C(session), WT_CONN_HS_OPEN);
}<|MERGE_RESOLUTION|>--- conflicted
+++ resolved
@@ -80,11 +80,7 @@
     WT_ERR(__wt_open_internal_session(conn, "hs_access", true, 0, 0, &tmp_setup_session));
 
     /* Retrieve the btree from the history store cursor. */
-<<<<<<< HEAD
     WT_ERR(__wt_hs_get_btree(tmp_setup_session, hs_id, &btree));
-=======
-    WT_ERR(__wt_hs_get_btree(tmp_setup_session, &btree));
->>>>>>> 33ed7eb0
 
     /* Track the history store file ID. */
     if (conn->cache->hs_fileid == 0)
