--- conflicted
+++ resolved
@@ -97,12 +97,6 @@
     WT_CURSOR *md_cursor;
     WT_DECL_ITEM(buf);
     WT_DECL_RET;
-<<<<<<< HEAD
-    WT_DECL_ITEM(buf);
-=======
-    WT_FH *metadata_fh;
-    wt_off_t filesize;
->>>>>>> 7f6f4bb9
     size_t len;
     char *entry, *tablename;
     const char *md_value;
