/*-
 * Copyright (c) 2014-present MongoDB, Inc.
 * Copyright (c) 2008-2014 WiredTiger, Inc.
 *	All rights reserved.
 *
 * See the file LICENSE for redistribution information.
 */

#include "wt_internal.h"

/*
 * __wt_direct_io_size_check --
 *     Return a size from the configuration, complaining if it's insufficient for direct I/O.
 */
int
__wt_direct_io_size_check(
  WT_SESSION_IMPL *session, const char **cfg, const char *config_name, uint32_t *allocsizep)
{
    WT_CONFIG_ITEM cval;
    WT_CONNECTION_IMPL *conn;
    uint32_t allocsize;

    *allocsizep = 0;

    conn = S2C(session);

    WT_RET(__wt_config_gets(session, cfg, config_name, &cval));
    allocsize = (uint32_t)cval.val;

    /*
     * This function exists as a place to hang this comment: if direct I/O is configured, page sizes
     * must be at least as large as any buffer alignment as well as a multiple of the alignment.
     * Linux gets unhappy if you configure direct I/O and then don't do I/O in alignments and units
     * of its happy place. Ideally, we'd fail if an application set an allocation size incompatible
     * with the direct I/O size, while silently adjusting internal files using a default allocation
     * size, but this function is too far down in the call stack to distinguish between the two. We
     * document that setting a larger buffer alignment than the allocation size silently increases
     * the allocation size: direct I/O isn't a heavily used feature, that should be sufficient.
     */
    if (conn->buffer_alignment != 0 &&
      FLD_ISSET(conn->direct_io, WT_DIRECT_IO_CHECKPOINT | WT_DIRECT_IO_DATA)) {

        if (allocsize < conn->buffer_alignment)
            allocsize = (uint32_t)conn->buffer_alignment;
        if (allocsize % conn->buffer_alignment != 0)
            WT_RET_MSG(session, EINVAL,
              "when direct I/O is configured for data files, the %s size must be at least as large "
              "as the buffer alignment, as well as a multiple of the buffer alignment",
              config_name);
    }
    *allocsizep = allocsize;
    return (0);
}

/*
 * __check_imported_ts --
 *     Check the aggregated timestamps for each checkpoint in a file that we've imported. By
 *     default, we're not allowed to import files with timestamps ahead of the oldest timestamp
 *     since a subsequent rollback to stable could result in data loss and historical reads could
 *     yield unexpected values. Therefore, this function should return non-zero to callers to
 *     signify that this is the case. If configured, it is possible to import files with timestamps
 *     smaller than or equal to the stable timestamp. However, there is no history migrated with the
 *     files and thus reading historical versions will not work.
 */
static int
__check_imported_ts(
  WT_SESSION_IMPL *session, const char *uri, const char *config, bool against_stable)
{
    WT_CKPT *ckptbase, *ckpt;
    WT_DECL_RET;
    WT_TXN_GLOBAL *txn_global;
    wt_timestamp_t ts;
    const char *ts_name;

    ckptbase = NULL;
    txn_global = &S2C(session)->txn_global;
    ts = against_stable ? txn_global->stable_timestamp : txn_global->oldest_timestamp;
    ts_name = against_stable ? "stable" : "oldest";

    WT_ERR_NOTFOUND_OK(
      __wt_meta_ckptlist_get_from_config(session, false, &ckptbase, NULL, config), true);
    if (ret == WT_NOTFOUND)
        WT_ERR_MSG(session, EINVAL,
          "%s: import could not find any checkpoint information in supplied metadata", uri);

    /* Now iterate over each checkpoint and compare the aggregate timestamps with our oldest. */
    WT_CKPT_FOREACH (ckptbase, ckpt) {
        if (ckpt->ta.newest_start_durable_ts > ts)
            WT_ERR_MSG(session, WT_ROLLBACK,
              "%s: import found aggregated newest start durable timestamp newer than the current "
              "%s timestamp, newest_start_durable_ts=%" PRIu64 ", %s_ts=%" PRIu64,
              uri, ts_name, ckpt->ta.newest_start_durable_ts, ts_name, ts);

        /*
         * No need to check "newest stop" here as "newest stop durable" serves that purpose. When a
         * file has at least one record without a stop timestamp, "newest stop" will be set to max
         * whereas "newest stop durable" refers to the newest non-max timestamp which is more useful
         * to us in terms of comparing with oldest.
         */
        if (ckpt->ta.newest_stop_durable_ts > ts) {
            WT_ASSERT(session, ckpt->ta.newest_stop_durable_ts != WT_TS_MAX);
            WT_ERR_MSG(session, WT_ROLLBACK,
              "%s: import found aggregated newest stop durable timestamp newer than the current "
              "%s timestamp, newest_stop_durable_ts=%" PRIu64 ", %s_ts=%" PRIu64,
              uri, ts_name, ckpt->ta.newest_stop_durable_ts, ts_name, ts);
        }
    }

err:
    if (ckptbase != NULL)
        __wt_meta_ckptlist_free(session, &ckptbase);
    return (ret);
}

/*
 * __create_file_block_manager --
 *     Create a new file in the block manager, and track it.
 */
static int
__create_file_block_manager(WT_SESSION_IMPL *session, const char *uri, const char *filename,
  uint32_t allocsize, const char **cfg)
{
    WT_CONFIG_ITEM page_log_item;
    WT_DECL_RET;
    WT_NAMED_PAGE_LOG *npage_log;

    npage_log = NULL;

    if (WT_PREFIX_MATCH(uri, "file:") && WT_SUFFIX_MATCH(uri, ".wt_stable")) {
        WT_RET_NOTFOUND_OK(
          __wt_config_gets(session, cfg, "disaggregated.page_log", &page_log_item));
        if (ret == WT_NOTFOUND || page_log_item.len == 0)
            npage_log = S2C(session)->disaggregated_storage.npage_log;
        else
            WT_RET(__wt_schema_open_page_log(session, &page_log_item, &npage_log));
    }

    if (npage_log != NULL) {
        /*
         * This is currently a place holder - the page log isn't fully created until the btree is
         * created and I don't want to pull that forward into this schema code at the moment. So
         * make a stub call to demonstrate intention, but the subsequent open call will implicitly
         * create a file if necessary. Using the disaggregated manager also means metadata tracking
         * isn't currently working. It assumes that the existing default block manager is
         * responsible for objects.
         */
        WT_RET(__wt_block_disagg_manager_create(session, NULL, filename));
    } else {
        WT_RET(__wt_block_manager_create(session, filename, allocsize));

        /*
         * Track the creation of this file.
         *
         * If something down the line fails, we're going to need to roll this back. Specifically do
         * NOT track the op in the import case since we do not want to wipe a data file just because
         * we fail to import it.
         */
        if (WT_META_TRACKING(session))
            WT_RET(__wt_meta_track_fileop(session, NULL, uri));
    }

    return (0);
}

/*
 * __create_file --
 *     Create a new 'file:' object.
 */
static int
__create_file(WT_SESSION_IMPL *session, const char *uri, bool exclusive, const char *config)
{
    WT_CONFIG_ITEM cval;
    WT_DECL_ITEM(buf);
    WT_DECL_ITEM(val);
    WT_DECL_RET;
    const char *filename, **p,
      *filecfg[] = {WT_CONFIG_BASE(session, file_meta), config, NULL, NULL, NULL, NULL},
      *filestripped;
    char *fileconf, *filemeta;
    uint32_t allocsize, fileid;
    bool against_stable, exists, import, import_repair, is_metadata, is_shared;

    fileconf = filemeta = NULL;
    filestripped = NULL;
    import = F_ISSET(session, WT_SESSION_IMPORT);

    import_repair = false;
    is_metadata = strcmp(uri, WT_METAFILE_URI) == 0;
    WT_ERR(__wt_scr_alloc(session, 1024, &buf));

    filename = uri;
    WT_PREFIX_SKIP_REQUIRED(session, filename, "file:");

    WT_ERR(__wt_btree_shared(session, uri, filecfg, &is_shared));

    /* Check if the file already exists. */
    if (!is_metadata && (ret = __wt_metadata_search(session, uri, &fileconf)) != WT_NOTFOUND) {
        /*
         * Regardless of the 'exclusive' flag, we should raise an error if we try to import an
         * existing URI rather than just silently returning.
         */
        if (exclusive || import)
            WT_TRET(EEXIST);
        goto err;
    }

    exists = false;
    /*
     * At this moment the uri doesn't exist in the metadata. In scenarios like, the database folder
     * is copied without a checkpoint into another location and trying to recover from it leads to
     * that history store file exists on disk but not as part of metadata. As we recreate the
     * history store file on every restart to ensure that history store file is present. Make sure
     * to remove the already exist history store file in the directory.
     */
    if (strcmp(uri, WT_HS_URI) == 0) {
        WT_IGNORE_RET(__wt_fs_exist(session, filename, &exists));
        if (exists)
            WT_IGNORE_RET(__wt_fs_remove(session, filename, true, false));
    }

    /* Sanity check the allocation size. */
    WT_ERR(__wt_direct_io_size_check(session, filecfg, "allocation_size", &allocsize));

    /*
     * If we are importing an existing object rather than creating a new one, there are two possible
     * scenarios. Either (1) the file configuration string from the source database metadata is
     * specified in the input config string, or (2) the import.repair option is set and we need to
     * reconstruct the configuration metadata from the file.
     */
    if (import) {
        /*
         * Create the file for tiered storage. It is required because we switched to a new file
         * during the import process.
         */
        if (WT_SUFFIX_MATCH(filename, ".wtobj")) {
            if (session->import_list != NULL)
                WT_ERR(__create_file_block_manager(session, uri, filename, allocsize, filecfg));
            else
                WT_ERR_MSG(session, ENOTSUP,
                  "%s: import without metadata_file not supported on tiered files", uri);
        }

        /* First verify that the data to import exists on disk. */
        WT_IGNORE_RET(__wt_fs_exist(session, filename, &exists));
        if (!exists)
            WT_ERR_MSG(session, ENOENT, "%s", uri);

        import_repair =
          __wt_config_getones(session, config, "import.repair", &cval) == 0 && cval.val != 0;
        if (!import_repair) {
            if (__wt_config_getones(session, config, "import.file_metadata", &cval) == 0 &&
              cval.len != 0) {
                /*
                 * The string may be enclosed by delimiters (e.g. braces, quotes, parentheses) to
                 * avoid configuration string characters acting as separators. Discard the first and
                 * last characters in this case.
                 */
                if (cval.type == WT_CONFIG_ITEM_STRUCT) {
                    cval.str++;
                    cval.len -= 2;
                }
                WT_ERR(__wt_strndup(session, cval.str, cval.len, &filemeta));
                /*
                 * FIXME-WT-7735: Importing a tiered table is not yet allowed.
                 */
                if (__wt_config_getones(session, filemeta, "tiered_object", &cval) == 0 &&
                  cval.val != 0)
                    WT_ERR_MSG(session, ENOTSUP, "%s: import not supported on tiered files", uri);
                filecfg[2] = filemeta;
                /*
                 * If there is a file metadata provided, reconstruct the incremental backup
                 * information as the imported file was not part of any backup.
                 */
                WT_ERR(__wt_reset_blkmod(session, config, buf));
                filecfg[3] = buf->mem;
            } else if (session->import_list == NULL) {
                /*
                 * If there is no file metadata provided, the user should be specifying a "repair".
                 * To prevent mistakes with API usage, we should return an error here rather than
                 * inferring a repair.
                 */
                WT_ERR_MSG(session, EINVAL,
                  "%s: import requires that 'file_metadata' or 'metadata_file' is specified or the "
                  "'repair' option is provided",
                  uri);
            }
        }
    } else
        /* Create the file. */
        WT_ERR(__create_file_block_manager(session, uri, filename, allocsize, filecfg));

    /*
     * If creating an ordinary file, update the file ID and current version numbers and strip
     * checkpoint LSN from the extracted metadata. If importing an existing file, incremental backup
     * information is reconstructed inside import repair or when grabbing file metadata.
     */
    if (!is_metadata) {
        if (!import_repair) {
            fileid = WT_BTREE_ID_NAMESPACED(++S2C(session)->next_file_id);
            if (is_shared)
                FLD_SET(fileid, WT_BTREE_ID_NAMESPACE_SHARED);
            WT_ERR(__wt_scr_alloc(session, 0, &val));
            WT_ERR(__wt_buf_fmt(session, val,
              "id=%" PRIu32 ",version=(major=%" PRIu16 ",minor=%" PRIu16 "),checkpoint_lsn=",
              fileid, WT_BTREE_VERSION_MAX.major, WT_BTREE_VERSION_MAX.minor));
            for (p = filecfg; *p != NULL; ++p)
                ;
            *p = val->data;
            WT_ERR(__wt_config_collapse(session, filecfg, &fileconf));
        } else {
            /* Try to recreate the associated metadata from the imported data source. */
            WT_ERR(__wt_import_repair(session, uri, &fileconf));
        }

        /* Strip any configuration settings that should not be persisted. */
        filecfg[1] = fileconf;
        filecfg[2] = NULL;
        WT_ERR(__wt_config_tiered_strip(session, filecfg, &filestripped));
        WT_ERR(__wt_metadata_insert(session, uri, filestripped));

        /*
         * Ensure that the timestamps in the imported data file are not in the future relative to
         * the configured global timestamp.
         */
        if (session->import_list == NULL && import) {
            against_stable =
              __wt_config_getones(session, config, "import.compare_timestamp", &cval) == 0 &&
              (WT_CONFIG_LIT_MATCH("stable", cval) ||
                WT_CONFIG_LIT_MATCH("stable_timestamp", cval));
            WT_ERR(__check_imported_ts(session, uri, filestripped, against_stable));
        }
    }

    /*
     * Open the file to check that it was setup correctly. We don't need to pass the configuration,
     * we just wrote the collapsed configuration into the metadata file, and it's going to be
     * read/used by underlying functions.
     *
     * Turn off bulk-load for imported files.
     */
    WT_ERR(__wt_session_get_dhandle(session, uri, NULL, NULL, WT_DHANDLE_EXCLUSIVE));

    if (session->import_list == NULL && import)
        __wt_btree_disable_bulk(session);

    if (WT_META_TRACKING(session))
        WT_ERR(__wt_meta_track_handle_lock(session, true));
    else
        WT_ERR(__wt_session_release_dhandle(session));

err:
    __wt_scr_free(session, &buf);
    __wt_scr_free(session, &val);
    __wt_free(session, fileconf);
    __wt_free(session, filemeta);
    __wt_free(session, filestripped);
    return (ret);
}

/*
 * __wti_schema_colgroup_source --
 *     Get the URI of the data source for a column group.
 */
int
__wti_schema_colgroup_source(
  WT_SESSION_IMPL *session, WT_TABLE *table, const char *cgname, const char *config, WT_ITEM *buf)
{
    WT_CONFIG_ITEM cval;
    WT_DECL_RET;
    size_t len;
    const char *prefix, *suffix, *tablename;

    tablename = table->iface.name + strlen("table:");
    if ((ret = __wt_config_getones(session, config, "type", &cval)) == 0 &&
      !WT_CONFIG_LIT_MATCH("file", cval)) {
        prefix = cval.str;
        len = cval.len;
        suffix = "";
    } else if ((S2C(session)->bstorage == NULL) ||
      ((ret = __wt_config_getones(session, config, "tiered_storage.name", &cval)) == 0 &&
        cval.len != 0 && WT_CONFIG_LIT_MATCH("none", cval))) {
        /*
         * If we're using tiered storage, the default is not file unless the user explicitly turns
         * off using tiered storage for this create. Otherwise the default prefix is tiered.
         */
        prefix = "file";
        len = strlen(prefix);
        suffix = ".wt";
    } else {
        prefix = "tiered";
        len = strlen(prefix);
        suffix = "";
    }
    WT_RET_NOTFOUND_OK(ret);

    if (cgname == NULL)
        WT_RET(__wt_buf_fmt(session, buf, "%.*s:%s%s", (int)len, prefix, tablename, suffix));
    else
        WT_RET(
          __wt_buf_fmt(session, buf, "%.*s:%s_%s%s", (int)len, prefix, tablename, cgname, suffix));

    return (0);
}

/*
 * __create_import_cmp_uri --
 *     Qsort function: sort the import entries array by uri.
 */
static int WT_CDECL
__create_import_cmp_uri(const void *a, const void *b)
{
    WT_IMPORT_ENTRY *ae, *be;

    ae = (WT_IMPORT_ENTRY *)a;
    be = (WT_IMPORT_ENTRY *)b;

    return (strcmp(ae->uri, be->uri));
}

/*
 * __create_import_cmp_id --
 *     Qsort function: sort the import entries array by file id.
 */
static int WT_CDECL
__create_import_cmp_id(const void *a, const void *b)
{
    int64_t res;

    WT_IMPORT_ENTRY *ae, *be;

    ae = (WT_IMPORT_ENTRY *)a;
    be = (WT_IMPORT_ENTRY *)b;

    res = ae->file_id - be->file_id;
    if (res < 0)
        return (-1);
    else if (res > 0)
        return (1);
    else
        return (0);
}

/*
 * __wt_find_import_metadata --
 *     Find metadata entry by URI in session's import list. The list must already be sorted by uri.
 */
int
__wt_find_import_metadata(WT_SESSION_IMPL *session, const char *uri, const char **config)
{
    WT_IMPORT_ENTRY entry, *result;

    WT_ASSERT(session, session->import_list != NULL);

    entry.uri = uri;
    entry.config = NULL;
    result = bsearch(&entry, session->import_list->entries, session->import_list->entries_next,
      sizeof(WT_IMPORT_ENTRY), __create_import_cmp_uri);

    if (result == NULL)
        WT_RET_MSG(session, WT_NOTFOUND, "failed to find metadata for %s", uri);

    *config = result->config;

    return (0);
}

/*
 * __schema_is_tiered_storage_shared --
 *     Check whether the table is configured for tiered storage, and if so, whether the tiered table
 *     is shared.
 */
static bool
__schema_is_tiered_storage_shared(WT_SESSION_IMPL *session, const char *config)
{
    WT_CONFIG_ITEM cval;

    /*
     * The tiered storage shared table needs to have two column groups that point to the
     * underlying active and shared files. The following checks are carried out to determine
     * whether the table can be created as a tiered storage shared table or not based on
     * the table creation configuration.
     *
     * A table is not a shared if any of the following are true:
     * 1. The table configuration does not specify an underlying source.
     * 2. The table configuration does not specify an underlying type of the storage.
     * 3. The connection is not configured for tiered storage or the table is not
     *    configured for tiered storage.
     * 4. The connection is not configured for tiered storage shared or the table is
     *    not configured for tiered storage shared.
     */
    if (__wt_config_getones(session, config, "source", &cval) == 0 && cval.len != 0)
        return (false);
    else if (__wt_config_getones(session, config, "type", &cval) == 0 &&
      !WT_CONFIG_LIT_MATCH("file", cval))
        return (false);
    else if ((S2C(session)->bstorage == NULL) ||
      (__wt_config_getones(session, config, "tiered_storage.name", &cval) == 0 && cval.len != 0 &&
        WT_CONFIG_LIT_MATCH("none", cval)))
        return (false);
    else if (!S2C(session)->bstorage->tiered_shared ||
      ((__wt_config_getones(session, config, "tiered_storage.shared", &cval) == 0) && !cval.val))
        return (false);

    return (true);
}

/*
 * __schema_tiered_shared_colgroup_source --
 *     Get the tiered storage shared URI of the data source for a column group. For a shared tiered
 *     table named table:name the active table is always file:name.wt and the shared table is
 *     tiered:name which points to the shared components.
 */
static int
__schema_tiered_shared_colgroup_source(
  WT_SESSION_IMPL *session, WT_TABLE *table, bool active, WT_ITEM *buf)
{
    size_t len;
    const char *prefix, *suffix, *tablename;

    tablename = table->iface.name + strlen("table:");
    if (active) {
        prefix = "file";
        suffix = ".wt";
    } else {
        prefix = "tiered";
        suffix = "";
    }

    len = strlen(prefix);
    return (__wt_buf_fmt(session, buf, "%.*s:%s%s", (int)len, prefix, tablename, suffix));
}

/*
 * __create_colgroup --
 *     Create a column group.
 */
static int
__create_colgroup(WT_SESSION_IMPL *session, const char *name, bool exclusive, const char *config)
{
    WT_CONFIG_ITEM cval;
    WT_DECL_ITEM(buf);
    WT_DECL_RET;
    WT_ITEM confbuf, fmt, namebuf;
    WT_TABLE *table;
    size_t tlen;
    int i, ncolgroups;
    char *cgconf, *origconf;
    const char **cfgp, *cfg[4] = {WT_CONFIG_BASE(session, colgroup_meta), config, NULL, NULL};
    const char *cgname, *source, *sourceconf, *tablename;
    const char *sourcecfg[] = {config, NULL, NULL};
    bool exists, tracked;

    sourceconf = NULL;
    cgconf = origconf = NULL;
    WT_CLEAR(fmt);
    WT_CLEAR(confbuf);
    WT_CLEAR(namebuf);
    exists = tracked = false;

    if (session->import_list != NULL)
        WT_RET(__wt_find_import_metadata(session, name, &cfg[1]));

    tablename = name;
    WT_PREFIX_SKIP_REQUIRED(session, tablename, "colgroup:");
    cgname = strchr(tablename, ':');
    if (cgname != NULL) {
        tlen = (size_t)(cgname - tablename);
        ++cgname;
    } else
        tlen = strlen(tablename);

    if ((ret = __wt_schema_get_table(
           session, tablename, tlen, true, WT_DHANDLE_EXCLUSIVE, &table)) != 0)
        WT_RET_MSG(session, (ret == WT_NOTFOUND) ? ENOENT : ret,
          "Can't create '%s' for non-existent table '%.*s'", name, (int)tlen, tablename);

    if (WT_META_TRACKING(session)) {
        WT_WITH_DHANDLE(session, &table->iface, ret = __wt_meta_track_handle_lock(session, false));
        WT_ERR(ret);
        tracked = true;
    }

    /*
     * Make sure the column group is referenced from the table, converting not-found errors to
     * EINVAL for the application.
     */
    if (cgname != NULL && (ret = __wt_config_subgets(session, &table->cgconf, cgname, &cval)) != 0)
        WT_ERR_MSG(session, ret == WT_NOTFOUND ? EINVAL : ret,
          "Column group '%s' not found in table '%.*s'", cgname, (int)tlen, tablename);

    WT_ERR(__wt_scr_alloc(session, 0, &buf));
    /*
     * A simple table have default one column group except the tiered storage shared table that will
     * have default 2 column groups.
     */
    ncolgroups = table->is_tiered_shared ? 2 : 1;
    for (i = 0; i < ncolgroups; i++) {
        /* Get the column group name. */
        if (table->is_tiered_shared) {
            WT_ERR(__wt_schema_tiered_shared_colgroup_name(
              session, tablename, i == 0 ? true : false, buf));
            name = buf->data;
        }

        /* Check if the column group already exists. */
        if ((ret = __wt_metadata_search(session, name, &origconf)) == 0) {
            if (exclusive)
                WT_ERR(EEXIST);
            exists = true;
        }
        WT_ERR_NOTFOUND_OK(ret, false);

        /* Find the first NULL entry in the cfg stack. */
        for (cfgp = &cfg[1]; *cfgp; cfgp++)
            ;

        /* Add the source to the colgroup config before collapsing. */
        if (__wt_config_getones(session, config, "source", &cval) == 0 && cval.len != 0) {
            WT_ERR(__wt_buf_fmt(session, &namebuf, "%.*s", (int)cval.len, cval.str));
            source = namebuf.data;
        } else if (table->is_tiered_shared) {
            WT_ERR(__schema_tiered_shared_colgroup_source(
              session, table, i == 0 ? true : false, &namebuf));
            source = namebuf.data;
            WT_ERR(__wt_buf_fmt(session, &confbuf, "source=\"%s\"", source));
            *cfgp++ = confbuf.data;
        } else {
            WT_ERR(__wti_schema_colgroup_source(session, table, cgname, config, &namebuf));
            source = namebuf.data;
            WT_ERR(__wt_buf_fmt(session, &confbuf, "source=\"%s\"", source));
            *cfgp++ = confbuf.data;
        }

        if (session->import_list != NULL)
            /* Use the import configuration, it should have key and value format configurations. */
            WT_ERR(__wt_find_import_metadata(session, source, &sourcecfg[0]));
        else {
            /* Calculate the key/value formats: these go into the source config. */
            WT_ERR(__wt_buf_fmt(session, &fmt, "key_format=%s", table->key_format));
            if (cgname == NULL)
                WT_ERR(__wt_buf_catfmt(session, &fmt, ",value_format=%s", table->value_format));
            else {
                if (__wt_config_getones(session, config, "columns", &cval) != 0)
                    WT_ERR_MSG(session, EINVAL, "No 'columns' configuration for '%s'", name);
                WT_ERR(__wt_buf_catfmt(session, &fmt, ",value_format="));
                WT_ERR(__wt_struct_reformat(session, table, cval.str, cval.len, NULL, true, &fmt));
            }

            sourcecfg[1] = fmt.data;
        }

        WT_ERR(__wt_config_merge(session, sourcecfg, NULL, &sourceconf));
        WT_ERR(__wt_schema_create(session, source, sourceconf));

        WT_ERR(__wt_config_collapse(session, cfg, &cgconf));

        if (!exists) {
            WT_ERR(__wt_metadata_insert(session, name, cgconf));
            WT_ERR(__wti_schema_open_colgroups(session, table));
        }

        /* Reset the last filled configuration for the next column group. */
        *--cfgp = NULL;
    }

err:
    __wt_scr_free(session, &buf);
    __wt_free(session, cgconf);
    __wt_free(session, sourceconf);
    __wt_free(session, origconf);
    __wt_buf_free(session, &confbuf);
    __wt_buf_free(session, &fmt);
    __wt_buf_free(session, &namebuf);

    if (!tracked)
        WT_TRET(__wt_schema_release_table(session, &table));
    return (ret);
}

/*
 * __wti_schema_index_source --
 *     Get the URI of the data source for an index.
 */
int
__wti_schema_index_source(
  WT_SESSION_IMPL *session, WT_TABLE *table, const char *idxname, const char *config, WT_ITEM *buf)
{
    WT_CONFIG_ITEM cval;
    WT_DECL_RET;
    size_t len;
    const char *prefix, *suffix, *tablename;

    tablename = table->iface.name + strlen("table:");
    if ((ret = __wt_config_getones(session, config, "type", &cval)) == 0 &&
      !WT_CONFIG_LIT_MATCH("file", cval)) {
        prefix = cval.str;
        len = cval.len;
        suffix = "_idx";
    } else {
        prefix = "file";
        len = strlen(prefix);
        suffix = ".wti";
    }
    WT_RET_NOTFOUND_OK(ret);

    WT_RET(
      __wt_buf_fmt(session, buf, "%.*s:%s_%s%s", (int)len, prefix, tablename, idxname, suffix));

    return (0);
}

/*
 * __fill_index --
 *     Fill the index from the current contents of the table.
 */
static int
__fill_index(WT_SESSION_IMPL *session, WT_TABLE *table, WT_INDEX *idx)
{
    WT_CURSOR *icur, *tcur;
    WT_DECL_RET;
    WT_SESSION *wt_session;

    wt_session = &session->iface;
    tcur = NULL;
    icur = NULL;
    WT_RET(__wti_schema_open_colgroups(session, table));

    /*
     * If the column groups have not been completely created, there cannot be data inserted yet, and
     * we're done.
     */
    if (!table->cg_complete)
        return (0);

    WT_ERR(wt_session->open_cursor(wt_session, idx->source, NULL, "bulk=unordered", &icur));
    WT_ERR(wt_session->open_cursor(wt_session, table->iface.name, NULL, "readonly", &tcur));

    while ((ret = tcur->next(tcur)) == 0)
        WT_ERR(__wt_apply_single_idx(session, idx, icur, (WT_CURSOR_TABLE *)tcur, icur->insert));

    WT_ERR_NOTFOUND_OK(ret, false);
err:
    if (icur)
        WT_TRET(icur->close(icur));
    if (tcur)
        WT_TRET(tcur->close(tcur));
    return (ret);
}

/*
 * __create_index --
 *     Create an index.
 */
static int
__create_index(WT_SESSION_IMPL *session, const char *name, bool exclusive, const char *config)
{
    WT_CONFIG kcols, pkcols;
    WT_CONFIG_ITEM ckey, cval, icols, kval;
    WT_DECL_PACK_VALUE(pv);
    WT_DECL_RET;
    WT_INDEX *idx;
    WT_ITEM confbuf, extra_cols, fmt, namebuf;
    WT_PACK pack;
    WT_TABLE *table;
    size_t tlen;
    u_int i, npublic_cols;
    char *idxconf, *origconf;
    const char *cfg[4] = {WT_CONFIG_BASE(session, index_meta), NULL, NULL, NULL};
    const char *idxname, *source, *sourceconf, *tablename;
    const char *sourcecfg[] = {config, NULL, NULL};
    bool exists, have_extractor;

    sourceconf = NULL;
    idxconf = origconf = NULL;
    WT_CLEAR(confbuf);
    WT_CLEAR(fmt);
    WT_CLEAR(extra_cols);
    WT_CLEAR(namebuf);
    exists = have_extractor = false;

    tablename = name;
    WT_PREFIX_SKIP_REQUIRED(session, tablename, "index:");
    idxname = strchr(tablename, ':');
    if (idxname == NULL)
        WT_RET_MSG(
          session, EINVAL, "Invalid index name, should be <table name>:<index name>: %s", name);

    /*
     * Note: it would be better to keep the table exclusive here, while changing its indexes. We
     * don't because some operation we perform below reacquire the table handle (such as opening a
     * cursor on the table in order to fill the index). If we keep the handle exclusive here, those
     * operations wanting ordinary access will conflict, leading to errors. At the same time, we
     * don't want to allow table cursors that have already been fully opened to remain open across
     * this call.
     *
     * Temporarily getting the table exclusively serves the purpose of ensuring that cursors on the
     * table that are already open must at least be closed before this call proceeds.
     */
    tlen = (size_t)(idxname++ - tablename);
    if ((ret = __wt_schema_get_table(
           session, tablename, tlen, true, WT_DHANDLE_EXCLUSIVE, &table)) != 0)
        WT_RET_MSG(session, ret, "Can't create an index for table: %.*s", (int)tlen, tablename);
    WT_RET(__wt_schema_release_table(session, &table));

    if ((ret = __wt_schema_get_table(session, tablename, tlen, true, 0, &table)) != 0)
        WT_RET_MSG(session, ret, "Can't create an index for a non-existent table: %.*s", (int)tlen,
          tablename);

    if (table->is_simple)
        WT_ERR_MSG(session, EINVAL, "%s requires a table with named columns", name);

    /* Check if the index already exists. */
    if ((ret = __wt_metadata_search(session, name, &origconf)) == 0) {
        if (exclusive)
            WT_ERR(EEXIST);
        exists = true;
    }
    WT_ERR_NOTFOUND_OK(ret, false);

    if (__wt_config_getones(session, config, "source", &cval) == 0) {
        WT_ERR(__wt_buf_fmt(session, &namebuf, "%.*s", (int)cval.len, cval.str));
        source = namebuf.data;
    } else {
        WT_ERR(__wti_schema_index_source(session, table, idxname, config, &namebuf));
        source = namebuf.data;

        /* Add the source name to the index config before collapsing. */
        WT_ERR(__wt_buf_catfmt(session, &confbuf, ",source=\"%s\"", source));
    }

    if (__wt_config_getones_none(session, config, "extractor", &cval) == 0 && cval.len != 0) {
        have_extractor = true;
        /*
         * Custom extractors must supply a key format; convert not-found errors to EINVAL for the
         * application.
         */
        if ((ret = __wt_config_getones(session, config, "key_format", &kval)) != 0)
            WT_ERR_MSG(session, ret == WT_NOTFOUND ? EINVAL : 0,
              "%s: custom extractors require a key_format", name);
    }

    /* Calculate the key/value formats. */
    WT_CLEAR(icols);
    if (__wt_config_getones(session, config, "columns", &icols) != 0 && !have_extractor)
        WT_ERR_MSG(session, EINVAL, "%s: requires 'columns' configuration", name);

    /*
     * Count the public columns using the declared columns for normal indices or the key format for
     * custom extractors.
     */
    npublic_cols = 0;
    if (!have_extractor) {
        __wt_config_subinit(session, &kcols, &icols);
        while ((ret = __wt_config_next(&kcols, &ckey, &cval)) == 0)
            ++npublic_cols;
        WT_ERR_NOTFOUND_OK(ret, false);
    } else {
        WT_ERR(__pack_initn(session, &pack, kval.str, kval.len));
        while ((ret = __pack_next(&pack, &pv)) == 0)
            ++npublic_cols;
        WT_ERR_NOTFOUND_OK(ret, false);
    }

    /*
     * The key format for an index is somewhat subtle: the application specifies a set of columns
     * that it will use for the key, but the engine usually adds some hidden columns in order to
     * derive the primary key. These hidden columns are part of the source's key_format, which we
     * are calculating now, but not part of an index cursor's key_format.
     */
    __wt_config_subinit(session, &pkcols, &table->colconf);
    for (i = 0; i < table->nkey_columns && (ret = __wt_config_next(&pkcols, &ckey, &cval)) == 0;
         i++) {
        /*
         * If the primary key column is already in the secondary key, don't add it again.
         */
        if (__wt_config_subgetraw(session, &icols, &ckey, &cval) == 0) {
            if (have_extractor)
                WT_ERR_MSG(session, EINVAL,
                  "an index with a custom extractor may not include primary key columns");
            continue;
        }
        WT_ERR(__wt_buf_catfmt(session, &extra_cols, "%.*s,", (int)ckey.len, ckey.str));
    }
    WT_ERR_NOTFOUND_OK(ret, false);

    /* Index values are empty: all columns are packed into the index key. */
    WT_ERR(__wt_buf_fmt(session, &fmt, "value_format=,key_format="));

    if (have_extractor) {
        WT_ERR(__wt_buf_catfmt(session, &fmt, "%.*s", (int)kval.len, kval.str));
        WT_CLEAR(icols);
    }

    /*
     * Construct the index key format, or append the primary key columns for custom extractors.
     */
    WT_ERR(__wt_struct_reformat(
      session, table, icols.str, icols.len, (const char *)extra_cols.data, false, &fmt));

    /* Check for a record number index key, which makes no sense. */
    WT_ERR(__wt_config_getones(session, fmt.data, "key_format", &cval));
    if (cval.len == 1 && cval.str[0] == 'r')
        WT_ERR_MSG(
          session, EINVAL, "column-store index may not use the record number as its index key");

    WT_ERR(__wt_buf_catfmt(session, &fmt, ",index_key_columns=%u", npublic_cols));

    sourcecfg[1] = fmt.data;
    WT_ERR(__wt_config_merge(session, sourcecfg, NULL, &sourceconf));

    WT_ERR(__wt_schema_create(session, source, sourceconf));

    cfg[1] = sourceconf;
    cfg[2] = confbuf.data;
    WT_ERR(__wt_config_collapse(session, cfg, &idxconf));

    if (!exists) {
        WT_ERR(__wt_metadata_insert(session, name, idxconf));

        /* Make sure that the configuration is valid. */
        WT_ERR(__wt_schema_open_index(session, table, idxname, strlen(idxname), &idx));

        /* If there is data in the table, fill the index. */
        WT_ERR(__fill_index(session, table, idx));
    }

err:
    __wt_free(session, idxconf);
    __wt_free(session, origconf);
    __wt_free(session, sourceconf);
    __wt_buf_free(session, &confbuf);
    __wt_buf_free(session, &extra_cols);
    __wt_buf_free(session, &fmt);
    __wt_buf_free(session, &namebuf);

    WT_TRET(__wt_schema_release_table(session, &table));
    return (ret);
}

/*
 * __create_table --
 *     Create a table.
 */
static int
__create_table(WT_SESSION_IMPL *session, const char *uri, bool exclusive, const char *config)
{
    WT_CONFIG conf;
    WT_CONFIG_ITEM cgkey, cgval, ckey, cval;
    WT_DECL_ITEM(tmp);
    WT_DECL_RET;
    WT_TABLE *table;
    size_t len;
    int ncolgroups, nkeys;
    char *cgcfg, *cgname, *filecfg, *filename, *importcfg, *tablecfg;
    const char *cfg[4] = {WT_CONFIG_BASE(session, table_meta), config, NULL, NULL};
    const char *tablename;
    bool import, import_repair;

    import = F_ISSET(session, WT_SESSION_IMPORT);
    import_repair = false;

    cgcfg = filecfg = importcfg = tablecfg = NULL;
    cgname = filename = NULL;
    table = NULL;

    WT_ASSERT(session, FLD_ISSET(session->lock_flags, WT_SESSION_LOCKED_TABLE_WRITE));

    tablename = uri;
    WT_PREFIX_SKIP_REQUIRED(session, tablename, "table:");

    /* Check if the table already exists. */
    if ((ret = __wt_metadata_search(session, uri, &tablecfg)) != WT_NOTFOUND) {
        /*
         * Regardless of the 'exclusive' flag, we should raise an error if we try to import an
         * existing URI rather than just silently returning.
         */
        if (exclusive || import)
            WT_TRET(EEXIST);
        goto err;
    }

    if (import) {
        import_repair =
          __wt_config_getones(session, config, "import.repair", &cval) == 0 && cval.val != 0;
        /*
         * If this is an import but not a repair, check that the exported table metadata is provided
         * in the config.
         */
        if (session->import_list != NULL)
            WT_ERR(__wt_find_import_metadata(session, uri, &cfg[1]));
        else if (!import_repair) {
            __wt_config_init(session, &conf, config);
            for (nkeys = 0; (ret = __wt_config_next(&conf, &ckey, &cval)) == 0; nkeys++)
                ;
            if (nkeys == 1)
                WT_ERR_MSG(session, EINVAL,
                  "%s: import requires that the table configuration is specified or the "
                  "'repair' option is provided",
                  uri);
            WT_ERR_NOTFOUND_OK(ret, false);
        } else {
            /* Try to recreate the associated metadata from the imported data source. */
            len = strlen("file:") + strlen(tablename) + strlen(".wt") + 1;
            WT_ERR(__wt_calloc_def(session, len, &filename));
            WT_ERR(__wt_snprintf(filename, len, "file:%s.wt", tablename));
            WT_ERR(__wt_import_repair(session, filename, &filecfg));
            cfg[2] = filecfg;
        }
    }

    WT_ERR(__wt_config_gets(session, cfg, "colgroups", &cval));
    __wt_config_subinit(session, &conf, &cval);
    for (ncolgroups = 0; (ret = __wt_config_next(&conf, &cgkey, &cgval)) == 0; ncolgroups++)
        ;
    WT_ERR_NOTFOUND_OK(ret, false);

    WT_ERR(__wt_config_collapse(session, cfg, &tablecfg));

    if (__schema_is_tiered_storage_shared(session, config)) {
        WT_ASSERT(session, import == false);
        WT_ERR(__wt_scr_alloc(session, 0, &tmp));

        /* Concatenate the metadata base string with the tiered storage shared string. */
        WT_ERR(__wt_buf_fmt(session, tmp, "%s,%s", tablecfg, "shared=true"));
        WT_ERR(__wt_metadata_insert(session, uri, tmp->mem));
    } else
        WT_ERR(__wt_metadata_insert(session, uri, tablecfg));

    if (ncolgroups == 0) {
        len = strlen("colgroup:") + strlen(tablename) + 1;
        WT_ERR(__wt_calloc_def(session, len, &cgname));
        WT_ERR(__wt_snprintf(cgname, len, "colgroup:%s", tablename));
        if (import_repair) {
            len =
              strlen(tablecfg) + strlen(",import=(enabled,file_metadata=())") + strlen(filecfg) + 1;
            WT_ERR(__wt_calloc_def(session, len, &importcfg));
            WT_ERR(__wt_snprintf(
              importcfg, len, "%s,import=(enabled,file_metadata=(%s))", tablecfg, filecfg));
            cfg[2] = importcfg;
            WT_ERR(__wt_config_collapse(session, &cfg[1], &cgcfg));
            WT_ERR(__create_colgroup(session, cgname, exclusive, cgcfg));
        } else
            WT_ERR(__create_colgroup(session, cgname, exclusive, config));
    }

    /*
     * Open the table to check that it was setup correctly. Keep the handle exclusive until it is
     * released at the end of the call.
     */
    WT_ERR(__wt_schema_get_table_uri(session, uri, true, WT_DHANDLE_EXCLUSIVE, &table));
    if (WT_META_TRACKING(session)) {
        WT_WITH_DHANDLE(session, &table->iface, ret = __wt_meta_track_handle_lock(session, true));
        WT_ERR(ret);
        table = NULL;
    }

err:
    WT_TRET(__wt_schema_release_table(session, &table));
    __wt_scr_free(session, &tmp);
    __wt_free(session, cgcfg);
    __wt_free(session, cgname);
    __wt_free(session, filecfg);
    __wt_free(session, filename);
    __wt_free(session, importcfg);
    __wt_free(session, tablecfg);
    return (ret);
}

/*
 * __create_layered --
 *     Create a layered tree - such a tree is a pair of underlying btrees, one that holds recently
 *     ingested data, the other a full set of stable data.
 */
static int
__create_layered(WT_SESSION_IMPL *session, const char *uri, bool exclusive, const char *config)
{
    WT_CONFIG_ITEM cval;
    WT_CONNECTION_IMPL *conn;
    WT_DECL_ITEM(disagg_config);
    WT_DECL_ITEM(ingest_uri_buf);
    WT_DECL_ITEM(stable_uri_buf);
    WT_DECL_ITEM(tmp);
    WT_DECL_RET;
    char *meta_value;
    char *tablecfg;
    const char *constituent_cfg;
    const char *ingest_cfg[4] = {WT_CONFIG_BASE(session, table_meta), config, NULL, NULL};
    const char *ingest_uri, *stable_uri, *tablename;
    const char *layered_cfg[5] = {WT_CONFIG_BASE(session, layered_meta), "", config, NULL, NULL};
    const char *stable_cfg[5] = {WT_CONFIG_BASE(session, table_meta), "", config, NULL, NULL};

    conn = S2C(session);
    tablecfg = NULL;
    meta_value = NULL;

    WT_RET(__wt_scr_alloc(session, 0, &disagg_config));
    WT_ERR(__wt_scr_alloc(session, 0, &ingest_uri_buf));
    WT_ERR(__wt_scr_alloc(session, 0, &stable_uri_buf));
    WT_ERR(__wt_scr_alloc(session, 0, &tmp));

    /* Check if the layered table already exists. */
    if ((ret = __wt_metadata_search(session, uri, &meta_value)) != WT_NOTFOUND) {
        if (exclusive)
            WT_TRET(EEXIST);
        goto err;
    }
    WT_ERR_NOTFOUND_OK(ret, false);

    tablename = uri;
    WT_PREFIX_SKIP_REQUIRED(session, tablename, "layered:");
    WT_ERR(__wt_buf_fmt(session, ingest_uri_buf, "file:%s.wt_ingest", tablename));
    ingest_uri = ingest_uri_buf->data;
    WT_ERR(__wt_buf_fmt(session, stable_uri_buf, "file:%s.wt_stable", tablename));
    stable_uri = stable_uri_buf->data;

    /*
     * We're creating a layered table. Set the initial tiers list to empty. Opening the table will
     * cause us to create our first file or tiered object.
     */
    WT_ASSERT_ALWAYS(session, !F_ISSET(conn, WT_CONN_READONLY),
      "Can't create a layered table on a read only connection");

    /* Remember the relevant configuration. */
    WT_ERR(__wt_buf_fmt(session, disagg_config, "disaggregated=(page_log=%s,stable_prefix=%s)",
      conn->disaggregated_storage.page_log ? conn->disaggregated_storage.page_log : "",
<<<<<<< HEAD
      conn->disaggregated_storage.stable_prefix ? conn->disaggregated_storage.stable_prefix : "",
      conn->disaggregated_storage.storage_source ? conn->disaggregated_storage.storage_source :
                                                   ""));
    layered_cfg[1] = disagg_config->data;
=======
      conn->disaggregated_storage.stable_prefix ? conn->disaggregated_storage.stable_prefix : ""));
    oligarch_cfg[1] = disagg_config->data;
>>>>>>> 10a3529d

    /*
     * By default use the connection level bucket and prefix. Then we add in any user configuration
     * that may override the system one.
     */
    WT_ERR(__wt_buf_fmt(session, tmp, "ingest=\"%s\",stable=\"%s\"", ingest_uri, stable_uri));
    layered_cfg[3] = tmp->data;

    WT_ERR(__wt_config_collapse(session, layered_cfg, &tablecfg));

    WT_ERR_NOTFOUND_OK(
      __wt_config_gets(session, layered_cfg, "disaggregated.stable_prefix", &cval), true);
    if (ret == WT_NOTFOUND) {
        if (conn->disaggregated_storage.stable_prefix == NULL)
            WT_ERR(EINVAL);
        WT_ERR(__wt_strdup(
          session, conn->disaggregated_storage.stable_prefix, &conn->iface.stable_prefix));
    } else
        WT_ERR(__wt_strndup(session, cval.str, cval.len, &conn->iface.stable_prefix));

    WT_ERR(__wt_metadata_insert(session, uri, tablecfg));

    /*
     * Create a pair of constituent tables. The ingest table has write ahead log enabled (in the
     * future in a special mode that allows for it to be ignored by recovery, but for now just
     * regular logging. That logging will allow for write ahead log replay into the stable table.
     */
    WT_ERR(__wt_buf_fmt(session, tmp,
<<<<<<< HEAD
      "layered_table_log=(enabled=true,layered_constituent=true),in_memory=true,"
      "disaggregated=(page_log=none,storage_source=none)"));
=======
      "oligarch_log=(enabled=true,oligarch_constituent=true),in_memory=true,"
      "disaggregated=(page_log=none)"));
>>>>>>> 10a3529d
    ingest_cfg[2] = tmp->data;

    /*
     * Since layered table constituents use table URIs, pass the full merged configuration string
     * through
     * - otherwise file-specific metadata will be stripped out.
     */
    WT_ERR(__wt_config_merge(session, ingest_cfg, NULL, &constituent_cfg));
    WT_ERR(__wt_schema_create(session, ingest_uri, constituent_cfg));

    stable_cfg[1] = disagg_config->data;
    WT_ERR(__wt_buf_fmt(session, tmp, "layered_table_log=(enabled=false)"));
    stable_cfg[3] = tmp->data;
    WT_ERR(__wt_config_merge(session, stable_cfg, NULL, &constituent_cfg));
    WT_ERR(__wt_schema_create(session, stable_uri, constituent_cfg));
#if 0
    /*
     * Open the table to check that it was setup correctly. Keep the handle exclusive until it is
     * released at the end of the call. TODO: Is this necessary/right?
     */
    WT_ERR(__wt_schema_get_table_uri(session, uri, true, WT_DHANDLE_EXCLUSIVE, &table));
    if (WT_META_TRACKING(session)) {
        WT_WITH_DHANDLE(session, &table->iface, ret = __wt_meta_track_handle_lock(session, true));
        WT_ERR(ret);
        table = NULL;
    }

err:
    WT_TRET(__wt_schema_release_table(session, &table));
#else
err:
#endif
    __wt_scr_free(session, &disagg_config);
    __wt_scr_free(session, &ingest_uri_buf);
    __wt_scr_free(session, &stable_uri_buf);
    __wt_scr_free(session, &tmp);
    __wt_free(session, meta_value);
    __wt_free(session, tablecfg);

    return (ret);
}

/*
 * __tiered_metadata_insert --
 *     Wrapper function to insert the tiered object metadata entry.
 */
static int
__tiered_metadata_insert(WT_SESSION_IMPL *session, const char *uri, const char **config)
{
    WT_DECL_RET;
    const char *metadata;

    WT_RET(__wt_config_tiered_strip(session, config, &metadata));
    ret = __wt_metadata_insert(session, uri, metadata);
    __wt_free(session, metadata);

    return (ret);
}

/*
 * __create_object --
 *     Create a tiered object for the given name.
 */
static int
__create_object(WT_SESSION_IMPL *session, const char *uri, bool exclusive, const char *config)
{
    const char *cfg[] = {WT_CONFIG_BASE(session, object_meta), NULL, NULL};

    WT_UNUSED(exclusive);
    cfg[1] = config;

    return (__tiered_metadata_insert(session, uri, cfg));
}

/*
 * __create_tiered_tree --
 *     Create a tiered tree structure for the given name.
 */
static int
__create_tiered_tree(WT_SESSION_IMPL *session, const char *uri, bool exclusive, const char *config)
{
    const char *cfg[] = {WT_CONFIG_BASE(session, tier_meta), NULL, NULL};

    WT_UNUSED(exclusive);
    cfg[1] = config;

    return (__tiered_metadata_insert(session, uri, cfg));
}

/*
 * __create_tiered --
 *     Create a tiered tree structure for the given name.
 */
static int
__create_tiered(WT_SESSION_IMPL *session, const char *uri, bool exclusive, const char *config)
{
    WT_CONNECTION_IMPL *conn;
    WT_DECL_ITEM(tmp);
    WT_DECL_RET;
    WT_TIERED *tiered;
    char *meta_value;
    const char *cfg[5] = {WT_CONFIG_BASE(session, tiered_meta), NULL, NULL, NULL, NULL};
    const char *metadata;
    bool free_metadata, shared;

    conn = S2C(session);
    metadata = NULL;
    tiered = NULL;
    free_metadata = true;

    /* Check if the tiered table already exists. */
    if ((ret = __wt_metadata_search(session, uri, &meta_value)) != WT_NOTFOUND) {
        if (exclusive)
            WT_TRET(EEXIST);
        goto err;
    }
    WT_RET_NOTFOUND_OK(ret);

    /*
     * Make sure we're not trying to share a tiered table.
     */
    WT_RET(__wt_btree_shared(session, uri, cfg, &shared));
    if (shared)
        WT_RET_MSG(session, EINVAL, "sharing tiered tables is unsupported");

    /*
     * We're creating a tiered table. Set the initial tiers list to empty. Opening the table will
     * cause us to create our first file or tiered object.
     */
    if (!F_ISSET(conn, WT_CONN_READONLY)) {
        if (session->import_list != NULL) {
            WT_RET(__wt_find_import_metadata(session, uri, &metadata));
            free_metadata = false;
        } else {
            WT_RET(__wt_scr_alloc(session, 0, &tmp));
            /*
             * By default use the connection level bucket and prefix. Then we add in any user
             * configuration that may override the system one.
             */
            WT_ERR(__wt_buf_fmt(session, tmp,
              ",tiered_storage=(bucket=%s,bucket_prefix=%s)"
              ",id=%" PRIu32 ",version=(major=%" PRIu16 ",minor=%" PRIu16 "),checkpoint_lsn=",
              conn->bstorage->bucket, conn->bstorage->bucket_prefix,
              WT_BTREE_ID_NAMESPACED(++conn->next_file_id), WT_BTREE_VERSION_MAX.major,
              WT_BTREE_VERSION_MAX.minor));
            cfg[1] = tmp->data;
            cfg[2] = config;
            cfg[3] = "tiers=()";
            WT_ERR(__wt_config_tiered_strip(session, cfg, &metadata));
        }

        WT_ERR(__wt_metadata_insert(session, uri, metadata));
    }
    WT_ERR(__wti_schema_get_tiered_uri(session, uri, WT_DHANDLE_EXCLUSIVE, &tiered));
    if (WT_META_TRACKING(session)) {
        WT_WITH_DHANDLE(session, &tiered->iface, ret = __wt_meta_track_handle_lock(session, true));
        WT_ERR(ret);
        tiered = NULL;
    }

err:
    WT_TRET(__wti_schema_release_tiered(session, &tiered));
    __wt_scr_free(session, &tmp);
    __wt_free(session, meta_value);
    if (free_metadata)
        __wt_free(session, metadata);

    return (ret);
}

/*
 * __create_data_source --
 *     Create a custom data source.
 */
static int
__create_data_source(
  WT_SESSION_IMPL *session, const char *uri, const char *config, WT_DATA_SOURCE *dsrc)
{
    WT_CONFIG_ITEM cval;
    const char *cfg[] = {WT_CONFIG_BASE(session, WT_SESSION_create), config, NULL};

    /*
     * Check to be sure the key/value formats are legal: the underlying data source doesn't have
     * access to the functions that check.
     */
    WT_RET(__wt_config_gets(session, cfg, "key_format", &cval));
    WT_RET(__wt_struct_confchk(session, &cval));
    WT_RET(__wt_config_gets(session, cfg, "value_format", &cval));
    WT_RET(__wt_struct_confchk(session, &cval));

    /*
     * User-specified collators aren't supported for data-source objects.
     */
    if (__wt_config_getones_none(session, config, "collator", &cval) != WT_NOTFOUND &&
      cval.len != 0)
        WT_RET_MSG(session, EINVAL, "WT_DATA_SOURCE objects do not support WT_COLLATOR ordering");

    return (dsrc->create(dsrc, &session->iface, uri, (WT_CONFIG_ARG *)cfg));
}

/*
 * __create_meta_entry_worker --
 *     Worker function for metadata file reader procedure. The function populates the import list
 *     with entries related to the import URI.
 */
static int
__create_meta_entry_worker(WT_SESSION_IMPL *session, WT_ITEM *key, WT_ITEM *value, void *state)
{
    WT_CONFIG_ITEM cval;
    WT_DECL_RET;
    WT_IMPORT_LIST *import_list;
    const char *meta_key, *meta_key_suffix, *meta_value;

    import_list = (WT_IMPORT_LIST *)state;
    meta_key = (const char *)key->data;
    meta_value = (const char *)value->data;

    /* Get suffix of the key. */
    meta_key_suffix = strchr(meta_key, ':');
    WT_ASSERT(session, meta_key_suffix != NULL && meta_key_suffix[1] != '\0');
    ++meta_key_suffix;

    /*
     * We want to skip unrelated entries. We have stripped out the URI prefixes and want to get all
     * the entries that match the URI. This check will match overlapping entries (i.e. if we're
     * importing table:name but name123 also exists) but should reduce the resources needed for the
     * list of possible entries.
     */
    if (!WT_PREFIX_MATCH(meta_key_suffix, import_list->uri_suffix))
        return (0);

    /*
     * We are not checking if the entry already exists in the metadata. It will be handled later in
     * the appropriate create call.
     */

    /* Grow the entries array if needed. */
    WT_RET(__wt_realloc_def(session, &import_list->entries_allocated, import_list->entries_next + 1,
      &import_list->entries));

    /* Populate the next entry. */
    WT_RET(__wt_strndup(
      session, meta_key, key->size, &import_list->entries[import_list->entries_next].uri));
    WT_RET(__wt_strndup(
      session, meta_value, value->size, &import_list->entries[import_list->entries_next].config));

    ret = __wt_config_getones(
      session, import_list->entries[import_list->entries_next].config, "id", &cval);
    WT_RET_NOTFOUND_OK(ret);
    if (ret == WT_NOTFOUND || cval.len == 0)
        import_list->entries[import_list->entries_next].file_id = WT_IMPORT_INVALID_FILE_ID;
    else
        import_list->entries[import_list->entries_next].file_id = cval.val;

    import_list->entries_next++;

    return (0);
}

/*
 * __create_fix_file_ids --
 *     Update file IDs in the import list according to the session's next file ID field. Certain
 *     entries in the import list have same file ID and we need to preserve this relationships.
 */
static int
__create_fix_file_ids(WT_SESSION_IMPL *session, WT_IMPORT_LIST *import_list)
{
    WT_CONNECTION_IMPL *conn;
    size_t i;
    int64_t new_file_id, prev_file_id;
    char *config_tmp, fileid_cfg[64];
    const char *cfg[3] = {NULL, NULL, NULL};

    config_tmp = NULL;
    new_file_id = prev_file_id = -1;
    conn = S2C(session);

    /* Sort the array of entries by file ID. */
    __wt_qsort(import_list->entries, import_list->entries_next, sizeof(WT_IMPORT_ENTRY),
      __create_import_cmp_id);

    /* Iterate over the array and assign a new ID to each entry. */
    for (i = 0; i < import_list->entries_next; ++i) {
        /* Skip entries without file id. */
        if (import_list->entries[i].file_id == WT_IMPORT_INVALID_FILE_ID)
            continue;

        /* Generate a new file ID. */
        if (import_list->entries[i].file_id != prev_file_id) {
            prev_file_id = import_list->entries[i].file_id;
            new_file_id = WT_BTREE_ID_NAMESPACED(++conn->next_file_id);
            if (WT_BTREE_ID_SHARED(prev_file_id))
                WT_RET_MSG(session, EINVAL, "TODO cannot import a shared table");
        }

        /* Update config with the new file ID. */
        WT_RET(__wt_snprintf(fileid_cfg, sizeof(fileid_cfg), "id=%" PRIu32, (uint32_t)new_file_id));
        cfg[0] = import_list->entries[i].config;
        cfg[1] = fileid_cfg;
        WT_RET(__wt_config_collapse(session, cfg, &config_tmp));
        __wt_free(session, import_list->entries[i].config);
        import_list->entries[i].config = config_tmp;
        import_list->entries[i].file_id = new_file_id;
    }

    return (0);
}

/*
 * __create_parse_export --
 *     Parse export metadata file and populate array of name/config entries related to uri. The
 *     array is sorted by entry name. Caller is responsible to free any memory allocated for the
 *     import list.
 */
static int
__create_parse_export(
  WT_SESSION_IMPL *session, const char *export_file, WT_IMPORT_LIST *import_list)
{
    bool exist;

    exist = false;

    /* Open the specified metadata file and iterate over the key value pairs. */
    WT_RET(__wt_read_metadata_file(
      session, export_file, __create_meta_entry_worker, import_list, &exist));
    if (!exist)
        return (0);

    /* Fix file IDs so that they fit into the recipient system. */
    WT_RET(__create_fix_file_ids(session, import_list));

    /* Sort the array by name. We will use binary search later to get config string. */
    __wt_qsort(import_list->entries, import_list->entries_next, sizeof(WT_IMPORT_ENTRY),
      __create_import_cmp_uri);

    return (0);
}

/*
 * __schema_create_config_check --
 *     Detects any invalid config combinations for schema create.
 */
static int
__schema_create_config_check(
  WT_SESSION_IMPL *session, const char *uri, const char *config, bool import)
{
    WT_CONFIG_ITEM cval;
    bool file_metadata, is_tiered, tiered_name_set;

    file_metadata =
      __wt_config_getones(session, config, "import.file_metadata", &cval) == 0 && cval.val != 0;

    if (import && session->import_list == NULL && !WT_PREFIX_MATCH(uri, "file:") &&
      !WT_PREFIX_MATCH(uri, "table:"))
        WT_RET_MSG(session, ENOTSUP,
          "%s: import is only supported for 'file' and 'table' data sources", uri);

    /*
     * If tiered storage is configured at the connection level and the user has not configured
     * tiered_storage.name to be none, then the object being created is a tiered object.
     */
    tiered_name_set =
      __wt_config_getones(session, config, "tiered_storage.name", &cval) == 0 && cval.len != 0;
    is_tiered =
      S2C(session)->bstorage != NULL && (!tiered_name_set || !WT_CONFIG_LIT_MATCH("none", cval));

    /* The import.file_metadata configuration is incompatible with tiered storage. */
    if (is_tiered && file_metadata)
        WT_RET_MSG(session, EINVAL,
          "import for tiered storage is incompatible with the 'file_metadata' setting");

    /*
     * If the type configuration is set to anything but "file" while using tiered storage we must
     * fail the operation.
     */
    if (is_tiered && __wt_config_getones(session, config, "type", &cval) == 0 &&
      !WT_CONFIG_LIT_MATCH("file", cval))
        WT_RET_MSG(session, ENOTSUP,
          "unsupported type configuration: %.*s: type must be file for tiered storage",
          (int)cval.len, cval.str);

    return (0);
}

/*
 * __schema_create --
 *     Process a WT_SESSION::create operation for all supported types.
 */
static int
__schema_create(WT_SESSION_IMPL *session, const char *uri, const char *config)
{
    WT_CONFIG_ITEM cval;
    WT_DATA_SOURCE *dsrc;
    WT_DECL_RET;
    WT_IMPORT_LIST import_list;
    size_t i;
    char *export_file;
    bool clear_import_flag, exclusive, import;

    WT_CLEAR(import_list);
    export_file = NULL;
    clear_import_flag = false;

    exclusive = __wt_config_getones(session, config, "exclusive", &cval) == 0 && cval.val != 0;
    import = session->import_list != NULL ||
      (__wt_config_getones(session, config, "import.enabled", &cval) == 0 && cval.val != 0);

    WT_RET(__schema_create_config_check(session, uri, config, import));

    /*
     * We track create operations: if we fail in the middle of creating a complex object, we want to
     * back it all out.
     */
    WT_RET(__wt_meta_track_on(session));
    if (import) {
        if (!F_ISSET(session, WT_SESSION_IMPORT)) {
            F_SET(session, WT_SESSION_IMPORT);
            /* This method is called recursively. Clear the flag only in the call that set it. */
            clear_import_flag = true;
        }

        if (session->import_list == NULL &&
          __wt_config_getones(session, config, "import.metadata_file", &cval) == 0 &&
          cval.len != 0 && (cval.type == WT_CONFIG_ITEM_STRING || cval.type == WT_CONFIG_ITEM_ID)) {
            WT_ERR(__wt_strndup(session, cval.str, cval.len, &export_file));
            import_list.uri = uri;

            /* Get suffix of the URI. */
            import_list.uri_suffix = strchr(uri, ':');
            WT_ASSERT(session, import_list.uri_suffix != NULL && import_list.uri_suffix[1] != '\0');
            ++import_list.uri_suffix;

            WT_ERR(__create_parse_export(session, export_file, &import_list));

            WT_ASSERT(session, session->import_list == NULL);
            session->import_list = &import_list;
        }
    }

    if (WT_PREFIX_MATCH(uri, "colgroup:"))
        ret = __create_colgroup(session, uri, exclusive, config);
    else if (WT_PREFIX_MATCH(uri, "file:"))
        ret = __create_file(session, uri, exclusive, config);
    else if (WT_PREFIX_MATCH(uri, "index:"))
        ret = __create_index(session, uri, exclusive, config);
    else if (WT_PREFIX_MATCH(uri, "layered:"))
        ret = __create_layered(session, uri, exclusive, config);
    else if (WT_PREFIX_MATCH(uri, "lsm:"))
        ret = __wt_lsm_tree_create(session, uri, exclusive, config);
    else if (WT_PREFIX_MATCH(uri, "object:"))
        ret = __create_object(session, uri, exclusive, config);
    else if (WT_PREFIX_MATCH(uri, "table:"))
        ret = __create_table(session, uri, exclusive, config);
    else if (WT_PREFIX_MATCH(uri, "tier:"))
        ret = __create_tiered_tree(session, uri, exclusive, config);
    else if (WT_PREFIX_MATCH(uri, "tiered:"))
        ret = __create_tiered(session, uri, exclusive, config);
    else if ((dsrc = __wt_schema_get_source(session, uri)) != NULL)
        ret = dsrc->create == NULL ? __wt_object_unsupported(session, uri) :
                                     __create_data_source(session, uri, config, dsrc);
    else
        ret = __wt_bad_object_type(session, uri);

err:
    session->dhandle = NULL;
    if (clear_import_flag)
        F_CLR(session, WT_SESSION_IMPORT);

    WT_TRET(__wt_meta_track_off(session, true, ret != 0));

    if (import_list.entries_allocated > 0)
        session->import_list = NULL;

    for (i = 0; i < import_list.entries_next; ++i) {
        __wt_free(session, import_list.entries[i].uri);
        __wt_free(session, import_list.entries[i].config);
    }

    __wt_free(session, import_list.entries);
    __wt_free(session, export_file);

    return (ret);
}

/*
 * __wt_schema_create --
 *     Process a WT_SESSION::create operation for all supported types.
 */
int
__wt_schema_create(WT_SESSION_IMPL *session, const char *uri, const char *config)
{
    WT_DECL_RET;
    WT_SESSION_IMPL *int_session;

    /*
     * We should be calling this function with the schema lock, but we cannot verify it here because
     * we can re-enter this function with the internal session. If we get here using the internal
     * session, we cannot check whether we own the lock, as it would be locked by the outer session.
     * We can thus only check whether the lock is acquired, as opposed to, whether the lock is
     * acquired by us.
     */
    WT_ASSERT(session, __wt_spin_locked(session, &S2C(session)->schema_lock));

    WT_RET(__wti_schema_internal_session(session, &int_session));
    ret = __schema_create(int_session, uri, config);
    WT_TRET(__wti_schema_session_release(session, int_session));
    return (ret);
}<|MERGE_RESOLUTION|>--- conflicted
+++ resolved
@@ -1123,15 +1123,8 @@
     /* Remember the relevant configuration. */
     WT_ERR(__wt_buf_fmt(session, disagg_config, "disaggregated=(page_log=%s,stable_prefix=%s)",
       conn->disaggregated_storage.page_log ? conn->disaggregated_storage.page_log : "",
-<<<<<<< HEAD
-      conn->disaggregated_storage.stable_prefix ? conn->disaggregated_storage.stable_prefix : "",
-      conn->disaggregated_storage.storage_source ? conn->disaggregated_storage.storage_source :
-                                                   ""));
+      conn->disaggregated_storage.stable_prefix ? conn->disaggregated_storage.stable_prefix : ""));
     layered_cfg[1] = disagg_config->data;
-=======
-      conn->disaggregated_storage.stable_prefix ? conn->disaggregated_storage.stable_prefix : ""));
-    oligarch_cfg[1] = disagg_config->data;
->>>>>>> 10a3529d
 
     /*
      * By default use the connection level bucket and prefix. Then we add in any user configuration
@@ -1160,13 +1153,8 @@
      * regular logging. That logging will allow for write ahead log replay into the stable table.
      */
     WT_ERR(__wt_buf_fmt(session, tmp,
-<<<<<<< HEAD
       "layered_table_log=(enabled=true,layered_constituent=true),in_memory=true,"
-      "disaggregated=(page_log=none,storage_source=none)"));
-=======
-      "oligarch_log=(enabled=true,oligarch_constituent=true),in_memory=true,"
       "disaggregated=(page_log=none)"));
->>>>>>> 10a3529d
     ingest_cfg[2] = tmp->data;
 
     /*
