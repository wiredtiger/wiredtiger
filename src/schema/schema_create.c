--- conflicted
+++ resolved
@@ -1194,7 +1194,8 @@
     WT_CONFIG_ITEM cval;
     bool is_tiered, tiered_name_set;
 
-    if (import && !WT_PREFIX_MATCH(uri, "file:") && !WT_PREFIX_MATCH(uri, "table:"))
+    if (import && session->import_list == NULL && !WT_PREFIX_MATCH(uri, "file:") &&
+      !WT_PREFIX_MATCH(uri, "table:"))
         WT_RET_MSG(session, ENOTSUP,
           "%s: import is only supported for 'file' and 'table' data sources", uri);
 
@@ -1242,14 +1243,7 @@
     import = session->import_list != NULL ||
       (__wt_config_getones(session, config, "import.enabled", &cval) == 0 && cval.val != 0);
 
-<<<<<<< HEAD
-    if (import && session->import_list == NULL && !WT_PREFIX_MATCH(uri, "file:") &&
-      !WT_PREFIX_MATCH(uri, "table:"))
-        WT_RET_MSG(session, ENOTSUP,
-          "%s: import is only supported for 'file' and 'table' data sources", uri);
-=======
     WT_RET(__schema_create_config_check(session, uri, config, import));
->>>>>>> 5af1c457
 
     /*
      * We track create operations: if we fail in the middle of creating a complex object, we want to
