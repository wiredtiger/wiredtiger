/*-
 * Copyright (c) 2008-2014 WiredTiger, Inc.
 *	All rights reserved.
 *
 * See the file LICENSE for redistribution information.
 */

#include "wt_internal.h"

/*
 * __wt_direct_io_size_check --
 *	Return a size from the configuration, complaining if it's insufficient
 * for direct I/O.
 */
int
__wt_direct_io_size_check(WT_SESSION_IMPL *session,
    const char **cfg, const char *config_name, uint32_t *allocsizep)
{
	WT_CONFIG_ITEM cval;
	WT_CONNECTION_IMPL *conn;
	int64_t align;

	*allocsizep = 0;

	conn = S2C(session);

	WT_RET(__wt_config_gets(session, cfg, config_name, &cval));

	/*
	 * This function exists as a place to hang this comment: if direct I/O
	 * is configured, page sizes must be at least as large as any buffer
	 * alignment as well as a multiple of the alignment.  Linux gets unhappy
	 * if you configure direct I/O and then don't do I/O in alignments and
	 * units of its happy place.
	 */
	if (FLD_ISSET(conn->direct_io,
	   WT_FILE_TYPE_CHECKPOINT | WT_FILE_TYPE_DATA)) {
		align = (int64_t)conn->buffer_alignment;
		if (align != 0 && (cval.val < align || cval.val % align != 0))
			WT_RET_MSG(session, EINVAL,
			    "when direct I/O is configured, the %s size must "
			    "be at least as large as the buffer alignment as "
			    "well as a multiple of the buffer alignment",
			    config_name);
	}
	*allocsizep = (uint32_t)cval.val;
	return (0);
}

/*
 * __create_file --
 *	Create a new 'file:' object.
 */
static int
__create_file(WT_SESSION_IMPL *session,
    const char *uri, int exclusive, const char *config)
{
	WT_DECL_ITEM(val);
	WT_DECL_RET;
	uint32_t allocsize;
	int is_metadata;
	const char *filename, **p, *filecfg[] =
	    { WT_CONFIG_BASE(session, file_meta), config, NULL, NULL };
	char *fileconf;

	fileconf = NULL;

	is_metadata = strcmp(uri, WT_METAFILE_URI) == 0;

	filename = uri;
	if (!WT_PREFIX_SKIP(filename, "file:"))
		WT_RET_MSG(session, EINVAL, "Expected a 'file:' URI: %s", uri);

	/* Check if the file already exists. */
	if (!is_metadata && (ret =
	    __wt_metadata_search(session, uri, &fileconf)) != WT_NOTFOUND) {
		if (exclusive)
			WT_TRET(EEXIST);
		goto err;
	}

	/* Sanity check the allocation size. */
	WT_RET(__wt_direct_io_size_check(
	    session, filecfg, "allocation_size", &allocsize));

	/* Create the file. */
	WT_ERR(__wt_block_manager_create(session, filename, allocsize));
	if (WT_META_TRACKING(session))
		WT_ERR(__wt_meta_track_fileop(session, NULL, uri));

	/*
	 * If creating an ordinary file, append the file ID and current version
	 * numbers to the passed-in configuration and insert the resulting
	 * configuration into the metadata.
	 */
	if (!is_metadata) {
		WT_ERR(__wt_scr_alloc(session, 0, &val));
		WT_ERR(__wt_buf_fmt(session, val,
		    "id=%" PRIu32 ",version=(major=%d,minor=%d)",
		    ++S2C(session)->next_file_id,
		    WT_BTREE_MAJOR_VERSION_MAX, WT_BTREE_MINOR_VERSION_MAX));
		for (p = filecfg; *p != NULL; ++p)
			;
		*p = val->data;
		WT_ERR(__wt_config_collapse(session, filecfg, &fileconf));
		WT_ERR(__wt_metadata_insert(session, uri, fileconf));
	}

	/*
	 * Open the file to check that it was setup correctly.   We don't need
	 * to pass the configuration, we just wrote the collapsed configuration
	 * into the metadata file, and it's going to be read/used by underlying
	 * functions.
	 *
	 * Keep the handle exclusive until it is released at the end of the
	 * call, otherwise we could race with a drop.
	 */
	WT_ERR(__wt_session_get_btree(
	    session, uri, NULL, NULL, WT_DHANDLE_EXCLUSIVE));
	if (WT_META_TRACKING(session))
		WT_ERR(__wt_meta_track_handle_lock(session, 1));
	else
		WT_ERR(__wt_session_release_btree(session));

err:	__wt_scr_free(&val);
	__wt_free(session, fileconf);
	return (ret);
}

/*
 * __wt_schema_colgroup_source --
 *	Get the URI of the data source for a column group.
 */
int
__wt_schema_colgroup_source(WT_SESSION_IMPL *session,
    WT_TABLE *table, const char *cgname, const char *config, WT_ITEM *buf)
{
	WT_CONFIG_ITEM cval;
	WT_DECL_RET;
	size_t len;
	const char *prefix, *suffix, *tablename;

	tablename = table->name + strlen("table:");
	if ((ret = __wt_config_getones(session, config, "type", &cval)) == 0 &&
	    !WT_STRING_MATCH("file", cval.str, cval.len)) {
		prefix = cval.str;
		len = cval.len;
		suffix = "";
	} else {
		prefix = "file";
		len = strlen(prefix);
		suffix = ".wt";
	}
	WT_RET_NOTFOUND_OK(ret);

	if (cgname == NULL)
		WT_RET(__wt_buf_fmt(session, buf, "%.*s:%s%s",
		    (int)len, prefix, tablename, suffix));
	else
		WT_RET(__wt_buf_fmt(session, buf, "%.*s:%s_%s%s",
		    (int)len, prefix, tablename, cgname, suffix));

	return (0);
}

/*
 * __create_colgroup --
 *	Create a column group.
 */
static int
__create_colgroup(WT_SESSION_IMPL *session,
    const char *name, int exclusive, const char *config)
{
	WT_CONFIG_ITEM cval;
	WT_DECL_RET;
	WT_ITEM confbuf, fmt, namebuf;
	WT_TABLE *table;
	size_t tlen;
	const char **cfgp, *cfg[4] =
	    { WT_CONFIG_BASE(session, colgroup_meta), config, NULL, NULL };
	const char *sourcecfg[] = { config, NULL, NULL };
	const char *cgname, *source, *tablename;
	char *cgconf, *sourceconf, *oldconf;

	cgconf = sourceconf = oldconf = NULL;
	WT_CLEAR(fmt);
	WT_CLEAR(confbuf);
	WT_CLEAR(namebuf);

	tablename = name;
	if (!WT_PREFIX_SKIP(tablename, "colgroup:"))
		return (EINVAL);
	cgname = strchr(tablename, ':');
	if (cgname != NULL) {
		tlen = (size_t)(cgname - tablename);
		++cgname;
	} else
		tlen = strlen(tablename);

	if ((ret =
	    __wt_schema_get_table(session, tablename, tlen, 1, &table)) != 0)
		WT_RET_MSG(session, (ret == WT_NOTFOUND) ? ENOENT : ret,
		    "Can't create '%s' for non-existent table '%.*s'",
		    name, (int)tlen, tablename);

	/* Make sure the column group is referenced from the table. */
	if (cgname != NULL && (ret =
	    __wt_config_subgets(session, &table->cgconf, cgname, &cval)) != 0)
		WT_ERR_MSG(session, EINVAL,
		    "Column group '%s' not found in table '%.*s'",
		    cgname, (int)tlen, tablename);

	/* Find the first NULL entry in the cfg stack. */
	for (cfgp = &cfg[1]; *cfgp; cfgp++)
		;

	/* Add the source to the colgroup config before collapsing. */
	if (__wt_config_getones(
	    session, config, "source", &cval) == 0 && cval.len != 0) {
		WT_ERR(__wt_buf_fmt(
		    session, &namebuf, "%.*s", (int)cval.len, cval.str));
		source = namebuf.data;
	} else {
		WT_ERR(__wt_schema_colgroup_source(
		    session, table, cgname, config, &namebuf));
		source = namebuf.data;
		WT_ERR(__wt_buf_fmt(
		    session, &confbuf, "source=\"%s\"", source));
		*cfgp++ = confbuf.data;
	}

	/* Calculate the key/value formats: these go into the source config. */
	WT_ERR(__wt_buf_fmt(session, &fmt, "key_format=%s", table->key_format));
	if (cgname == NULL)
		WT_ERR(__wt_buf_catfmt
		    (session, &fmt, ",value_format=%s", table->value_format));
	else {
		if (__wt_config_getones(session, config, "columns", &cval) != 0)
			WT_ERR_MSG(session, EINVAL,
			    "No 'columns' configuration for '%s'", name);
		WT_ERR(__wt_buf_catfmt(session, &fmt, ",value_format="));
		WT_ERR(__wt_struct_reformat(session,
		    table, cval.str, cval.len, NULL, 1, &fmt));
	}
	sourcecfg[1] = fmt.data;
	WT_ERR(__wt_config_concat(session, sourcecfg, &sourceconf));

	WT_ERR(__wt_schema_create(session, source, sourceconf));

	WT_ERR(__wt_config_collapse(session, cfg, &cgconf));
	if ((ret = __wt_metadata_insert(session, name, cgconf)) != 0) {
		/*
		 * If the entry already exists in the metadata, we're done.
		 * This is an error for exclusive creates but okay otherwise.
		 */
		if (ret == WT_DUPLICATE_KEY)
			ret = exclusive ? EEXIST : 0;
		goto err;
	}

	WT_ERR(__wt_schema_open_colgroups(session, table));

err:	__wt_free(session, cgconf);
	__wt_free(session, sourceconf);
	__wt_free(session, oldconf);
	__wt_buf_free(session, &confbuf);
	__wt_buf_free(session, &fmt);
	__wt_buf_free(session, &namebuf);

	__wt_schema_release_table(session, table);
	return (ret);
}

/*
 * __wt_schema_index_source --
 *	Get the URI of the data source for an index.
 */
int
__wt_schema_index_source(WT_SESSION_IMPL *session,
    WT_TABLE *table, const char *idxname, const char *config, WT_ITEM *buf)
{
	WT_CONFIG_ITEM cval;
	WT_DECL_RET;
	size_t len;
	const char *prefix, *suffix, *tablename;

	tablename = table->name + strlen("table:");
	if ((ret = __wt_config_getones(session, config, "type", &cval)) == 0 &&
	    !WT_STRING_MATCH("file", cval.str, cval.len)) {
		prefix = cval.str;
		len = cval.len;
		suffix = "_idx";
	} else {
		prefix = "file";
		len = strlen(prefix);
		suffix = ".wti";
	}
	WT_RET_NOTFOUND_OK(ret);

	WT_RET(__wt_buf_fmt(session, buf, "%.*s:%s_%s%s",
	    (int)len, prefix, tablename, idxname, suffix));

	return (0);
}

/*
 * __create_index --
 *	Create an index.
 */
static int
__create_index(WT_SESSION_IMPL *session,
    const char *name, int exclusive, const char *config)
{
	WT_CONFIG kcols, pkcols;
	WT_CONFIG_ITEM ckey, cval, icols, kval;
	WT_DECL_PACK_VALUE(pv);
	WT_DECL_RET;
	WT_ITEM confbuf, extra_cols, fmt, namebuf;
	WT_PACK pack;
	WT_TABLE *table;
	const char *cfg[4] =
	    { WT_CONFIG_BASE(session, index_meta), NULL, NULL, NULL };
	const char *sourcecfg[] = { config, NULL, NULL };
	const char *source, *idxname, *tablename;
	char *sourceconf, *idxconf;
	size_t tlen;
	int have_extractor;
	u_int i, npublic_cols;

	idxconf = sourceconf = NULL;
	WT_CLEAR(confbuf);
	WT_CLEAR(fmt);
	WT_CLEAR(extra_cols);
	WT_CLEAR(namebuf);
	have_extractor = 0;

	tablename = name;
	if (!WT_PREFIX_SKIP(tablename, "index:"))
		return (EINVAL);
	idxname = strchr(tablename, ':');
	if (idxname == NULL)
		WT_RET_MSG(session, EINVAL, "Invalid index name, "
		    "should be <table name>:<index name>: %s", name);

	tlen = (size_t)(idxname++ - tablename);
	if ((ret =
	    __wt_schema_get_table(session, tablename, tlen, 1, &table)) != 0)
		WT_RET_MSG(session, ret,
		    "Can't create an index for a non-existent table: %.*s",
		    (int)tlen, tablename);

	if (table->is_simple)
		WT_RET_MSG(session, EINVAL,
		    "%s requires a table with named columns", name);

	if (__wt_config_getones(session, config, "source", &cval) == 0) {
		WT_ERR(__wt_buf_fmt(session, &namebuf,
		    "%.*s", (int)cval.len, cval.str));
		source = namebuf.data;
	} else {
		WT_ERR(__wt_schema_index_source(
		    session, table, idxname, config, &namebuf));
		source = namebuf.data;

		/* Add the source name to the index config before collapsing. */
		WT_ERR(__wt_buf_catfmt(session, &confbuf,
		    ",source=\"%s\"", source));
	}

	if (__wt_config_getones(session, config, "extractor", &cval) == 0 &&
	    cval.len != 0) {
		have_extractor = 1;
		/* Custom extractors must supply a key format. */
		if ((ret = __wt_config_getones(
		    session, config, "key_format", &kval)) != 0)
			WT_ERR_MSG(session, EINVAL,
			    "%s: custom extractors require a key_format", name);
	}

	/* Calculate the key/value formats. */
	WT_CLEAR(icols);
	if (__wt_config_getones(session, config, "columns", &icols) != 0 &&
	    !have_extractor)
		WT_ERR_MSG(session, EINVAL,
		    "%s: requires 'columns' configuration", name);

	/*
	 * Count the public columns using the declared columns for normal
	 * indices or the key format for custom extractors.
	 */
	npublic_cols = 0;
	if (!have_extractor) {
		WT_ERR(__wt_config_subinit(session, &kcols, &icols));
		while ((ret = __wt_config_next(&kcols, &ckey, &cval)) == 0)
			++npublic_cols;
		WT_ERR_NOTFOUND_OK(ret);
	} else {
		WT_ERR(__pack_initn(session, &pack, kval.str, kval.len));
		while ((ret = __pack_next(&pack, &pv)) == 0)
			++npublic_cols;
		WT_ERR_NOTFOUND_OK(ret);
	}

	/*
	 * The key format for an index is somewhat subtle: the application
	 * specifies a set of columns that it will use for the key, but the
	 * engine usually adds some hidden columns in order to derive the
	 * primary key.  These hidden columns are part of the source's
	 * key_format, which we are calculating now, but not part of an index
	 * cursor's key_format.
	 */
	WT_ERR(__wt_config_subinit(session, &pkcols, &table->colconf));
	for (i = 0; i < table->nkey_columns &&
	    (ret = __wt_config_next(&pkcols, &ckey, &cval)) == 0;
	    i++) {
		/*
		 * If the primary key column is already in the secondary key,
		 * don't add it again.
		 */
		if (__wt_config_subgetraw(session, &icols, &ckey, &cval) == 0) {
			if (have_extractor)
				WT_ERR_MSG(session, EINVAL,
				    "an index with a custom extractor may not "
				    "include primary key columns");
			continue;
		}
		WT_ERR(__wt_buf_catfmt(
		    session, &extra_cols, "%.*s,", (int)ckey.len, ckey.str));
	}
	if (ret != 0 && ret != WT_NOTFOUND)
		goto err;

	/* Index values are empty: all columns are packed into the index key. */
	WT_ERR(__wt_buf_fmt(session, &fmt, "value_format=,key_format="));

	if (have_extractor) {
		WT_ERR(__wt_buf_catfmt(session, &fmt, "%.*s",
		    (int)kval.len, kval.str));
		WT_CLEAR(icols);
	}

	/*
	 * Construct the index key format, or append the primary key columns
	 * for custom extractors.
	 */
	WT_ERR(__wt_struct_reformat(session, table,
	    icols.str, icols.len, (const char *)extra_cols.data, 0, &fmt));

	/* Check for a record number index key, which makes no sense. */
	WT_ERR(__wt_config_getones(session, fmt.data, "key_format", &cval));
	if (cval.len == 1 && cval.str[0] == 'r')
		WT_ERR_MSG(session, EINVAL,
		    "column-store index may not use the record number as its "
		    "index key");

	WT_ERR(__wt_buf_catfmt(
	    session, &fmt, ",index_key_columns=%u", npublic_cols));

	sourcecfg[1] = fmt.data;
	WT_ERR(__wt_config_concat(session, sourcecfg, &sourceconf));

	WT_ERR(__wt_schema_create(session, source, sourceconf));

	cfg[1] = sourceconf;
	cfg[2] = confbuf.data;
	WT_ERR(__wt_config_collapse(session, cfg, &idxconf));
	if ((ret = __wt_metadata_insert(session, name, idxconf)) != 0) {
		/*
		 * If the entry already exists in the metadata, we're done.
		 * This is an error for exclusive creates but okay otherwise.
		 */
		if (ret == WT_DUPLICATE_KEY)
			ret = exclusive ? EEXIST : 0;
		goto err;
	}

err:	__wt_free(session, idxconf);
	__wt_free(session, sourceconf);
	__wt_buf_free(session, &confbuf);
	__wt_buf_free(session, &extra_cols);
	__wt_buf_free(session, &fmt);
	__wt_buf_free(session, &namebuf);

	__wt_schema_release_table(session, table);
	return (ret);
}

/*
 * __create_table --
 *	Create a table.
 */
static int
__create_table(WT_SESSION_IMPL *session,
    const char *name, int exclusive, const char *config)
{
	WT_CONFIG conf;
	WT_CONFIG_ITEM cgkey, cgval, cval;
	WT_DECL_RET;
	WT_TABLE *table;
	const char *cfg[4] =
	    { WT_CONFIG_BASE(session, table_meta), config, NULL, NULL };
	const char *tablename;
	char *tableconf, *cgname;
	size_t cgsize;
	int ncolgroups;

	cgname = NULL;
	table = NULL;
	tableconf = NULL;

	tablename = name;
	if (!WT_PREFIX_SKIP(tablename, "table:"))
		return (EINVAL);

	if ((ret = __wt_schema_get_table(session,
	    tablename, strlen(tablename), 0, &table)) == 0) {
		__wt_schema_release_table(session, table);
		return (exclusive ? EEXIST : 0);
	}
	WT_RET_NOTFOUND_OK(ret);

	WT_ERR(__wt_config_gets(session, cfg, "colgroups", &cval));
	WT_ERR(__wt_config_subinit(session, &conf, &cval));
	for (ncolgroups = 0;
	    (ret = __wt_config_next(&conf, &cgkey, &cgval)) == 0;
	    ncolgroups++)
		;
	WT_ERR_NOTFOUND_OK(ret);

<<<<<<< HEAD
	/* Discard filters are only supported for simple tables. */
	if (ncolgroups > 0) {
		/*
		 * We only look at the application's config, so not-found is an
		 * expected return and we have to initialize the return length.
		 */
		cval.len = 0;
		WT_RET_NOTFOUND_OK(
		    __wt_config_gets(session, cfg, "discard_filter", &cval));
		if (cval.len > 0)
			WT_RET_MSG(session, EINVAL,
			    "discard filter configuration only supported for "
			    "simple tables");
	}

	WT_RET(__wt_config_collapse(session, cfg, &tableconf));
=======
	WT_ERR(__wt_config_collapse(session, cfg, &tableconf));
>>>>>>> 35c6df18
	if ((ret = __wt_metadata_insert(session, name, tableconf)) != 0) {
		/*
		 * If the entry already exists in the metadata, we're done.
		 * This is an error for exclusive creates but okay otherwise.
		 */
		if (ret == WT_DUPLICATE_KEY)
			ret = exclusive ? EEXIST : 0;
		goto err;
	}

	/* Attempt to open the table now to catch any errors. */
	WT_ERR(__wt_schema_get_table(
	    session, tablename, strlen(tablename), 1, &table));

	if (ncolgroups == 0) {
		cgsize = strlen("colgroup:") + strlen(tablename) + 1;
		WT_ERR(__wt_calloc_def(session, cgsize, &cgname));
		snprintf(cgname, cgsize, "colgroup:%s", tablename);
		WT_ERR(__create_colgroup(session, cgname, exclusive, config));
	}

	if (0) {
err:		if (table != NULL) {
			WT_TRET(__wt_schema_remove_table(session, table));
			table = NULL;
		}
	}
	if (table != NULL)
		__wt_schema_release_table(session, table);
	__wt_free(session, cgname);
	__wt_free(session, tableconf);
	return (ret);
}

/*
 * __create_data_source --
 *	Create a custom data source.
 */
static int
__create_data_source(WT_SESSION_IMPL *session,
    const char *uri, const char *config, WT_DATA_SOURCE *dsrc)
{
	WT_CONFIG_ITEM cval;
	const char *cfg[] = {
	    WT_CONFIG_BASE(session, session_create), config, NULL };

	/*
	 * Check to be sure the key/value formats are legal: the underlying
	 * data source doesn't have access to the functions that check.
	 */
	WT_RET(__wt_config_gets(session, cfg, "key_format", &cval));
	WT_RET(__wt_struct_check(session, cval.str, cval.len, NULL, NULL));
	WT_RET(__wt_config_gets(session, cfg, "value_format", &cval));
	WT_RET(__wt_struct_check(session, cval.str, cval.len, NULL, NULL));

	/*
	 * User-specified collators aren't supported for data-source objects.
	 */
	if (__wt_config_getones(
	    session, config, "collator", &cval) != WT_NOTFOUND)
		WT_RET_MSG(session, EINVAL,
		    "WT_DATA_SOURCE objects do not support WT_COLLATOR "
		    "ordering");

	return (dsrc->create(dsrc, &session->iface, uri, (WT_CONFIG_ARG *)cfg));
}

/*
 * __wt_schema_create --
 *	Process a WT_SESSION::create operation for all supported types.
 */
int
__wt_schema_create(
    WT_SESSION_IMPL *session, const char *uri, const char *config)
{
	WT_CONFIG_ITEM cval;
	WT_DATA_SOURCE *dsrc;
	WT_DECL_RET;
	int exclusive;

	exclusive = (
	    __wt_config_getones(session, config, "exclusive", &cval) == 0 &&
	    cval.val != 0);

	/*
	 * We track create operations: if we fail in the middle of creating a
	 * complex object, we want to back it all out.
	 */
	WT_RET(__wt_meta_track_on(session));

	if (WT_PREFIX_MATCH(uri, "colgroup:"))
		ret = __create_colgroup(session, uri, exclusive, config);
	else if (WT_PREFIX_MATCH(uri, "file:"))
		ret = __create_file(session, uri, exclusive, config);
	else if (WT_PREFIX_MATCH(uri, "lsm:"))
		ret = __wt_lsm_tree_create(session, uri, exclusive, config);
	else if (WT_PREFIX_MATCH(uri, "index:"))
		ret = __create_index(session, uri, exclusive, config);
	else if (WT_PREFIX_MATCH(uri, "table:"))
		ret = __create_table(session, uri, exclusive, config);
	else if ((dsrc = __wt_schema_get_source(session, uri)) != NULL)
		ret = dsrc->create == NULL ?
		    __wt_object_unsupported(session, uri) :
		    __create_data_source(session, uri, config, dsrc);
	else
		ret = __wt_bad_object_type(session, uri);

	session->dhandle = NULL;
	WT_TRET(__wt_meta_track_off(session, ret != 0));

	return (ret);
}<|MERGE_RESOLUTION|>--- conflicted
+++ resolved
@@ -527,7 +527,6 @@
 		;
 	WT_ERR_NOTFOUND_OK(ret);
 
-<<<<<<< HEAD
 	/* Discard filters are only supported for simple tables. */
 	if (ncolgroups > 0) {
 		/*
@@ -535,18 +534,15 @@
 		 * expected return and we have to initialize the return length.
 		 */
 		cval.len = 0;
-		WT_RET_NOTFOUND_OK(
+		WT_ERR_NOTFOUND_OK(
 		    __wt_config_gets(session, cfg, "discard_filter", &cval));
 		if (cval.len > 0)
-			WT_RET_MSG(session, EINVAL,
+			WT_ERR_MSG(session, EINVAL,
 			    "discard filter configuration only supported for "
 			    "simple tables");
 	}
 
-	WT_RET(__wt_config_collapse(session, cfg, &tableconf));
-=======
 	WT_ERR(__wt_config_collapse(session, cfg, &tableconf));
->>>>>>> 35c6df18
 	if ((ret = __wt_metadata_insert(session, name, tableconf)) != 0) {
 		/*
 		 * If the entry already exists in the metadata, we're done.
