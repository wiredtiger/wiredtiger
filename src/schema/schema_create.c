/*-
 * Copyright (c) 2014-present MongoDB, Inc.
 * Copyright (c) 2008-2014 WiredTiger, Inc.
 *	All rights reserved.
 *
 * See the file LICENSE for redistribution information.
 */

#include "wt_internal.h"

/*
 * __wt_direct_io_size_check --
 *     Return a size from the configuration, complaining if it's insufficient for direct I/O.
 */
int
__wt_direct_io_size_check(
  WT_SESSION_IMPL *session, const char **cfg, const char *config_name, uint32_t *allocsizep)
{
    WT_CONFIG_ITEM cval;
    WT_CONNECTION_IMPL *conn;
    uint32_t allocsize;

    *allocsizep = 0;

    conn = S2C(session);

    WT_RET(__wt_config_gets(session, cfg, config_name, &cval));
    allocsize = (uint32_t)cval.val;

    /*
     * This function exists as a place to hang this comment: if direct I/O is configured, page sizes
     * must be at least as large as any buffer alignment as well as a multiple of the alignment.
     * Linux gets unhappy if you configure direct I/O and then don't do I/O in alignments and units
     * of its happy place. Ideally, we'd fail if an application set an allocation size incompatible
     * with the direct I/O size, while silently adjusting internal files using a default allocation
     * size, but this function is too far down in the call stack to distinguish between the two. We
     * document that setting a larger buffer alignment than the allocation size silently increases
     * the allocation size: direct I/O isn't a heavily used feature, that should be sufficient.
     */
    if (conn->buffer_alignment != 0 &&
      FLD_ISSET(conn->direct_io, WT_DIRECT_IO_CHECKPOINT | WT_DIRECT_IO_DATA)) {

        if (allocsize < conn->buffer_alignment)
            allocsize = (uint32_t)conn->buffer_alignment;
        if (allocsize % conn->buffer_alignment != 0)
            WT_RET_MSG(session, EINVAL,
              "when direct I/O is configured for data files, the %s size must be at least as large "
              "as the buffer alignment, as well as a multiple of the buffer alignment",
              config_name);
    }
    *allocsizep = allocsize;
    return (0);
}

/*
 * __check_imported_ts --
 *     Check the aggregated timestamps for each checkpoint in a file that we've imported. By
 *     default, we're not allowed to import files with timestamps ahead of the oldest timestamp
 *     since a subsequent rollback to stable could result in data loss and historical reads could
 *     yield unexpected values. Therefore, this function should return non-zero to callers to
 *     signify that this is the case. If configured, it is possible to import files with timestamps
 *     smaller than or equal to the stable timestamp. However, there is no history migrated with the
 *     files and thus reading historical versions will not work.
 */
static int
__check_imported_ts(
  WT_SESSION_IMPL *session, const char *uri, const char *config, bool against_stable)
{
    WT_CKPT *ckptbase, *ckpt;
    WT_DECL_RET;
    WT_TXN_GLOBAL *txn_global;
    wt_timestamp_t ts;
    const char *ts_name;

    ckptbase = NULL;
    txn_global = &S2C(session)->txn_global;
    ts = against_stable ? txn_global->stable_timestamp : txn_global->oldest_timestamp;
    ts_name = against_stable ? "stable" : "oldest";

    WT_ERR_NOTFOUND_OK(
      __wt_meta_ckptlist_get_from_config(session, false, &ckptbase, NULL, config), true);
    if (ret == WT_NOTFOUND)
        WT_ERR_MSG(session, EINVAL,
          "%s: import could not find any checkpoint information in supplied metadata", uri);

    /* Now iterate over each checkpoint and compare the aggregate timestamps with our oldest. */
    WT_CKPT_FOREACH (ckptbase, ckpt) {
        if (ckpt->ta.newest_start_durable_ts > ts)
            WT_ERR_MSG(session, WT_ROLLBACK,
              "%s: import found aggregated newest start durable timestamp newer than the current "
              "%s timestamp, newest_start_durable_ts=%" PRIu64 ", %s_ts=%" PRIu64,
              uri, ts_name, ckpt->ta.newest_start_durable_ts, ts_name, ts);

        /*
         * No need to check "newest stop" here as "newest stop durable" serves that purpose. When a
         * file has at least one record without a stop timestamp, "newest stop" will be set to max
         * whereas "newest stop durable" refers to the newest non-max timestamp which is more useful
         * to us in terms of comparing with oldest.
         */
        if (ckpt->ta.newest_stop_durable_ts > ts) {
            WT_ASSERT(session, ckpt->ta.newest_stop_durable_ts != WT_TS_MAX);
            WT_ERR_MSG(session, WT_ROLLBACK,
              "%s: import found aggregated newest stop durable timestamp newer than the current "
              "%s timestamp, newest_stop_durable_ts=%" PRIu64 ", %s_ts=%" PRIu64,
              uri, ts_name, ckpt->ta.newest_stop_durable_ts, ts_name, ts);
        }
    }

err:
    if (ckptbase != NULL)
        __wt_meta_ckptlist_free(session, &ckptbase);
    return (ret);
}

/*
 * __create_file_block_manager --
 *     Create a new file in the block manager, and track it.
 */
static int
__create_file_block_manager(WT_SESSION_IMPL *session, const char *uri, const char *filename,
  uint32_t allocsize, const char **cfg)
{
    WT_CONFIG_ITEM page_log_item;
    WT_DECL_RET;
    WT_NAMED_PAGE_LOG *npage_log;

    npage_log = NULL;

    if (WT_PREFIX_MATCH(uri, "file:") && WT_SUFFIX_MATCH(uri, ".wt_stable")) {
        WT_RET_NOTFOUND_OK(
          __wt_config_gets(session, cfg, "disaggregated.page_log", &page_log_item));
        if (ret == WT_NOTFOUND || page_log_item.len == 0)
            npage_log = S2C(session)->disaggregated_storage.npage_log;
        else
            WT_RET(__wt_schema_open_page_log(session, &page_log_item, &npage_log));
    }

    if (npage_log != NULL) {
        /*
         * This is currently a place holder - the page log isn't fully created until the btree is
         * created and I don't want to pull that forward into this schema code at the moment. So
         * make a stub call to demonstrate intention, but the subsequent open call will implicitly
         * create a file if necessary. Using the disaggregated manager also means metadata tracking
         * isn't currently working. It assumes that the existing default block manager is
         * responsible for objects.
         */
        WT_RET(__wt_block_disagg_manager_create(session, NULL, filename));
    } else {
        WT_RET(__wt_block_manager_create(session, filename, allocsize));

        /*
         * Track the creation of this file.
         *
         * If something down the line fails, we're going to need to roll this back. Specifically do
         * NOT track the op in the import case since we do not want to wipe a data file just because
         * we fail to import it.
         */
        if (WT_META_TRACKING(session))
            WT_RET(__wt_meta_track_fileop(session, NULL, uri));
    }

    return (0);
}

/*
 * __create_file --
 *     Create a new 'file:' object.
 */
static int
__create_file(WT_SESSION_IMPL *session, const char *uri, bool exclusive, const char *config)
{
    WT_CONFIG_ITEM cval;
    WT_DECL_ITEM(buf);
    WT_DECL_ITEM(val);
    WT_DECL_RET;
    const char *filename, **p,
      *filecfg[] = {WT_CONFIG_BASE(session, file_meta), config, NULL, NULL, NULL, NULL},
      *filestripped;
    char *fileconf, *filemeta;
    uint32_t allocsize, fileid;
    bool against_stable, exists, import, import_repair, is_metadata, is_shared;

    fileconf = filemeta = NULL;
    filestripped = NULL;
    import = F_ISSET(session, WT_SESSION_IMPORT);

    import_repair = false;
    is_metadata = strcmp(uri, WT_METAFILE_URI) == 0;
    WT_ERR(__wt_scr_alloc(session, 1024, &buf));

    filename = uri;
    WT_PREFIX_SKIP_REQUIRED(session, filename, "file:");

    WT_ERR(__wt_btree_shared(session, uri, filecfg, &is_shared));

    /* Check if the file already exists. */
    if (!is_metadata && (ret = __wt_metadata_search(session, uri, &fileconf)) != WT_NOTFOUND) {
        /*
         * Regardless of the 'exclusive' flag, we should raise an error if we try to import an
         * existing URI rather than just silently returning.
         */
        if (exclusive || import)
            WT_TRET(EEXIST);
        goto err;
    }

    exists = false;
    /*
     * At this moment the uri doesn't exist in the metadata. In scenarios like, the database folder
     * is copied without a checkpoint into another location and trying to recover from it leads to
     * that history store file exists on disk but not as part of metadata. As we recreate the
     * history store file on every restart to ensure that history store file is present. Make sure
     * to remove the already exist history store file in the directory.
     */
    if (strcmp(uri, WT_HS_URI) == 0) {
        WT_IGNORE_RET(__wt_fs_exist(session, filename, &exists));
        if (exists)
            WT_IGNORE_RET(__wt_fs_remove(session, filename, true, false));
    }

    /* Sanity check the allocation size. */
    WT_ERR(__wt_direct_io_size_check(session, filecfg, "allocation_size", &allocsize));

    /*
     * If we are importing an existing object rather than creating a new one, there are two possible
     * scenarios. Either (1) the file configuration string from the source database metadata is
     * specified in the input config string, or (2) the import.repair option is set and we need to
     * reconstruct the configuration metadata from the file.
     */
    if (import) {
        /*
         * Create the file for tiered storage. It is required because we switched to a new file
         * during the import process.
         */
        if (WT_SUFFIX_MATCH(filename, ".wtobj")) {
            if (session->import_list != NULL)
                WT_ERR(__create_file_block_manager(session, uri, filename, allocsize, filecfg));
            else
                WT_ERR_MSG(session, ENOTSUP,
                  "%s: import without metadata_file not supported on tiered files", uri);
        }

        /* First verify that the data to import exists on disk. */
        WT_IGNORE_RET(__wt_fs_exist(session, filename, &exists));
        if (!exists)
            WT_ERR_MSG(session, ENOENT, "%s", uri);

        import_repair =
          __wt_config_getones(session, config, "import.repair", &cval) == 0 && cval.val != 0;
        if (!import_repair) {
            if (__wt_config_getones(session, config, "import.file_metadata", &cval) == 0 &&
              cval.len != 0) {
                /*
                 * The string may be enclosed by delimiters (e.g. braces, quotes, parentheses) to
                 * avoid configuration string characters acting as separators. Discard the first and
                 * last characters in this case.
                 */
                if (cval.type == WT_CONFIG_ITEM_STRUCT) {
                    cval.str++;
                    cval.len -= 2;
                }
                WT_ERR(__wt_strndup(session, cval.str, cval.len, &filemeta));
                /*
                 * FIXME-WT-7735: Importing a tiered table is not yet allowed.
                 */
                if (__wt_config_getones(session, filemeta, "tiered_object", &cval) == 0 &&
                  cval.val != 0)
                    WT_ERR_MSG(session, ENOTSUP, "%s: import not supported on tiered files", uri);
                filecfg[2] = filemeta;
                /*
                 * If there is a file metadata provided, reconstruct the incremental backup
                 * information as the imported file was not part of any backup.
                 */
                WT_ERR(__wt_reset_blkmod(session, config, buf));
                filecfg[3] = buf->mem;
            } else if (session->import_list == NULL) {
                /*
                 * If there is no file metadata provided, the user should be specifying a "repair".
                 * To prevent mistakes with API usage, we should return an error here rather than
                 * inferring a repair.
                 */
                WT_ERR_MSG(session, EINVAL,
                  "%s: import requires that 'file_metadata' or 'metadata_file' is specified or the "
                  "'repair' option is provided",
                  uri);
            }
        }
    } else
        /* Create the file. */
        WT_ERR(__create_file_block_manager(session, uri, filename, allocsize, filecfg));

    /*
     * If creating an ordinary file, update the file ID and current version numbers and strip
     * checkpoint LSN from the extracted metadata. If importing an existing file, incremental backup
     * information is reconstructed inside import repair or when grabbing file metadata.
     */
    if (!is_metadata) {
        if (!import_repair) {
            fileid = WT_BTREE_ID_NAMESPACED(++S2C(session)->next_file_id);
            if (is_shared)
                FLD_SET(fileid, WT_BTREE_ID_NAMESPACE_SHARED);
            WT_ERR(__wt_scr_alloc(session, 0, &val));
            WT_ERR(__wt_buf_fmt(session, val,
              "id=%" PRIu32 ",version=(major=%" PRIu16 ",minor=%" PRIu16 "),checkpoint_lsn=",
              fileid, WT_BTREE_VERSION_MAX.major, WT_BTREE_VERSION_MAX.minor));
            for (p = filecfg; *p != NULL; ++p)
                ;
            *p = val->data;
            WT_ERR(__wt_config_collapse(session, filecfg, &fileconf));
        } else {
            /* Try to recreate the associated metadata from the imported data source. */
            WT_ERR(__wt_import_repair(session, uri, &fileconf));
        }

        /* Strip any configuration settings that should not be persisted. */
        filecfg[1] = fileconf;
        filecfg[2] = NULL;
        WT_ERR(__wt_config_tiered_strip(session, filecfg, &filestripped));
        WT_ERR(__wt_metadata_insert(session, uri, filestripped));

        /*
         * Ensure that the timestamps in the imported data file are not in the future relative to
         * the configured global timestamp.
         */
        if (session->import_list == NULL && import) {
            against_stable =
              __wt_config_getones(session, config, "import.compare_timestamp", &cval) == 0 &&
              (WT_CONFIG_LIT_MATCH("stable", cval) ||
                WT_CONFIG_LIT_MATCH("stable_timestamp", cval));
            WT_ERR(__check_imported_ts(session, uri, filestripped, against_stable));
        }
    }

    /*
     * Open the file to check that it was setup correctly. We don't need to pass the configuration,
     * we just wrote the collapsed configuration into the metadata file, and it's going to be
     * read/used by underlying functions.
     *
     * Turn off bulk-load for imported files.
     */
    WT_ERR(__wt_session_get_dhandle(session, uri, NULL, NULL, WT_DHANDLE_EXCLUSIVE));

    if (session->import_list == NULL && import)
        __wt_btree_disable_bulk(session);

    if (WT_META_TRACKING(session))
        WT_ERR(__wt_meta_track_handle_lock(session, true));
    else
        WT_ERR(__wt_session_release_dhandle(session));

err:
    __wt_scr_free(session, &buf);
    __wt_scr_free(session, &val);
    __wt_free(session, fileconf);
    __wt_free(session, filemeta);
    __wt_free(session, filestripped);
    return (ret);
}

/*
 * __wti_schema_colgroup_source --
 *     Get the URI of the data source for a column group.
 */
int
__wti_schema_colgroup_source(
  WT_SESSION_IMPL *session, WT_TABLE *table, const char *cgname, const char *config, WT_ITEM *buf)
{
    WT_CONFIG_ITEM cval;
    WT_DECL_RET;
    size_t len;
    const char *prefix, *suffix, *tablename;

    tablename = table->iface.name + strlen("table:");
    if ((ret = __wt_config_getones(session, config, "type", &cval)) == 0 &&
      !WT_CONFIG_LIT_MATCH("file", cval)) {
        prefix = cval.str;
        len = cval.len;
        suffix = "";
    } else if ((S2C(session)->bstorage == NULL) ||
      ((ret = __wt_config_getones(session, config, "tiered_storage.name", &cval)) == 0 &&
        cval.len != 0 && WT_CONFIG_LIT_MATCH("none", cval))) {
        /*
         * If we're using tiered storage, the default is not file unless the user explicitly turns
         * off using tiered storage for this create. Otherwise the default prefix is tiered.
         */
        prefix = "file";
        len = strlen(prefix);
        suffix = ".wt";
    } else {
        prefix = "tiered";
        len = strlen(prefix);
        suffix = "";
    }
    WT_RET_NOTFOUND_OK(ret);

    if (cgname == NULL)
        WT_RET(__wt_buf_fmt(session, buf, "%.*s:%s%s", (int)len, prefix, tablename, suffix));
    else
        WT_RET(
          __wt_buf_fmt(session, buf, "%.*s:%s_%s%s", (int)len, prefix, tablename, cgname, suffix));

    return (0);
}

/*
 * __create_import_cmp_uri --
 *     Qsort function: sort the import entries array by uri.
 */
static int WT_CDECL
__create_import_cmp_uri(const void *a, const void *b)
{
    WT_IMPORT_ENTRY *ae, *be;

    ae = (WT_IMPORT_ENTRY *)a;
    be = (WT_IMPORT_ENTRY *)b;

    return (strcmp(ae->uri, be->uri));
}

/*
 * __create_import_cmp_id --
 *     Qsort function: sort the import entries array by file id.
 */
static int WT_CDECL
__create_import_cmp_id(const void *a, const void *b)
{
    int64_t res;

    WT_IMPORT_ENTRY *ae, *be;

    ae = (WT_IMPORT_ENTRY *)a;
    be = (WT_IMPORT_ENTRY *)b;

    res = ae->file_id - be->file_id;
    if (res < 0)
        return (-1);
    else if (res > 0)
        return (1);
    else
        return (0);
}

/*
 * __wt_find_import_metadata --
 *     Find metadata entry by URI in session's import list. The list must already be sorted by uri.
 */
int
__wt_find_import_metadata(WT_SESSION_IMPL *session, const char *uri, const char **config)
{
    WT_IMPORT_ENTRY entry, *result;

    WT_ASSERT(session, session->import_list != NULL);

    entry.uri = uri;
    entry.config = NULL;
    result = bsearch(&entry, session->import_list->entries, session->import_list->entries_next,
      sizeof(WT_IMPORT_ENTRY), __create_import_cmp_uri);

    if (result == NULL)
        WT_RET_MSG(session, WT_NOTFOUND, "failed to find metadata for %s", uri);

    *config = result->config;

    return (0);
}

/*
 * __schema_is_tiered_storage_shared --
 *     Check whether the table is configured for tiered storage, and if so, whether the tiered table
 *     is shared.
 */
static bool
__schema_is_tiered_storage_shared(WT_SESSION_IMPL *session, const char *config)
{
    WT_CONFIG_ITEM cval;

    /*
     * The tiered storage shared table needs to have two column groups that point to the
     * underlying active and shared files. The following checks are carried out to determine
     * whether the table can be created as a tiered storage shared table or not based on
     * the table creation configuration.
     *
     * A table is not a shared if any of the following are true:
     * 1. The table configuration does not specify an underlying source.
     * 2. The table configuration does not specify an underlying type of the storage.
     * 3. The connection is not configured for tiered storage or the table is not
     *    configured for tiered storage.
     * 4. The connection is not configured for tiered storage shared or the table is
     *    not configured for tiered storage shared.
     */
    if (__wt_config_getones(session, config, "source", &cval) == 0 && cval.len != 0)
        return (false);
    else if (__wt_config_getones(session, config, "type", &cval) == 0 &&
      !WT_CONFIG_LIT_MATCH("file", cval))
        return (false);
    else if ((S2C(session)->bstorage == NULL) ||
      (__wt_config_getones(session, config, "tiered_storage.name", &cval) == 0 && cval.len != 0 &&
        WT_CONFIG_LIT_MATCH("none", cval)))
        return (false);
    else if (!S2C(session)->bstorage->tiered_shared ||
      ((__wt_config_getones(session, config, "tiered_storage.shared", &cval) == 0) && !cval.val))
        return (false);

    return (true);
}

/*
 * __schema_tiered_shared_colgroup_source --
 *     Get the tiered storage shared URI of the data source for a column group. For a shared tiered
 *     table named table:name the active table is always file:name.wt and the shared table is
 *     tiered:name which points to the shared components.
 */
static int
__schema_tiered_shared_colgroup_source(
  WT_SESSION_IMPL *session, WT_TABLE *table, bool active, WT_ITEM *buf)
{
    size_t len;
    const char *prefix, *suffix, *tablename;

    tablename = table->iface.name + strlen("table:");
    if (active) {
        prefix = "file";
        suffix = ".wt";
    } else {
        prefix = "tiered";
        suffix = "";
    }

    len = strlen(prefix);
    return (__wt_buf_fmt(session, buf, "%.*s:%s%s", (int)len, prefix, tablename, suffix));
}

/*
 * __create_colgroup --
 *     Create a column group.
 */
static int
__create_colgroup(WT_SESSION_IMPL *session, const char *name, bool exclusive, const char *config)
{
    WT_CONFIG_ITEM cval;
    WT_DECL_ITEM(buf);
    WT_DECL_RET;
    WT_ITEM confbuf, fmt, namebuf;
    WT_TABLE *table;
    size_t tlen;
    int i, ncolgroups;
    char *cgconf, *origconf;
    const char **cfgp, *cfg[4] = {WT_CONFIG_BASE(session, colgroup_meta), config, NULL, NULL};
    const char *cgname, *source, *sourceconf, *tablename;
    const char *sourcecfg[] = {config, NULL, NULL};
    bool exists, tracked;

    sourceconf = NULL;
    cgconf = origconf = NULL;
    WT_CLEAR(fmt);
    WT_CLEAR(confbuf);
    WT_CLEAR(namebuf);
    exists = tracked = false;

    if (session->import_list != NULL)
        WT_RET(__wt_find_import_metadata(session, name, &cfg[1]));

    tablename = name;
    WT_PREFIX_SKIP_REQUIRED(session, tablename, "colgroup:");
    cgname = strchr(tablename, ':');
    if (cgname != NULL) {
        tlen = (size_t)(cgname - tablename);
        ++cgname;
    } else
        tlen = strlen(tablename);

    if ((ret = __wt_schema_get_table(
           session, tablename, tlen, true, WT_DHANDLE_EXCLUSIVE, &table)) != 0)
        WT_RET_MSG(session, (ret == WT_NOTFOUND) ? ENOENT : ret,
          "Can't create '%s' for non-existent table '%.*s'", name, (int)tlen, tablename);

    if (WT_META_TRACKING(session)) {
        WT_WITH_DHANDLE(session, &table->iface, ret = __wt_meta_track_handle_lock(session, false));
        WT_ERR(ret);
        tracked = true;
    }

    /*
     * Make sure the column group is referenced from the table, converting not-found errors to
     * EINVAL for the application.
     */
    if (cgname != NULL && (ret = __wt_config_subgets(session, &table->cgconf, cgname, &cval)) != 0)
        WT_ERR_MSG(session, ret == WT_NOTFOUND ? EINVAL : ret,
          "Column group '%s' not found in table '%.*s'", cgname, (int)tlen, tablename);

    WT_ERR(__wt_scr_alloc(session, 0, &buf));
    /*
     * A simple table have default one column group except the tiered storage shared table that will
     * have default 2 column groups.
     */
    ncolgroups = table->is_tiered_shared ? 2 : 1;
    for (i = 0; i < ncolgroups; i++) {
        /* Get the column group name. */
        if (table->is_tiered_shared) {
            WT_ERR(__wt_schema_tiered_shared_colgroup_name(
              session, tablename, i == 0 ? true : false, buf));
            name = buf->data;
        }

        /* Check if the column group already exists. */
        if ((ret = __wt_metadata_search(session, name, &origconf)) == 0) {
            if (exclusive)
                WT_ERR(EEXIST);
            exists = true;
        }
        WT_ERR_NOTFOUND_OK(ret, false);

        /* Find the first NULL entry in the cfg stack. */
        for (cfgp = &cfg[1]; *cfgp; cfgp++)
            ;

        /* Add the source to the colgroup config before collapsing. */
        if (__wt_config_getones(session, config, "source", &cval) == 0 && cval.len != 0) {
            WT_ERR(__wt_buf_fmt(session, &namebuf, "%.*s", (int)cval.len, cval.str));
            source = namebuf.data;
        } else if (table->is_tiered_shared) {
            WT_ERR(__schema_tiered_shared_colgroup_source(
              session, table, i == 0 ? true : false, &namebuf));
            source = namebuf.data;
            WT_ERR(__wt_buf_fmt(session, &confbuf, "source=\"%s\"", source));
            *cfgp++ = confbuf.data;
        } else {
            WT_ERR(__wti_schema_colgroup_source(session, table, cgname, config, &namebuf));
            source = namebuf.data;
            WT_ERR(__wt_buf_fmt(session, &confbuf, "source=\"%s\"", source));
            *cfgp++ = confbuf.data;
        }

        if (session->import_list != NULL)
            /* Use the import configuration, it should have key and value format configurations. */
            WT_ERR(__wt_find_import_metadata(session, source, &sourcecfg[0]));
        else {
            /* Calculate the key/value formats: these go into the source config. */
            WT_ERR(__wt_buf_fmt(session, &fmt, "key_format=%s", table->key_format));
            if (cgname == NULL)
                WT_ERR(__wt_buf_catfmt(session, &fmt, ",value_format=%s", table->value_format));
            else {
                if (__wt_config_getones(session, config, "columns", &cval) != 0)
                    WT_ERR_MSG(session, EINVAL, "No 'columns' configuration for '%s'", name);
                WT_ERR(__wt_buf_catfmt(session, &fmt, ",value_format="));
                WT_ERR(__wt_struct_reformat(session, table, cval.str, cval.len, NULL, true, &fmt));
            }

            sourcecfg[1] = fmt.data;
        }

        WT_ERR(__wt_config_merge(session, sourcecfg, NULL, &sourceconf));
        WT_ERR(__wt_schema_create(session, source, sourceconf));

        WT_ERR(__wt_config_collapse(session, cfg, &cgconf));

        if (!exists) {
            WT_ERR(__wt_metadata_insert(session, name, cgconf));
            WT_ERR(__wti_schema_open_colgroups(session, table));
        }

        /* Reset the last filled configuration for the next column group. */
        *--cfgp = NULL;
    }

err:
    __wt_scr_free(session, &buf);
    __wt_free(session, cgconf);
    __wt_free(session, sourceconf);
    __wt_free(session, origconf);
    __wt_buf_free(session, &confbuf);
    __wt_buf_free(session, &fmt);
    __wt_buf_free(session, &namebuf);

    if (!tracked)
        WT_TRET(__wt_schema_release_table(session, &table));
    return (ret);
}

/*
 * __wti_schema_index_source --
 *     Get the URI of the data source for an index.
 */
int
__wti_schema_index_source(
  WT_SESSION_IMPL *session, WT_TABLE *table, const char *idxname, const char *config, WT_ITEM *buf)
{
    WT_CONFIG_ITEM cval;
    WT_DECL_RET;
    size_t len;
    const char *prefix, *suffix, *tablename;

    tablename = table->iface.name + strlen("table:");
    if ((ret = __wt_config_getones(session, config, "type", &cval)) == 0 &&
      !WT_CONFIG_LIT_MATCH("file", cval)) {
        prefix = cval.str;
        len = cval.len;
        suffix = "_idx";
    } else {
        prefix = "file";
        len = strlen(prefix);
        suffix = ".wti";
    }
    WT_RET_NOTFOUND_OK(ret);

    WT_RET(
      __wt_buf_fmt(session, buf, "%.*s:%s_%s%s", (int)len, prefix, tablename, idxname, suffix));

    return (0);
}

/*
 * __fill_index --
 *     Fill the index from the current contents of the table.
 */
static int
__fill_index(WT_SESSION_IMPL *session, WT_TABLE *table, WT_INDEX *idx)
{
    WT_CURSOR *icur, *tcur;
    WT_DECL_RET;
    WT_SESSION *wt_session;

    wt_session = &session->iface;
    tcur = NULL;
    icur = NULL;
    WT_RET(__wti_schema_open_colgroups(session, table));

    /*
     * If the column groups have not been completely created, there cannot be data inserted yet, and
     * we're done.
     */
    if (!table->cg_complete)
        return (0);

    WT_ERR(wt_session->open_cursor(wt_session, idx->source, NULL, "bulk=unordered", &icur));
    WT_ERR(wt_session->open_cursor(wt_session, table->iface.name, NULL, "readonly", &tcur));

    while ((ret = tcur->next(tcur)) == 0)
        WT_ERR(__wt_apply_single_idx(session, idx, icur, (WT_CURSOR_TABLE *)tcur, icur->insert));

    WT_ERR_NOTFOUND_OK(ret, false);
err:
    if (icur)
        WT_TRET(icur->close(icur));
    if (tcur)
        WT_TRET(tcur->close(tcur));
    return (ret);
}

/*
 * __create_index --
 *     Create an index.
 */
static int
__create_index(WT_SESSION_IMPL *session, const char *name, bool exclusive, const char *config)
{
    WT_CONFIG kcols, pkcols;
    WT_CONFIG_ITEM ckey, cval, icols, kval;
    WT_DECL_PACK_VALUE(pv);
    WT_DECL_RET;
    WT_INDEX *idx;
    WT_ITEM confbuf, extra_cols, fmt, namebuf;
    WT_PACK pack;
    WT_TABLE *table;
    size_t tlen;
    u_int i, npublic_cols;
    char *idxconf, *origconf;
    const char *cfg[4] = {WT_CONFIG_BASE(session, index_meta), NULL, NULL, NULL};
    const char *idxname, *source, *sourceconf, *tablename;
    const char *sourcecfg[] = {config, NULL, NULL};
    bool exists, have_extractor;

    sourceconf = NULL;
    idxconf = origconf = NULL;
    WT_CLEAR(confbuf);
    WT_CLEAR(fmt);
    WT_CLEAR(extra_cols);
    WT_CLEAR(namebuf);
    exists = have_extractor = false;

    tablename = name;
    WT_PREFIX_SKIP_REQUIRED(session, tablename, "index:");
    idxname = strchr(tablename, ':');
    if (idxname == NULL)
        WT_RET_MSG(
          session, EINVAL, "Invalid index name, should be <table name>:<index name>: %s", name);

    /*
     * Note: it would be better to keep the table exclusive here, while changing its indexes. We
     * don't because some operation we perform below reacquire the table handle (such as opening a
     * cursor on the table in order to fill the index). If we keep the handle exclusive here, those
     * operations wanting ordinary access will conflict, leading to errors. At the same time, we
     * don't want to allow table cursors that have already been fully opened to remain open across
     * this call.
     *
     * Temporarily getting the table exclusively serves the purpose of ensuring that cursors on the
     * table that are already open must at least be closed before this call proceeds.
     */
    tlen = (size_t)(idxname++ - tablename);
    if ((ret = __wt_schema_get_table(
           session, tablename, tlen, true, WT_DHANDLE_EXCLUSIVE, &table)) != 0)
        WT_RET_MSG(session, ret, "Can't create an index for table: %.*s", (int)tlen, tablename);
    WT_RET(__wt_schema_release_table(session, &table));

    if ((ret = __wt_schema_get_table(session, tablename, tlen, true, 0, &table)) != 0)
        WT_RET_MSG(session, ret, "Can't create an index for a non-existent table: %.*s", (int)tlen,
          tablename);

    if (table->is_simple)
        WT_ERR_MSG(session, EINVAL, "%s requires a table with named columns", name);

    /* Check if the index already exists. */
    if ((ret = __wt_metadata_search(session, name, &origconf)) == 0) {
        if (exclusive)
            WT_ERR(EEXIST);
        exists = true;
    }
    WT_ERR_NOTFOUND_OK(ret, false);

    if (__wt_config_getones(session, config, "source", &cval) == 0) {
        WT_ERR(__wt_buf_fmt(session, &namebuf, "%.*s", (int)cval.len, cval.str));
        source = namebuf.data;
    } else {
        WT_ERR(__wti_schema_index_source(session, table, idxname, config, &namebuf));
        source = namebuf.data;

        /* Add the source name to the index config before collapsing. */
        WT_ERR(__wt_buf_catfmt(session, &confbuf, ",source=\"%s\"", source));
    }

    if (__wt_config_getones_none(session, config, "extractor", &cval) == 0 && cval.len != 0) {
        have_extractor = true;
        /*
         * Custom extractors must supply a key format; convert not-found errors to EINVAL for the
         * application.
         */
        if ((ret = __wt_config_getones(session, config, "key_format", &kval)) != 0)
            WT_ERR_MSG(session, ret == WT_NOTFOUND ? EINVAL : 0,
              "%s: custom extractors require a key_format", name);
    }

    /* Calculate the key/value formats. */
    WT_CLEAR(icols);
    if (__wt_config_getones(session, config, "columns", &icols) != 0 && !have_extractor)
        WT_ERR_MSG(session, EINVAL, "%s: requires 'columns' configuration", name);

    /*
     * Count the public columns using the declared columns for normal indices or the key format for
     * custom extractors.
     */
    npublic_cols = 0;
    if (!have_extractor) {
        __wt_config_subinit(session, &kcols, &icols);
        while ((ret = __wt_config_next(&kcols, &ckey, &cval)) == 0)
            ++npublic_cols;
        WT_ERR_NOTFOUND_OK(ret, false);
    } else {
        WT_ERR(__pack_initn(session, &pack, kval.str, kval.len));
        while ((ret = __pack_next(&pack, &pv)) == 0)
            ++npublic_cols;
        WT_ERR_NOTFOUND_OK(ret, false);
    }

    /*
     * The key format for an index is somewhat subtle: the application specifies a set of columns
     * that it will use for the key, but the engine usually adds some hidden columns in order to
     * derive the primary key. These hidden columns are part of the source's key_format, which we
     * are calculating now, but not part of an index cursor's key_format.
     */
    __wt_config_subinit(session, &pkcols, &table->colconf);
    for (i = 0; i < table->nkey_columns && (ret = __wt_config_next(&pkcols, &ckey, &cval)) == 0;
         i++) {
        /*
         * If the primary key column is already in the secondary key, don't add it again.
         */
        if (__wt_config_subgetraw(session, &icols, &ckey, &cval) == 0) {
            if (have_extractor)
                WT_ERR_MSG(session, EINVAL,
                  "an index with a custom extractor may not include primary key columns");
            continue;
        }
        WT_ERR(__wt_buf_catfmt(session, &extra_cols, "%.*s,", (int)ckey.len, ckey.str));
    }
    WT_ERR_NOTFOUND_OK(ret, false);

    /* Index values are empty: all columns are packed into the index key. */
    WT_ERR(__wt_buf_fmt(session, &fmt, "value_format=,key_format="));

    if (have_extractor) {
        WT_ERR(__wt_buf_catfmt(session, &fmt, "%.*s", (int)kval.len, kval.str));
        WT_CLEAR(icols);
    }

    /*
     * Construct the index key format, or append the primary key columns for custom extractors.
     */
    WT_ERR(__wt_struct_reformat(
      session, table, icols.str, icols.len, (const char *)extra_cols.data, false, &fmt));

    /* Check for a record number index key, which makes no sense. */
    WT_ERR(__wt_config_getones(session, fmt.data, "key_format", &cval));
    if (cval.len == 1 && cval.str[0] == 'r')
        WT_ERR_MSG(
          session, EINVAL, "column-store index may not use the record number as its index key");

    WT_ERR(__wt_buf_catfmt(session, &fmt, ",index_key_columns=%u", npublic_cols));

    sourcecfg[1] = fmt.data;
    WT_ERR(__wt_config_merge(session, sourcecfg, NULL, &sourceconf));

    WT_ERR(__wt_schema_create(session, source, sourceconf));

    cfg[1] = sourceconf;
    cfg[2] = confbuf.data;
    WT_ERR(__wt_config_collapse(session, cfg, &idxconf));

    if (!exists) {
        WT_ERR(__wt_metadata_insert(session, name, idxconf));

        /* Make sure that the configuration is valid. */
        WT_ERR(__wt_schema_open_index(session, table, idxname, strlen(idxname), &idx));

        /* If there is data in the table, fill the index. */
        WT_ERR(__fill_index(session, table, idx));
    }

err:
    __wt_free(session, idxconf);
    __wt_free(session, origconf);
    __wt_free(session, sourceconf);
    __wt_buf_free(session, &confbuf);
    __wt_buf_free(session, &extra_cols);
    __wt_buf_free(session, &fmt);
    __wt_buf_free(session, &namebuf);

    WT_TRET(__wt_schema_release_table(session, &table));
    return (ret);
}

/*
 * __create_table --
 *     Create a table.
 */
static int
__create_table(WT_SESSION_IMPL *session, const char *uri, bool exclusive, const char *config)
{
    WT_CONFIG conf;
    WT_CONFIG_ITEM cgkey, cgval, ckey, cval;
    WT_DECL_ITEM(tmp);
    WT_DECL_RET;
    WT_TABLE *table;
    size_t len;
    int ncolgroups, nkeys;
    char *cgcfg, *cgname, *filecfg, *filename, *importcfg, *tablecfg;
    const char *cfg[4] = {WT_CONFIG_BASE(session, table_meta), config, NULL, NULL};
    const char *tablename;
    bool import, import_repair;

    import = F_ISSET(session, WT_SESSION_IMPORT);
    import_repair = false;

    cgcfg = filecfg = importcfg = tablecfg = NULL;
    cgname = filename = NULL;
    table = NULL;

    WT_ASSERT(session, FLD_ISSET(session->lock_flags, WT_SESSION_LOCKED_TABLE_WRITE));

    tablename = uri;
    WT_PREFIX_SKIP_REQUIRED(session, tablename, "table:");

    /* Check if the table already exists. */
    if ((ret = __wt_metadata_search(session, uri, &tablecfg)) != WT_NOTFOUND) {
        /*
         * Regardless of the 'exclusive' flag, we should raise an error if we try to import an
         * existing URI rather than just silently returning.
         */
        if (exclusive || import)
            WT_TRET(EEXIST);
        goto err;
    }

    if (import) {
        import_repair =
          __wt_config_getones(session, config, "import.repair", &cval) == 0 && cval.val != 0;
        /*
         * If this is an import but not a repair, check that the exported table metadata is provided
         * in the config.
         */
        if (session->import_list != NULL)
            WT_ERR(__wt_find_import_metadata(session, uri, &cfg[1]));
        else if (!import_repair) {
            __wt_config_init(session, &conf, config);
            for (nkeys = 0; (ret = __wt_config_next(&conf, &ckey, &cval)) == 0; nkeys++)
                ;
            if (nkeys == 1)
                WT_ERR_MSG(session, EINVAL,
                  "%s: import requires that the table configuration is specified or the "
                  "'repair' option is provided",
                  uri);
            WT_ERR_NOTFOUND_OK(ret, false);
        } else {
            /* Try to recreate the associated metadata from the imported data source. */
            len = strlen("file:") + strlen(tablename) + strlen(".wt") + 1;
            WT_ERR(__wt_calloc_def(session, len, &filename));
            WT_ERR(__wt_snprintf(filename, len, "file:%s.wt", tablename));
            WT_ERR(__wt_import_repair(session, filename, &filecfg));
            cfg[2] = filecfg;
        }
    }

    WT_ERR(__wt_config_gets(session, cfg, "colgroups", &cval));
    __wt_config_subinit(session, &conf, &cval);
    for (ncolgroups = 0; (ret = __wt_config_next(&conf, &cgkey, &cgval)) == 0; ncolgroups++)
        ;
    WT_ERR_NOTFOUND_OK(ret, false);

    WT_ERR(__wt_config_collapse(session, cfg, &tablecfg));

    if (__schema_is_tiered_storage_shared(session, config)) {
        WT_ASSERT(session, import == false);
        WT_ERR(__wt_scr_alloc(session, 0, &tmp));

        /* Concatenate the metadata base string with the tiered storage shared string. */
        WT_ERR(__wt_buf_fmt(session, tmp, "%s,%s", tablecfg, "shared=true"));
        WT_ERR(__wt_metadata_insert(session, uri, tmp->mem));
    } else
        WT_ERR(__wt_metadata_insert(session, uri, tablecfg));

    if (ncolgroups == 0) {
        len = strlen("colgroup:") + strlen(tablename) + 1;
        WT_ERR(__wt_calloc_def(session, len, &cgname));
        WT_ERR(__wt_snprintf(cgname, len, "colgroup:%s", tablename));
        if (import_repair) {
            len =
              strlen(tablecfg) + strlen(",import=(enabled,file_metadata=())") + strlen(filecfg) + 1;
            WT_ERR(__wt_calloc_def(session, len, &importcfg));
            WT_ERR(__wt_snprintf(
              importcfg, len, "%s,import=(enabled,file_metadata=(%s))", tablecfg, filecfg));
            cfg[2] = importcfg;
            WT_ERR(__wt_config_collapse(session, &cfg[1], &cgcfg));
            WT_ERR(__create_colgroup(session, cgname, exclusive, cgcfg));
        } else
            WT_ERR(__create_colgroup(session, cgname, exclusive, config));
    }

    /*
     * Open the table to check that it was setup correctly. Keep the handle exclusive until it is
     * released at the end of the call.
     */
    WT_ERR(__wt_schema_get_table_uri(session, uri, true, WT_DHANDLE_EXCLUSIVE, &table));
    if (WT_META_TRACKING(session)) {
        WT_WITH_DHANDLE(session, &table->iface, ret = __wt_meta_track_handle_lock(session, true));
        WT_ERR(ret);
        table = NULL;
    }

err:
    WT_TRET(__wt_schema_release_table(session, &table));
    __wt_scr_free(session, &tmp);
    __wt_free(session, cgcfg);
    __wt_free(session, cgname);
    __wt_free(session, filecfg);
    __wt_free(session, filename);
    __wt_free(session, importcfg);
    __wt_free(session, tablecfg);
    return (ret);
}

/*
 * __create_layered --
 *     Create a layered tree - such a tree is a pair of underlying btrees, one that holds recently
 *     ingested data, the other a full set of stable data.
 */
static int
__create_layered(WT_SESSION_IMPL *session, const char *uri, bool exclusive, const char *config)
{
    WT_CONFIG_ITEM cval;
    WT_CONNECTION_IMPL *conn;
    WT_DECL_ITEM(disagg_config);
    WT_DECL_ITEM(ingest_uri_buf);
    WT_DECL_ITEM(stable_uri_buf);
    WT_DECL_ITEM(tmp);
    WT_DECL_RET;
    char *meta_value;
    char *tablecfg;
    const char *constituent_cfg;
    const char *ingest_cfg[4] = {WT_CONFIG_BASE(session, table_meta), config, NULL, NULL};
    const char *ingest_uri, *stable_uri, *tablename;
    const char *layered_cfg[5] = {
      WT_CONFIG_BASE(session, layered_meta), "", config == NULL ? "" : config, NULL, NULL};
    const char *stable_cfg[4] = {WT_CONFIG_BASE(session, table_meta), "", config, NULL};

    conn = S2C(session);
    tablecfg = NULL;
    meta_value = NULL;

    WT_RET(__wt_scr_alloc(session, 0, &disagg_config));
    WT_ERR(__wt_scr_alloc(session, 0, &ingest_uri_buf));
    WT_ERR(__wt_scr_alloc(session, 0, &stable_uri_buf));
    WT_ERR(__wt_scr_alloc(session, 0, &tmp));

    /* Check if the layered table already exists. */
    if ((ret = __wt_metadata_search(session, uri, &meta_value)) != WT_NOTFOUND) {
        if (exclusive)
            WT_TRET(EEXIST);
        goto err;
    }
    WT_ERR_NOTFOUND_OK(ret, false);

    tablename = uri;
    WT_PREFIX_SKIP_REQUIRED(session, tablename, "layered:");
    WT_ERR(__wt_buf_fmt(session, ingest_uri_buf, "file:%s.wt_ingest", tablename));
    ingest_uri = ingest_uri_buf->data;
    WT_ERR(__wt_buf_fmt(session, stable_uri_buf, "file:%s.wt_stable", tablename));
    stable_uri = stable_uri_buf->data;

    /*
     * We're creating a layered table. Set the initial tiers list to empty. Opening the table will
     * cause us to create our first file or tiered object.
     */
    WT_ASSERT_ALWAYS(session, !F_ISSET(conn, WT_CONN_READONLY),
      "Can't create a layered table on a read only connection");

    /* Remember the relevant configuration. */
    WT_ERR(__wt_buf_fmt(session, disagg_config, "disaggregated=(page_log=%s,stable_prefix=%s)",
      conn->disaggregated_storage.page_log ? conn->disaggregated_storage.page_log : "",
      conn->disaggregated_storage.stable_prefix ? conn->disaggregated_storage.stable_prefix : ""));
    layered_cfg[1] = disagg_config->data;

    /*
     * By default use the connection level bucket and prefix. Then we add in any user configuration
     * that may override the system one.
     */
    WT_ERR(__wt_buf_fmt(session, tmp, "ingest=\"%s\",stable=\"%s\"", ingest_uri, stable_uri));
    layered_cfg[3] = tmp->data;

    WT_ERR(__wt_config_collapse(session, layered_cfg, &tablecfg));

    WT_ERR_NOTFOUND_OK(
      __wt_config_gets(session, layered_cfg, "disaggregated.stable_prefix", &cval), true);
    if (ret == WT_NOTFOUND) {
        if (conn->disaggregated_storage.stable_prefix == NULL)
            WT_ERR(EINVAL);
        WT_ERR(__wt_strdup(
          session, conn->disaggregated_storage.stable_prefix, &conn->iface.stable_prefix));
    } else
        WT_ERR(__wt_strndup(session, cval.str, cval.len, &conn->iface.stable_prefix));

    WT_ERR(__wt_metadata_insert(session, uri, tablecfg));

    /*
     * Create a pair of constituent tables. The ingest table has write ahead log enabled (in the
     * future in a special mode that allows for it to be ignored by recovery, but for now just
     * regular logging. That logging will allow for write ahead log replay into the stable table.
     */
    WT_ERR(__wt_buf_fmt(session, tmp,
      "in_memory=true,"
      "disaggregated=(page_log=none)"));
    ingest_cfg[2] = tmp->data;

    /*
     * Since layered table constituents use table URIs, pass the full merged configuration string
     * through
     * - otherwise file-specific metadata will be stripped out.
     */
    WT_ERR(__wt_config_merge(session, ingest_cfg, NULL, &constituent_cfg));
    WT_ERR(__wt_schema_create(session, ingest_uri, constituent_cfg));

<<<<<<< HEAD
    stable_cfg[1] = disagg_config->data;
    WT_ERR(__wt_config_merge(session, stable_cfg, NULL, &constituent_cfg));
    if (conn->layered_table_manager.leader)
        WT_ERR(__wt_schema_create(session, stable_uri, constituent_cfg));
#if 0
    /*
     * Open the table to check that it was setup correctly. Keep the handle exclusive until it is
     * released at the end of the call. TODO: Is this necessary/right?
     */
    WT_ERR(__wt_schema_get_table_uri(session, uri, true, WT_DHANDLE_EXCLUSIVE, &table));
    if (WT_META_TRACKING(session)) {
        WT_WITH_DHANDLE(session, &table->iface, ret = __wt_meta_track_handle_lock(session, true));
        WT_ERR(ret);
        table = NULL;
=======
    if (conn->layered_table_manager.leader) {
        stable_cfg[1] = disagg_config->data;
        WT_ERR(__wt_config_merge(session, stable_cfg, NULL, &constituent_cfg));
        WT_ERR(__wt_schema_create(session, stable_uri, constituent_cfg));
>>>>>>> 7ebd48ca
    }

err:
    __wt_scr_free(session, &disagg_config);
    __wt_scr_free(session, &ingest_uri_buf);
    __wt_scr_free(session, &stable_uri_buf);
    __wt_scr_free(session, &tmp);
    __wt_free(session, meta_value);
    __wt_free(session, tablecfg);

    return (ret);
}

/*
 * __tiered_metadata_insert --
 *     Wrapper function to insert the tiered object metadata entry.
 */
static int
__tiered_metadata_insert(WT_SESSION_IMPL *session, const char *uri, const char **config)
{
    WT_DECL_RET;
    const char *metadata;

    WT_RET(__wt_config_tiered_strip(session, config, &metadata));
    ret = __wt_metadata_insert(session, uri, metadata);
    __wt_free(session, metadata);

    return (ret);
}

/*
 * __create_object --
 *     Create a tiered object for the given name.
 */
static int
__create_object(WT_SESSION_IMPL *session, const char *uri, bool exclusive, const char *config)
{
    const char *cfg[] = {WT_CONFIG_BASE(session, object_meta), NULL, NULL};

    WT_UNUSED(exclusive);
    cfg[1] = config;

    return (__tiered_metadata_insert(session, uri, cfg));
}

/*
 * __create_tiered_tree --
 *     Create a tiered tree structure for the given name.
 */
static int
__create_tiered_tree(WT_SESSION_IMPL *session, const char *uri, bool exclusive, const char *config)
{
    const char *cfg[] = {WT_CONFIG_BASE(session, tier_meta), NULL, NULL};

    WT_UNUSED(exclusive);
    cfg[1] = config;

    return (__tiered_metadata_insert(session, uri, cfg));
}

/*
 * __create_tiered --
 *     Create a tiered tree structure for the given name.
 */
static int
__create_tiered(WT_SESSION_IMPL *session, const char *uri, bool exclusive, const char *config)
{
    WT_CONNECTION_IMPL *conn;
    WT_DECL_ITEM(tmp);
    WT_DECL_RET;
    WT_TIERED *tiered;
    char *meta_value;
    const char *cfg[5] = {WT_CONFIG_BASE(session, tiered_meta), NULL, NULL, NULL, NULL};
    const char *metadata;
    bool free_metadata, shared;

    conn = S2C(session);
    metadata = NULL;
    tiered = NULL;
    free_metadata = true;

    /* Check if the tiered table already exists. */
    if ((ret = __wt_metadata_search(session, uri, &meta_value)) != WT_NOTFOUND) {
        if (exclusive)
            WT_TRET(EEXIST);
        goto err;
    }
    WT_RET_NOTFOUND_OK(ret);

    /*
     * Make sure we're not trying to share a tiered table.
     */
    WT_RET(__wt_btree_shared(session, uri, cfg, &shared));
    if (shared)
        WT_RET_MSG(session, EINVAL, "sharing tiered tables is unsupported");

    /*
     * We're creating a tiered table. Set the initial tiers list to empty. Opening the table will
     * cause us to create our first file or tiered object.
     */
    if (!F_ISSET(conn, WT_CONN_READONLY)) {
        if (session->import_list != NULL) {
            WT_RET(__wt_find_import_metadata(session, uri, &metadata));
            free_metadata = false;
        } else {
            WT_RET(__wt_scr_alloc(session, 0, &tmp));
            /*
             * By default use the connection level bucket and prefix. Then we add in any user
             * configuration that may override the system one.
             */
            WT_ERR(__wt_buf_fmt(session, tmp,
              ",tiered_storage=(bucket=%s,bucket_prefix=%s)"
              ",id=%" PRIu32 ",version=(major=%" PRIu16 ",minor=%" PRIu16 "),checkpoint_lsn=",
              conn->bstorage->bucket, conn->bstorage->bucket_prefix,
              WT_BTREE_ID_NAMESPACED(++conn->next_file_id), WT_BTREE_VERSION_MAX.major,
              WT_BTREE_VERSION_MAX.minor));
            cfg[1] = tmp->data;
            cfg[2] = config;
            cfg[3] = "tiers=()";
            WT_ERR(__wt_config_tiered_strip(session, cfg, &metadata));
        }

        WT_ERR(__wt_metadata_insert(session, uri, metadata));
    }
    WT_ERR(__wti_schema_get_tiered_uri(session, uri, WT_DHANDLE_EXCLUSIVE, &tiered));
    if (WT_META_TRACKING(session)) {
        WT_WITH_DHANDLE(session, &tiered->iface, ret = __wt_meta_track_handle_lock(session, true));
        WT_ERR(ret);
        tiered = NULL;
    }

err:
    WT_TRET(__wti_schema_release_tiered(session, &tiered));
    __wt_scr_free(session, &tmp);
    __wt_free(session, meta_value);
    if (free_metadata)
        __wt_free(session, metadata);

    return (ret);
}

/*
 * __create_data_source --
 *     Create a custom data source.
 */
static int
__create_data_source(
  WT_SESSION_IMPL *session, const char *uri, const char *config, WT_DATA_SOURCE *dsrc)
{
    WT_CONFIG_ITEM cval;
    const char *cfg[] = {WT_CONFIG_BASE(session, WT_SESSION_create), config, NULL};

    /*
     * Check to be sure the key/value formats are legal: the underlying data source doesn't have
     * access to the functions that check.
     */
    WT_RET(__wt_config_gets(session, cfg, "key_format", &cval));
    WT_RET(__wt_struct_confchk(session, &cval));
    WT_RET(__wt_config_gets(session, cfg, "value_format", &cval));
    WT_RET(__wt_struct_confchk(session, &cval));

    /*
     * User-specified collators aren't supported for data-source objects.
     */
    if (__wt_config_getones_none(session, config, "collator", &cval) != WT_NOTFOUND &&
      cval.len != 0)
        WT_RET_MSG(session, EINVAL, "WT_DATA_SOURCE objects do not support WT_COLLATOR ordering");

    return (dsrc->create(dsrc, &session->iface, uri, (WT_CONFIG_ARG *)cfg));
}

/*
 * __create_meta_entry_worker --
 *     Worker function for metadata file reader procedure. The function populates the import list
 *     with entries related to the import URI.
 */
static int
__create_meta_entry_worker(WT_SESSION_IMPL *session, WT_ITEM *key, WT_ITEM *value, void *state)
{
    WT_CONFIG_ITEM cval;
    WT_DECL_RET;
    WT_IMPORT_LIST *import_list;
    const char *meta_key, *meta_key_suffix, *meta_value;

    import_list = (WT_IMPORT_LIST *)state;
    meta_key = (const char *)key->data;
    meta_value = (const char *)value->data;

    /* Get suffix of the key. */
    meta_key_suffix = strchr(meta_key, ':');
    WT_ASSERT(session, meta_key_suffix != NULL && meta_key_suffix[1] != '\0');
    ++meta_key_suffix;

    /*
     * We want to skip unrelated entries. We have stripped out the URI prefixes and want to get all
     * the entries that match the URI. This check will match overlapping entries (i.e. if we're
     * importing table:name but name123 also exists) but should reduce the resources needed for the
     * list of possible entries.
     */
    if (!WT_PREFIX_MATCH(meta_key_suffix, import_list->uri_suffix))
        return (0);

    /*
     * We are not checking if the entry already exists in the metadata. It will be handled later in
     * the appropriate create call.
     */

    /* Grow the entries array if needed. */
    WT_RET(__wt_realloc_def(session, &import_list->entries_allocated, import_list->entries_next + 1,
      &import_list->entries));

    /* Populate the next entry. */
    WT_RET(__wt_strndup(
      session, meta_key, key->size, &import_list->entries[import_list->entries_next].uri));
    WT_RET(__wt_strndup(
      session, meta_value, value->size, &import_list->entries[import_list->entries_next].config));

    ret = __wt_config_getones(
      session, import_list->entries[import_list->entries_next].config, "id", &cval);
    WT_RET_NOTFOUND_OK(ret);
    if (ret == WT_NOTFOUND || cval.len == 0)
        import_list->entries[import_list->entries_next].file_id = WT_IMPORT_INVALID_FILE_ID;
    else
        import_list->entries[import_list->entries_next].file_id = cval.val;

    import_list->entries_next++;

    return (0);
}

/*
 * __create_fix_file_ids --
 *     Update file IDs in the import list according to the session's next file ID field. Certain
 *     entries in the import list have same file ID and we need to preserve this relationships.
 */
static int
__create_fix_file_ids(WT_SESSION_IMPL *session, WT_IMPORT_LIST *import_list)
{
    WT_CONNECTION_IMPL *conn;
    size_t i;
    int64_t new_file_id, prev_file_id;
    char *config_tmp, fileid_cfg[64];
    const char *cfg[3] = {NULL, NULL, NULL};

    config_tmp = NULL;
    new_file_id = prev_file_id = -1;
    conn = S2C(session);

    /* Sort the array of entries by file ID. */
    __wt_qsort(import_list->entries, import_list->entries_next, sizeof(WT_IMPORT_ENTRY),
      __create_import_cmp_id);

    /* Iterate over the array and assign a new ID to each entry. */
    for (i = 0; i < import_list->entries_next; ++i) {
        /* Skip entries without file id. */
        if (import_list->entries[i].file_id == WT_IMPORT_INVALID_FILE_ID)
            continue;

        /* Generate a new file ID. */
        if (import_list->entries[i].file_id != prev_file_id) {
            prev_file_id = import_list->entries[i].file_id;
            new_file_id = WT_BTREE_ID_NAMESPACED(++conn->next_file_id);
            if (WT_BTREE_ID_SHARED(prev_file_id))
                WT_RET_MSG(session, EINVAL, "TODO cannot import a shared table");
        }

        /* Update config with the new file ID. */
        WT_RET(__wt_snprintf(fileid_cfg, sizeof(fileid_cfg), "id=%" PRIu32, (uint32_t)new_file_id));
        cfg[0] = import_list->entries[i].config;
        cfg[1] = fileid_cfg;
        WT_RET(__wt_config_collapse(session, cfg, &config_tmp));
        __wt_free(session, import_list->entries[i].config);
        import_list->entries[i].config = config_tmp;
        import_list->entries[i].file_id = new_file_id;
    }

    return (0);
}

/*
 * __create_parse_export --
 *     Parse export metadata file and populate array of name/config entries related to uri. The
 *     array is sorted by entry name. Caller is responsible to free any memory allocated for the
 *     import list.
 */
static int
__create_parse_export(
  WT_SESSION_IMPL *session, const char *export_file, WT_IMPORT_LIST *import_list)
{
    bool exist;

    exist = false;

    /* Open the specified metadata file and iterate over the key value pairs. */
    WT_RET(__wt_read_metadata_file(
      session, export_file, __create_meta_entry_worker, import_list, &exist));
    if (!exist)
        return (0);

    /* Fix file IDs so that they fit into the recipient system. */
    WT_RET(__create_fix_file_ids(session, import_list));

    /* Sort the array by name. We will use binary search later to get config string. */
    __wt_qsort(import_list->entries, import_list->entries_next, sizeof(WT_IMPORT_ENTRY),
      __create_import_cmp_uri);

    return (0);
}

/*
 * __schema_create_config_check --
 *     Detects any invalid config combinations for schema create.
 */
static int
__schema_create_config_check(
  WT_SESSION_IMPL *session, const char *uri, const char *config, bool import)
{
    WT_CONFIG_ITEM cval;
    bool file_metadata, is_tiered, tiered_name_set;

    file_metadata =
      __wt_config_getones(session, config, "import.file_metadata", &cval) == 0 && cval.val != 0;

    if (import && session->import_list == NULL && !WT_PREFIX_MATCH(uri, "file:") &&
      !WT_PREFIX_MATCH(uri, "table:"))
        WT_RET_MSG(session, ENOTSUP,
          "%s: import is only supported for 'file' and 'table' data sources", uri);

    /*
     * If tiered storage is configured at the connection level and the user has not configured
     * tiered_storage.name to be none, then the object being created is a tiered object.
     */
    tiered_name_set =
      __wt_config_getones(session, config, "tiered_storage.name", &cval) == 0 && cval.len != 0;
    is_tiered =
      S2C(session)->bstorage != NULL && (!tiered_name_set || !WT_CONFIG_LIT_MATCH("none", cval));

    /* The import.file_metadata configuration is incompatible with tiered storage. */
    if (is_tiered && file_metadata)
        WT_RET_MSG(session, EINVAL,
          "import for tiered storage is incompatible with the 'file_metadata' setting");

    /*
     * If the type configuration is set to anything but "file" while using tiered storage we must
     * fail the operation.
     */
    if (is_tiered && __wt_config_getones(session, config, "type", &cval) == 0 &&
      !WT_CONFIG_LIT_MATCH("file", cval))
        WT_RET_MSG(session, ENOTSUP,
          "unsupported type configuration: %.*s: type must be file for tiered storage",
          (int)cval.len, cval.str);

    return (0);
}

/*
 * __schema_create --
 *     Process a WT_SESSION::create operation for all supported types.
 */
static int
__schema_create(WT_SESSION_IMPL *session, const char *uri, const char *config)
{
    WT_CONFIG_ITEM cval;
    WT_DATA_SOURCE *dsrc;
    WT_DECL_RET;
    WT_IMPORT_LIST import_list;
    size_t i;
    char *export_file;
    bool clear_import_flag, exclusive, import;

    WT_CLEAR(import_list);
    export_file = NULL;
    clear_import_flag = false;

    exclusive = __wt_config_getones(session, config, "exclusive", &cval) == 0 && cval.val != 0;
    import = session->import_list != NULL ||
      (__wt_config_getones(session, config, "import.enabled", &cval) == 0 && cval.val != 0);

    WT_RET(__schema_create_config_check(session, uri, config, import));

    /*
     * We track create operations: if we fail in the middle of creating a complex object, we want to
     * back it all out.
     */
    WT_RET(__wt_meta_track_on(session));
    if (import) {
        if (!F_ISSET(session, WT_SESSION_IMPORT)) {
            F_SET(session, WT_SESSION_IMPORT);
            /* This method is called recursively. Clear the flag only in the call that set it. */
            clear_import_flag = true;
        }

        if (session->import_list == NULL &&
          __wt_config_getones(session, config, "import.metadata_file", &cval) == 0 &&
          cval.len != 0 && (cval.type == WT_CONFIG_ITEM_STRING || cval.type == WT_CONFIG_ITEM_ID)) {
            WT_ERR(__wt_strndup(session, cval.str, cval.len, &export_file));
            import_list.uri = uri;

            /* Get suffix of the URI. */
            import_list.uri_suffix = strchr(uri, ':');
            WT_ASSERT(session, import_list.uri_suffix != NULL && import_list.uri_suffix[1] != '\0');
            ++import_list.uri_suffix;

            WT_ERR(__create_parse_export(session, export_file, &import_list));

            WT_ASSERT(session, session->import_list == NULL);
            session->import_list = &import_list;
        }
    }

    if (WT_PREFIX_MATCH(uri, "colgroup:"))
        ret = __create_colgroup(session, uri, exclusive, config);
    else if (WT_PREFIX_MATCH(uri, "file:"))
        ret = __create_file(session, uri, exclusive, config);
    else if (WT_PREFIX_MATCH(uri, "index:"))
        ret = __create_index(session, uri, exclusive, config);
    else if (WT_PREFIX_MATCH(uri, "layered:"))
        ret = __create_layered(session, uri, exclusive, config);
    else if (WT_PREFIX_MATCH(uri, "lsm:"))
        ret = __wt_lsm_tree_create(session, uri, exclusive, config);
    else if (WT_PREFIX_MATCH(uri, "object:"))
        ret = __create_object(session, uri, exclusive, config);
    else if (WT_PREFIX_MATCH(uri, "table:"))
        ret = __create_table(session, uri, exclusive, config);
    else if (WT_PREFIX_MATCH(uri, "tier:"))
        ret = __create_tiered_tree(session, uri, exclusive, config);
    else if (WT_PREFIX_MATCH(uri, "tiered:"))
        ret = __create_tiered(session, uri, exclusive, config);
    else if ((dsrc = __wt_schema_get_source(session, uri)) != NULL)
        ret = dsrc->create == NULL ? __wt_object_unsupported(session, uri) :
                                     __create_data_source(session, uri, config, dsrc);
    else
        ret = __wt_bad_object_type(session, uri);

err:
    session->dhandle = NULL;
    if (clear_import_flag)
        F_CLR(session, WT_SESSION_IMPORT);

    WT_TRET(__wt_meta_track_off(session, true, ret != 0));

    if (import_list.entries_allocated > 0)
        session->import_list = NULL;

    for (i = 0; i < import_list.entries_next; ++i) {
        __wt_free(session, import_list.entries[i].uri);
        __wt_free(session, import_list.entries[i].config);
    }

    __wt_free(session, import_list.entries);
    __wt_free(session, export_file);

    return (ret);
}

/*
 * __wt_schema_create --
 *     Process a WT_SESSION::create operation for all supported types.
 */
int
__wt_schema_create(WT_SESSION_IMPL *session, const char *uri, const char *config)
{
    WT_DECL_RET;
    WT_SESSION_IMPL *int_session;

    /*
     * We should be calling this function with the schema lock, but we cannot verify it here because
     * we can re-enter this function with the internal session. If we get here using the internal
     * session, we cannot check whether we own the lock, as it would be locked by the outer session.
     * We can thus only check whether the lock is acquired, as opposed to, whether the lock is
     * acquired by us.
     */
    WT_ASSERT(session, __wt_spin_locked(session, &S2C(session)->schema_lock));

    WT_RET(__wti_schema_internal_session(session, &int_session));
    ret = __schema_create(int_session, uri, config);
    WT_TRET(__wti_schema_session_release(session, int_session));
    return (ret);
}<|MERGE_RESOLUTION|>--- conflicted
+++ resolved
@@ -1166,27 +1166,10 @@
     WT_ERR(__wt_config_merge(session, ingest_cfg, NULL, &constituent_cfg));
     WT_ERR(__wt_schema_create(session, ingest_uri, constituent_cfg));
 
-<<<<<<< HEAD
-    stable_cfg[1] = disagg_config->data;
-    WT_ERR(__wt_config_merge(session, stable_cfg, NULL, &constituent_cfg));
-    if (conn->layered_table_manager.leader)
-        WT_ERR(__wt_schema_create(session, stable_uri, constituent_cfg));
-#if 0
-    /*
-     * Open the table to check that it was setup correctly. Keep the handle exclusive until it is
-     * released at the end of the call. TODO: Is this necessary/right?
-     */
-    WT_ERR(__wt_schema_get_table_uri(session, uri, true, WT_DHANDLE_EXCLUSIVE, &table));
-    if (WT_META_TRACKING(session)) {
-        WT_WITH_DHANDLE(session, &table->iface, ret = __wt_meta_track_handle_lock(session, true));
-        WT_ERR(ret);
-        table = NULL;
-=======
     if (conn->layered_table_manager.leader) {
         stable_cfg[1] = disagg_config->data;
         WT_ERR(__wt_config_merge(session, stable_cfg, NULL, &constituent_cfg));
         WT_ERR(__wt_schema_create(session, stable_uri, constituent_cfg));
->>>>>>> 7ebd48ca
     }
 
 err:
