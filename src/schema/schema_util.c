/*-
 * Copyright (c) 2014-present MongoDB, Inc.
 * Copyright (c) 2008-2014 WiredTiger, Inc.
 *	All rights reserved.
 *
 * See the file LICENSE for redistribution information.
 */

#include "wt_internal.h"

/*
 * __schema_backup_check_int --
 *     Helper for __wt_schema_backup_check. Intended to be called while holding the hot backup read
 *     lock.
 */
static int
__schema_backup_check_int(WT_SESSION_IMPL *session, const char *name)
{
    WT_CONNECTION_IMPL *conn;
    int i;
    char **backup_list;

    conn = S2C(session);

    /*
     * There is a window at the end of a backup where the list has been cleared from the connection
     * but the flag is still set. It is safe to drop at that point.
     */
    if (__wt_atomic_load64(&conn->hot_backup_start) == 0 ||
      (backup_list = conn->hot_backup_list) == NULL) {
        return (0);
    }
    for (i = 0; backup_list[i] != NULL; ++i) {
        if (strcmp(backup_list[i], name) == 0)
            return (__wt_set_return(session, EBUSY));
    }

    return (0);
}

/*
 * __wti_schema_backup_check --
 *     Check if a backup cursor is open and give an error if the schema operation will conflict.
 *     This is called after the schema operations have taken the schema lock so no hot backup cursor
 *     can be created until this is done.
 */
int
__wti_schema_backup_check(WT_SESSION_IMPL *session, const char *name)
{
    WT_CONNECTION_IMPL *conn;
    WT_DECL_RET;

    conn = S2C(session);
    if (__wt_atomic_load64(&conn->hot_backup_start) == 0)
        return (0);
    WT_WITH_HOTBACKUP_READ_LOCK_UNCOND(session, ret = __schema_backup_check_int(session, name));
    return (ret);
}

/*
 * __wt_schema_get_source --
 *     Find a matching data source or report an error.
 */
WT_DATA_SOURCE *
__wt_schema_get_source(WT_SESSION_IMPL *session, const char *name)
{
    WT_NAMED_DATA_SOURCE *ndsrc;

    TAILQ_FOREACH (ndsrc, &S2C(session)->dsrcqh, q)
        if (WT_PREFIX_MATCH(name, ndsrc->prefix))
            return (ndsrc->dsrc);
    return (NULL);
}

/*
 * __wti_schema_internal_session --
 *     Create and return an internal schema session if necessary.
 */
int
__wti_schema_internal_session(WT_SESSION_IMPL *session, WT_SESSION_IMPL **int_sessionp)
{
    /*
     * Open an internal session if a transaction is running so that the schema operations are not
     * logged and buffered with any log records in the transaction. The new session inherits its
     * flags from the original.
     */
    *int_sessionp = session;
    if (F_ISSET(session->txn, WT_TXN_RUNNING)) {
        /* We should not have a schema txn running now. */
        WT_ASSERT(session, !F_ISSET(session, WT_SESSION_SCHEMA_TXN));
        WT_RET(__wt_open_internal_session(
          S2C(session), "schema", true, session->flags, session->lock_flags, int_sessionp));
    }
    return (0);
}

/*
 * __wti_schema_session_release --
 *     Release an internal schema session if needed.
 */
int
__wti_schema_session_release(WT_SESSION_IMPL *session, WT_SESSION_IMPL *int_session)
{
    if (session != int_session) {
<<<<<<< HEAD
        WT_RET(__wt_session_set_last_error(session, int_session->err_info.err,
          int_session->err_info.sub_level_err, int_session->err_info.err_msg));
=======
        WT_ERROR_INFO int_error_info = int_session->err_info;
        WT_RET(__wt_session_set_last_error(
          session, int_error_info.err, int_error_info.sub_level_err, int_error_info.err_msg));
>>>>>>> c3fbce2a
        WT_RET(__wt_session_close_internal(int_session));
    }
    return (0);
}

/*
 * __str_name_check --
 *     Internal function to disallow any use of the WiredTiger name space. Can be called directly or
 *     after skipping the URI prefix.
 */
static int
__str_name_check(WT_SESSION_IMPL *session, const char *name, bool skip_wt)
{

    if (!skip_wt && WT_PREFIX_MATCH(name, "WiredTiger"))
        WT_RET_MSG(session, EINVAL,
          "%s: the \"WiredTiger\" name space may not be used by applications", name);

    /*
     * Disallow JSON quoting characters -- the config string parsing code supports quoted strings,
     * but there's no good reason to use them in names and we're not going to do the testing.
     */
    if (strpbrk(name, "{},:[]\\\"'") != NULL)
        WT_RET_MSG(session, EINVAL,
          "%s: WiredTiger objects should not include grouping characters in their names", name);
    return (0);
}

/*
 * __wt_str_name_check --
 *     Disallow any use of the WiredTiger name space.
 */
int
__wt_str_name_check(WT_SESSION_IMPL *session, const char *str)
{
    int skipped;
    const char *name, *sep;
    bool skip;

    /*
     * Check if name is somewhere in the WiredTiger name space: it would be "bad" if the application
     * truncated the metadata file. Skip any leading URI prefix if needed, check and then skip over
     * a table name.
     */
    name = str;
    skip = false;
    for (skipped = 0; skipped < 2; skipped++) {
        if ((sep = strchr(name, ':')) == NULL) {
            skip = true;
            break;
        }

        name = sep + 1;
    }
    return (__str_name_check(session, name, skip));
}

/*
 * __wt_name_check --
 *     Disallow any use of the WiredTiger name space.
 */
int
__wt_name_check(WT_SESSION_IMPL *session, const char *str, size_t len, bool check_uri)
{
    WT_DECL_ITEM(tmp);
    WT_DECL_RET;

    WT_RET(__wt_scr_alloc(session, len, &tmp));

    WT_ERR(__wt_buf_fmt(session, tmp, "%.*s", (int)len, str));

    /* If we want to skip the URI check call the internal function directly. */
    ret = check_uri ? __wt_str_name_check(session, tmp->data) :
                      __str_name_check(session, tmp->data, false);

err:
    __wt_scr_free(session, &tmp);
    return (ret);
}<|MERGE_RESOLUTION|>--- conflicted
+++ resolved
@@ -102,14 +102,9 @@
 __wti_schema_session_release(WT_SESSION_IMPL *session, WT_SESSION_IMPL *int_session)
 {
     if (session != int_session) {
-<<<<<<< HEAD
-        WT_RET(__wt_session_set_last_error(session, int_session->err_info.err,
-          int_session->err_info.sub_level_err, int_session->err_info.err_msg));
-=======
         WT_ERROR_INFO int_error_info = int_session->err_info;
         WT_RET(__wt_session_set_last_error(
           session, int_error_info.err, int_error_info.sub_level_err, int_error_info.err_msg));
->>>>>>> c3fbce2a
         WT_RET(__wt_session_close_internal(int_session));
     }
     return (0);
