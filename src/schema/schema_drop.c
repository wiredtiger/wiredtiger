/*-
 * Copyright (c) 2014-present MongoDB, Inc.
 * Copyright (c) 2008-2014 WiredTiger, Inc.
 *	All rights reserved.
 *
 * See the file LICENSE for redistribution information.
 */

#include "wt_internal.h"

/*
 * __drop_file --
 *     Drop a file.
 */
static int
__drop_file(WT_SESSION_IMPL *session, const char *uri, bool force, const char *cfg[])
{
    WT_CONFIG_ITEM cval;
    WT_DECL_RET;
    const char *filename;
    bool remove_files;

    WT_RET(__wt_config_gets(session, cfg, "remove_files", &cval));
    remove_files = cval.val != 0;

    filename = uri;
    WT_PREFIX_SKIP_REQUIRED(session, filename, "file:");

    WT_RET(__wt_schema_backup_check(session, filename));
    /* Close all btree handles associated with this file. */
    WT_WITH_HANDLE_LIST_WRITE_LOCK(
      session, ret = __wt_conn_dhandle_close_all(session, uri, true, force));
    WT_RET(ret);

    /* Remove the metadata entry (ignore missing items). */
    WT_TRET(__wt_metadata_remove(session, uri));
    if (!remove_files)
        return (ret);

    /*
     * Schedule the remove of the underlying physical file when the drop completes.
     */
    WT_TRET(__wt_meta_track_drop(session, filename));

    return (ret);
}

/*
 * __drop_colgroup --
 *     WT_SESSION::drop for a colgroup.
 */
static int
__drop_colgroup(WT_SESSION_IMPL *session, const char *uri, bool force, const char *cfg[])
{
    WT_COLGROUP *colgroup;
    WT_DECL_RET;
    WT_TABLE *table;

    WT_ASSERT(session, FLD_ISSET(session->lock_flags, WT_SESSION_LOCKED_TABLE_WRITE));

    /* If we can get the colgroup, detach it from the table. */
    if ((ret = __wt_schema_get_colgroup(session, uri, force, &table, &colgroup)) == 0) {
        WT_TRET(__wt_schema_drop(session, colgroup->source, cfg));
        if (ret == 0)
            table->cg_complete = false;
    }

    WT_TRET(__wt_metadata_remove(session, uri));
    return (ret);
}

/*
 * __drop_index --
 *     WT_SESSION::drop for an index.
 */
static int
__drop_index(WT_SESSION_IMPL *session, const char *uri, bool force, const char *cfg[])
{
    WT_DECL_RET;
    WT_INDEX *idx;

    /* If we can get the index, detach it from the table. */
    if ((ret = __wt_schema_get_index(session, uri, true, force, &idx)) == 0)
        WT_TRET(__wt_schema_drop(session, idx->source, cfg));

    WT_TRET(__wt_metadata_remove(session, uri));
    return (ret);
}

/*
 * __drop_table --
 *     WT_SESSION::drop for a table.
 */
static int
__drop_table(WT_SESSION_IMPL *session, const char *uri, const char *cfg[])
{
    WT_COLGROUP *colgroup;
    WT_DECL_RET;
    WT_INDEX *idx;
    WT_TABLE *table;
    u_int i;
    const char *name;
    bool tracked;

    WT_ASSERT(session, FLD_ISSET(session->lock_flags, WT_SESSION_LOCKED_TABLE_WRITE));

    name = uri;
    WT_PREFIX_SKIP_REQUIRED(session, name, "table:");

    table = NULL;
    tracked = false;

    /*
     * Open the table so we can drop its column groups and indexes.
     *
     * Ideally we would keep the table locked exclusive across the drop, but for now we rely on the
     * global table lock to prevent the table being reopened while it is being dropped. One issue is
     * that the WT_WITHOUT_LOCKS macro can drop and reacquire the global table lock, avoiding
     * deadlocks while waiting for LSM operation to quiesce.
     *
     * Temporarily getting the table exclusively serves the purpose of ensuring that cursors on the
     * table that are already open must at least be closed before this call proceeds.
     */
    WT_ERR(__wt_schema_get_table_uri(session, uri, true, WT_DHANDLE_EXCLUSIVE, &table));
    WT_ERR(__wt_schema_release_table(session, &table));
    WT_ERR(__wt_schema_get_table_uri(session, uri, true, 0, &table));

    /* Drop the column groups. */
    for (i = 0; i < WT_COLGROUPS(table); i++) {
        if ((colgroup = table->cgroups[i]) == NULL)
            continue;
        /*
         * Drop the column group before updating the metadata to avoid the metadata for the table
         * becoming inconsistent if we can't get exclusive access.
         */
        WT_ERR(__wt_schema_drop(session, colgroup->source, cfg));
        WT_ERR(__wt_metadata_remove(session, colgroup->name));
    }

    /* Drop the indices. */
    WT_ERR(__wt_schema_open_indices(session, table));
    for (i = 0; i < table->nindices; i++) {
        if ((idx = table->indices[i]) == NULL)
            continue;
        /*
         * Drop the index before updating the metadata to avoid the metadata for the table becoming
         * inconsistent if we can't get exclusive access.
         */
        WT_ERR(__wt_schema_drop(session, idx->source, cfg));
        WT_ERR(__wt_metadata_remove(session, idx->name));
    }

    /* Make sure the table data handle is closed. */
    WT_ERR(__wt_schema_release_table(session, &table));
    WT_ERR(__wt_schema_get_table_uri(session, uri, true, WT_DHANDLE_EXCLUSIVE, &table));
    F_SET(&table->iface, WT_DHANDLE_DISCARD);
    if (WT_META_TRACKING(session)) {
        WT_WITH_DHANDLE(session, &table->iface, ret = __wt_meta_track_handle_lock(session, false));
        WT_ERR(ret);
        tracked = true;
    }

    /* Remove the metadata entry (ignore missing items). */
    WT_ERR(__wt_metadata_remove(session, uri));

err:
    if (!tracked)
        WT_TRET(__wt_schema_release_table(session, &table));
    return (ret);
}

/*
 * __drop_tiered --
 *     Drop a tiered store.
 */
static int
__drop_tiered(WT_SESSION_IMPL *session, const char *uri, bool force, const char *cfg[])
{
    WT_CONFIG_ITEM cval;
    WT_CONNECTION_IMPL *conn;
    WT_DATA_HANDLE *tier;
    WT_DECL_RET;
    WT_TIERED *tiered;
    u_int i, localid;
    const char *filename, *name;
    bool exist, locked, remove_files, remove_shared;

    conn = S2C(session);
    locked = false;
    WT_RET(__wt_config_gets(session, cfg, "remove_files", &cval));
    remove_files = cval.val != 0;
    WT_RET(__wt_config_gets(session, cfg, "remove_shared", &cval));
    remove_shared = cval.val != 0;

    if (!remove_files && remove_shared)
        WT_RET_MSG(session, EINVAL,
          "drop for tiered storage object must configure removal of underlying files "
          "if forced removal of shared objects is enabled");

    name = NULL;
    /* Get the tiered data handle. */
    WT_RET(__wt_session_get_dhandle(session, uri, NULL, NULL, WT_DHANDLE_EXCLUSIVE));
    tiered = (WT_TIERED *)session->dhandle;

    /*
     * We cannot remove the objects on shared storage as other systems may be accessing them too.
     * Remove the current local file object, the tiered entry and all bucket objects from the
     * metadata only.
     */
    tier = tiered->tiers[WT_TIERED_INDEX_LOCAL].tier;
    localid = tiered->current_id;
    if (tier != NULL) {
<<<<<<< HEAD
        __wt_verbose(
          session, WT_VERB_TIERED, "DROP_TIERED: drop %u local object %s", localid, tier->name);
=======
        __wt_verbose_debug2(
          session, WT_VERB_TIERED, "DROP_TIERED: drop local object %s", tier->name);
>>>>>>> 7310a360
        WT_WITHOUT_DHANDLE(session,
          WT_WITH_HANDLE_LIST_WRITE_LOCK(
            session, ret = __wt_conn_dhandle_close_all(session, tier->name, true, force)));
        WT_ERR(ret);
        WT_ERR(__wt_metadata_remove(session, tier->name));
        if (remove_files) {
            filename = tier->name;
            WT_PREFIX_SKIP_REQUIRED(session, filename, "file:");
            WT_ERR(__wt_meta_track_drop(session, filename));
        }
        tiered->tiers[WT_TIERED_INDEX_LOCAL].tier = NULL;
    }

    /* Close any dhandle and remove any tier: entry from metadata. */
    tier = tiered->tiers[WT_TIERED_INDEX_SHARED].tier;
    if (tier != NULL) {
        __wt_verbose_debug2(
          session, WT_VERB_TIERED, "DROP_TIERED: drop shared object %s", tier->name);
        WT_WITHOUT_DHANDLE(session,
          WT_WITH_HANDLE_LIST_WRITE_LOCK(
            session, ret = __wt_conn_dhandle_close_all(session, tier->name, true, force)));
        WT_ERR(ret);
        WT_ERR(__wt_metadata_remove(session, tier->name));
        tiered->tiers[WT_TIERED_INDEX_SHARED].tier = NULL;
    } else
        /* If we don't have a shared tier we better be on the first object. */
        WT_ASSERT(session, localid == 1);

    /*
     * We remove all metadata entries for both the file and object versions of an object. The local
     * retention means we can have both versions in the metadata. Ignore WT_NOTFOUND.
     */
    for (i = tiered->oldest_id; i < tiered->current_id; ++i) {
        WT_ERR(__wt_tiered_name(session, &tiered->iface, i, WT_TIERED_NAME_LOCAL, &name));
        __wt_verbose_debug2(
          session, WT_VERB_TIERED, "DROP_TIERED: remove object %s from metadata", name);
        WT_ERR_NOTFOUND_OK(__wt_metadata_remove(session, name), false);
        __wt_free(session, name);
        WT_ERR(__wt_tiered_name(session, &tiered->iface, i, WT_TIERED_NAME_OBJECT, &name));
        __wt_verbose_debug2(
          session, WT_VERB_TIERED, "DROP_TIERED: remove object %s from metadata", name);
        WT_ERR_NOTFOUND_OK(__wt_metadata_remove(session, name), false);
        if (remove_files && tier != NULL) {
            filename = name;
            WT_PREFIX_SKIP_REQUIRED(session, filename, "object:");
            WT_ERR(__wt_fs_exist(session, filename, &exist));
            if (exist)
                WT_ERR(__wt_meta_track_drop(session, filename));

            /*
             * If a drop operation on tiered storage is configured to force removal of shared
             * objects, we want to remove these files after the drop operation is successful.
             */
            if (remove_shared)
                WT_ERR(__wt_meta_track_drop_object(session, tiered->bstorage, filename));
        }
        __wt_free(session, name);
    }

    /*
     * We are about to close the dhandle. If that is successful we need to remove any tiered work
     * from the queue relating to that dhandle. But if closing the dhandle has an error we don't
     * remove the work. So hold the tiered lock for the duration so that the worker thread cannot
     * race and process work for this handle.
     */
    __wt_spin_lock(session, &conn->tiered_lock);
    locked = true;
    /*
     * Close all btree handles associated with this table. This must be done after we're done using
     * the tiered structure because that is from the dhandle.
     */
    WT_ERR(__wt_session_release_dhandle(session));
    WT_WITH_HANDLE_LIST_WRITE_LOCK(
      session, ret = __wt_conn_dhandle_close_all(session, uri, true, force));
    WT_ERR(ret);

    /* If everything is successful, remove any tiered work associated with this tiered handle. */
    __wt_tiered_remove_work(session, tiered, locked);
    __wt_spin_unlock(session, &conn->tiered_lock);
    locked = false;

    __wt_verbose(session, WT_VERB_TIERED, "DROP_TIERED: remove tiered table %s from metadata", uri);
    ret = __wt_metadata_remove(session, uri);

err:
    __wt_free(session, name);
    if (locked)
        __wt_spin_unlock(session, &conn->tiered_lock);
    return (ret);
}

/*
 * __schema_drop --
 *     Process a WT_SESSION::drop operation for all supported types.
 */
static int
__schema_drop(WT_SESSION_IMPL *session, const char *uri, const char *cfg[])
{
    WT_CONFIG_ITEM cval;
    WT_DATA_SOURCE *dsrc;
    WT_DECL_RET;
    bool force;

    WT_RET(__wt_config_gets_def(session, cfg, "force", 0, &cval));
    force = cval.val != 0;

    WT_RET(__wt_meta_track_on(session));

    /* Paranoia: clear any handle from our caller. */
    session->dhandle = NULL;

    if (WT_PREFIX_MATCH(uri, "colgroup:"))
        ret = __drop_colgroup(session, uri, force, cfg);
    else if (WT_PREFIX_MATCH(uri, "file:"))
        ret = __drop_file(session, uri, force, cfg);
    else if (WT_PREFIX_MATCH(uri, "index:"))
        ret = __drop_index(session, uri, force, cfg);
    else if (WT_PREFIX_MATCH(uri, "lsm:"))
        ret = __wt_lsm_tree_drop(session, uri, cfg);
    else if (WT_PREFIX_MATCH(uri, "table:"))
        ret = __drop_table(session, uri, cfg);
    else if (WT_PREFIX_MATCH(uri, "tiered:"))
        ret = __drop_tiered(session, uri, force, cfg);
    else if ((dsrc = __wt_schema_get_source(session, uri)) != NULL)
        ret = dsrc->drop == NULL ? __wt_object_unsupported(session, uri) :
                                   dsrc->drop(dsrc, &session->iface, uri, (WT_CONFIG_ARG *)cfg);
    else
        ret = __wt_bad_object_type(session, uri);

    /*
     * Map WT_NOTFOUND to ENOENT, based on the assumption WT_NOTFOUND means there was no metadata
     * entry. Map ENOENT to zero if force is set.
     */
    if (ret == WT_NOTFOUND || ret == ENOENT)
        ret = force ? 0 : ENOENT;

    if (F_ISSET(S2C(session), WT_CONN_BACKUP_PARTIAL_RESTORE))
        WT_TRET(__wt_meta_track_off(session, false, ret != 0));
    else
        WT_TRET(__wt_meta_track_off(session, true, ret != 0));

    return (ret);
}

/*
 * __wt_schema_drop --
 *     Process a WT_SESSION::drop operation for all supported types.
 */
int
__wt_schema_drop(WT_SESSION_IMPL *session, const char *uri, const char *cfg[])
{
    WT_DECL_RET;
    WT_SESSION_IMPL *int_session;

    WT_RET(__wt_schema_internal_session(session, &int_session));
    ret = __schema_drop(int_session, uri, cfg);
    WT_TRET(__wt_schema_session_release(session, int_session));
    return (ret);
}<|MERGE_RESOLUTION|>--- conflicted
+++ resolved
@@ -210,13 +210,8 @@
     tier = tiered->tiers[WT_TIERED_INDEX_LOCAL].tier;
     localid = tiered->current_id;
     if (tier != NULL) {
-<<<<<<< HEAD
-        __wt_verbose(
+        __wt_verbose_debug2(
           session, WT_VERB_TIERED, "DROP_TIERED: drop %u local object %s", localid, tier->name);
-=======
-        __wt_verbose_debug2(
-          session, WT_VERB_TIERED, "DROP_TIERED: drop local object %s", tier->name);
->>>>>>> 7310a360
         WT_WITHOUT_DHANDLE(session,
           WT_WITH_HANDLE_LIST_WRITE_LOCK(
             session, ret = __wt_conn_dhandle_close_all(session, tier->name, true, force)));
