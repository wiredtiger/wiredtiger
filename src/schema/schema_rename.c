--- conflicted
+++ resolved
@@ -250,12 +250,8 @@
 	/* Rename the table. */
 	ret = __metadata_rename(session, uri, newuri);
 
-<<<<<<< HEAD
-err:	WT_TRET(__wt_schema_release_table(session, table));
-=======
-err:	if (table != NULL && !tracked)
+err:	if (!tracked)
 		WT_TRET(__wt_schema_release_table(session, table));
->>>>>>> f49c32e6
 	return (ret);
 }
 
