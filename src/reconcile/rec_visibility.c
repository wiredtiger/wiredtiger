--- conflicted
+++ resolved
@@ -149,29 +149,12 @@
 __wt_rec_upd_select(WT_SESSION_IMPL *session, WT_RECONCILE *r, WT_INSERT *ins, void *ripcip,
   WT_CELL_UNPACK *vpack, WT_UPDATE_SELECT *upd_select)
 {
-<<<<<<< HEAD
-    WT_CURSOR *las_cursor;
-    WT_CURSOR_BTREE *cbt;
-    WT_DECL_ITEM(key);
-    WT_DECL_RET;
-    WT_ITEM las_key, las_value;
-    WT_MODIFY_VECTOR modifies;
-=======
->>>>>>> 7ff54c9f
     WT_PAGE *page;
     WT_UPDATE *first_stable_upd, *first_txn_upd, *first_upd, *upd;
     wt_timestamp_t max_ts;
     size_t upd_memsize;
     uint64_t max_txn, txnid;
-<<<<<<< HEAD
-    uint32_t las_btree_id, session_flags;
-    uint8_t *p, prepare_state, upd_type;
-    int cmp;
-    bool all_stable, las_cursor_open, las_positioned, list_prepared, list_uncommitted;
-    bool orig_val_appended, skipped_birthmark, walked_past_sel_upd;
-=======
     bool all_stable, list_prepared, list_uncommitted;
->>>>>>> 7ff54c9f
 
     /*
      * The "saved updates" return value is used independently of returning an update we can write,
@@ -180,64 +163,12 @@
     upd_select->upd = NULL;
     upd_select->upd_saved = false;
 
-<<<<<<< HEAD
-    las_cursor = NULL;
-    cbt = &r->update_modify_cbt;
-    __wt_modify_vector_init(session, &modifies);
-=======
->>>>>>> 7ff54c9f
     page = r->page;
     first_stable_upd = first_txn_upd = upd = NULL;
     upd_memsize = 0;
     max_ts = WT_TS_NONE;
     max_txn = WT_TXN_NONE;
-<<<<<<< HEAD
-    session_flags = 0; /* [-Werror=maybe-uninitialized] */
-    las_cursor_open = las_positioned = list_prepared = list_uncommitted = false;
-    orig_val_appended = skipped_birthmark = walked_past_sel_upd = false;
-
-    if (__wt_page_las_active(session, r->ref)) {
-        /* Obtain the key to iterate the lookaside */
-        WT_RET(__wt_scr_alloc(session, WT_INTPACK64_MAXSIZE, &key));
-        switch (page->type) {
-        case WT_PAGE_COL_FIX:
-        case WT_PAGE_COL_VAR:
-            p = key->mem;
-            WT_ERR(__wt_vpack_uint(&p, 0, WT_INSERT_RECNO(ins)));
-            key->size = WT_PTRDIFF(p, key->data);
-            break;
-        case WT_PAGE_ROW_LEAF:
-            if (ins == NULL) {
-                WT_WITH_BTREE(session, S2BT(session),
-                  ret = __wt_row_leaf_key(session, page, ripcip, key, false));
-                WT_ERR(ret);
-            } else {
-                key->data = WT_INSERT_KEY(ins);
-                key->size = WT_INSERT_KEY_SIZE(ins);
-            }
-            break;
-        default:
-            WT_ERR(__wt_illegal_value(session, page->type));
-        }
-
-        /* Open a lookaside cursor, position at the latest update for this key */
-        __wt_las_cursor(session, &las_cursor, &session_flags);
-        saved_isolation = session->txn.isolation;
-        session->txn.isolation = WT_ISO_READ_UNCOMMITTED;
-        las_cursor_open = true;
-
-        /*
-         * Position on the latest update for this key. If no updates exist for this key, it is okay
-         * to position on an update for an adjacent key. We will check the validity of our position
-         * again when fetching the record. The updates are sorted oldest to newest in the lookaside.
-         */
-        ret = __wt_las_cursor_position(session, las_cursor, S2BT(session)->id, key, WT_TXN_MAX);
-        las_positioned = ret == 0;
-        WT_ERR_NOTFOUND_OK(ret);
-    }
-=======
     list_prepared = list_uncommitted = false;
->>>>>>> 7ff54c9f
 
     /*
      * If called with a WT_INSERT item, use its WT_UPDATE list (which must exist), otherwise check
@@ -480,26 +411,5 @@
           (vpack != NULL && vpack->ovfl && vpack->raw != WT_CELL_VALUE_OVFL_RM)))
         WT_RET(__rec_append_orig_value(session, page, ins, ripcip, first_upd, vpack));
 
-<<<<<<< HEAD
-err:
-    if (upd != NULL && upd != upd_select->upd && upd->ext != 0)
-        __wt_free_update_list(session, &upd);
-    if (ret != 0 && upd_select->upd != NULL && upd_select->upd->ext != 0)
-        __wt_free_update_list(session, &upd_select->upd);
-    __wt_free_update_list(session, &tmp_upd);
-    while (modifies.size > 0) {
-        __wt_modify_vector_pop(&modifies, &tmp_upd);
-        __wt_free_update_list(session, &tmp_upd);
-    }
-    __wt_modify_vector_free(&modifies);
-    __wt_scr_free(session, &key);
-    if (las_cursor_open) {
-        WT_TRET(__wt_las_cursor_close(session, &las_cursor, session_flags));
-        session->txn.isolation = saved_isolation;
-    }
-
-    return (ret);
-=======
     return (0);
->>>>>>> 7ff54c9f
 }