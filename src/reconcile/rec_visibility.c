--- conflicted
+++ resolved
@@ -263,11 +263,7 @@
     uint8_t *p, prepare_state, upd_type;
     int cmp;
     bool all_stable, las_cursor_open, las_positioned, list_prepared, list_uncommitted;
-<<<<<<< HEAD
-    bool skipped_birthmark, walked_past_sel_upd;
-=======
-    bool orig_val_appended, skipped_birthmark, sweep_locked, walked_past_sel_upd;
->>>>>>> daec851c
+    bool orig_val_appended, skipped_birthmark, walked_past_sel_upd;
 
     /*
      * The "saved updates" return value is used independently of returning an update we can write,
@@ -286,13 +282,8 @@
     max_ts = WT_TS_NONE;
     max_txn = WT_TXN_NONE;
     session_flags = 0; /* [-Werror=maybe-uninitialized] */
-<<<<<<< HEAD
-    las_cursor_open = las_positioned = list_prepared = list_uncommitted = skipped_birthmark = false;
-    walked_past_sel_upd = false;
-=======
     las_cursor_open = las_positioned = list_prepared = list_uncommitted = false;
-    orig_val_appended = skipped_birthmark = sweep_locked = walked_past_sel_upd = false;
->>>>>>> daec851c
+    orig_val_appended = skipped_birthmark = walked_past_sel_upd = false;
 
     if (__wt_page_las_active(session, r->ref)) {
         /* Obtain the key to iterate the lookaside */
