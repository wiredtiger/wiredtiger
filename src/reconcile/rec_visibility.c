/*-
 * Copyright (c) 2014-present MongoDB, Inc.
 * Copyright (c) 2008-2014 WiredTiger, Inc.
 *	All rights reserved.
 *
 * See the file LICENSE for redistribution information.
 */

#include "wt_internal.h"
#include "reconcile_private.h"
#include "reconcile_inline.h"

/*
 * __rec_update_save --
 *     Save a WT_UPDATE list for later restoration.
 */
static WT_INLINE int
__rec_update_save(WT_SESSION_IMPL *session, WTI_RECONCILE *r, WT_INSERT *ins, WT_ROW *rip,
  WT_UPDATE *onpage_upd, WT_UPDATE *tombstone, bool supd_restore, size_t upd_memsize)
{
    WT_SAVE_UPD *supd;

    WT_ASSERT_ALWAYS(session, onpage_upd != NULL || tombstone != NULL || supd_restore,
      "If nothing is committed, the update chain must be restored");
    WT_ASSERT_ALWAYS(session,
      onpage_upd == NULL || onpage_upd->type == WT_UPDATE_STANDARD ||
        onpage_upd->type == WT_UPDATE_MODIFY,
      "Only a standard update or a modify can be written to the data store");
    /* For columns, ins is never null, so rip == NULL implies ins != NULL. */
    WT_ASSERT(session, rip != NULL || ins != NULL);

    WT_RET(__wt_realloc_def(session, &r->supd_allocated, r->supd_next + 1, &r->supd));
    supd = &r->supd[r->supd_next];
    supd->ins = ins;
    supd->rip = rip;
    supd->onpage_upd = onpage_upd;
    supd->onpage_tombstone = tombstone;
    supd->restore = supd_restore;
    ++r->supd_next;
    r->supd_memsize += upd_memsize;
    return (0);
}

/*
 * __rec_delete_hs_upd_save --
 *     Save an update into a WTI_DELETE_HS_UPD list to delete it from the history store later.
 */
static WT_INLINE int
__rec_delete_hs_upd_save(WT_SESSION_IMPL *session, WTI_RECONCILE *r, WT_INSERT *ins, WT_ROW *rip,
  WT_UPDATE *upd, WT_UPDATE *tombstone)
{
    WTI_DELETE_HS_UPD *delete_hs_upd;

    WT_RET(__wt_realloc_def(
      session, &r->delete_hs_upd_allocated, r->delete_hs_upd_next + 1, &r->delete_hs_upd));
    delete_hs_upd = &r->delete_hs_upd[r->delete_hs_upd_next];
    delete_hs_upd->ins = ins;
    delete_hs_upd->rip = rip;
    delete_hs_upd->upd = upd;
    delete_hs_upd->tombstone = tombstone;
    ++r->delete_hs_upd_next;
    return (0);
}

/*
 * __rec_append_orig_value --
 *     Append the key's original value to its update list. It assumes that we have an onpage value,
 *     the onpage value is not a prepared update, and we don't overwrite transaction id to
 *     WT_TXN_NONE and timestamps to WT_TS_NONE in time window for in-memory databases.
 */
static int
__rec_append_orig_value(
  WT_SESSION_IMPL *session, WT_PAGE *page, WT_UPDATE *upd, WT_CELL_UNPACK_KV *unpack)
{
    WT_BTREE *btree;
    WT_CONNECTION_IMPL *conn;
    WT_DECL_ITEM(tmp);
    WT_DECL_RET;
    WT_UPDATE *append, *oldest_upd, *tombstone;
    size_t size, total_size;
    bool tombstone_globally_visible;

    btree = S2BT(session);
    conn = S2C(session);

    WT_ASSERT_ALWAYS(session,
      upd != NULL && unpack != NULL && unpack->type != WT_CELL_DEL && !unpack->tw.prepare,
      "__rec_append_orig_value requires an onpage, non-prepared update");

    append = oldest_upd = tombstone = NULL;
    size = total_size = 0;
    tombstone_globally_visible = false;

    /* Review the current update list, checking conditions that mean no work is needed. */
    for (;; upd = upd->next) {
        if (upd->txnid == WT_TXN_ABORTED) {
            if (upd->next == NULL)
                break;
            else
                continue;
        }

        /* Done if the update was restored from the history store or delta. */
        if (F_ISSET(upd, WT_UPDATE_RESTORED_FROM_HS | WT_UPDATE_RESTORED_FROM_DELTA))
            return (0);

        /* Done if the update is a full update restored from the data store. */
        if (F_ISSET(upd, WT_UPDATE_RESTORED_FROM_DS) && upd->type == WT_UPDATE_STANDARD)
            return (0);

        /*
         * Done if the on page value already appears on the update list. We can't do the same check
         * for stop time point because we may still need to append the onpage value if only the
         * tombstone is on the update chain. We only need to check it in the in memory case as in
         * other cases, the update must have been restored from the data store and we may overwrite
         * its transaction id to WT_TXN_NONE and its timestamps to WT_TS_NONE when we write the
         * update to the time window.
         */
<<<<<<< HEAD
        if ((F_ISSET(conn, WT_CONN_IN_MEMORY) || F_ISSET(btree, WT_BTREE_IN_MEMORY)) &&
          unpack->tw.start_ts == upd->start_ts && unpack->tw.start_txn == upd->txnid &&
          upd->type != WT_UPDATE_TOMBSTONE)
=======
        if (F_ISSET_ATOMIC_32(conn, WT_CONN_IN_MEMORY) && unpack->tw.start_ts == upd->start_ts &&
          unpack->tw.start_txn == upd->txnid && upd->type != WT_UPDATE_TOMBSTONE)
>>>>>>> b4f869b2
            return (0);

        /*
         * Done if at least one self-contained update is globally visible. It's tempting to pull
         * this test out of the loop and only test the oldest self-contained update for global
         * visibility (as visibility tests are expensive). However, when running at lower isolation
         * levels, or when an application intentionally commits in out of timestamp order, it's
         * possible for an update on the chain to be globally visible and followed by an (earlier)
         * update that is not yet globally visible.
         */
        if (WT_UPDATE_DATA_VALUE(upd) && __wt_txn_upd_visible_all(session, upd))
            return (0);

        oldest_upd = upd;

        /* Leave reference pointing to the last item in the update list. */
        if (upd->next == NULL)
            break;
    }

    /*
     * We end up in this function because we have selected a newer value to write to disk. If we
     * select the newest committed update, we should see a valid update here. We can only write
     * uncommitted prepared updates in eviction and if the update chain only has uncommitted
     * prepared updates, we cannot abort them concurrently when we are still evicting the page
     * because we have to do a search for the prepared updates, which can not proceed until eviction
     * finishes.
     */
    WT_ASSERT_ALWAYS(session, oldest_upd != NULL, "No older updates found on update chain");

    /*
     * Additionally, we need to append a tombstone before the onpage value we're about to append to
     * the list, if the onpage value has a valid stop time point. Imagine a case where we insert and
     * delete a value respectively at timestamp 0 and 10, and later insert it again at 20. We need
     * the tombstone to tell us there is no value between 10 and 20.
     */
    if (WT_TIME_WINDOW_HAS_STOP(&unpack->tw)) {
        tombstone_globally_visible = __wt_txn_tw_stop_visible_all(session, &unpack->tw);

        /* No need to append the tombstone if it is already in the update chain. */
        if (oldest_upd->type != WT_UPDATE_TOMBSTONE) {
            /*
             * We still need to append the globally visible tombstone if its timestamp is WT_TS_NONE
             * as we may need it to clear the history store content of the key. We don't append a
             * timestamped globally visible tombstone because even if its timestamp is smaller than
             * the entries in the history store, we can't change the history store entries. This is
             * not correct but we hope we can get away with it.
             */
            if (unpack->tw.durable_stop_ts != WT_TS_NONE && tombstone_globally_visible)
                return (0);

            WT_ERR(__wt_upd_alloc_tombstone(session, &tombstone, &size));
            total_size += size;
            /*
             * When reconciling during recovery, we need to clear the transaction id as we haven't
             * done so when we read the page into memory to avoid using the transaction id from the
             * previous run.
             */
            if (F_ISSET_ATOMIC_32(conn, WT_CONN_RECOVERING))
                tombstone->txnid = WT_TXN_NONE;
            else
                tombstone->txnid = unpack->tw.stop_txn;
            tombstone->start_ts = unpack->tw.stop_ts;
            tombstone->durable_ts = unpack->tw.durable_stop_ts;
            F_SET(tombstone, WT_UPDATE_RESTORED_FROM_DS);
            if (F_ISSET(btree, WT_BTREE_DISAGGREGATED))
                F_SET(tombstone, WT_UPDATE_DURABLE);
        } else {
            /*
             * We may have overwritten its transaction id to WT_TXN_NONE and its timestamps to
             * WT_TS_NONE in the time window. In RTS in recovery, we may have cleared the
             * transaction id of the tombstone but we haven't cleared the transaction ids on the
             * disk-image if we are still in recovery.
             */
            WT_ASSERT(session,
              (unpack->tw.stop_ts == oldest_upd->start_ts || unpack->tw.stop_ts == WT_TS_NONE) &&
                (unpack->tw.stop_txn == oldest_upd->txnid || unpack->tw.stop_txn == WT_TXN_NONE ||
                  (oldest_upd->txnid == WT_TXN_NONE && F_ISSET(conn, WT_CONN_RECOVERING) &&
                    F_ISSET(oldest_upd, WT_UPDATE_RESTORED_FROM_DS))));

            if (tombstone_globally_visible)
                return (0);
        }
    }

    /* We need the original on-page value for some reader: get a copy. */
    if (!tombstone_globally_visible) {
        WT_ERR(__wt_scr_alloc(session, 0, &tmp));
        WT_ERR(__wt_page_cell_data_ref_kv(session, page, unpack, tmp));
        /*
         * We should never see an overflow removed value because we haven't freed the overflow
         * blocks.
         */
        WT_ASSERT(session,
          unpack->cell == NULL || __wt_cell_type_raw(unpack->cell) != WT_CELL_VALUE_OVFL_RM);
        WT_ERR(__wt_upd_alloc(session, tmp, WT_UPDATE_STANDARD, &append, &size));
        total_size += size;
        /*
         * When reconciling during recovery, we need to clear the transaction id as we haven't done
         * so when we read the page into memory to avoid using the transaction id from the previous
         * run.
         */
        if (F_ISSET_ATOMIC_32(conn, WT_CONN_RECOVERING))
            append->txnid = WT_TXN_NONE;
        else
            append->txnid = unpack->tw.start_txn;
        append->start_ts = unpack->tw.start_ts;
        append->durable_ts = unpack->tw.durable_start_ts;
        F_SET(append, WT_UPDATE_RESTORED_FROM_DS);
        if (F_ISSET(btree, WT_BTREE_DISAGGREGATED))
            F_SET(append, WT_UPDATE_DURABLE);
    }

    if (tombstone != NULL) {
        tombstone->next = append;
        append = tombstone;
    }

    /* Append the new entry into the update list. */
    WT_RELEASE_WRITE_WITH_BARRIER(upd->next, append);

    __wt_cache_page_inmem_incr(session, page, total_size, false);

    if (0) {
err:
        __wt_free(session, append);
        __wt_free(session, tombstone);
    }
    __wt_scr_free(session, &tmp);
    return (ret);
}

/*
 * __rec_find_and_save_delete_hs_upd --
 *     Find and save the update that needs to be deleted from the history store later
 */
static int
__rec_find_and_save_delete_hs_upd(WT_SESSION_IMPL *session, WTI_RECONCILE *r, WT_INSERT *ins,
  WT_ROW *rip, WTI_UPDATE_SELECT *upd_select)
{
    WT_UPDATE *delete_tombstone, *delete_upd;

    delete_tombstone = NULL;

    for (delete_upd = upd_select->tombstone != NULL ? upd_select->tombstone : upd_select->upd;
         delete_upd != NULL; delete_upd = delete_upd->next) {
        if (delete_upd->txnid == WT_TXN_ABORTED)
            continue;

        if (F_ISSET(delete_upd, WT_UPDATE_TO_DELETE_FROM_HS)) {
            WT_ASSERT_ALWAYS(session,
              F_ISSET(delete_upd, WT_UPDATE_HS | WT_UPDATE_RESTORED_FROM_HS),
              "Attempting to remove an update from the history store in WiredTiger, but the "
              "update was missing.");
            if (delete_upd->type == WT_UPDATE_TOMBSTONE)
                delete_tombstone = delete_upd;
            else {
                WT_RET(
                  __rec_delete_hs_upd_save(session, r, ins, rip, delete_upd, delete_tombstone));
                break;
            }
        }
    }

    WT_ASSERT_ALWAYS(session, delete_tombstone == NULL || delete_upd != NULL,
      "If we delete a tombstone from the history store, we must also delete the update.");

    return (0);
}

/*
 * __rec_need_save_upd --
 *     Return if we need to save the update chain
 */
static WT_INLINE bool
__rec_need_save_upd(WT_SESSION_IMPL *session, WTI_RECONCILE *r, WTI_UPDATE_SELECT *upd_select,
  WT_CELL_UNPACK_KV *vpack, bool has_newer_updates)
{
    WT_UPDATE *upd;
    bool supd_restore, visible_all;

    if (upd_select->tw.prepare)
        return (true);

    if (F_ISSET(r, WT_REC_EVICT) && has_newer_updates)
        return (true);

    if (F_ISSET(S2BT(session), WT_BTREE_DISAGGREGATED)) {
        if (upd_select->upd != NULL && !F_ISSET(upd_select->upd, WT_UPDATE_DURABLE))
            return (true);

        if (upd_select->tombstone != NULL && !F_ISSET(upd_select->tombstone, WT_UPDATE_DURABLE))
            return (true);
    }

    /* No need to save the update chain if we want to delete the key from the disk image. */
    if (upd_select->upd != NULL && upd_select->upd->type == WT_UPDATE_TOMBSTONE)
        return (false);

    /*
     * Don't save updates for any reconciliation that doesn't involve history store (in-memory
     * database, metadata, and history store reconciliation itself), except when the selected stop
     * time point or the selected start time point is not globally visible for in memory database.
     */
    if (!F_ISSET(r, WT_REC_HS) && !F_ISSET(r, WT_REC_IN_MEMORY))
        return (false);

    /* When in checkpoint, no need to save update if no onpage value is selected. */
    if (F_ISSET(r, WT_REC_CHECKPOINT) && upd_select->upd == NULL)
        return (false);

    if (WT_TIME_WINDOW_HAS_STOP(&upd_select->tw))
        visible_all = __wt_txn_tw_stop_visible_all(session, &upd_select->tw);
    else
        visible_all = __wt_txn_tw_start_visible_all(session, &upd_select->tw);

    if (visible_all)
        return (false);

    /*
     * Update chains are only need to be saved when there are:
     * 1. Newer uncommitted updates or database is configured for in-memory storage.
     * 2. On-disk entry exists.
     * 3. Valid updates exist in the update chain to be written to the history store.
     */
    supd_restore = F_ISSET(r, WT_REC_EVICT) &&
<<<<<<< HEAD
      (has_newer_updates || F_ISSET(S2C(session), WT_CONN_IN_MEMORY) ||
        F_ISSET(S2BT(session), WT_BTREE_IN_MEMORY));
=======
      (has_newer_updates || F_ISSET_ATOMIC_32(S2C(session), WT_CONN_IN_MEMORY));
>>>>>>> b4f869b2

    if (!supd_restore && vpack == NULL && upd_select->upd != NULL) {
        upd = upd_select->upd;
        while (upd->next != NULL) {
            upd = upd->next;
            if (upd->txnid != WT_TXN_ABORTED)
                return (true);
        }
        return (false);
    }

    return (true);
}

/*
 * __timestamp_no_ts_fix --
 *     If we found a tombstone with a time point earlier than the update it applies to, which can
 *     happen if the application performs operations without timestamps, make it invisible by making
 *     the start time point match the stop time point of the tombstone. We don't guarantee that
 *     older readers will be able to continue reading content that has been made invisible by
 *     updates without timestamps. Note that we carefully don't take this path when the stop time
 *     point is equal to the start time point. While unusual, it is permitted for a single
 *     transaction to insert and then remove a record. We don't want to generate a warning in that
 *     case.
 */
static WT_INLINE bool
__timestamp_no_ts_fix(WT_SESSION_IMPL *session, WT_TIME_WINDOW *select_tw)
{
    char time_string[WT_TIME_STRING_SIZE];

    /*
     * When supporting read-uncommitted it was possible for the stop_txn to be less than the
     * start_txn, this is no longer true so assert that we don't encounter it.
     */
    WT_ASSERT(session, select_tw->stop_txn >= select_tw->start_txn);

    if (select_tw->stop_ts < select_tw->start_ts) {
        WT_ASSERT(session, select_tw->stop_ts == WT_TS_NONE);
        __wt_verbose(session, WT_VERB_TIMESTAMP,
          "Warning: fixing remove without a timestamp earlier than value; time window %s",
          __wt_time_window_to_string(select_tw, time_string));

        select_tw->durable_start_ts = select_tw->durable_stop_ts;
        select_tw->start_ts = select_tw->stop_ts;
        return (true);
    }
    return (false);
}

/*
 * __rec_validate_upd_chain --
 *     Check the update chain for conditions that would prevent its insertion into the history
 *     store. Return EBUSY if the update chain cannot be inserted into the history store at this
 *     time.
 */
static int
__rec_validate_upd_chain(WT_SESSION_IMPL *session, WTI_RECONCILE *r, WT_UPDATE *select_upd,
  WT_TIME_WINDOW *select_tw, WT_CELL_UNPACK_KV *vpack)
{
    WT_UPDATE *prev_upd, *upd;

    /*
     * There is no selected update to go to disk as such we don't need to check the updates
     * following it.
     */
    if (select_upd == NULL)
        return (0);

    /*
     * No need to check updates without timestamps for any reconciliation that doesn't involve
     * history store (in-memory database, metadata, and history store reconciliation itself).
     */
    if (!F_ISSET(r, WT_REC_HS))
        return (0);

    /*
     * If eviction reconciliation starts before checkpoint, it is fine to evict updates without
     * timestamps.
     */
    if (!F_ISSET(r, WT_REC_CHECKPOINT_RUNNING))
        return (0);

    /* Cannot delete the update from history store when checkpoint is running. */
    if (r->delete_hs_upd_next > 0) {
        WT_STAT_CONN_DSRC_INCR(session, cache_eviction_blocked_remove_hs_race_with_checkpoint);
        return (EBUSY);
    }

    /*
     * The selected time window may contain information that isn't visible given the selected
     * update, as such we have to check it separately. This is true when there is a tombstone ahead
     * of the selected update.
     */
    if (select_tw->stop_ts < select_tw->start_ts) {
        WT_ASSERT_ALWAYS(
          session, select_tw->stop_ts == WT_TS_NONE, "No stop timestamp found for selected update");
        WT_STAT_CONN_DSRC_INCR(session, cache_eviction_blocked_no_ts_checkpoint_race_2);
        return (EBUSY);
    }

    /*
     * Rollback to stable may restore older updates from the data store or history store. In this
     * case, the restored update has older update than the onpage value, which is expected.
     * Reconciliation may restore the onpage value to the update chain. In this case, no need to
     * check further as the value is the same as the onpage value which means we processed this
     * update chain in a previous round of reconciliation. If we have a prepared update restored
     * from the onpage value, no need to check as well because the update chain should only contain
     * prepared updates from the same transaction.
     */
    if (F_ISSET(select_upd,
          WT_UPDATE_RESTORED_FROM_DS | WT_UPDATE_RESTORED_FROM_HS |
            WT_UPDATE_PREPARE_RESTORED_FROM_DS))
        return (0);

    /* Loop forward from update after the selected on-page update. */
    for (prev_upd = select_upd, upd = select_upd->next; upd != NULL; upd = upd->next) {
        if (upd->txnid == WT_TXN_ABORTED)
            continue;

        WT_ASSERT_ALWAYS(session,
          prev_upd->prepare_state == WT_PREPARE_INPROGRESS ||
            prev_upd->start_ts == prev_upd->durable_ts || prev_upd->durable_ts >= upd->durable_ts,
          "Durable timestamps cannot be out of order for prepared updates");

        /* Validate that the updates older than us have older timestamps. */
        if (prev_upd->start_ts < upd->start_ts) {
            WT_ASSERT_ALWAYS(
              session, prev_upd->start_ts == WT_TS_NONE, "Previous update missing start timestamp");
            WT_STAT_CONN_DSRC_INCR(session, cache_eviction_blocked_no_ts_checkpoint_race_4);
            return (EBUSY);
        }

        /*
         * Rollback to stable may restore older updates from the data store or history store. In
         * this case, the restored update has older update than the onpage value, which is expected.
         * Reconciliation may restore the onpage value to the update chain. In this case, no need to
         * check further as the value is the same as the onpage value. If we have a committed
         * prepared update restored from the onpage value, no need to check further as well because
         * the update chain after it should only contain committed prepared updates from the same
         * transaction.
         */
        if (F_ISSET(upd,
              WT_UPDATE_RESTORED_FROM_DS | WT_UPDATE_RESTORED_FROM_HS |
                WT_UPDATE_PREPARE_RESTORED_FROM_DS))
            return (0);

        prev_upd = upd;
    }

    /*
     * Check that the on-page time window has a timestamp. Don't check against ondisk prepared
     * update. It is either committed or rolled back if we are here. If we haven't seen an update
     * with the flag WT_UPDATE_RESTORED_FROM_DS we check against the ondisk value.
     *
     * In the case of checkpoint reconciliation the ondisk value could be an update in the middle of
     * the update chain but checkpoint won't replace the page image as such it will be the previous
     * reconciliations ondisk value that we will be comparing against.
     */
    if (vpack != NULL && !vpack->tw.prepare) {
        if (WT_TIME_WINDOW_HAS_STOP(&vpack->tw))
            WT_ASSERT_ALWAYS(session,
              prev_upd->prepare_state == WT_PREPARE_INPROGRESS ||
                prev_upd->start_ts == prev_upd->durable_ts ||
                prev_upd->durable_ts >= vpack->tw.durable_stop_ts,
              "Stop: Durable timestamps cannot be out of order for prepared updates");
        else
            WT_ASSERT_ALWAYS(session,
              prev_upd->prepare_state == WT_PREPARE_INPROGRESS ||
                prev_upd->start_ts == prev_upd->durable_ts ||
                prev_upd->durable_ts >= vpack->tw.durable_start_ts,
              "Start: Durable timestamps cannot be out of order for prepared updates");

        if (prev_upd->start_ts == WT_TS_NONE) {
            if (vpack->tw.start_ts != WT_TS_NONE ||
              (WT_TIME_WINDOW_HAS_STOP(&vpack->tw) && vpack->tw.stop_ts != WT_TS_NONE)) {
                WT_STAT_CONN_DSRC_INCR(session, cache_eviction_blocked_no_ts_checkpoint_race_1);
                return (EBUSY);
            }
        } else
            /*
             * Rollback to stable may recover updates from the history store that is out of order to
             * the on-disk value. Normally these updates have the WT_UPDATE_RESTORED_FROM_HS flag on
             * them. However, in rare cases, if the newer update becomes globally visible, the
             * restored update may be removed by the obsolete check. This may lead to an out of
             * order edge case but it is benign. Check the global visibility of the update and
             * ignore this case.
             */
            WT_ASSERT(session,
              __wt_txn_upd_visible_all(session, prev_upd) ||
                (prev_upd->start_ts >= vpack->tw.start_ts &&
                  (!WT_TIME_WINDOW_HAS_STOP(&vpack->tw) ||
                    prev_upd->start_ts >= vpack->tw.stop_ts)));
    }

    return (0);
}

/*
 * __rec_calc_upd_memsize --
 *     Calculate the saved update size.
 */
static WT_INLINE size_t
__rec_calc_upd_memsize(WT_UPDATE *onpage_upd, WT_UPDATE *tombstone, size_t upd_memsize)
{
    WT_UPDATE *upd;

    /*
     * The total update size only contains uncommitted updates. Add the size for the rest of the
     * chain.
     *
     * FIXME-WT-9182: figure out what should be included in the calculation of the size of the saved
     * update chains.
     */
    if (onpage_upd != NULL) {
        for (upd = tombstone != NULL ? tombstone : onpage_upd; upd != NULL; upd = upd->next)
            if (upd->txnid != WT_TXN_ABORTED)
                upd_memsize += WT_UPDATE_MEMSIZE(upd);
    }
    return (upd_memsize);
}

/*
 * __rec_upd_select --
 *     Select the update to write to disk image.
 */
static int
__rec_upd_select(WT_SESSION_IMPL *session, WTI_RECONCILE *r, WT_UPDATE *first_upd,
  WTI_UPDATE_SELECT *upd_select, WT_UPDATE **first_txn_updp, bool *has_newer_updatesp,
  size_t *upd_memsizep)
{
    WT_CONNECTION_IMPL *conn;
    WT_UPDATE *upd;
    wt_timestamp_t max_ts;
    uint64_t max_txn, session_txnid, txnid;
    bool is_hs_page, seen_prepare;

    conn = S2C(session);
    max_ts = WT_TS_NONE;
    max_txn = WT_TXN_NONE;
    is_hs_page = F_ISSET(session->dhandle, WT_DHANDLE_HS);
    session_txnid = __wt_atomic_loadv64(&WT_SESSION_TXN_SHARED(session)->id);
    seen_prepare = false;

    for (upd = first_upd; upd != NULL; upd = upd->next) {
        if ((txnid = upd->txnid) == WT_TXN_ABORTED)
            continue;

        /*
         * Give up if the update is from this transaction and on the metadata file or disaggregated
         * shared metadata file.
         */
        if ((WT_IS_METADATA(session->dhandle) || WT_IS_DISAGG_META(session->dhandle)) &&
          txnid != WT_TXN_NONE && txnid == session_txnid)
            return (__wt_set_return(session, EBUSY));

        /*
         * Track the first update in the chain that is not aborted and the maximum transaction ID.
         */
        if (*first_txn_updp == NULL)
            *first_txn_updp = upd;

        /*
         * Special handling for application threads evicting their own updates.
         */
        if (!is_hs_page && F_ISSET(r, WT_REC_APP_EVICTION_SNAPSHOT) && txnid == session_txnid) {
            *upd_memsizep += WT_UPDATE_MEMSIZE(upd);
            *has_newer_updatesp = true;
            continue;
        }
        /*
         * Check whether the update was committed before reconciliation started. The global commit
         * point can move forward during reconciliation so we use a cached copy to avoid races when
         * a concurrent transaction commits or rolls back while we are examining its updates. This
         * check is not required for history store updates as they are implicitly committed. As
         * prepared transaction IDs are globally visible, need to check the update state as well.
         *
         * There are several cases we should select the update irrespective of visibility. See the
         * detailed scenarios in the definition of WT_UPDATE_SELECT_FOR_DS.
         *
         * These scenarios can happen if the current reconciliation has a limited visibility of
         * updates compared to one of the previous reconciliations. This is important as it is never
         * ok to undo the work of the previous reconciliations.
         */
        if (!F_ISSET(upd, WT_UPDATE_SELECT_FOR_DS) && !is_hs_page &&
          (F_ISSET(r, WT_REC_VISIBLE_ALL_TXNID) ? WT_TXNID_LE(r->last_running, txnid) :
                                                  !__txn_visible_id(session, txnid))) {
            /*
             * Rare case: metadata writes at read uncommitted isolation level, eviction may see a
             * committed update followed by uncommitted updates. Give up in that case because we
             * can't discard the uncommitted updates.
             */
            if (upd_select->upd != NULL) {
                WT_ASSERT_ALWAYS(session, WT_IS_METADATA(session->dhandle),
                  "Uncommitted update followed by committed update in a non-metadata file");
                return (__wt_set_return(session, EBUSY));
            }

            *upd_memsizep += WT_UPDATE_MEMSIZE(upd);
            *has_newer_updatesp = true;
            continue;
        }

        /* Ignore prepared updates if it is checkpoint. */
        if (upd->prepare_state == WT_PREPARE_LOCKED ||
          upd->prepare_state == WT_PREPARE_INPROGRESS) {
            WT_ASSERT_ALWAYS(session,
              upd_select->upd == NULL || upd_select->upd->txnid == upd->txnid,
              "Cannot have two different prepared transactions active on the same key");
            if (F_ISSET(r, WT_REC_CHECKPOINT)) {
                *upd_memsizep += WT_UPDATE_MEMSIZE(upd);
                *has_newer_updatesp = true;
                seen_prepare = true;
                continue;
            } else {
                /*
                 * If we are not in eviction, we must be in salvage to reach here. Since salvage
                 * only works on data on-disk, the prepared update must be restored from the disk.
                 * No need for us to rollback the prepared update in salvage here. If there is still
                 * content for that key left in the history store, rollback to stable will bring it
                 * back to the data store later. Otherwise, it removes the key.
                 */
                WT_ASSERT_ALWAYS(session,
                  F_ISSET(r, WT_REC_EVICT) ||
                    (F_ISSET(r, WT_REC_VISIBILITY_ERR) &&
                      F_ISSET(upd, WT_UPDATE_PREPARE_RESTORED_FROM_DS)),
                  "Should never salvage a prepared update not from disk.");
                /* Prepared updates cannot be resolved concurrently to eviction and salvage. */
                WT_ASSERT_ALWAYS(session, upd->prepare_state == WT_PREPARE_INPROGRESS,
                  "Should never concurrently resolve a prepared update during reconciliation if we "
                  "are not in a checkpoint.");
            }
        }

        /*
         * Don't write any update that is not stable if precise checkpoint is enabled.
         *
         * TODO: currently we only support this mode from startup. If we want to enable this through
         * reconfiguration, we need to ensure we have run a rollback to stable before we run the
         * first checkpoint with the precise mode.
         */
        if (F_ISSET(conn, WT_CONN_PRECISE_CHECKPOINT) &&
          upd->durable_ts > r->rec_start_pinned_stable_ts) {
            WT_ASSERT(session, !is_hs_page);
            *upd_memsizep += WT_UPDATE_MEMSIZE(upd);
            *has_newer_updatesp = true;
            continue;
        }

        /*
         * Always select the newest visible update if precise checkpoint is not enabled. Otherwise,
         * select the first update that is smaller or equal to the pinned timestamp.
         */
        if (upd_select->upd == NULL)
            upd_select->upd = upd;

        /* Track the selected update transaction id and timestamp. */
        if (WT_TXNID_LT(max_txn, txnid))
            max_txn = txnid;

        if (upd->start_ts > max_ts)
            max_ts = upd->start_ts;

        /*
         * We only need to walk the whole update chain if we are evicting metadata as it is written
         * with read uncommitted isolation and we may see a committed update followed by uncommitted
         * updates
         */
        if (!F_ISSET(r, WT_REC_EVICT) || !WT_IS_METADATA(session->dhandle))
            break;
    }

    /*
     * Track the most recent transaction in the page. We store this in the tree at the end of
     * reconciliation in the service of checkpoints, it is used to avoid discarding trees from
     * memory when they have changes required to satisfy a snapshot read.
     */
    if (WT_TXNID_LT(r->max_txn, max_txn))
        r->max_txn = max_txn;

    /* Update the maximum timestamp. */
    if (max_ts > r->max_ts)
        r->max_ts = max_ts;

    /*
     * We should never select an update that has been written to the history store except checkpoint
     * writes the update that is older than a prepared update or we need to first delete the update
     * from the history store.
     */
    WT_ASSERT_ALWAYS(session,
      upd_select->upd == NULL || !F_ISSET(upd_select->upd, WT_UPDATE_HS) ||
        F_ISSET(upd_select->upd, WT_UPDATE_TO_DELETE_FROM_HS) ||
        (!F_ISSET(r, WT_REC_EVICT) && seen_prepare),
      "Selected update that has already been written to the history store");

    return (0);
}

/*
 * __rec_fill_tw_from_upd_select --
 *     Fill the time window information and the selected update.
 */
static int
__rec_fill_tw_from_upd_select(
  WT_SESSION_IMPL *session, WT_PAGE *page, WT_CELL_UNPACK_KV *vpack, WTI_UPDATE_SELECT *upd_select)
{
    WT_TIME_WINDOW *select_tw;
    WT_UPDATE *last_upd, *tombstone, *upd;

    upd = upd_select->upd;
    last_upd = tombstone = NULL;
    select_tw = &upd_select->tw;

    /*
     * The start timestamp is determined by the commit timestamp when the key is first inserted (or
     * last updated). The end timestamp is set when a key/value pair becomes invalid, either because
     * of a remove or a modify/update operation on the same key.
     */

    /*
     * Mark the prepare flag if the selected update is an uncommitted prepare. As tombstone updates
     * are never returned to write, set this flag before we move into the previous update to write.
     */
    if (upd->prepare_state == WT_PREPARE_INPROGRESS)
        select_tw->prepare = 1;

    /*
     * If the newest is a tombstone then select the update before it and set the end of the
     * visibility window to its time point as appropriate to indicate that we should return "not
     * found" for reads after this point.
     *
     * Otherwise, leave the end of the visibility window at the maximum possible value to indicate
     * that the value is visible to any timestamp/transaction id ahead of it.
     */
    if (upd->type == WT_UPDATE_TOMBSTONE) {
        WT_TIME_WINDOW_SET_STOP(select_tw, upd);
        tombstone = upd_select->tombstone = upd;

        /* Find the update this tombstone applies to. */
        if (!__wt_txn_upd_visible_all(session, upd)) {
            while (upd->next != NULL && upd->next->txnid == WT_TXN_ABORTED)
                upd = upd->next;

            WT_ASSERT(session, upd->next == NULL || upd->next->txnid != WT_TXN_ABORTED);
            upd_select->upd = upd = upd->next;
            /* We should not see multiple consecutive tombstones. */
            WT_ASSERT_ALWAYS(session, upd == NULL || upd->type != WT_UPDATE_TOMBSTONE,
              "Consecutive tombstones found on the update chain");
        }
    }

    if (upd != NULL)
        /* The beginning of the validity window is the selected update's time point. */
        WT_TIME_WINDOW_SET_START(select_tw, upd);
    else if (select_tw->stop_ts != WT_TS_NONE || select_tw->stop_txn != WT_TXN_NONE) {
        WT_ASSERT_ALWAYS(
          session, tombstone != NULL, "The only contents of the update list is a single tombstone");

        /*
         * The fixed-length column-store implicitly fills the gap with empty records of single
         * tombstones. We are done with update selection if there is no on-disk entry.
         */
        if (vpack == NULL && S2BT(session)->type == BTREE_COL_FIX) {
            upd_select->upd = tombstone;
            return (0);
        }

        WT_ASSERT_ALWAYS(
          session, vpack != NULL && vpack->type != WT_CELL_DEL, "No on-disk value is found");
        WT_ASSERT_ALWAYS(session, !vpack->tw.prepare, "On-disk value is a prepared update");

        /* Move the pointer to the last update on the update chain. */
        for (last_upd = tombstone; last_upd->next != NULL; last_upd = last_upd->next)
            /* Tombstone is the only non-aborted update on the update chain. */
            WT_ASSERT(session, last_upd->next->txnid == WT_TXN_ABORTED);

        /*
         * It's possible to have a tombstone as the only update in the update list. If we reconciled
         * before with only a single update and then read the page back into cache, we'll have an
         * empty update list. And applying a delete on top of that will result in ONLY a tombstone
         * in the update list.
         *
         * In this case, we should leave the selected update unset to indicate that we want to keep
         * the same on-disk value but set the stop time point to indicate that the validity window
         * ends when this tombstone started. (Note: this may have been true at one point, but
         * currently we either append the onpage value and return that, or return the tombstone
         * itself; there is no case that returns no update but sets the time window.)
         */
        WT_RET(__rec_append_orig_value(session, page, tombstone, vpack));

        /*
         * We may have updated the global transaction concurrently and the tombstone is now globally
         * visible. In this case, the on page value is not appended. Verify that.
         */
        if (last_upd->next != NULL) {
            WT_ASSERT_ALWAYS(session,
              last_upd->next->txnid ==
                  (F_ISSET_ATOMIC_32(S2C(session), WT_CONN_RECOVERING) ? WT_TXN_NONE :
                                                                         vpack->tw.start_txn) &&
                last_upd->next->start_ts == vpack->tw.start_ts &&
                last_upd->next->type == WT_UPDATE_STANDARD && last_upd->next->next == NULL,
              "Tombstone is globally visible, but the tombstoned update is on the update "
              "chain");
            upd_select->upd = last_upd->next;
            WT_TIME_WINDOW_SET_START(select_tw, last_upd->next);
        } else {
            /*
             * It's possible that onpage value is not appended if the tombstone becomes globally
             * visible because the oldest transaction id or the oldest timestamp is moved
             * concurrently.
             *
             * If the tombstone is aborted concurrently, we should still have appended the onpage
             * value.
             */
            WT_ASSERT_ALWAYS(session,
              tombstone->txnid != WT_TXN_ABORTED && __wt_txn_upd_visible_all(session, tombstone) &&
                upd_select->upd == NULL,
              "Tombstone has been aborted, but the previously tombstoned update is not on "
              "the update chain");
            upd_select->upd = tombstone;
        }
    }

    return (0);
}

/*
 * __wti_rec_upd_select --
 *     Return the update in a list that should be written (or NULL if none can be written).
 */
int
__wti_rec_upd_select(WT_SESSION_IMPL *session, WTI_RECONCILE *r, WT_INSERT *ins, WT_ROW *rip,
  WT_CELL_UNPACK_KV *vpack, WTI_UPDATE_SELECT *upd_select)
{
    WT_PAGE *page;
    WT_UPDATE *first_txn_upd, *first_upd, *onpage_upd, *upd;
    size_t upd_memsize;
    bool has_newer_updates, supd_restore, upd_saved;

    /*
     * The "saved updates" return value is used independently of returning an update we can write,
     * both must be initialized.
     */
    WTI_UPDATE_SELECT_INIT(upd_select);

    page = r->page;
    first_txn_upd = onpage_upd = upd = NULL;
    upd_memsize = 0;
    has_newer_updates = supd_restore = upd_saved = false;

    /*
     * If called with a WT_INSERT item, use its WT_UPDATE list (which must exist), otherwise check
     * for an on-page row-store WT_UPDATE list (which may not exist). Return immediately if the item
     * has no updates.
     */
    if (ins != NULL)
        first_upd = ins->upd;
    else {
        /* Note: ins is never null for columns. */
        WT_ASSERT(session, rip != NULL && page->type == WT_PAGE_ROW_LEAF);
        if ((first_upd = WT_ROW_UPDATE(page, rip)) == NULL)
            return (0);
    }

    WT_RET(__rec_upd_select(
      session, r, first_upd, upd_select, &first_txn_upd, &has_newer_updates, &upd_memsize));

    /* Keep track of the selected update. */
    upd = upd_select->upd;

    WT_ASSERT_ALWAYS(session,
      upd == NULL || (upd->txnid != WT_TXN_ABORTED && upd->type != WT_UPDATE_RESERVE),
      "Reconciliation should never see an aborted or reserved update");

    /*
     * The checkpoint transaction is special. Make sure we never write metadata updates from a
     * checkpoint in a concurrent session.
     */
    WT_ASSERT_ALWAYS(session,
      !WT_IS_METADATA(session->dhandle) || upd == NULL || upd->txnid == WT_TXN_NONE ||
        upd->txnid != __wt_atomic_loadv64(&S2C(session)->txn_global.checkpoint_txn_shared.id) ||
        WT_SESSION_IS_CHECKPOINT(session),
      "Metadata updates written from a checkpoint in a concurrent session");

    /* If all of the updates were aborted, quit. */
    if (first_txn_upd == NULL) {
        WT_ASSERT_ALWAYS(session, upd == NULL,
          "__wt_rec_upd_select has selected an update when none are present on the update chain");
        if (first_upd != NULL)
            r->cache_upd_chain_all_aborted = true;
        return (0);
    }

    /*
     * We expect the page to be clean after reconciliation. If there are invisible updates, abort
     * eviction.
     */
    if (has_newer_updates && F_ISSET(r, WT_REC_CLEAN_AFTER_REC | WT_REC_VISIBILITY_ERR)) {
        if (F_ISSET(r, WT_REC_VISIBILITY_ERR))
            WT_RET_PANIC(session, EINVAL, "reconciliation error, update not visible");
        return (__wt_set_return(session, EBUSY));
    }

    /* If an update was selected, record that we're making progress. */
    if (upd != NULL)
        r->update_used = true;

    if (upd != NULL)
        WT_RET(__rec_fill_tw_from_upd_select(session, page, vpack, upd_select));

    /* Mark the page dirty after reconciliation. */
    if (has_newer_updates)
        r->leave_dirty = true;

    onpage_upd = upd_select->upd != NULL && upd_select->upd->type == WT_UPDATE_TOMBSTONE ?
      NULL :
      upd_select->upd;

    /*
     * If we have done a prepared rollback, we may have restored a history store value to the update
     * chain but the same value is left in the history store. Save it to delete it from the history
     * store later.
     */
    WT_RET(__rec_find_and_save_delete_hs_upd(session, r, ins, rip, upd_select));

    /* Check the update chain for conditions that could prevent it's eviction. */
    WT_RET(__rec_validate_upd_chain(session, r, onpage_upd, &upd_select->tw, vpack));

    /*
     * Set the flag if the selected tombstone has no timestamp. Based on this flag, the caller
     * functions perform the history store truncation for this key.
     */
    if (!F_ISSET(session->dhandle, WT_DHANDLE_HS) && upd_select->tombstone != NULL &&
      !F_ISSET(upd_select->tombstone, WT_UPDATE_RESTORED_FROM_DS | WT_UPDATE_RESTORED_FROM_HS)) {
        upd = upd_select->upd;

        /*
         * The selected update can be the tombstone itself when the tombstone is globally visible.
         * Compare the tombstone's timestamp with either the next update in the update list or the
         * on-disk cell timestamp to determine if the tombstone is discarding a timestamp.
         */
        if (upd_select->tombstone == upd) {
            upd = upd->next;

            /* Loop until a valid update is found. */
            while (upd != NULL && upd->txnid == WT_TXN_ABORTED)
                upd = upd->next;
        }

        if ((upd != NULL && upd->start_ts > upd_select->tombstone->start_ts) ||
          (vpack != NULL && vpack->tw.start_ts > upd_select->tombstone->start_ts))
            upd_select->no_ts_tombstone = true;
    }

    /*
     * Fixup any missing timestamps, assert that checkpoint wasn't running when this round of
     * reconciliation started.
     *
     * Returning EBUSY here is okay as the previous call to validate the update chain wouldn't have
     * caught the situation where only a tombstone is selected.
     */
    if (__timestamp_no_ts_fix(session, &upd_select->tw) && F_ISSET(r, WT_REC_HS) &&
      F_ISSET(r, WT_REC_CHECKPOINT_RUNNING)) {
        /* Catch this case in diagnostic builds. */
        WT_STAT_CONN_DSRC_INCR(session, cache_eviction_blocked_no_ts_checkpoint_race_3);
        WT_ASSERT(session, false);
        return (EBUSY);
    }

    /*
     * The update doesn't have any further updates that need to be written to the history store,
     * skip saving the update as saving the update will cause reconciliation to think there is work
     * that needs to be done when there might not be.
     *
     * Additionally history store reconciliation is not set skip saving an update.
     */
    if (__rec_need_save_upd(session, r, upd_select, vpack, has_newer_updates)) {
        /*
         * We should restore the update chains to the new disk image if there are newer updates in
         * eviction, or for cases that don't support history store, such as an in-memory database.
         */
        supd_restore = F_ISSET(r, WT_REC_EVICT) &&
<<<<<<< HEAD
          (has_newer_updates || F_ISSET(S2C(session), WT_CONN_IN_MEMORY) ||
            F_ISSET(S2BT(session), WT_BTREE_IN_MEMORY));
=======
          (has_newer_updates || F_ISSET_ATOMIC_32(S2C(session), WT_CONN_IN_MEMORY));
>>>>>>> b4f869b2

        upd_memsize = __rec_calc_upd_memsize(onpage_upd, upd_select->tombstone, upd_memsize);
        WT_RET(__rec_update_save(
          session, r, ins, rip, onpage_upd, upd_select->tombstone, supd_restore, upd_memsize));
        upd_saved = upd_select->upd_saved = true;
    }

    /*
     * Mark the selected update (and potentially the tombstone preceding it) as being destined for
     * the data store. Subsequent reconciliations should know that they can select this update
     * regardless of visibility.
     */
    if (upd_select->upd != NULL)
        F_SET(upd_select->upd, WT_UPDATE_DS);
    if (upd_select->tombstone != NULL)
        F_SET(upd_select->tombstone, WT_UPDATE_DS);

    /* Track whether we need to do update restore eviction. */
    if (supd_restore)
        r->cache_write_restore_invisible = true;

    /*
     * Paranoia: check that we didn't choose an update that has since been rolled back.
     */
    WT_ASSERT_ALWAYS(session, upd_select->upd == NULL || upd_select->upd->txnid != WT_TXN_ABORTED,
      "Updated selected that has since been rolled back");

    /*
     * Returning an update means the original on-page value might be lost, and that's a problem if
     * there's a reader that needs it, make a copy of the on-page value. We do that any time there
     * are saved updates (we may need the original on-page value to terminate the update chain, for
     * example, in the case of an update that modifies the original value). Additionally, make a
     * copy of the on-page value if the value is an overflow item and anything other than the
     * on-page cell is being written. This is because the value's backing overflow blocks aren't
     * part of the page, and they are physically removed by checkpoint writing this page, that is,
     * the checkpoint doesn't include the overflow blocks so they're removed and future readers of
     * this page won't be able to find them.
     *
     * We never append prepared updates back to the onpage value. If it is a prepared full update,
     * it is already on the update chain. If it is a prepared tombstone, the onpage value is already
     * appended to the update chain when the page is read into memory.
     */
    if (upd_select->upd != NULL && vpack != NULL && vpack->type != WT_CELL_DEL &&
      !vpack->tw.prepare && (upd_saved || F_ISSET(vpack, WT_CELL_UNPACK_OVERFLOW)))
        WT_RET(__rec_append_orig_value(session, page, upd_select->upd, vpack));

    __wti_rec_time_window_clear_obsolete(session, upd_select, NULL, r);

    WT_ASSERT(
      session, upd_select->tw.stop_txn != WT_TXN_MAX || upd_select->tw.stop_ts == WT_TS_MAX);

    return (0);
}<|MERGE_RESOLUTION|>--- conflicted
+++ resolved
@@ -116,14 +116,9 @@
          * its transaction id to WT_TXN_NONE and its timestamps to WT_TS_NONE when we write the
          * update to the time window.
          */
-<<<<<<< HEAD
-        if ((F_ISSET(conn, WT_CONN_IN_MEMORY) || F_ISSET(btree, WT_BTREE_IN_MEMORY)) &&
+        if ((F_ISSET_ATOMIC_32(conn, WT_CONN_IN_MEMORY) || F_ISSET(btree, WT_BTREE_IN_MEMORY)) &&
           unpack->tw.start_ts == upd->start_ts && unpack->tw.start_txn == upd->txnid &&
           upd->type != WT_UPDATE_TOMBSTONE)
-=======
-        if (F_ISSET_ATOMIC_32(conn, WT_CONN_IN_MEMORY) && unpack->tw.start_ts == upd->start_ts &&
-          unpack->tw.start_txn == upd->txnid && upd->type != WT_UPDATE_TOMBSTONE)
->>>>>>> b4f869b2
             return (0);
 
         /*
@@ -201,7 +196,7 @@
             WT_ASSERT(session,
               (unpack->tw.stop_ts == oldest_upd->start_ts || unpack->tw.stop_ts == WT_TS_NONE) &&
                 (unpack->tw.stop_txn == oldest_upd->txnid || unpack->tw.stop_txn == WT_TXN_NONE ||
-                  (oldest_upd->txnid == WT_TXN_NONE && F_ISSET(conn, WT_CONN_RECOVERING) &&
+                  (oldest_upd->txnid == WT_TXN_NONE && F_ISSET_ATOMIC_32(conn, WT_CONN_RECOVERING) &&
                     F_ISSET(oldest_upd, WT_UPDATE_RESTORED_FROM_DS))));
 
             if (tombstone_globally_visible)
@@ -350,12 +345,8 @@
      * 3. Valid updates exist in the update chain to be written to the history store.
      */
     supd_restore = F_ISSET(r, WT_REC_EVICT) &&
-<<<<<<< HEAD
-      (has_newer_updates || F_ISSET(S2C(session), WT_CONN_IN_MEMORY) ||
+      (has_newer_updates || F_ISSET_ATOMIC_32(S2C(session), WT_CONN_IN_MEMORY) ||
         F_ISSET(S2BT(session), WT_BTREE_IN_MEMORY));
-=======
-      (has_newer_updates || F_ISSET_ATOMIC_32(S2C(session), WT_CONN_IN_MEMORY));
->>>>>>> b4f869b2
 
     if (!supd_restore && vpack == NULL && upd_select->upd != NULL) {
         upd = upd_select->upd;
@@ -696,7 +687,7 @@
          * reconfiguration, we need to ensure we have run a rollback to stable before we run the
          * first checkpoint with the precise mode.
          */
-        if (F_ISSET(conn, WT_CONN_PRECISE_CHECKPOINT) &&
+        if (F_ISSET_ATOMIC_32(conn, WT_CONN_PRECISE_CHECKPOINT) &&
           upd->durable_ts > r->rec_start_pinned_stable_ts) {
             WT_ASSERT(session, !is_hs_page);
             *upd_memsizep += WT_UPDATE_MEMSIZE(upd);
@@ -1037,12 +1028,8 @@
          * eviction, or for cases that don't support history store, such as an in-memory database.
          */
         supd_restore = F_ISSET(r, WT_REC_EVICT) &&
-<<<<<<< HEAD
-          (has_newer_updates || F_ISSET(S2C(session), WT_CONN_IN_MEMORY) ||
+          (has_newer_updates || F_ISSET_ATOMIC_32(S2C(session), WT_CONN_IN_MEMORY) ||
             F_ISSET(S2BT(session), WT_BTREE_IN_MEMORY));
-=======
-          (has_newer_updates || F_ISSET_ATOMIC_32(S2C(session), WT_CONN_IN_MEMORY));
->>>>>>> b4f869b2
 
         upd_memsize = __rec_calc_upd_memsize(onpage_upd, upd_select->tombstone, upd_memsize);
         WT_RET(__rec_update_save(
