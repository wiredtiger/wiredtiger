/*-
 * Copyright (c) 2014-2019 MongoDB, Inc.
 * Copyright (c) 2008-2014 WiredTiger, Inc.
 *	All rights reserved.
 *
 * See the file LICENSE for redistribution information.
 */

#include "wt_internal.h"

/*
 * __rec_update_stable --
 *     Return whether an update is stable or not.
 */
static bool
__rec_update_stable(WT_SESSION_IMPL *session, WT_RECONCILE *r, WT_UPDATE *upd)
{
    return (F_ISSET(r, WT_REC_VISIBLE_ALL) ?
        __wt_txn_upd_visible_all(session, upd) :
        __wt_txn_upd_visible_type(session, upd) == WT_VISIBLE_TRUE &&
          __wt_txn_visible(session, upd->txnid, upd->start_ts));
}

/*
 * __rec_update_save --
 *     Save a WT_UPDATE list for later restoration.
 */
static int
__rec_update_save(WT_SESSION_IMPL *session, WT_RECONCILE *r, WT_INSERT *ins, void *ripcip,
  WT_UPDATE *onpage_upd, size_t upd_memsize)
{
    WT_SAVE_UPD *supd;

    WT_RET(__wt_realloc_def(session, &r->supd_allocated, r->supd_next + 1, &r->supd));
    supd = &r->supd[r->supd_next];
    supd->ins = ins;
    supd->ripcip = ripcip;
    WT_CLEAR(supd->onpage_upd);
    if (onpage_upd != NULL &&
      (onpage_upd->type == WT_UPDATE_STANDARD || onpage_upd->type == WT_UPDATE_MODIFY))
        supd->onpage_upd = onpage_upd;
    ++r->supd_next;
    r->supd_memsize += upd_memsize;
    return (0);
}

/*
 * __rec_append_orig_value --
 *     Append the key's original value to its update list.
 */
static int
__rec_append_orig_value(
  WT_SESSION_IMPL *session, WT_PAGE *page, WT_UPDATE *upd, WT_CELL_UNPACK *unpack)
{
    WT_DECL_ITEM(tmp);
    WT_DECL_RET;
    WT_UPDATE *append, *tombstone;
    size_t size, total_size;

    for (;; upd = upd->next) {
        /* Done if at least one self-contained update is globally visible. */
        if (WT_UPDATE_DATA_VALUE(upd) && __wt_txn_upd_visible_all(session, upd))
            return (0);

        /* Add the original value after birthmarks. */
        if (upd->type == WT_UPDATE_BIRTHMARK) {
            WT_ASSERT(session, unpack != NULL && unpack->type != WT_CELL_DEL);
            break;
        }

        /* On page value already on chain */
        if (unpack != NULL && unpack->start_ts == upd->start_ts && unpack->start_txn == upd->txnid)
            return (0);

        /* Leave reference at the last item in the chain. */
        if (upd->next == NULL)
            break;
    }

    /*
     * We need the original on-page value for some reader: get a copy and append it to the end of
     * the update list with a transaction ID that guarantees its visibility.
     *
     * If we don't have a value cell, it's an insert/append list key/value pair which simply doesn't
     * exist for some reader; place a deleted record at the end of the update list.
     */
    append = tombstone = NULL; /* -Wconditional-uninitialized */
    total_size = size = 0;     /* -Wconditional-uninitialized */
    if (unpack == NULL || unpack->type == WT_CELL_DEL)
        WT_RET(__wt_update_alloc(session, NULL, &append, &size, WT_UPDATE_TOMBSTONE));
    else {
        /* Timestamp should always be in descending order */
        WT_ASSERT(session, upd->start_ts >= unpack->start_ts);

        WT_RET(__wt_scr_alloc(session, 0, &tmp));
        WT_ERR(__wt_page_cell_data_ref(session, page, unpack, tmp));
        WT_ERR(__wt_update_alloc(session, tmp, &append, &size, WT_UPDATE_STANDARD));
        append->start_ts = append->durable_ts = unpack->start_ts;
        append->txnid = unpack->start_txn;
        total_size = size;

        /*
         * We need to append a TOMBSTONE before the onpage value if the onpage value has a valid
         * stop pair.
         *
         * Imagine a case we insert and delete a value respectively at timestamp 0 and 10, and later
         * insert it again at 20. We need the TOMBSTONE to tell us there is no value between 10 and
         * 20.
         */
        if (unpack->stop_ts != WT_TS_MAX || unpack->stop_txn != WT_TXN_MAX) {
            /* Timestamp should always be in descending order */
            WT_ASSERT(session, upd->start_ts >= unpack->stop_ts);

            WT_ERR(__wt_update_alloc(session, NULL, &tombstone, &size, WT_UPDATE_TOMBSTONE));
            tombstone->txnid = unpack->stop_txn;
            tombstone->start_ts = unpack->stop_ts;
            tombstone->durable_ts = unpack->stop_ts;
            tombstone->next = append;
            total_size += size;
        }
    }

    /*
     * If we're saving the original value for a birthmark, transfer over the transaction ID and
     * clear out the birthmark update. Else, set the entry's transaction information to the lowest
     * possible value (as cleared memory matches the lowest possible transaction ID and timestamp,
     * do nothing).
     */
    if (upd->type == WT_UPDATE_BIRTHMARK) {
        WT_ASSERT(session, append->start_ts == upd->start_ts && append->txnid == upd->txnid);
        append->next = upd->next;
    }

    if (tombstone != NULL)
        append = tombstone;

    /* Append the new entry into the update list. */
    WT_PUBLISH(upd->next, append);

    /* Replace the birthmark with an aborted transaction. */
    if (upd->type == WT_UPDATE_BIRTHMARK) {
        WT_ORDERED_WRITE(upd->txnid, WT_TXN_ABORTED);
        WT_ORDERED_WRITE(upd->type, WT_UPDATE_STANDARD);
    }

    __wt_cache_page_inmem_incr(session, page, total_size);

err:
    __wt_scr_free(session, &tmp);
    return (ret);
}

/*
 * __rec_need_save_upd --
 *     Return if we need to save the update chain
 */
static bool
__rec_need_save_upd(WT_SESSION_IMPL *session, WT_UPDATE *selected_upd, uint64_t max_txn,
  wt_timestamp_t max_ts, bool list_uncommitted, uint64_t flags)
{
    /*
     * Save updates for in-memory database, except when the maximum timestamp and txnid are globally
     * visible.
     */
    if (LF_ISSET(WT_REC_IN_MEMORY))
        return (!__wt_txn_visible_all(session, max_txn, max_ts));

    /*
     * FIXME-PM-1521: The current implementation doesn't work with fixed-length column store.
     * Currently, we don't write history versions to history store for fixed-length column store. I
     * don't know how that is going to work in durable history.
     */
    if (!LF_ISSET(WT_REC_HS))
        return false;

    if (LF_ISSET(WT_REC_EVICT) && list_uncommitted)
        return true;

    /* When in checkpoint, no need to save update if no onpage value is selected. */
    if (LF_ISSET(WT_REC_CHECKPOINT) && selected_upd == NULL)
        return false;

    /* No need to save updates if everything is globally visible. */
    return (!__wt_txn_visible_all(session, max_txn, max_ts));
}

/*
 * __wt_rec_upd_select --
 *     Return the update in a list that should be written (or NULL if none can be written).
 */
int
__wt_rec_upd_select(WT_SESSION_IMPL *session, WT_RECONCILE *r, WT_INSERT *ins, void *ripcip,
  WT_CELL_UNPACK *vpack, WT_UPDATE_SELECT *upd_select)
{
    WT_DECL_ITEM(tmp);
    WT_DECL_RET;
    WT_PAGE *page;
    WT_UPDATE *first_txn_upd, *first_upd, *upd, *last_upd;
    wt_timestamp_t max_ts, tombstone_durable_ts;
    size_t size, upd_memsize;
    uint64_t max_txn, txnid;
    bool list_uncommitted;

    /*
     * The "saved updates" return value is used independently of returning an update we can write,
     * both must be initialized.
     */
    upd_select->upd = NULL;
    upd_select->upd_saved = false;

    page = r->page;
    first_txn_upd = upd = last_upd = NULL;
    upd_memsize = 0;
    max_ts = WT_TS_NONE;
    tombstone_durable_ts = WT_TS_MAX;
    max_txn = WT_TXN_NONE;
    list_uncommitted = false;

    /*
     * If called with a WT_INSERT item, use its WT_UPDATE list (which must exist), otherwise check
     * for an on-page row-store WT_UPDATE list (which may not exist). Return immediately if the item
     * has no updates.
     */
    if (ins != NULL)
        first_upd = ins->upd;
    else if ((first_upd = WT_ROW_UPDATE(page, ripcip)) == NULL)
        return (0);

    for (upd = first_upd; upd != NULL; upd = upd->next) {
        if ((txnid = upd->txnid) == WT_TXN_ABORTED)
            continue;

        ++r->updates_seen;
        upd_memsize += WT_UPDATE_MEMSIZE(upd);

        /*
         * Track the first update in the chain that is not aborted and the maximum transaction ID.
         */
        if (first_txn_upd == NULL)
            first_txn_upd = upd;
        if (WT_TXNID_LT(max_txn, txnid))
            max_txn = txnid;

        /*
         * Check whether the update was committed before reconciliation started. The global commit
         * point can move forward during reconciliation so we use a cached copy to avoid races when
         * a concurrent transaction commits or rolls back while we are examining its updates. As
         * prepared transaction IDs are globally visible, need to check the update state as well.
         *
         * The checkpoint transaction doesn't pin the oldest txn id, therefore the r->last_running
         * can move beyond the checkpoint transaction id. Need to do a proper visibility check for
         * metadata pages. Otherwise, eviction may select uncommitted metadata updates to write to
         * disk.
         */
        if (F_ISSET(r, WT_REC_VISIBLE_ALL) && !WT_IS_METADATA(session->dhandle) ?
            WT_TXNID_LE(r->last_running, txnid) :
            !__txn_visible_id(session, txnid)) {
            list_uncommitted = true;
            continue;
        }
        if (upd->prepare_state == WT_PREPARE_LOCKED ||
          upd->prepare_state == WT_PREPARE_INPROGRESS) {
            list_uncommitted = true;
            if (upd->start_ts > max_ts)
                max_ts = upd->start_ts;

            /*
             * Track the oldest update not on the page, used to decide whether reads can use the
             * page image, hence using the start rather than the durable timestamp.
             */
            if (upd->start_ts < r->min_skipped_ts)
                r->min_skipped_ts = upd->start_ts;
            continue;
        }

        /* Track the first update with non-zero timestamp. */
        if (upd->start_ts > max_ts)
            max_ts = upd->start_ts;

        /* Always select the newest committed update to write to disk */
        if (upd_select->upd == NULL)
            upd_select->upd = upd;

        if (!__rec_update_stable(session, r, upd)) {
            if (F_ISSET(r, WT_REC_EVICT))
                ++r->updates_unstable;

            /*
             * Rare case: when applications run at low isolation levels, update/restore eviction may
             * see a stable update followed by an uncommitted update. Give up in that case: we need
             * to discard updates from the stable update and older for correctness and we can't
             * discard an uncommitted update.
             */
            if (upd_select->upd != NULL && list_uncommitted)
                return (__wt_set_return(session, EBUSY));
        } else if (!F_ISSET(r, WT_REC_EVICT))
            break;
    }

    /* Keep track of the selected update. */
    upd = upd_select->upd;

    /* Reconciliation should never see an aborted or reserved update. */
    WT_ASSERT(
      session, upd == NULL || (upd->txnid != WT_TXN_ABORTED && upd->type != WT_UPDATE_RESERVE));

    /*
     * The checkpoint transaction is special. Make sure we never write metadata updates from a
     * checkpoint in a concurrent session.
     */
    WT_ASSERT(session, !WT_IS_METADATA(session->dhandle) || upd == NULL ||
        upd->txnid == WT_TXN_NONE || upd->txnid != S2C(session)->txn_global.checkpoint_state.id ||
        WT_SESSION_IS_CHECKPOINT(session));

    /* If all of the updates were aborted, quit. */
    if (first_txn_upd == NULL) {
        WT_ASSERT(session, upd == NULL);
        return (0);
    }

    if (upd != NULL && upd->start_ts > r->max_ondisk_ts)
        r->max_ondisk_ts = upd->start_ts;

    /*
     * The start timestamp is determined by the commit timestamp when the key is first inserted (or
     * last updated). The end timestamp is set when a key/value pair becomes invalid, either because
     * of a remove or a modify/update operation on the same key.
     *
     * In the case of a tombstone where the previous update is the ondisk value, we'll allocate an
     * update here to represent the ondisk value. Keep a pointer to the original update (the
     * tombstone) since we do some pointer comparisons below to check whether or not all updates are
     * stable.
     */
    if (upd != NULL) {
        upd_select->durable_ts = WT_TS_NONE;
        upd_select->start_ts = WT_TS_NONE;
        upd_select->start_txn = WT_TXN_NONE;
        upd_select->stop_ts = WT_TS_MAX;
        upd_select->stop_txn = WT_TXN_MAX;
        /*
         * If the newest is a tombstone then select the update before it and set the end of the
         * visibility window to its time pair as appropriate to indicate that we should return "not
         * found" for reads after this point.
         *
         * Otherwise, leave the end of the visibility window at the maximum possible value to
         * indicate that the value is visible to any timestamp/transaction id ahead of it.
         */
        if (upd->type == WT_UPDATE_TOMBSTONE) {
            if (upd->start_ts != WT_TS_NONE)
                upd_select->stop_ts = upd->start_ts;
            if (upd->txnid != WT_TXN_NONE)
                upd_select->stop_txn = upd->txnid;
            if (upd->durable_ts != WT_TS_NONE)
                tombstone_durable_ts = upd->durable_ts;
            /* Ignore all the aborted transactions. */
            if (!__wt_txn_visible_all(session, upd->txnid, upd->start_ts)) {
                while (upd->next != NULL && upd->next->txnid == WT_TXN_ABORTED)
                    upd = upd->next;
                WT_ASSERT(session, upd->next == NULL || upd->next->txnid != WT_TXN_ABORTED);
                if (upd->next == NULL)
                    last_upd = upd;
                upd_select->upd = upd = upd->next;
            }
        }
        if (upd != NULL) {
            /*
             * The beginning of the validity window is the selected update's time pair.
             *
             * FIXME-PM-1521: We shouldn't need to check for this. We're actually allowed to commit
             * updates to the same key out of timestamp order. So we can have stop time pairs
             * earlier than their respective start time pair. We need to figure out what to do in
             * WT-5469.
             */
            if (upd->start_ts <= upd_select->stop_ts && upd->txnid <= upd_select->stop_txn) {
                upd_select->durable_ts = upd_select->start_ts = upd->start_ts;
                upd_select->start_txn = upd->txnid;
            }

            /* Use the tombstone durable timestamp as the overall durable timestamp if it exists. */
            if (tombstone_durable_ts != WT_TS_MAX)
                upd_select->durable_ts = tombstone_durable_ts;
        } else {
            /* If we only have a tombstone in the update list, we must have an ondisk value. */
            WT_ASSERT(session, vpack != NULL);
            /*
             * It's possible to have a tombstone as the only update in the update list. If we
             * reconciled before with only a single update and then read the page back into cache,
             * we'll have an empty update list. And applying a delete on top of that will result in
             * ONLY a tombstone in the update list.
             *
             * In this case, we should leave the selected update unset to indicate that we want to
             * keep the same on-disk value but set the stop time pair to indicate that the validity
             * window ends when this tombstone started.
             */
            WT_ASSERT(session,
              vpack->start_ts <= upd_select->stop_ts && vpack->start_txn <= upd_select->stop_txn);
            upd_select->durable_ts = upd_select->start_ts = vpack->start_ts;
            upd_select->start_txn = vpack->start_txn;

            /* Use the tombstone durable timestamp as the overall durable timestamp if it exists. */
            if (tombstone_durable_ts != WT_TS_MAX)
                upd_select->durable_ts = tombstone_durable_ts;

            /*
             * Leaving the update unset means that we can skip reconciling. If we've set the stop
             * time pair because of a tombstone after the on-disk value, we still have work to do so
             * that is NOT ok. Let's append the on-disk value to the chain.
             *
             * FIXME-PM-1521: How are we going to remove deleted keys from disk image? We may need
             * to return a different return code to tell reconciliation it is safe to remove the
             * key. In that case, we can use __rec_append_orig_value instead of duplicating code
             * here.
             */
            WT_ERR(__wt_scr_alloc(session, 0, &tmp));
            WT_ERR(__wt_page_cell_data_ref(session, page, vpack, tmp));
            WT_ERR(__wt_update_alloc(session, tmp, &upd, &size, WT_UPDATE_STANDARD));
            upd->start_ts = upd->durable_ts = vpack->start_ts;
            upd->txnid = vpack->start_txn;
            WT_PUBLISH(last_upd->next, upd);
            /* This is going in our update list so it should be accounted for in cache usage. */
            __wt_cache_page_inmem_incr(session, page, size);
            upd_select->upd = upd;
        }
    }

    /*
     * Track the most recent transaction in the page. We store this in the tree at the end of
     * reconciliation in the service of checkpoints, it is used to avoid discarding trees from
     * memory when they have changes required to satisfy a snapshot read.
     */
    if (WT_TXNID_LT(r->max_txn, max_txn))
        r->max_txn = max_txn;

    /* Update the maximum timestamp. */
    if (max_ts > r->max_ts)
        r->max_ts = max_ts;

    /*
     * If the update we chose was a birthmark.
     */
    if (upd != NULL && upd->type == WT_UPDATE_BIRTHMARK) {
        /*
         * Resolve the birthmark now regardless of whether the update being written to the data file
         * is the same as it was the previous reconciliation. Otherwise the history store can end up
         * with two birthmark records in the same update chain.
         */
        WT_ERR(__rec_append_orig_value(session, page, upd, vpack));
        upd_select->upd = NULL;
    }

    /* Should not see uncommitted changes in the history store */
    WT_ASSERT(session, !F_ISSET(S2BT(session), WT_BTREE_HS) || !list_uncommitted);

    r->leave_dirty = r->leave_dirty || list_uncommitted;
    /*
     * The update doesn't have any further updates that need to be written to the history store,
     * skip saving the update as saving the update will cause reconciliation to think there is work
     * that needs to be done when there might not be.
     *
     * Additionally history store reconciliation is not set skip saving an update.
     */
    if (__rec_need_save_upd(
          session, upd_select->upd, max_txn, max_ts, list_uncommitted, r->flags)) {
        WT_ASSERT(session, r->max_txn != WT_TS_NONE);

        WT_ERR(__rec_update_save(session, r, ins, ripcip, upd_select->upd, upd_memsize));
        upd_select->upd_saved = true;
    }

    /*
     * Paranoia: check that we didn't choose an update that has since been rolled back.
     */
    WT_ASSERT(session, upd_select->upd == NULL || upd_select->upd->txnid != WT_TXN_ABORTED);

    /*
     * Returning an update means the original on-page value might be lost, and that's a problem if
     * there's a reader that needs it. This call makes a copy of the on-page value and if there is a
     * birthmark in the update list, replaces it. We do that any time there are saved updates and
     * during reconciliation of a backing overflow record that will be physically removed once it's
     * no longer needed
     */
    if (upd_select->upd != NULL &&
<<<<<<< HEAD
      (upd_select->upd_saved || (vpack != NULL && F_ISSET(vpack, WT_UNPACK_OVERFLOW) &&
=======
      (upd_select->upd_saved || (vpack != NULL && F_ISSET(vpack, WT_CELL_UNPACK_OVERFLOW) &&
>>>>>>> f19666a4
                                  vpack->raw != WT_CELL_VALUE_OVFL_RM)))
        WT_ERR(__rec_append_orig_value(session, page, upd_select->upd, vpack));

err:
    __wt_scr_free(session, &tmp);
    return (ret);
}<|MERGE_RESOLUTION|>--- conflicted
+++ resolved
@@ -480,11 +480,7 @@
      * no longer needed
      */
     if (upd_select->upd != NULL &&
-<<<<<<< HEAD
-      (upd_select->upd_saved || (vpack != NULL && F_ISSET(vpack, WT_UNPACK_OVERFLOW) &&
-=======
       (upd_select->upd_saved || (vpack != NULL && F_ISSET(vpack, WT_CELL_UNPACK_OVERFLOW) &&
->>>>>>> f19666a4
                                   vpack->raw != WT_CELL_VALUE_OVFL_RM)))
         WT_ERR(__rec_append_orig_value(session, page, upd_select->upd, vpack));
 
