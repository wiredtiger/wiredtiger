--- conflicted
+++ resolved
@@ -887,12 +887,8 @@
         F_ISSET(upd_select->upd, WT_UPDATE_TO_DELETE_FROM_HS) ||
         (!F_ISSET(r, WT_REC_EVICT) && seen_prepare));
     WT_ASSERT(session,
-<<<<<<< HEAD
       upd_select->tombstone == NULL || !F_ISSET(upd_select->tombstone, WT_UPDATE_HS) ||
-=======
-      tombstone == NULL || !F_ISSET(tombstone, WT_UPDATE_HS) ||
-        F_ISSET(tombstone, WT_UPDATE_TO_DELETE_FROM_HS) ||
->>>>>>> 4d8b57f7
+        F_ISSET(upd_select->tombstone, WT_UPDATE_TO_DELETE_FROM_HS) ||
         (!F_ISSET(r, WT_REC_EVICT) && seen_prepare));
 
     /*
