--- conflicted
+++ resolved
@@ -253,21 +253,8 @@
              */
             if (upd_select->upd != NULL && list_uncommitted)
                 return (__wt_set_return(session, EBUSY));
-<<<<<<< HEAD
         } else if (!F_ISSET(r, WT_REC_EVICT))
             break;
-=======
-        } else if (first_stable_upd == NULL) {
-            /*
-             * Track the first update in the chain that is stable, used to decide whether reads can
-             * use the page image, hence using the start rather than the durable timestamp.
-             */
-            first_stable_upd = upd;
-
-            if (!F_ISSET(r, WT_REC_EVICT))
-                break;
-        }
->>>>>>> 5346670f
     }
 
     /* Keep track of the selected update. */
@@ -374,7 +361,7 @@
             WT_ERR(__rec_append_orig_value(session, page, last_upd, vpack));
             /* last_upd->next can be NULL if the oldest txn id is moved concurrently. */
             upd_select->upd = last_upd->next;
-        /* We only have a globally visible tombstone, no need to reconcile the key. */
+            /* We only have a globally visible tombstone, no need to reconcile the key. */
         } else
             upd_select->upd = NULL;
         WT_ASSERT(session, upd == NULL || upd->type != WT_UPDATE_TOMBSTONE);
@@ -418,8 +405,8 @@
      * Additionally lookaside reconciliation is not set skip saving an update.
      */
     if (F_ISSET(r, WT_REC_EVICT) ||
-      (F_ISSET(r, WT_REC_CHECKPOINT) && F_ISSET(r, WT_REC_LOOKASIDE) &&
-        upd_select->upd != NULL && upd_select->upd->next != NULL)) {
+      (F_ISSET(r, WT_REC_CHECKPOINT) && F_ISSET(r, WT_REC_LOOKASIDE) && upd_select->upd != NULL &&
+          upd_select->upd->next != NULL)) {
         WT_ASSERT(session, r->max_txn != WT_TXN_NONE);
 
         WT_ERR(__rec_update_save(session, r, ins, ripcip, upd_select->upd, upd_memsize));
