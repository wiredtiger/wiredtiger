/*-
 * Copyright (c) 2014-present MongoDB, Inc.
 * Copyright (c) 2008-2014 WiredTiger, Inc.
 *	All rights reserved.
 *
 * See the file LICENSE for redistribution information.
 */

#include "wt_internal.h"

/*
 * __rec_update_save --
 *     Save a WT_UPDATE list for later restoration.
 */
static inline int
__rec_update_save(WT_SESSION_IMPL *session, WT_RECONCILE *r, WT_INSERT *ins, WT_ROW *rip,
  WT_UPDATE *onpage_upd, WT_UPDATE *tombstone, bool supd_restore, size_t upd_memsize)
{
    WT_SAVE_UPD *supd;

    WT_ASSERT_ALWAYS(session, onpage_upd != NULL || supd_restore,
      "If nothing is committed, the update chain must be restored");
    WT_ASSERT_ALWAYS(session,
      onpage_upd == NULL || onpage_upd->type == WT_UPDATE_STANDARD ||
        onpage_upd->type == WT_UPDATE_MODIFY,
      "Only a standard update or a modify can be written to the data store");
    /* For columns, ins is never null, so rip == NULL implies ins != NULL. */
    WT_ASSERT(session, rip != NULL || ins != NULL);

    WT_RET(__wt_realloc_def(session, &r->supd_allocated, r->supd_next + 1, &r->supd));
    supd = &r->supd[r->supd_next];
    supd->ins = ins;
    supd->rip = rip;
    supd->onpage_upd = onpage_upd;
    supd->onpage_tombstone = tombstone;
    supd->restore = supd_restore;
    ++r->supd_next;
    r->supd_memsize += upd_memsize;
    return (0);
}

/*
 * __rec_delete_hs_upd_save --
 *     Save an update into a WT_DELETE_HS_UPD list to delete it from the history store later.
 */
static inline int
__rec_delete_hs_upd_save(WT_SESSION_IMPL *session, WT_RECONCILE *r, WT_INSERT *ins, WT_ROW *rip,
  WT_UPDATE *upd, WT_UPDATE *tombstone)
{
    WT_DELETE_HS_UPD *delete_hs_upd;

    WT_RET(__wt_realloc_def(
      session, &r->delete_hs_upd_allocated, r->delete_hs_upd_next + 1, &r->delete_hs_upd));
    delete_hs_upd = &r->delete_hs_upd[r->delete_hs_upd_next];
    delete_hs_upd->ins = ins;
    delete_hs_upd->rip = rip;
    delete_hs_upd->upd = upd;
    delete_hs_upd->tombstone = tombstone;
    ++r->delete_hs_upd_next;
    return (0);
}

/*
 * __rec_append_orig_value --
 *     Append the key's original value to its update list. It assumes that we have an onpage value,
 *     the onpage value is not a prepared update, and we don't overwrite transaction id to
 *     WT_TXN_NONE and timestamps to WT_TS_NONE in time window for in-memory databases.
 */
static int
__rec_append_orig_value(
  WT_SESSION_IMPL *session, WT_PAGE *page, WT_UPDATE *upd, WT_CELL_UNPACK_KV *unpack)
{
    WT_DECL_ITEM(tmp);
    WT_DECL_RET;
    WT_UPDATE *append, *oldest_upd, *tombstone;
    size_t size, total_size;
    bool tombstone_globally_visible;

    WT_ASSERT_ALWAYS(session,
      upd != NULL && unpack != NULL && unpack->type != WT_CELL_DEL && !unpack->tw.prepare,
      "__rec_append_orig_value requires an onpage, non-prepared update");

    append = oldest_upd = tombstone = NULL;
    size = total_size = 0;
    tombstone_globally_visible = false;

    /* Review the current update list, checking conditions that mean no work is needed. */
    for (;; upd = upd->next) {
        if (upd->txnid == WT_TXN_ABORTED) {
            if (upd->next == NULL)
                break;
            else
                continue;
        }

        /* Done if the update was restored from the data store or the history store. */
        if (F_ISSET(upd, WT_UPDATE_RESTORED_FROM_DS | WT_UPDATE_RESTORED_FROM_HS))
            return (0);

        /*
         * Done if the on page value already appears on the update list. We can't do the same check
         * for stop time point because we may still need to append the onpage value if only the
         * tombstone is on the update chain. We only need to check it in the in memory case as in
         * other cases, the update must have been restored from the data store and we may overwrite
         * its transaction id to WT_TXN_NONE and its timestamps to WT_TS_NONE when we write the
         * update to the time window.
         */
        if (F_ISSET(S2C(session), WT_CONN_IN_MEMORY) && unpack->tw.start_ts == upd->start_ts &&
          unpack->tw.start_txn == upd->txnid && upd->type != WT_UPDATE_TOMBSTONE)
            return (0);

        /*
         * Done if at least one self-contained update is globally visible. It's tempting to pull
         * this test out of the loop and only test the oldest self-contained update for global
         * visibility (as visibility tests are expensive). However, when running at lower isolation
         * levels, or when an application intentionally commits in out of timestamp order, it's
         * possible for an update on the chain to be globally visible and followed by an (earlier)
         * update that is not yet globally visible.
         */
        if (WT_UPDATE_DATA_VALUE(upd) && __wt_txn_upd_visible_all(session, upd))
            return (0);

        oldest_upd = upd;

        /* Leave reference pointing to the last item in the update list. */
        if (upd->next == NULL)
            break;
    }

    /*
     * We end up in this function because we have selected a newer value to write to disk. If we
     * select the newest committed update, we should see a valid update here. We can only write
     * uncommitted prepared updates in eviction and if the update chain only has uncommitted
     * prepared updates, we cannot abort them concurrently when we are still evicting the page
     * because we have to do a search for the prepared updates, which can not proceed until eviction
     * finishes.
     */
    WT_ASSERT_ALWAYS(session, oldest_upd != NULL, "No older updates found on update chain");

    /*
     * Additionally, we need to append a tombstone before the onpage value we're about to append to
     * the list, if the onpage value has a valid stop time point. Imagine a case where we insert and
     * delete a value respectively at timestamp 0 and 10, and later insert it again at 20. We need
     * the tombstone to tell us there is no value between 10 and 20.
     */
    if (WT_TIME_WINDOW_HAS_STOP(&unpack->tw)) {
        tombstone_globally_visible = __wt_txn_tw_stop_visible_all(session, &unpack->tw);

        /* No need to append the tombstone if it is already in the update chain. */
        if (oldest_upd->type != WT_UPDATE_TOMBSTONE) {
            /*
             * We still need to append the globally visible tombstone if its timestamp is WT_TS_NONE
             * as we may need it to clear the history store content of the key. We don't append a
             * timestamped globally visible tombstone because even if its timestamp is smaller than
             * the entries in the history store, we can't change the history store entries. This is
             * not correct but we hope we can get away with it.
             */
            if (unpack->tw.durable_stop_ts != WT_TS_NONE && tombstone_globally_visible)
                return (0);

            WT_ERR(__wt_upd_alloc_tombstone(session, &tombstone, &size));
            total_size += size;
            tombstone->txnid = unpack->tw.stop_txn;
            tombstone->start_ts = unpack->tw.stop_ts;
            tombstone->durable_ts = unpack->tw.durable_stop_ts;
            F_SET(tombstone, WT_UPDATE_RESTORED_FROM_DS);
        } else {
            /*
             * We may have overwritten its transaction id to WT_TXN_NONE and its timestamps to
             * WT_TS_NONE in the time window.
             */
            WT_ASSERT(session,
              (unpack->tw.stop_ts == oldest_upd->start_ts || unpack->tw.stop_ts == WT_TS_NONE) &&
                (unpack->tw.stop_txn == oldest_upd->txnid || unpack->tw.stop_txn == WT_TXN_NONE));

            if (tombstone_globally_visible)
                return (0);
        }
    }

    /* We need the original on-page value for some reader: get a copy. */
    if (!tombstone_globally_visible) {
        WT_ERR(__wt_scr_alloc(session, 0, &tmp));
        WT_ERR(__wt_page_cell_data_ref_kv(session, page, unpack, tmp));
        /*
         * We should never see an overflow removed value because we haven't freed the overflow
         * blocks.
         */
        WT_ASSERT(session,
          unpack->cell == NULL || __wt_cell_type_raw(unpack->cell) != WT_CELL_VALUE_OVFL_RM);
        WT_ERR(__wt_upd_alloc(session, tmp, WT_UPDATE_STANDARD, &append, &size));
        total_size += size;
        append->txnid = unpack->tw.start_txn;
        append->start_ts = unpack->tw.start_ts;
        append->durable_ts = unpack->tw.durable_start_ts;
        F_SET(append, WT_UPDATE_RESTORED_FROM_DS);
    }

    if (tombstone != NULL) {
        tombstone->next = append;
        append = tombstone;
    }

    /* Append the new entry into the update list. */
    WT_PUBLISH(upd->next, append);

    __wt_cache_page_inmem_incr(session, page, total_size);

    if (0) {
err:
        __wt_free(session, append);
        __wt_free(session, tombstone);
    }
    __wt_scr_free(session, &tmp);
    return (ret);
}

/*
 * __rec_find_and_save_delete_hs_upd --
 *     Find and save the update that needs to be deleted from the history store later
 */
static int
__rec_find_and_save_delete_hs_upd(WT_SESSION_IMPL *session, WT_RECONCILE *r, WT_INSERT *ins,
  WT_ROW *rip, WT_UPDATE_SELECT *upd_select)
{
    WT_UPDATE *delete_tombstone, *delete_upd;

    delete_tombstone = NULL;

    for (delete_upd = upd_select->tombstone != NULL ? upd_select->tombstone : upd_select->upd;
         delete_upd != NULL; delete_upd = delete_upd->next) {
        if (delete_upd->txnid == WT_TXN_ABORTED)
            continue;

        if (F_ISSET(delete_upd, WT_UPDATE_TO_DELETE_FROM_HS)) {
            WT_ASSERT_ALWAYS(session,
              F_ISSET(delete_upd, WT_UPDATE_HS | WT_UPDATE_RESTORED_FROM_HS),
              "Attempting to remove an update from the history store in WiredTiger, but the "
              "update was missing.");
            if (delete_upd->type == WT_UPDATE_TOMBSTONE)
                delete_tombstone = delete_upd;
            else {
                WT_RET(
                  __rec_delete_hs_upd_save(session, r, ins, rip, delete_upd, delete_tombstone));
                break;
            }
        }
    }

    WT_ASSERT_ALWAYS(session, delete_tombstone == NULL || delete_upd != NULL,
      "If we delete a tombstone from the history store, we must also delete the update.");

    return (0);
}

/*
 * __rec_need_save_upd --
 *     Return if we need to save the update chain
 */
static inline bool
__rec_need_save_upd(WT_SESSION_IMPL *session, WT_RECONCILE *r, WT_UPDATE_SELECT *upd_select,
  WT_CELL_UNPACK_KV *vpack, bool has_newer_updates)
{
    WT_UPDATE *upd;
    bool supd_restore, visible_all;

    if (upd_select->tw.prepare)
        return (true);

    if (F_ISSET(r, WT_REC_EVICT) && has_newer_updates)
        return (true);

    /* No need to save the update chain if we want to delete the key from the disk image. */
    if (upd_select->upd != NULL && upd_select->upd->type == WT_UPDATE_TOMBSTONE)
        return (false);

    /*
     * Don't save updates for any reconciliation that doesn't involve history store (in-memory
     * database, metadata, and history store reconciliation itself), except when the selected stop
     * time point or the selected start time point is not globally visible for in memory database.
     */
    if (!F_ISSET(r, WT_REC_HS) && !F_ISSET(r, WT_REC_IN_MEMORY))
        return (false);

    /* When in checkpoint, no need to save update if no onpage value is selected. */
    if (F_ISSET(r, WT_REC_CHECKPOINT) && upd_select->upd == NULL)
        return (false);

    if (WT_TIME_WINDOW_HAS_STOP(&upd_select->tw))
        visible_all = __wt_txn_tw_stop_visible_all(session, &upd_select->tw);
    else
        visible_all = __wt_txn_tw_start_visible_all(session, &upd_select->tw);

    if (visible_all)
        return (false);

    /*
     * Update chains are only need to be saved when there are:
     * 1. Newer uncommitted updates or database is configured for in-memory storage.
     * 2. On-disk entry exists.
     * 3. Valid updates exist in the update chain to be written to the history store.
     */
    supd_restore =
      F_ISSET(r, WT_REC_EVICT) && (has_newer_updates || F_ISSET(S2C(session), WT_CONN_IN_MEMORY));

    if (!supd_restore && vpack == NULL && upd_select->upd != NULL) {
        upd = upd_select->upd;
        while (upd->next != NULL) {
            upd = upd->next;
            if (upd->txnid != WT_TXN_ABORTED)
                return (true);
        }
        return (false);
    }

    return (true);
}

/*
 * __timestamp_no_ts_fix --
 *     If we found a tombstone with a time point earlier than the update it applies to, which can
 *     happen if the application performs operations without timestamps, make it invisible by making
 *     the start time point match the stop time point of the tombstone. We don't guarantee that
 *     older readers will be able to continue reading content that has been made invisible by
 *     updates without timestamps. Note that we carefully don't take this path when the stop time
 *     point is equal to the start time point. While unusual, it is permitted for a single
 *     transaction to insert and then remove a record. We don't want to generate a warning in that
 *     case.
 */
static inline bool
__timestamp_no_ts_fix(WT_SESSION_IMPL *session, WT_TIME_WINDOW *select_tw)
{
    char time_string[WT_TIME_STRING_SIZE];

    /*
     * When supporting read-uncommitted it was possible for the stop_txn to be less than the
     * start_txn, this is no longer true so assert that we don't encounter it.
     */
    WT_ASSERT(session, select_tw->stop_txn >= select_tw->start_txn);

    if (select_tw->stop_ts < select_tw->start_ts) {
        WT_ASSERT(session, select_tw->stop_ts == WT_TS_NONE);
        __wt_verbose(session, WT_VERB_TIMESTAMP,
          "Warning: fixing remove without a timestamp earlier than value; time window %s",
          __wt_time_window_to_string(select_tw, time_string));

        select_tw->durable_start_ts = select_tw->durable_stop_ts;
        select_tw->start_ts = select_tw->stop_ts;
        return (true);
    }
    return (false);
}

/*
 * __rec_validate_upd_chain --
 *     Check the update chain for conditions that would prevent its insertion into the history
 *     store. Return EBUSY if the update chain cannot be inserted into the history store at this
 *     time.
 */
static int
__rec_validate_upd_chain(WT_SESSION_IMPL *session, WT_RECONCILE *r, WT_UPDATE *select_upd,
  WT_TIME_WINDOW *select_tw, WT_CELL_UNPACK_KV *vpack)
{
    WT_UPDATE *prev_upd, *upd;

    /*
     * There is no selected update to go to disk as such we don't need to check the updates
     * following it.
     */
    if (select_upd == NULL)
        return (0);

    /*
     * No need to check updates without timestamps for any reconciliation that doesn't involve
     * history store (in-memory database, metadata, and history store reconciliation itself).
     */
    if (!F_ISSET(r, WT_REC_HS))
        return (0);

    /*
     * If eviction reconciliation starts before checkpoint, it is fine to evict updates without
     * timestamps.
     */
    if (!F_ISSET(r, WT_REC_CHECKPOINT_RUNNING))
        return (0);

    /* Cannot delete the update from history store when checkpoint is running. */
    if (r->delete_hs_upd_next > 0) {
        WT_STAT_CONN_DATA_INCR(session, cache_eviction_blocked_remove_hs_race_with_checkpoint);
        return (EBUSY);
    }

    /*
     * The selected time window may contain information that isn't visible given the selected
     * update, as such we have to check it separately. This is true when there is a tombstone ahead
     * of the selected update.
     */
    if (select_tw->stop_ts < select_tw->start_ts) {
        WT_ASSERT_ALWAYS(
          session, select_tw->stop_ts == WT_TS_NONE, "No stop timestamp found for selected update");
        WT_STAT_CONN_DATA_INCR(session, cache_eviction_blocked_no_ts_checkpoint_race_2);
        return (EBUSY);
    }

    /*
     * Rollback to stable may restore older updates from the data store or history store. In this
     * case, the restored update has older update than the onpage value, which is expected.
     * Reconciliation may restore the onpage value to the update chain. In this case, no need to
     * check further as the value is the same as the onpage value which means we processed this
     * update chain in a previous round of reconciliation. If we have a prepared update restored
     * from the onpage value, no need to check as well because the update chain should only contain
     * prepared updates from the same transaction.
     */
    if (F_ISSET(select_upd,
          WT_UPDATE_RESTORED_FROM_DS | WT_UPDATE_RESTORED_FROM_HS |
            WT_UPDATE_PREPARE_RESTORED_FROM_DS))
        return (0);

    /* Loop forward from update after the selected on-page update. */
    for (prev_upd = select_upd, upd = select_upd->next; upd != NULL; upd = upd->next) {
        if (upd->txnid == WT_TXN_ABORTED)
            continue;

        WT_ASSERT_ALWAYS(session,
          prev_upd->prepare_state == WT_PREPARE_INPROGRESS ||
            prev_upd->start_ts == prev_upd->durable_ts || prev_upd->durable_ts >= upd->durable_ts,
          "Durable timestamps cannot be out of order for prepared updates");

        /* Validate that the updates older than us have older timestamps. */
        if (prev_upd->start_ts < upd->start_ts) {
            WT_ASSERT_ALWAYS(
              session, prev_upd->start_ts == WT_TS_NONE, "Previous update missing start timestamp");
            WT_STAT_CONN_DATA_INCR(session, cache_eviction_blocked_no_ts_checkpoint_race_4);
            return (EBUSY);
        }

        /*
         * Rollback to stable may restore older updates from the data store or history store. In
         * this case, the restored update has older update than the onpage value, which is expected.
         * Reconciliation may restore the onpage value to the update chain. In this case, no need to
         * check further as the value is the same as the onpage value. If we have a committed
         * prepared update restored from the onpage value, no need to check further as well because
         * the update chain after it should only contain committed prepared updates from the same
         * transaction.
         */
        if (F_ISSET(upd,
              WT_UPDATE_RESTORED_FROM_DS | WT_UPDATE_RESTORED_FROM_HS |
                WT_UPDATE_PREPARE_RESTORED_FROM_DS))
            return (0);

        prev_upd = upd;
    }

    /*
     * Check that the on-page time window has a timestamp. Don't check against ondisk prepared
     * update. It is either committed or rolled back if we are here. If we haven't seen an update
     * with the flag WT_UPDATE_RESTORED_FROM_DS we check against the ondisk value.
     *
     * In the case of checkpoint reconciliation the ondisk value could be an update in the middle of
     * the update chain but checkpoint won't replace the page image as such it will be the previous
     * reconciliations ondisk value that we will be comparing against.
     */
    if (vpack != NULL && !vpack->tw.prepare) {
        WT_ASSERT_ALWAYS(session,
          prev_upd->prepare_state == WT_PREPARE_INPROGRESS ||
            prev_upd->start_ts == prev_upd->durable_ts ||
            prev_upd->durable_ts >= vpack->tw.durable_start_ts,
          "Durable timestamps cannot be out of order for prepared updates");
        WT_ASSERT_ALWAYS(session,
          prev_upd->prepare_state == WT_PREPARE_INPROGRESS ||
            prev_upd->start_ts == prev_upd->durable_ts || !WT_TIME_WINDOW_HAS_STOP(&vpack->tw) ||
            prev_upd->durable_ts >= vpack->tw.durable_stop_ts,
          "Durable timestamps cannot be out of order for prepared updates");
        if (prev_upd->start_ts < vpack->tw.start_ts ||
          (WT_TIME_WINDOW_HAS_STOP(&vpack->tw) && prev_upd->start_ts < vpack->tw.stop_ts)) {
            WT_ASSERT(session, prev_upd->start_ts == WT_TS_NONE);
            WT_STAT_CONN_DATA_INCR(session, cache_eviction_blocked_no_ts_checkpoint_race_1);
            return (EBUSY);
        }
    }

    return (0);
}

/*
 * __rec_calc_upd_memsize --
 *     Calculate the saved update size.
 */
static inline size_t
__rec_calc_upd_memsize(WT_UPDATE *onpage_upd, WT_UPDATE *tombstone, size_t upd_memsize)
{
    WT_UPDATE *upd;

    /*
     * The total update size only contains uncommitted updates. Add the size for the rest of the
     * chain.
     *
     * FIXME-WT-9182: figure out what should be included in the calculation of the size of the saved
     * update chains.
     */
    if (onpage_upd != NULL) {
        for (upd = tombstone != NULL ? tombstone : onpage_upd; upd != NULL; upd = upd->next)
            if (upd->txnid != WT_TXN_ABORTED)
                upd_memsize += WT_UPDATE_MEMSIZE(upd);
    }
    return (upd_memsize);
}

/*
 * __rec_upd_select --
 *     Select the update to write to disk image.
 */
static int
__rec_upd_select(WT_SESSION_IMPL *session, WT_RECONCILE *r, WT_UPDATE *first_upd,
  WT_UPDATE_SELECT *upd_select, WT_UPDATE **first_txn_updp, bool *has_newer_updatesp,
  size_t *upd_memsizep)
{
    WT_UPDATE *upd;
    wt_timestamp_t max_ts;
    uint64_t max_txn, session_txnid, txnid;
    bool is_hs_page;
    bool seen_prepare;

    max_ts = WT_TS_NONE;
    max_txn = WT_TXN_NONE;
    is_hs_page = F_ISSET(session->dhandle, WT_DHANDLE_HS);
    session_txnid = WT_SESSION_TXN_SHARED(session)->id;
    seen_prepare = false;

    for (upd = first_upd; upd != NULL; upd = upd->next) {
        if ((txnid = upd->txnid) == WT_TXN_ABORTED)
            continue;

        /*
         * Track the first update in the chain that is not aborted and the maximum transaction ID.
         */
        if (*first_txn_updp == NULL)
            *first_txn_updp = upd;

        /*
         * Special handling for application threads evicting their own updates.
         */
        if (!is_hs_page && F_ISSET(r, WT_REC_APP_EVICTION_SNAPSHOT) && txnid == session_txnid) {
            *upd_memsizep += WT_UPDATE_MEMSIZE(upd);
            *has_newer_updatesp = true;
            continue;
        }
        /*
         * Check whether the update was committed before reconciliation started. The global commit
         * point can move forward during reconciliation so we use a cached copy to avoid races when
         * a concurrent transaction commits or rolls back while we are examining its updates. This
         * check is not required for history store updates as they are implicitly committed. As
         * prepared transaction IDs are globally visible, need to check the update state as well.
         *
<<<<<<< HEAD
         * There are several cases we should select the update irrespective of visibility:
         *
         * 1. A previous reconciliation selected this update as writing anything that is older
         * undoes the previous work.
         *
         * 2. The update is restored from the disk image as writing anything that is older undoes
         * the previous work.
         *
         * 3. An earlier reconciliation performed an update-restore eviction and this update was
         * restored from disk.
         *
         * 4. We rolled back a prepared transaction and restored an update from the history store.
         *
         * 5. We rolled back a prepared transaction and aim to delete the following update from the
         * history store.
         *
=======
         * There are several cases we should select the update irrespective of visibility. See the
         * detailed scenarios in the definition of WT_UPDATE_SELECT_FOR_DS.
         *
>>>>>>> cbdcf30f
         * These scenarios can happen if the current reconciliation has a limited visibility of
         * updates compared to one of the previous reconciliations. This is important as it is never
         * ok to undo the work of the previous reconciliations.
         */
<<<<<<< HEAD
        if (!F_ISSET(upd,
              WT_UPDATE_DS | WT_UPDATE_PREPARE_RESTORED_FROM_DS | WT_UPDATE_RESTORED_FROM_DS |
                WT_UPDATE_RESTORED_FROM_HS | WT_UPDATE_TO_DELETE_FROM_HS) &&
          !is_hs_page &&
=======
        if (!F_ISSET(upd, WT_UPDATE_SELECT_FOR_DS) && !is_hs_page &&
>>>>>>> cbdcf30f
          (F_ISSET(r, WT_REC_VISIBLE_ALL) ? WT_TXNID_LE(r->last_running, txnid) :
                                            !__txn_visible_id(session, txnid))) {
            /*
             * Rare case: metadata writes at read uncommitted isolation level, eviction may see a
             * committed update followed by uncommitted updates. Give up in that case because we
             * can't discard the uncommitted updates.
             */
            if (upd_select->upd != NULL) {
                WT_ASSERT_ALWAYS(session, WT_IS_METADATA(session->dhandle),
                  "Uncommitted update followed by committed update in a non-metadata file");
                return (__wt_set_return(session, EBUSY));
            }

            *upd_memsizep += WT_UPDATE_MEMSIZE(upd);
            *has_newer_updatesp = true;
            continue;
        }

        /* Ignore prepared updates if it is checkpoint. */
        if (upd->prepare_state == WT_PREPARE_LOCKED ||
          upd->prepare_state == WT_PREPARE_INPROGRESS) {
            WT_ASSERT_ALWAYS(session,
              upd_select->upd == NULL || upd_select->upd->txnid == upd->txnid,
              "Cannot have two different prepared transactions active on the same key");
            if (F_ISSET(r, WT_REC_CHECKPOINT)) {
                *upd_memsizep += WT_UPDATE_MEMSIZE(upd);
                *has_newer_updatesp = true;
                seen_prepare = true;
                continue;
            } else {
                /*
                 * For prepared updates written to the date store in salvage, we write the same
                 * prepared value to the data store. If there is still content for that key left in
                 * the history store, rollback to stable will bring it back to the data store.
                 * Otherwise, it removes the key.
                 */
                WT_ASSERT_ALWAYS(session,
                  F_ISSET(r, WT_REC_EVICT) ||
                    (F_ISSET(r, WT_REC_VISIBILITY_ERR) &&
                      F_ISSET(upd, WT_UPDATE_PREPARE_RESTORED_FROM_DS)),
                  "rec_upd_select found an in-progress prepared update");
                WT_ASSERT_ALWAYS(session, upd->prepare_state == WT_PREPARE_INPROGRESS,
                  "rec_upd_select found an in-progress prepared update");
            }
        }

        /* Always select the newest committed update to write to disk */
        if (upd_select->upd == NULL)
            upd_select->upd = upd;

        /* Track the selected update transaction id and timestamp. */
        if (WT_TXNID_LT(max_txn, txnid))
            max_txn = txnid;

        if (upd->start_ts > max_ts)
            max_ts = upd->start_ts;

        /*
         * We only need to walk the whole update chain if we are evicting metadata as it is written
         * with read uncommitted isolation and we may see a committed update followed by uncommitted
         * updates
         */
        if (!F_ISSET(r, WT_REC_EVICT) || !WT_IS_METADATA(session->dhandle))
            break;
    }

    /*
     * Track the most recent transaction in the page. We store this in the tree at the end of
     * reconciliation in the service of checkpoints, it is used to avoid discarding trees from
     * memory when they have changes required to satisfy a snapshot read.
     */
    if (WT_TXNID_LT(r->max_txn, max_txn))
        r->max_txn = max_txn;

    /* Update the maximum timestamp. */
    if (max_ts > r->max_ts)
        r->max_ts = max_ts;

    /*
     * We should never select an update that has been written to the history store except checkpoint
     * writes the update that is older than a prepared update or we need to first delete the update
     * from the history store.
     */
    WT_ASSERT_ALWAYS(session,
      upd_select->upd == NULL || !F_ISSET(upd_select->upd, WT_UPDATE_HS) ||
        F_ISSET(upd_select->upd, WT_UPDATE_TO_DELETE_FROM_HS) ||
        (!F_ISSET(r, WT_REC_EVICT) && seen_prepare),
      "Selected update that has already been written to the history store");

    return (0);
}

/*
 * __rec_fill_tw_from_upd_select --
 *     Fill the time window information and the selected update.
 */
static int
__rec_fill_tw_from_upd_select(
  WT_SESSION_IMPL *session, WT_PAGE *page, WT_CELL_UNPACK_KV *vpack, WT_UPDATE_SELECT *upd_select)
{
    WT_TIME_WINDOW *select_tw;
    WT_UPDATE *last_upd, *upd, *tombstone;

    upd = upd_select->upd;
    last_upd = tombstone = NULL;
    select_tw = &upd_select->tw;

    /*
     * The start timestamp is determined by the commit timestamp when the key is first inserted (or
     * last updated). The end timestamp is set when a key/value pair becomes invalid, either because
     * of a remove or a modify/update operation on the same key.
     */

    /*
     * Mark the prepare flag if the selected update is an uncommitted prepare. As tombstone updates
     * are never returned to write, set this flag before we move into the previous update to write.
     */
    if (upd->prepare_state == WT_PREPARE_INPROGRESS)
        select_tw->prepare = 1;

    /*
     * If the newest is a tombstone then select the update before it and set the end of the
     * visibility window to its time point as appropriate to indicate that we should return "not
     * found" for reads after this point.
     *
     * Otherwise, leave the end of the visibility window at the maximum possible value to indicate
     * that the value is visible to any timestamp/transaction id ahead of it.
     */
    if (upd->type == WT_UPDATE_TOMBSTONE) {
        WT_TIME_WINDOW_SET_STOP(select_tw, upd);
        tombstone = upd_select->tombstone = upd;

        /* Find the update this tombstone applies to. */
        if (!__wt_txn_upd_visible_all(session, upd)) {
            while (upd->next != NULL && upd->next->txnid == WT_TXN_ABORTED)
                upd = upd->next;

            WT_ASSERT(session, upd->next == NULL || upd->next->txnid != WT_TXN_ABORTED);
            upd_select->upd = upd = upd->next;
            /* We should not see multiple consecutive tombstones. */
            WT_ASSERT_ALWAYS(session, upd == NULL || upd->type != WT_UPDATE_TOMBSTONE,
              "Consecutive tombstones found on the update chain");
        }
    }

    if (upd != NULL)
        /* The beginning of the validity window is the selected update's time point. */
        WT_TIME_WINDOW_SET_START(select_tw, upd);
    else if (select_tw->stop_ts != WT_TS_NONE || select_tw->stop_txn != WT_TXN_NONE) {
        WT_ASSERT_ALWAYS(
          session, tombstone != NULL, "The only contents of the update list is a single tombstone");

        /*
         * The fixed-length column-store implicitly fills the gap with empty records of single
         * tombstones. We are done with update selection if there is no on-disk entry.
         */
        if (vpack == NULL && S2BT(session)->type == BTREE_COL_FIX) {
            upd_select->upd = tombstone;
            return (0);
        }

        WT_ASSERT_ALWAYS(
          session, vpack != NULL && vpack->type != WT_CELL_DEL, "No on-disk value is found");
        WT_ASSERT_ALWAYS(session, !vpack->tw.prepare, "On-disk value is a prepared update");

        /* Move the pointer to the last update on the update chain. */
        for (last_upd = tombstone; last_upd->next != NULL; last_upd = last_upd->next)
            /* Tombstone is the only non-aborted update on the update chain. */
            WT_ASSERT(session, last_upd->next->txnid == WT_TXN_ABORTED);

        /*
         * It's possible to have a tombstone as the only update in the update list. If we reconciled
         * before with only a single update and then read the page back into cache, we'll have an
         * empty update list. And applying a delete on top of that will result in ONLY a tombstone
         * in the update list.
         *
         * In this case, we should leave the selected update unset to indicate that we want to keep
         * the same on-disk value but set the stop time point to indicate that the validity window
         * ends when this tombstone started. (Note: this may have been true at one point, but
         * currently we either append the onpage value and return that, or return the tombstone
         * itself; there is no case that returns no update but sets the time window.)
         *
         * If the tombstone is restored from the disk or the history store, the onpage value and the
         * history store value should have been restored together. Therefore, we should not end up
         * here.
         */
        WT_ASSERT_ALWAYS(session,
          !F_ISSET(tombstone, WT_UPDATE_RESTORED_FROM_DS | WT_UPDATE_RESTORED_FROM_HS),
          "A tombstone written to the disk image or history store should be accompanied by "
          "the full value.");
        WT_RET(__rec_append_orig_value(session, page, tombstone, vpack));

        /*
         * We may have updated the global transaction concurrently and the tombstone is now globally
         * visible. In this case, the on page value is not appended. Verify that.
         */
        if (last_upd->next != NULL) {
            WT_ASSERT_ALWAYS(session,
              last_upd->next->txnid == vpack->tw.start_txn &&
                last_upd->next->start_ts == vpack->tw.start_ts &&
                last_upd->next->type == WT_UPDATE_STANDARD && last_upd->next->next == NULL,
              "Tombstone is globally visible, but the tombstoned update is on the update "
              "chain");
            upd_select->upd = last_upd->next;
            WT_TIME_WINDOW_SET_START(select_tw, last_upd->next);
        } else {
            /*
             * It's possible that onpage value is not appended if the tombstone becomes globally
             * visible because the oldest transaction id or the oldest timestamp is moved
             * concurrently.
             *
             * If the tombstone is aborted concurrently, we should still have appended the onpage
             * value.
             */
            WT_ASSERT_ALWAYS(session,
              tombstone->txnid != WT_TXN_ABORTED && __wt_txn_upd_visible_all(session, tombstone) &&
                upd_select->upd == NULL,
              "Tombstone has been aborted, but the previously tombstoned update is not on "
              "the update chain");
            upd_select->upd = tombstone;
        }
    }

    return (0);
}

/*
 * __wt_rec_upd_select --
 *     Return the update in a list that should be written (or NULL if none can be written).
 */
int
__wt_rec_upd_select(WT_SESSION_IMPL *session, WT_RECONCILE *r, WT_INSERT *ins, WT_ROW *rip,
  WT_CELL_UNPACK_KV *vpack, WT_UPDATE_SELECT *upd_select)
{
    WT_PAGE *page;
    WT_UPDATE *first_txn_upd, *first_upd, *onpage_upd, *upd;
    size_t upd_memsize;
    bool has_newer_updates, supd_restore, upd_saved;

    /*
     * The "saved updates" return value is used independently of returning an update we can write,
     * both must be initialized.
     */
    WT_UPDATE_SELECT_INIT(upd_select);

    page = r->page;
    first_txn_upd = onpage_upd = upd = NULL;
    upd_memsize = 0;
    has_newer_updates = supd_restore = upd_saved = false;

    /*
     * If called with a WT_INSERT item, use its WT_UPDATE list (which must exist), otherwise check
     * for an on-page row-store WT_UPDATE list (which may not exist). Return immediately if the item
     * has no updates.
     */
    if (ins != NULL)
        first_upd = ins->upd;
    else {
        /* Note: ins is never null for columns. */
        WT_ASSERT(session, rip != NULL && page->type == WT_PAGE_ROW_LEAF);
        if ((first_upd = WT_ROW_UPDATE(page, rip)) == NULL)
            return (0);
    }

    WT_RET(__rec_upd_select(
      session, r, first_upd, upd_select, &first_txn_upd, &has_newer_updates, &upd_memsize));

    /* Keep track of the selected update. */
    upd = upd_select->upd;

    WT_ASSERT_ALWAYS(session,
      upd == NULL || (upd->txnid != WT_TXN_ABORTED && upd->type != WT_UPDATE_RESERVE),
      "Reconciliation should never see an aborted or reserved update");

    /*
     * The checkpoint transaction is special. Make sure we never write metadata updates from a
     * checkpoint in a concurrent session.
     */
    WT_ASSERT_ALWAYS(session,
      !WT_IS_METADATA(session->dhandle) || upd == NULL || upd->txnid == WT_TXN_NONE ||
        upd->txnid != S2C(session)->txn_global.checkpoint_txn_shared.id ||
        WT_SESSION_IS_CHECKPOINT(session),
      "Metadata updates written from a checkpoint in a concurrent session");

    /* If all of the updates were aborted, quit. */
    if (first_txn_upd == NULL) {
        WT_ASSERT_ALWAYS(session, upd == NULL,
          "__wt_rec_upd_select has selected an update when none are present on the update chain");
        return (0);
    }

    /*
     * We expect the page to be clean after reconciliation. If there are invisible updates, abort
     * eviction.
     */
    if (has_newer_updates && F_ISSET(r, WT_REC_CLEAN_AFTER_REC | WT_REC_VISIBILITY_ERR)) {
        if (F_ISSET(r, WT_REC_VISIBILITY_ERR))
            WT_RET_PANIC(session, EINVAL, "reconciliation error, update not visible");
        return (__wt_set_return(session, EBUSY));
    }

    /* If an update was selected, record that we're making progress. */
    if (upd != NULL)
        r->update_used = true;

    if (upd != NULL)
        WT_RET(__rec_fill_tw_from_upd_select(session, page, vpack, upd_select));

    /* Mark the page dirty after reconciliation. */
    if (has_newer_updates)
        r->leave_dirty = true;

    onpage_upd = upd_select->upd != NULL && upd_select->upd->type == WT_UPDATE_TOMBSTONE ?
      NULL :
      upd_select->upd;

    /*
     * If we have done a prepared rollback, we may have restored a history store value to the update
     * chain but the same value is left in the history store. Save it to delete it from the history
     * store later.
     */
    WT_RET(__rec_find_and_save_delete_hs_upd(session, r, ins, rip, upd_select));

    /* Check the update chain for conditions that could prevent it's eviction. */
    WT_RET(__rec_validate_upd_chain(session, r, onpage_upd, &upd_select->tw, vpack));

    /*
     * Set the flag if the selected tombstone has no timestamp. Based on this flag, the caller
     * functions perform the history store truncation for this key.
     */
    if (!F_ISSET(session->dhandle, WT_DHANDLE_HS) && upd_select->tombstone != NULL &&
      !F_ISSET(upd_select->tombstone, WT_UPDATE_RESTORED_FROM_DS | WT_UPDATE_RESTORED_FROM_HS)) {
        upd = upd_select->upd;

        /*
         * The selected update can be the tombstone itself when the tombstone is globally visible.
         * Compare the tombstone's timestamp with either the next update in the update list or the
         * on-disk cell timestamp to determine if the tombstone is discarding a timestamp.
         */
        if (upd_select->tombstone == upd) {
            upd = upd->next;

            /* Loop until a valid update is found. */
            while (upd != NULL && upd->txnid == WT_TXN_ABORTED)
                upd = upd->next;
        }

        if ((upd != NULL && upd->start_ts > upd_select->tombstone->start_ts) ||
          (vpack != NULL && vpack->tw.start_ts > upd_select->tombstone->start_ts))
            upd_select->no_ts_tombstone = true;
    }

    /*
     * Fixup any missing timestamps, assert that checkpoint wasn't running when this round of
     * reconciliation started.
     *
     * Returning EBUSY here is okay as the previous call to validate the update chain wouldn't have
     * caught the situation where only a tombstone is selected.
     */
    if (__timestamp_no_ts_fix(session, &upd_select->tw) && F_ISSET(r, WT_REC_HS) &&
      F_ISSET(r, WT_REC_CHECKPOINT_RUNNING)) {
        /* Catch this case in diagnostic builds. */
        WT_STAT_CONN_DATA_INCR(session, cache_eviction_blocked_no_ts_checkpoint_race_3);
        WT_ASSERT(session, false);
        return (EBUSY);
    }

    /*
     * The update doesn't have any further updates that need to be written to the history store,
     * skip saving the update as saving the update will cause reconciliation to think there is work
     * that needs to be done when there might not be.
     *
     * Additionally history store reconciliation is not set skip saving an update.
     */
    if (__rec_need_save_upd(session, r, upd_select, vpack, has_newer_updates)) {
        /*
         * We should restore the update chains to the new disk image if there are newer updates in
         * eviction, or for cases that don't support history store, such as an in-memory database.
         */
        supd_restore = F_ISSET(r, WT_REC_EVICT) &&
          (has_newer_updates || F_ISSET(S2C(session), WT_CONN_IN_MEMORY));

        upd_memsize = __rec_calc_upd_memsize(onpage_upd, upd_select->tombstone, upd_memsize);
        WT_RET(__rec_update_save(
          session, r, ins, rip, onpage_upd, upd_select->tombstone, supd_restore, upd_memsize));
        upd_saved = upd_select->upd_saved = true;
    }

    /*
     * Mark the selected update (and potentially the tombstone preceding it) as being destined for
     * the data store. Subsequent reconciliations should know that they can select this update
     * regardless of visibility.
     */
    if (upd_select->upd != NULL)
        F_SET(upd_select->upd, WT_UPDATE_DS);
    if (upd_select->tombstone != NULL)
        F_SET(upd_select->tombstone, WT_UPDATE_DS);

    /*
     * Set statistics for update restore evictions. Update restore eviction debug mode forces update
     * restores to both committed or uncommitted changes.
     */
    if (supd_restore || F_ISSET(r, WT_REC_SCRUB))
        r->cache_write_restore = true;

    /*
     * Paranoia: check that we didn't choose an update that has since been rolled back.
     */
    WT_ASSERT_ALWAYS(session, upd_select->upd == NULL || upd_select->upd->txnid != WT_TXN_ABORTED,
      "Updated selected that has since been rolled back");

    /*
     * Returning an update means the original on-page value might be lost, and that's a problem if
     * there's a reader that needs it, make a copy of the on-page value. We do that any time there
     * are saved updates (we may need the original on-page value to terminate the update chain, for
     * example, in the case of an update that modifies the original value). Additionally, make a
     * copy of the on-page value if the value is an overflow item and anything other than the
     * on-page cell is being written. This is because the value's backing overflow blocks aren't
     * part of the page, and they are physically removed by checkpoint writing this page, that is,
     * the checkpoint doesn't include the overflow blocks so they're removed and future readers of
     * this page won't be able to find them.
     *
     * We never append prepared updates back to the onpage value. If it is a prepared full update,
     * it is already on the update chain. If it is a prepared tombstone, the onpage value is already
     * appended to the update chain when the page is read into memory.
     */
    if (upd_select->upd != NULL && vpack != NULL && vpack->type != WT_CELL_DEL &&
      !vpack->tw.prepare && (upd_saved || F_ISSET(vpack, WT_CELL_UNPACK_OVERFLOW)))
        WT_RET(__rec_append_orig_value(session, page, upd_select->upd, vpack));

    __wt_rec_time_window_clear_obsolete(session, upd_select, NULL, r);

    WT_ASSERT(
      session, upd_select->tw.stop_txn != WT_TXN_MAX || upd_select->tw.stop_ts == WT_TS_MAX);

    return (0);
}<|MERGE_RESOLUTION|>--- conflicted
+++ resolved
@@ -552,40 +552,14 @@
          * check is not required for history store updates as they are implicitly committed. As
          * prepared transaction IDs are globally visible, need to check the update state as well.
          *
-<<<<<<< HEAD
-         * There are several cases we should select the update irrespective of visibility:
-         *
-         * 1. A previous reconciliation selected this update as writing anything that is older
-         * undoes the previous work.
-         *
-         * 2. The update is restored from the disk image as writing anything that is older undoes
-         * the previous work.
-         *
-         * 3. An earlier reconciliation performed an update-restore eviction and this update was
-         * restored from disk.
-         *
-         * 4. We rolled back a prepared transaction and restored an update from the history store.
-         *
-         * 5. We rolled back a prepared transaction and aim to delete the following update from the
-         * history store.
-         *
-=======
          * There are several cases we should select the update irrespective of visibility. See the
          * detailed scenarios in the definition of WT_UPDATE_SELECT_FOR_DS.
          *
->>>>>>> cbdcf30f
          * These scenarios can happen if the current reconciliation has a limited visibility of
          * updates compared to one of the previous reconciliations. This is important as it is never
          * ok to undo the work of the previous reconciliations.
          */
-<<<<<<< HEAD
-        if (!F_ISSET(upd,
-              WT_UPDATE_DS | WT_UPDATE_PREPARE_RESTORED_FROM_DS | WT_UPDATE_RESTORED_FROM_DS |
-                WT_UPDATE_RESTORED_FROM_HS | WT_UPDATE_TO_DELETE_FROM_HS) &&
-          !is_hs_page &&
-=======
         if (!F_ISSET(upd, WT_UPDATE_SELECT_FOR_DS) && !is_hs_page &&
->>>>>>> cbdcf30f
           (F_ISSET(r, WT_REC_VISIBLE_ALL) ? WT_TXNID_LE(r->last_running, txnid) :
                                             !__txn_visible_id(session, txnid))) {
             /*
