--- conflicted
+++ resolved
@@ -142,18 +142,13 @@
             tombstone->next = append;
             append = tombstone;
         } else
-<<<<<<< HEAD
             /*
              * Once the prepared update is resolved, the in-memory update and on-disk written copy
              * doesn't have same timestamp due to replacing of prepare timestamp with commit and
              * durable timestamps. Don't compare them when the on-disk version is a prepare.
              */
             WT_ASSERT(session, F_ISSET(unpack, WT_CELL_UNPACK_PREPARE) ||
-                (unpack->stop_ts == oldest_upd->start_ts && unpack->stop_txn == oldest_upd->txnid));
-=======
-            WT_ASSERT(session, unpack->tw.stop_ts == oldest_upd->start_ts &&
-                unpack->tw.stop_txn == oldest_upd->txnid);
->>>>>>> 540ac4a1
+                (unpack->tw.stop_ts == oldest_upd->start_ts && unpack->tw.stop_txn == oldest_upd->txnid));
     }
 
     /* Append the new entry into the update list. */
@@ -378,18 +373,7 @@
          * indicate that the value is visible to any timestamp/transaction id ahead of it.
          */
         if (upd->type == WT_UPDATE_TOMBSTONE) {
-<<<<<<< HEAD
-            /*
-             * Durable timestamp can be 0 for prepared updates, in those cases use the prepared
-             * timestamp as durable timestamp.
-             */
-            upd_select->stop_durable_ts = upd_select->stop_ts = upd->start_ts;
-            if (upd->durable_ts != WT_TS_NONE)
-                upd_select->stop_durable_ts = upd->durable_ts;
-            upd_select->stop_txn = upd->txnid;
-=======
             __wt_time_window_set_stop(select_tw, upd);
->>>>>>> 540ac4a1
             tombstone = upd;
 
             /* Find the update this tombstone applies to. */
@@ -403,22 +387,9 @@
             }
         }
         if (upd != NULL) {
-<<<<<<< HEAD
-            /*
-             * The beginning of the validity window is the selected update's time pair. Durable
-             * timestamp can be 0 for prepared updates, in those cases use the prepared timestamp as
-             * durable timestamp.
-             */
-            upd_select->start_durable_ts = upd_select->start_ts = upd->start_ts;
-            if (upd->durable_ts != WT_TS_NONE)
-                upd_select->start_durable_ts = upd->durable_ts;
-            upd_select->start_txn = upd->txnid;
-        } else if (upd_select->stop_ts != WT_TS_NONE || upd_select->stop_txn != WT_TXN_NONE) {
-=======
             /* The beginning of the validity window is the selected update's time pair. */
             __wt_time_window_set_start(select_tw, upd);
         } else if (select_tw->stop_ts != WT_TS_NONE || select_tw->stop_txn != WT_TXN_NONE) {
->>>>>>> 540ac4a1
             /* If we only have a tombstone in the update list, we must have an ondisk value. */
             WT_ASSERT(session, vpack != NULL && tombstone != NULL);
             /*
