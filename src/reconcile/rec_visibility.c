/*-
 * Copyright (c) 2014-2019 MongoDB, Inc.
 * Copyright (c) 2008-2014 WiredTiger, Inc.
 *	All rights reserved.
 *
 * See the file LICENSE for redistribution information.
 */

#include "wt_internal.h"

/*
 * __rec_update_stable --
 *     Return whether an update is stable or not.
 */
static bool
__rec_update_stable(WT_SESSION_IMPL *session, WT_RECONCILE *r, WT_UPDATE *upd)
{
    return (F_ISSET(r, WT_REC_VISIBLE_ALL) ?
        __wt_txn_upd_visible_all(session, upd) :
        __wt_txn_upd_visible_type(session, upd) == WT_VISIBLE_TRUE &&
          __wt_txn_visible(session, upd->txnid, upd->durable_ts));
}

/*
 * __rec_update_save --
 *     Save a WT_UPDATE list for later restoration.
 */
static int
__rec_update_save(WT_SESSION_IMPL *session, WT_RECONCILE *r, WT_INSERT *ins, void *ripcip,
  WT_UPDATE *onpage_upd, size_t upd_memsize)
{
    WT_SAVE_UPD *supd;

    WT_RET(__wt_realloc_def(session, &r->supd_allocated, r->supd_next + 1, &r->supd));
    supd = &r->supd[r->supd_next];
    supd->ins = ins;
    supd->ripcip = ripcip;
    WT_CLEAR(supd->onpage_upd);
    if (onpage_upd != NULL &&
      (onpage_upd->type == WT_UPDATE_STANDARD || onpage_upd->type == WT_UPDATE_MODIFY)) {
        supd->onpage_upd.txnid = onpage_upd->txnid;
        supd->onpage_upd.durable_ts = onpage_upd->durable_ts;
        supd->onpage_upd.start_ts = onpage_upd->start_ts;
        supd->onpage_upd.prepare_state = onpage_upd->prepare_state;
        supd->onpage_upd.ext = onpage_upd->ext;
        if (onpage_upd->ext == 0)
            supd->onpage_upd.upd = onpage_upd;
    }
    ++r->supd_next;
    r->supd_memsize += upd_memsize;
    return (0);
}

/*
 * __rec_append_orig_value --
 *     Append the key's original value to its update list.
 */
static int
__rec_append_orig_value(WT_SESSION_IMPL *session, WT_PAGE *page, WT_INSERT *ins, void *ripcip,
  WT_UPDATE *upd, WT_CELL_UNPACK *unpack)
{
    WT_DECL_ITEM(tmp);
    WT_DECL_RET;
    WT_PAGE_MODIFY *mod;
    WT_UPDATE *append, **upd_entry;
    size_t size;

    mod = page->modify;
    upd_entry = NULL;

    if (upd != NULL) {
        /* Done if at least one self-contained update is globally visible. */
        for (;; upd = upd->next) {
            if (WT_UPDATE_DATA_VALUE(upd) && __wt_txn_upd_visible_all(session, upd))
                return (0);

            /* Add the original value after birthmarks. */
            if (upd->type == WT_UPDATE_BIRTHMARK) {
                WT_ASSERT(session, unpack != NULL && unpack->type != WT_CELL_DEL);
                break;
            }

            /* Leave reference at the last item in the chain. */
            if (upd->next == NULL)
                break;
        }
    } else {
        /* There are no updates for this key yet. Allocate an update array if necessary. */
        if (ins == NULL) {
            WT_ASSERT(session, WT_ROW_UPDATE(page, ripcip) == NULL);

            /* Allocate an update array if necessary. */
            WT_PAGE_ALLOC_AND_SWAP(session, page, mod->mod_row_update, upd_entry, page->entries);

            /* Set the WT_UPDATE array reference. */
            upd_entry = &page->modify->mod_row_update[WT_ROW_SLOT(page, ripcip)];
        } else {
            WT_ASSERT(session, ins->upd == NULL);
            upd_entry = &ins->upd;
        }
    }

    /*
     * We need the original on-page value for some reader: get a copy and append it to the end of
     * the update list with a transaction ID that guarantees its visibility.
     *
     * If we don't have a value cell, it's an insert/append list key/value pair which simply doesn't
     * exist for some reader; place a deleted record at the end of the update list.
     */
    append = NULL; /* -Wconditional-uninitialized */
    size = 0;      /* -Wconditional-uninitialized */
    if (unpack == NULL || unpack->type == WT_CELL_DEL)
        WT_RET(__wt_update_alloc(session, NULL, &append, &size, WT_UPDATE_TOMBSTONE));
    else {
        WT_RET(__wt_scr_alloc(session, 0, &tmp));
        WT_ERR(__wt_page_cell_data_ref(session, page, unpack, tmp));
        WT_ERR(__wt_update_alloc(session, tmp, &append, &size, WT_UPDATE_STANDARD));
    }

    /*
     * If we're saving the original value for a birthmark, transfer over the transaction ID and
     * clear out the birthmark update.
     *
     * Else, set the entry's transaction information to the lowest possible value. Cleared memory
     * matches the lowest possible transaction ID and timestamp, do nothing.
     */
    if (upd != NULL && upd->type == WT_UPDATE_BIRTHMARK) {
        append->txnid = upd->txnid;
        append->start_ts = upd->start_ts;
        append->durable_ts = upd->durable_ts;
        append->next = upd->next;
    }

    /* Append the new entry into the update list. */
    if (upd_entry != NULL)
        WT_PUBLISH(*upd_entry, append);
    else
        WT_PUBLISH(upd->next, append);
    __wt_cache_page_inmem_incr(session, page, size);

    if (upd->type == WT_UPDATE_BIRTHMARK) {
        upd->type = WT_UPDATE_STANDARD;
        upd->txnid = WT_TXN_ABORTED;
    }

err:
    __wt_scr_free(session, &tmp);
    return (ret);
}

/*
 * __wt_rec_upd_select --
 *     Return the update in a list that should be written (or NULL if none can be written).
 */
int
__wt_rec_upd_select(WT_SESSION_IMPL *session, WT_RECONCILE *r, WT_INSERT *ins, void *ripcip,
  WT_CELL_UNPACK *vpack, WT_UPDATE_SELECT *upd_select)
{
    WT_PAGE *page;
<<<<<<< HEAD
    WT_UPDATE *first_stable_upd, *first_txn_upd, *first_upd, *upd;
    wt_timestamp_t max_ts;
    size_t upd_memsize;
    uint64_t max_txn, txnid;
    bool all_stable, list_prepared, list_uncommitted;
=======
    WT_TIME_PAIR las_start, las_stop;
    WT_TXN_ISOLATION saved_isolation;
    WT_UPDATE *birthmark_upd, *first_txn_upd, *first_inmem_upd, *inmem_upd_pos;
    WT_UPDATE *tmp_upd, *upd;
    wt_timestamp_t durable_ts, max_ts, mod_upd_ts;
    size_t notused, upd_memsize;
    uint64_t max_txn, txnid;
    uint32_t las_btree_id, session_flags;
    uint8_t *p, prepare_state, upd_type;
    int cmp;
    bool all_stable, las_cursor_open, las_positioned, list_prepared, list_uncommitted;
    bool orig_val_appended, skipped_birthmark, sweep_locked, walked_past_sel_upd;
>>>>>>> daec851c

    /*
     * The "saved updates" return value is used independently of returning an update we can write,
     * both must be initialized.
     */
    upd_select->upd = NULL;
    upd_select->upd_saved = false;

    page = r->page;
<<<<<<< HEAD
    first_stable_upd = first_txn_upd = upd = NULL;
    upd_memsize = 0;
    max_ts = WT_TS_NONE;
    max_txn = WT_TXN_NONE;
    list_prepared = list_uncommitted = false;
=======
    saved_isolation = 0; /*[-Wconditional-uninitialized] */
    first_txn_upd = tmp_upd = upd = NULL;
    upd_memsize = 0;
    max_ts = WT_TS_NONE;
    max_txn = WT_TXN_NONE;
    session_flags = 0; /* [-Werror=maybe-uninitialized] */
    las_cursor_open = las_positioned = list_prepared = list_uncommitted = false;
    orig_val_appended = skipped_birthmark = sweep_locked = walked_past_sel_upd = false;

    if (__wt_page_las_active(session, r->ref)) {
        /* Obtain the key to iterate the lookaside */
        WT_RET(__wt_scr_alloc(session, WT_INTPACK64_MAXSIZE, &key));
        switch (page->type) {
        case WT_PAGE_COL_FIX:
        case WT_PAGE_COL_VAR:
            p = key->mem;
            WT_ERR(__wt_vpack_uint(&p, 0, WT_INSERT_RECNO(ins)));
            key->size = WT_PTRDIFF(p, key->data);
            break;
        case WT_PAGE_ROW_LEAF:
            if (ins == NULL) {
                WT_WITH_BTREE(session, S2BT(session),
                  ret = __wt_row_leaf_key(session, page, ripcip, key, false));
                WT_ERR(ret);
            } else {
                key->data = WT_INSERT_KEY(ins);
                key->size = WT_INSERT_KEY_SIZE(ins);
            }
            break;
        default:
            WT_ERR(__wt_illegal_value(session, page->type));
        }

        /* Open a lookaside cursor, position at the latest update for this key */
        __wt_las_cursor(session, &las_cursor, &session_flags);
        saved_isolation = session->txn.isolation;
        session->txn.isolation = WT_ISO_READ_UNCOMMITTED;
        las_cursor_open = true;
        cache->las_reader = true;
        __wt_readlock(session, &cache->las_sweepwalk_lock);
        cache->las_reader = false;
        sweep_locked = true;

        /*
         * Position on the latest update for this key. If no updates exist for this key, it is okay
         * to position on an update for an adjacent key. We will check the validity of our position
         * again when fetching the record. The updates are sorted oldest to newest in the lookaside.
         */
        ret = __wt_las_cursor_position(session, las_cursor, S2BT(session)->id, key, WT_TXN_MAX);
        las_positioned = ret == 0;
        WT_ERR_NOTFOUND_OK(ret);
    }
>>>>>>> daec851c

    /*
     * If called with a WT_INSERT item, use its WT_UPDATE list (which must
     * exist), otherwise check for an on-page row-store WT_UPDATE list
     * (which may not exist). Return immediately if the item has no updates.
     */
    if (ins != NULL)
        first_upd = ins->upd;
    else if ((first_upd = WT_ROW_UPDATE(page, ripcip)) == NULL)
        return (0);

    for (upd = first_upd; upd != NULL; upd = upd->next) {
        if ((txnid = upd->txnid) == WT_TXN_ABORTED)
            continue;

        ++r->updates_seen;
        upd_memsize += WT_UPDATE_MEMSIZE(upd);

        /*
         * Track the first update in the chain that is not aborted and the maximum transaction ID.
         */
        if (first_txn_upd == NULL)
            first_txn_upd = upd;
        if (WT_TXNID_LT(max_txn, txnid))
            max_txn = txnid;

        /*
         * Check whether the update was committed before reconciliation started. The global commit
         * point can move forward during reconciliation so we use a cached copy to avoid races when
         * a concurrent transaction commits or rolls back while we are examining its updates. As
         * prepared transaction IDs are globally visible, need to check the update state as well.
         */
        if (F_ISSET(r, WT_REC_VISIBLE_ALL) ? WT_TXNID_LE(r->last_running, txnid) :
                                             !__txn_visible_id(session, txnid)) {
            r->update_uncommitted = list_uncommitted = true;
            continue;
        }
        if (upd->prepare_state == WT_PREPARE_LOCKED ||
          upd->prepare_state == WT_PREPARE_INPROGRESS) {
            r->update_prepared = list_prepared = true;
            if (upd->start_ts > max_ts)
                max_ts = upd->start_ts;
            continue;
        }

        /* Track the first update with non-zero timestamp. */
        if (upd->durable_ts > max_ts)
            max_ts = upd->durable_ts;

        /*
         * Always select the newest committed update to write to disk
         */
        if (upd_select->upd == NULL)
            upd_select->upd = upd;

        if (!__rec_update_stable(session, r, upd)) {
            if (F_ISSET(r, WT_REC_EVICT))
                ++r->updates_unstable;

            /*
             * Rare case: when applications run at low isolation levels, update/restore eviction may
             * see a stable update followed by an uncommitted update. Give up in that case: we need
             * to discard updates from the stable update and older for correctness and we can't
             * discard an uncommitted update.
             */
            if (F_ISSET(r, WT_REC_UPDATE_RESTORE) && upd_select->upd != NULL &&
              (list_prepared || list_uncommitted))
                return (__wt_set_return(session, EBUSY));

            /*
             * Track the oldest update not on the page.
             *
             * This is used to decide whether reads can use the page image, hence using the start
             * rather than the durable timestamp.
             */
            if (upd_select->upd == NULL && upd->start_ts < r->min_skipped_ts)
                r->min_skipped_ts = upd->start_ts;
        } else if (first_stable_upd == NULL) {
            /*
             * Track the first update in the chain that is durable.
             */
            first_stable_upd = upd;

            if (!F_ISSET(r, WT_REC_EVICT))
                break;
        }
    }

    /* Keep track of the selected update. */
    upd = upd_select->upd;

    /* Reconciliation should never see an aborted or reserved update. */
    WT_ASSERT(
      session, upd == NULL || (upd->txnid != WT_TXN_ABORTED && upd->type != WT_UPDATE_RESERVE));

    /*
     * The checkpoint transaction is special. Make sure we never write metadata updates from a
     * checkpoint in a concurrent session.
     */
    WT_ASSERT(session, !WT_IS_METADATA(session->dhandle) || upd == NULL ||
        upd->txnid == WT_TXN_NONE || upd->txnid != S2C(session)->txn_global.checkpoint_state.id ||
        WT_SESSION_IS_CHECKPOINT(session));

    /* If all of the updates were aborted, quit. */
    if (first_txn_upd == NULL) {
        WT_ASSERT(session, upd == NULL);
        return (0);
    }

    /* If the selected on disk value is durable, record that we're making progress. */
    /* FIXME: Should remove this when we change the eviction flow */
    if (upd == first_stable_upd)
        r->update_used = true;

    if (upd != NULL && upd->durable_ts > r->max_ondisk_ts)
        r->max_ondisk_ts = upd->durable_ts;

    /*
     * TIMESTAMP-FIXME The start timestamp is determined by the commit timestamp when the key is
     * first inserted (or last updated). The end timestamp is set when a key/value pair becomes
     * invalid, either because of a remove or a modify/update operation on the same key.
     */
    if (upd != NULL) {
        /*
         * TIMESTAMP-FIXME This is waiting on the WT_UPDATE structure's start/stop
         * timestamp/transaction work. For now, if we don't have a timestamp/transaction, just
         * pretend it's durable. If we do have a timestamp/transaction, make the durable and start
         * timestamps equal to the start timestamp and the start transaction equal to the
         * transaction, and again, pretend it's durable.
         */
        upd_select->durable_ts = WT_TS_NONE;
        upd_select->start_ts = WT_TS_NONE;
        upd_select->start_txn = WT_TXN_NONE;
        upd_select->stop_ts = WT_TS_MAX;
        upd_select->stop_txn = WT_TXN_MAX;
        if (upd_select->upd->start_ts != WT_TS_NONE)
            upd_select->durable_ts = upd_select->start_ts = upd_select->upd->start_ts;
        if (upd_select->upd->txnid != WT_TXN_NONE)
            upd_select->start_txn = upd_select->upd->txnid;

        /*
         * Finalize the timestamps and transactions, checking if the update is globally visible and
         * nothing needs to be written.
         */
        if ((upd_select->stop_ts == WT_TS_MAX && upd_select->stop_txn == WT_TXN_MAX) &&
          ((upd_select->start_ts == WT_TS_NONE && upd_select->start_txn == WT_TXN_NONE) ||
              __wt_txn_visible_all(session, upd_select->start_txn, upd_select->start_ts))) {
            upd_select->start_ts = WT_TS_NONE;
            upd_select->start_txn = WT_TXN_NONE;
            upd_select->stop_ts = WT_TS_MAX;
            upd_select->stop_txn = WT_TXN_MAX;
        }
    }

    /*
     * Track the most recent transaction in the page. We store this in the tree at the end of
     * reconciliation in the service of checkpoints, it is used to avoid discarding trees from
     * memory when they have changes required to satisfy a snapshot read.
     */
    if (WT_TXNID_LT(r->max_txn, max_txn))
        r->max_txn = max_txn;

    /* Update the maximum timestamp. */
    if (max_ts > r->max_ts)
        r->max_ts = max_ts;

    /*
     * If the update we chose was a birthmark.
     */
    if (upd != NULL && upd->type == WT_UPDATE_BIRTHMARK) {
        /*
         * Resolve the birthmark now regardless of whether the update being written to the data file
         * is the same as it was the previous reconciliation. Otherwise lookaside can end up with
         * two birthmark records in the same update chain.
         */
<<<<<<< HEAD
        WT_RET(__rec_append_orig_value(session, page, first_upd, vpack));
=======
        WT_ERR(__rec_append_orig_value(session, page, ins, ripcip, first_inmem_upd, vpack));
>>>>>>> daec851c
        upd_select->upd = NULL;
        orig_val_appended = true;
    }

    /*
     * Check if all updates on the page are visible, if not, it must stay dirty.
     *
     * Updates can be out of transaction ID order (but not out of timestamp order), so we track the
     * maximum transaction ID and the newest update with a timestamp (if any).
     */
    all_stable = upd == first_stable_upd && !list_prepared && !list_uncommitted &&
      __wt_txn_visible_all(session, max_txn, max_ts);

    if (all_stable)
        goto check_original_value;

    r->leave_dirty = true;

    if (F_ISSET(r, WT_REC_VISIBILITY_ERR))
        WT_PANIC_RET(session, EINVAL, "reconciliation error, update not visible");

    /* If not trying to evict the page, we know what we'll write and we're done. */
    /* FIXME We need to save updates for checkpoints as it needs to write to history store as well
     */
    if (!F_ISSET(r, WT_REC_EVICT))
        goto check_original_value;

    /*
     * We are attempting eviction with changes that are not yet stable (i.e. globally visible).
     * There are two ways to continue, the save/restore eviction path or the lookaside table
     * eviction path. Both cannot be configured because the paths track different information. The
     * update/restore path can handle uncommitted changes, by evicting most of the page and then
     * creating a new, smaller page to which we re-attach those changes. Lookaside eviction writes
     * changes into the lookaside table and restores them on demand if and when the page is read
     * back into memory.
     *
     * Both paths are configured outside of reconciliation: the save/restore path is the
     * WT_REC_UPDATE_RESTORE flag, the lookaside table path is the WT_REC_LOOKASIDE flag.
     */
    if (!F_ISSET(r, WT_REC_LOOKASIDE | WT_REC_UPDATE_RESTORE))
        return (__wt_set_return(session, EBUSY));
    if (list_uncommitted && !F_ISSET(r, WT_REC_UPDATE_RESTORE))
        return (__wt_set_return(session, EBUSY));

<<<<<<< HEAD
    WT_ASSERT(session, r->max_txn != WT_TXN_NONE);

    WT_RET(__rec_update_save(session, r, ins, ripcip, upd_select->upd, upd_memsize));
=======
    /*
     * The order of the updates on the list matters, we can't move only the unresolved updates, move
     * the entire update list.
     *
     * If a record from lookaside is selected to be written to the disk, all of the in-memory
     * updates, including the on-disk value become part of update restore.
     */
    if (upd_select->upd != NULL && upd_select->upd->ext != 0 && !orig_val_appended) {
        WT_ERR(__rec_append_orig_value(session, page, ins, ripcip, first_inmem_upd, vpack));
        orig_val_appended = true;
    }

    /*
     * If the update being written is the same as on-page update, we are not returning an update to
     * the caller. In such a case we have put a copy of the on-disk value in the update chain after
     * the birthmark. We will point to that copy as the on-disk update.
     */
    if (upd != NULL && upd_select->upd == NULL)
        WT_ERR(__rec_update_save(session, r, ins, ripcip, upd->next, upd_memsize));
    else
        WT_ERR(__rec_update_save(session, r, ins, ripcip, upd_select->upd, upd_memsize));
>>>>>>> daec851c
    upd_select->upd_saved = true;

check_original_value:
    /*
     * Paranoia: check that we didn't choose an update that has since been rolled back.
     */
    WT_ASSERT(session, upd_select->upd == NULL || upd_select->upd->txnid != WT_TXN_ABORTED);

    /*
     * Returning an update means the original on-page value might be lost, and that's a problem if
     * there's a reader that needs it. This call makes a copy of the on-page value and if there is a
     * birthmark in the update list, replaces it. We do that any time there are saved updates and
     * during reconciliation of a backing overflow record that will be physically removed once it's
     * no longer needed
     */
<<<<<<< HEAD
    if (upd_select->upd != NULL &&
      (upd_select->upd_saved ||
          (vpack != NULL && vpack->ovfl && vpack->raw != WT_CELL_VALUE_OVFL_RM)))
        WT_RET(__rec_append_orig_value(session, page, first_upd, vpack));

    return (0);
=======
    if (!orig_val_appended && upd_select->upd != NULL &&
      (upd_select->upd_saved ||
        (vpack != NULL && vpack->ovfl && vpack->raw != WT_CELL_VALUE_OVFL_RM)))
        WT_ERR(__rec_append_orig_value(session, page, ins, ripcip, first_inmem_upd, vpack));

err:
    if (upd != NULL && upd != upd_select->upd && upd->ext != 0)
        __wt_free_update_list(session, &upd);
    if (ret != 0 && upd_select->upd != NULL && upd_select->upd->ext != 0)
        __wt_free_update_list(session, &upd_select->upd);
    __wt_free_update_list(session, &tmp_upd);
    while (modifies.size > 0) {
        __wt_modify_vector_pop(&modifies, &tmp_upd);
        __wt_free_update_list(session, &tmp_upd);
    }
    __wt_modify_vector_free(&modifies);
    __wt_scr_free(session, &key);
    if (las_cursor_open) {
        WT_TRET(__wt_las_cursor_close(session, &las_cursor, session_flags));
        session->txn.isolation = saved_isolation;
    }

    if (sweep_locked)
        __wt_readunlock(session, &cache->las_sweepwalk_lock);

    return (ret);
>>>>>>> daec851c
}<|MERGE_RESOLUTION|>--- conflicted
+++ resolved
@@ -157,26 +157,11 @@
   WT_CELL_UNPACK *vpack, WT_UPDATE_SELECT *upd_select)
 {
     WT_PAGE *page;
-<<<<<<< HEAD
     WT_UPDATE *first_stable_upd, *first_txn_upd, *first_upd, *upd;
     wt_timestamp_t max_ts;
     size_t upd_memsize;
     uint64_t max_txn, txnid;
     bool all_stable, list_prepared, list_uncommitted;
-=======
-    WT_TIME_PAIR las_start, las_stop;
-    WT_TXN_ISOLATION saved_isolation;
-    WT_UPDATE *birthmark_upd, *first_txn_upd, *first_inmem_upd, *inmem_upd_pos;
-    WT_UPDATE *tmp_upd, *upd;
-    wt_timestamp_t durable_ts, max_ts, mod_upd_ts;
-    size_t notused, upd_memsize;
-    uint64_t max_txn, txnid;
-    uint32_t las_btree_id, session_flags;
-    uint8_t *p, prepare_state, upd_type;
-    int cmp;
-    bool all_stable, las_cursor_open, las_positioned, list_prepared, list_uncommitted;
-    bool orig_val_appended, skipped_birthmark, sweep_locked, walked_past_sel_upd;
->>>>>>> daec851c
 
     /*
      * The "saved updates" return value is used independently of returning an update we can write,
@@ -186,66 +171,11 @@
     upd_select->upd_saved = false;
 
     page = r->page;
-<<<<<<< HEAD
     first_stable_upd = first_txn_upd = upd = NULL;
     upd_memsize = 0;
     max_ts = WT_TS_NONE;
     max_txn = WT_TXN_NONE;
     list_prepared = list_uncommitted = false;
-=======
-    saved_isolation = 0; /*[-Wconditional-uninitialized] */
-    first_txn_upd = tmp_upd = upd = NULL;
-    upd_memsize = 0;
-    max_ts = WT_TS_NONE;
-    max_txn = WT_TXN_NONE;
-    session_flags = 0; /* [-Werror=maybe-uninitialized] */
-    las_cursor_open = las_positioned = list_prepared = list_uncommitted = false;
-    orig_val_appended = skipped_birthmark = sweep_locked = walked_past_sel_upd = false;
-
-    if (__wt_page_las_active(session, r->ref)) {
-        /* Obtain the key to iterate the lookaside */
-        WT_RET(__wt_scr_alloc(session, WT_INTPACK64_MAXSIZE, &key));
-        switch (page->type) {
-        case WT_PAGE_COL_FIX:
-        case WT_PAGE_COL_VAR:
-            p = key->mem;
-            WT_ERR(__wt_vpack_uint(&p, 0, WT_INSERT_RECNO(ins)));
-            key->size = WT_PTRDIFF(p, key->data);
-            break;
-        case WT_PAGE_ROW_LEAF:
-            if (ins == NULL) {
-                WT_WITH_BTREE(session, S2BT(session),
-                  ret = __wt_row_leaf_key(session, page, ripcip, key, false));
-                WT_ERR(ret);
-            } else {
-                key->data = WT_INSERT_KEY(ins);
-                key->size = WT_INSERT_KEY_SIZE(ins);
-            }
-            break;
-        default:
-            WT_ERR(__wt_illegal_value(session, page->type));
-        }
-
-        /* Open a lookaside cursor, position at the latest update for this key */
-        __wt_las_cursor(session, &las_cursor, &session_flags);
-        saved_isolation = session->txn.isolation;
-        session->txn.isolation = WT_ISO_READ_UNCOMMITTED;
-        las_cursor_open = true;
-        cache->las_reader = true;
-        __wt_readlock(session, &cache->las_sweepwalk_lock);
-        cache->las_reader = false;
-        sweep_locked = true;
-
-        /*
-         * Position on the latest update for this key. If no updates exist for this key, it is okay
-         * to position on an update for an adjacent key. We will check the validity of our position
-         * again when fetching the record. The updates are sorted oldest to newest in the lookaside.
-         */
-        ret = __wt_las_cursor_position(session, las_cursor, S2BT(session)->id, key, WT_TXN_MAX);
-        las_positioned = ret == 0;
-        WT_ERR_NOTFOUND_OK(ret);
-    }
->>>>>>> daec851c
 
     /*
      * If called with a WT_INSERT item, use its WT_UPDATE list (which must
@@ -421,13 +351,8 @@
          * is the same as it was the previous reconciliation. Otherwise lookaside can end up with
          * two birthmark records in the same update chain.
          */
-<<<<<<< HEAD
-        WT_RET(__rec_append_orig_value(session, page, first_upd, vpack));
-=======
-        WT_ERR(__rec_append_orig_value(session, page, ins, ripcip, first_inmem_upd, vpack));
->>>>>>> daec851c
+        WT_RET(__rec_append_orig_value(session, page, ins, ripcip, first_upd, vpack));
         upd_select->upd = NULL;
-        orig_val_appended = true;
     }
 
     /*
@@ -470,33 +395,9 @@
     if (list_uncommitted && !F_ISSET(r, WT_REC_UPDATE_RESTORE))
         return (__wt_set_return(session, EBUSY));
 
-<<<<<<< HEAD
     WT_ASSERT(session, r->max_txn != WT_TXN_NONE);
 
     WT_RET(__rec_update_save(session, r, ins, ripcip, upd_select->upd, upd_memsize));
-=======
-    /*
-     * The order of the updates on the list matters, we can't move only the unresolved updates, move
-     * the entire update list.
-     *
-     * If a record from lookaside is selected to be written to the disk, all of the in-memory
-     * updates, including the on-disk value become part of update restore.
-     */
-    if (upd_select->upd != NULL && upd_select->upd->ext != 0 && !orig_val_appended) {
-        WT_ERR(__rec_append_orig_value(session, page, ins, ripcip, first_inmem_upd, vpack));
-        orig_val_appended = true;
-    }
-
-    /*
-     * If the update being written is the same as on-page update, we are not returning an update to
-     * the caller. In such a case we have put a copy of the on-disk value in the update chain after
-     * the birthmark. We will point to that copy as the on-disk update.
-     */
-    if (upd != NULL && upd_select->upd == NULL)
-        WT_ERR(__rec_update_save(session, r, ins, ripcip, upd->next, upd_memsize));
-    else
-        WT_ERR(__rec_update_save(session, r, ins, ripcip, upd_select->upd, upd_memsize));
->>>>>>> daec851c
     upd_select->upd_saved = true;
 
 check_original_value:
@@ -512,39 +413,10 @@
      * during reconciliation of a backing overflow record that will be physically removed once it's
      * no longer needed
      */
-<<<<<<< HEAD
     if (upd_select->upd != NULL &&
       (upd_select->upd_saved ||
           (vpack != NULL && vpack->ovfl && vpack->raw != WT_CELL_VALUE_OVFL_RM)))
-        WT_RET(__rec_append_orig_value(session, page, first_upd, vpack));
+        WT_RET(__rec_append_orig_value(session, page, ins, ripcip, first_upd, vpack));
 
     return (0);
-=======
-    if (!orig_val_appended && upd_select->upd != NULL &&
-      (upd_select->upd_saved ||
-        (vpack != NULL && vpack->ovfl && vpack->raw != WT_CELL_VALUE_OVFL_RM)))
-        WT_ERR(__rec_append_orig_value(session, page, ins, ripcip, first_inmem_upd, vpack));
-
-err:
-    if (upd != NULL && upd != upd_select->upd && upd->ext != 0)
-        __wt_free_update_list(session, &upd);
-    if (ret != 0 && upd_select->upd != NULL && upd_select->upd->ext != 0)
-        __wt_free_update_list(session, &upd_select->upd);
-    __wt_free_update_list(session, &tmp_upd);
-    while (modifies.size > 0) {
-        __wt_modify_vector_pop(&modifies, &tmp_upd);
-        __wt_free_update_list(session, &tmp_upd);
-    }
-    __wt_modify_vector_free(&modifies);
-    __wt_scr_free(session, &key);
-    if (las_cursor_open) {
-        WT_TRET(__wt_las_cursor_close(session, &las_cursor, session_flags));
-        session->txn.isolation = saved_isolation;
-    }
-
-    if (sweep_locked)
-        __wt_readunlock(session, &cache->las_sweepwalk_lock);
-
-    return (ret);
->>>>>>> daec851c
 }