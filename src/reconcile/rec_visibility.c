/*-
 * Copyright (c) 2014-2020 MongoDB, Inc.
 * Copyright (c) 2008-2014 WiredTiger, Inc.
 *	All rights reserved.
 *
 * See the file LICENSE for redistribution information.
 */

#include "wt_internal.h"

/*
 * __rec_update_stable --
 *     Return whether an update is stable or not.
 */
static inline bool
__rec_update_stable(WT_SESSION_IMPL *session, WT_RECONCILE *r, WT_UPDATE *upd)
{
    return (F_ISSET(r, WT_REC_VISIBLE_ALL) ?
        __wt_txn_upd_visible_all(session, upd) :
        __wt_txn_upd_visible_type(session, upd) == WT_VISIBLE_TRUE &&
          __wt_txn_visible(session, upd->txnid, upd->durable_ts));
}

/*
 * __rec_update_save --
 *     Save a WT_UPDATE list for later restoration.
 */
static inline int
__rec_update_save(WT_SESSION_IMPL *session, WT_RECONCILE *r, WT_INSERT *ins, void *ripcip,
  WT_UPDATE *onpage_upd, bool supd_restore, size_t upd_memsize)
{
    WT_SAVE_UPD *supd;

    /* If nothing is committed, we must restore the update chain. */
    WT_ASSERT(session, onpage_upd != NULL || supd_restore);
    /* We can only write a standard update or a modify to the data store. */
    WT_ASSERT(session, onpage_upd == NULL || onpage_upd->type == WT_UPDATE_STANDARD ||
        onpage_upd->type == WT_UPDATE_MODIFY);

    WT_RET(__wt_realloc_def(session, &r->supd_allocated, r->supd_next + 1, &r->supd));
    supd = &r->supd[r->supd_next];
    supd->ins = ins;
    supd->ripcip = ripcip;
    supd->onpage_upd = onpage_upd;
    supd->restore = supd_restore;
    ++r->supd_next;
    r->supd_memsize += upd_memsize;
    return (0);
}

/*
 * __rec_append_orig_value --
 *     Append the key's original value to its update list.
 */
static int
__rec_append_orig_value(
  WT_SESSION_IMPL *session, WT_PAGE *page, WT_UPDATE *upd, WT_CELL_UNPACK_KV *unpack)
{
    WT_DECL_ITEM(tmp);
    WT_DECL_RET;
    WT_UPDATE *append, *oldest_upd, *tombstone;
    size_t size, total_size;
    bool tombstone_globally_visible;

    WT_ASSERT(session, upd != NULL && unpack != NULL && unpack->type != WT_CELL_DEL);

    append = oldest_upd = tombstone = NULL;
    total_size = 0;
    tombstone_globally_visible = false;

    /* Review the current update list, checking conditions that mean no work is needed. */
    for (;; upd = upd->next) {
        /*
         * Done if the update was restored from the history store for the rollback to stable
         * operation.
         */
        if (F_ISSET(upd, WT_UPDATE_RESTORED_FOR_ROLLBACK))
            return (0);

        /*
         * Prepared updates should already be in the update list, add the original update to the
         * list only when the prepared update is a tombstone.
         */
        if (unpack->tw.prepare && upd->type != WT_UPDATE_TOMBSTONE)
            return (0);

        /*
         * Done if the on page value already appears on the update list. We can't do the same check
         * for stop time pair because we may still need to append the onpage value if only the
         * tombstone is on the update chain.
         */
        if (unpack->tw.start_ts == upd->start_ts && unpack->tw.start_txn == upd->txnid &&
          upd->type != WT_UPDATE_TOMBSTONE)
            return (0);

        /*
         * Done if at least one self-contained update is globally visible. It's tempting to pull
         * this test out of the loop and only test the oldest self-contained update for global
         * visibility (as visibility tests are expensive). However, when running at lower isolation
         * levels, or when an application intentionally commits in out of timestamp order, it's
         * possible for an update on the chain to be globally visible and followed by an (earlier)
         * update that is not yet globally visible.
         */
        if (WT_UPDATE_DATA_VALUE(upd) && __wt_txn_upd_visible_all(session, upd))
            return (0);

        if (upd->txnid != WT_TXN_ABORTED)
            oldest_upd = upd;

        /* Leave reference pointing to the last item in the update list. */
        if (upd->next == NULL)
            break;
    }

<<<<<<< HEAD
    /* Done if the stop time pair of the onpage cell is globally visible. */
    if (__wt_txn_tw_stop_visible_all(session, &unpack->tw))
        return (0);

    /* We need the original on-page value for some reader: get a copy. */
    WT_ERR(__wt_scr_alloc(session, 0, &tmp));
    WT_ERR(__wt_page_cell_data_ref(session, page, unpack, tmp));
    WT_ERR(__wt_upd_alloc(session, tmp, WT_UPDATE_STANDARD, &append, &size));
    total_size += size;
    append->txnid = unpack->tw.start_txn;
    append->start_ts = unpack->tw.start_ts;
    append->durable_ts = unpack->tw.durable_start_ts;

=======
>>>>>>> dabf19d0
    /*
     * Additionally, we need to append a tombstone before the onpage value we're about to append to
     * the list, if the onpage value has a valid stop pair. Imagine a case where we insert and
     * delete a value respectively at timestamp 0 and 10, and later insert it again at 20. We need
     * the tombstone to tell us there is no value between 10 and 20.
     */
    if (unpack->tw.stop_ts != WT_TS_MAX || unpack->tw.stop_txn != WT_TXN_MAX) {
        tombstone_globally_visible =
          __wt_txn_visible_all(session, unpack->tw.stop_txn, unpack->tw.durable_stop_ts);

        /* No need to append the tombstone if it is already in the update chain. */
        if (oldest_upd->type != WT_UPDATE_TOMBSTONE) {
            /*
             * We still need to append the globally visible tombstone if its timestamp is WT_TS_NONE
             * as we may need it to clear the history store content of the key. We don't append a
             * timestamped globally visible tombstone because even if its timestamp is smaller than
             * the entries in the history store, we can't change the history store entries. This is
             * not correct but we hope we can get away with it.
             *
             * FIXME-WT-6171: remove this once we get rid of out of order timestamps and mixed mode
             * transactions.
             */
            if (unpack->tw.durable_stop_ts != WT_TS_NONE && tombstone_globally_visible)
                return (0);

            WT_ERR(__wt_upd_alloc_tombstone(session, &tombstone, &size));
            total_size += size;
            tombstone->txnid = unpack->tw.stop_txn;
            tombstone->start_ts = unpack->tw.stop_ts;
            tombstone->durable_ts = unpack->tw.durable_stop_ts;
        } else {
            /*
             * Once the prepared update is resolved, the in-memory update and on-disk written copy
             * doesn't have same timestamp due to replacing of prepare timestamp with commit and
             * durable timestamps. Don't compare them when the on-disk version is a prepare.
             */
<<<<<<< HEAD
            WT_ASSERT(session, unpack->tw.prepare || (unpack->tw.stop_ts == oldest_upd->start_ts &&
                                                       unpack->tw.stop_txn == oldest_upd->txnid));
=======
            WT_ASSERT(session, F_ISSET(unpack, WT_CELL_UNPACK_PREPARE) ||
                (unpack->tw.stop_ts == oldest_upd->start_ts &&
                                 unpack->tw.stop_txn == oldest_upd->txnid));
            if (tombstone_globally_visible)
                return (0);
        }
    }

    /* We need the original on-page value for some reader: get a copy. */
    if (!tombstone_globally_visible) {
        WT_ERR(__wt_scr_alloc(session, 0, &tmp));
        WT_ERR(__wt_page_cell_data_ref(session, page, unpack, tmp));
        WT_ERR(__wt_upd_alloc(session, tmp, WT_UPDATE_STANDARD, &append, &size));
        total_size += size;
        append->txnid = unpack->tw.start_txn;
        append->start_ts = unpack->tw.start_ts;
        append->durable_ts = unpack->tw.durable_start_ts;
    }

    if (tombstone != NULL) {
        tombstone->next = append;
        append = tombstone;
>>>>>>> dabf19d0
    }

    /* Append the new entry into the update list. */
    WT_PUBLISH(upd->next, append);

    __wt_cache_page_inmem_incr(session, page, total_size);

    if (0) {
err:
        __wt_free(session, append);
        __wt_free(session, tombstone);
    }
    __wt_scr_free(session, &tmp);
    return (ret);
}

/*
 * __rec_need_save_upd --
 *     Return if we need to save the update chain
 */
static inline bool
__rec_need_save_upd(
  WT_SESSION_IMPL *session, WT_RECONCILE *r, WT_UPDATE_SELECT *upd_select, bool has_newer_updates)
{
    if (upd_select->tw.prepare)
        return (true);

    if (F_ISSET(r, WT_REC_EVICT) && has_newer_updates)
        return (true);

    /*
     * Save updates for any reconciliation that doesn't involve history store (in-memory database
     * and fixed length column store), except when the selected stop time pair or the selected start
     * time pair is globally visible.
     */
    if (!F_ISSET(r, WT_REC_HS) && !F_ISSET(r, WT_REC_IN_MEMORY) && r->page->type != WT_PAGE_COL_FIX)
        return (false);

    /* When in checkpoint, no need to save update if no onpage value is selected. */
    if (F_ISSET(r, WT_REC_CHECKPOINT) && upd_select->upd == NULL)
        return (false);

    return (!__wt_txn_tw_stop_visible_all(session, &upd_select->tw) &&
      !__wt_txn_tw_start_visible_all(session, &upd_select->tw));
}

/*
 * __wt_rec_upd_select --
 *     Return the update in a list that should be written (or NULL if none can be written).
 */
int
__wt_rec_upd_select(WT_SESSION_IMPL *session, WT_RECONCILE *r, WT_INSERT *ins, void *ripcip,
  WT_CELL_UNPACK_KV *vpack, WT_UPDATE_SELECT *upd_select)
{
    WT_DECL_ITEM(tmp);
    WT_DECL_RET;
    WT_PAGE *page;
    WT_TIME_WINDOW *select_tw;
    WT_UPDATE *first_txn_upd, *first_upd, *upd, *last_upd, *tombstone;
    wt_timestamp_t max_ts;
    size_t upd_memsize;
    uint64_t max_txn, txnid;
    char time_string[WT_TIME_STRING_SIZE];
    bool has_newer_updates, is_hs_page, supd_restore, upd_saved;

    /*
     * The "saved updates" return value is used independently of returning an update we can write,
     * both must be initialized.
     */
    upd_select->upd = NULL;
    select_tw = &upd_select->tw;
    __wt_time_window_init(select_tw);

    page = r->page;
    first_txn_upd = upd = last_upd = tombstone = NULL;
    upd_memsize = 0;
    max_ts = WT_TS_NONE;
    max_txn = WT_TXN_NONE;
    has_newer_updates = upd_saved = false;
    is_hs_page = F_ISSET(S2BT(session), WT_BTREE_HS);

    /*
     * If called with a WT_INSERT item, use its WT_UPDATE list (which must exist), otherwise check
     * for an on-page row-store WT_UPDATE list (which may not exist). Return immediately if the item
     * has no updates.
     */
    if (ins != NULL)
        first_upd = ins->upd;
    else if ((first_upd = WT_ROW_UPDATE(page, ripcip)) == NULL)
        return (0);

    for (upd = first_upd; upd != NULL; upd = upd->next) {
        if ((txnid = upd->txnid) == WT_TXN_ABORTED)
            continue;

        ++r->updates_seen;
        upd_memsize += WT_UPDATE_MEMSIZE(upd);

        /*
         * Track the first update in the chain that is not aborted and the maximum transaction ID.
         */
        if (first_txn_upd == NULL)
            first_txn_upd = upd;
        if (WT_TXNID_LT(max_txn, txnid))
            max_txn = txnid;

        /*
         * Check whether the update was committed before reconciliation started. The global commit
         * point can move forward during reconciliation so we use a cached copy to avoid races when
         * a concurrent transaction commits or rolls back while we are examining its updates. This
         * check is not required for history store updates as they are implicitly committed. As
         * prepared transaction IDs are globally visible, need to check the update state as well.
         */
        if (!is_hs_page && (F_ISSET(r, WT_REC_VISIBLE_ALL) ? WT_TXNID_LE(r->last_running, txnid) :
                                                             !__txn_visible_id(session, txnid))) {
            /*
             * Rare case: when applications run at low isolation levels, eviction may see a
             * committed update followed by uncommitted updates. Give up in that case because we
             * can't move uncommitted updates to the history store.
             */
            if (upd_select->upd != NULL)
                return (__wt_set_return(session, EBUSY));

            has_newer_updates = true;
            continue;
        }

        /* Ignore prepared updates if it is not eviction. */
        if (upd->prepare_state == WT_PREPARE_LOCKED ||
          upd->prepare_state == WT_PREPARE_INPROGRESS) {
            WT_ASSERT(session, upd_select->upd == NULL || upd_select->upd->txnid == upd->txnid);
            if (!F_ISSET(r, WT_REC_EVICT)) {
                has_newer_updates = true;
                if (upd->start_ts > max_ts)
                    max_ts = upd->start_ts;

                /*
                 * Track the oldest update not on the page, used to decide whether reads can use the
                 * page image, hence using the start rather than the durable timestamp.
                 */
                if (upd->start_ts < r->min_skipped_ts)
                    r->min_skipped_ts = upd->start_ts;
                continue;
            } else
                WT_ASSERT(session, upd->prepare_state == WT_PREPARE_INPROGRESS);
        }

        /* Track the first update with non-zero timestamp. */
        if (upd->start_ts > max_ts)
            max_ts = upd->start_ts;

        /* Always select the newest committed update to write to disk */
        if (upd_select->upd == NULL)
            upd_select->upd = upd;

        if (F_ISSET(r, WT_REC_EVICT) && !__rec_update_stable(session, r, upd))
            ++r->updates_unstable;
        else if (!F_ISSET(r, WT_REC_EVICT))
            break;
    }

    /* Keep track of the selected update. */
    upd = upd_select->upd;

    /* Reconciliation should never see an aborted or reserved update. */
    WT_ASSERT(
      session, upd == NULL || (upd->txnid != WT_TXN_ABORTED && upd->type != WT_UPDATE_RESERVE));

    /*
     * The checkpoint transaction is special. Make sure we never write metadata updates from a
     * checkpoint in a concurrent session.
     */
    WT_ASSERT(session, !WT_IS_METADATA(session->dhandle) || upd == NULL ||
        upd->txnid == WT_TXN_NONE ||
        upd->txnid != S2C(session)->txn_global.checkpoint_txn_shared.id ||
        WT_SESSION_IS_CHECKPOINT(session));

    /* If all of the updates were aborted, quit. */
    if (first_txn_upd == NULL) {
        WT_ASSERT(session, upd == NULL);
        return (0);
    }

    /*
     * We expect the page to be clean after reconciliation. If there are invisible updates, abort
     * eviction.
     */
    if (has_newer_updates && F_ISSET(r, WT_REC_CLEAN_AFTER_REC | WT_REC_VISIBILITY_ERR)) {
        if (F_ISSET(r, WT_REC_VISIBILITY_ERR))
            WT_RET_PANIC(session, EINVAL, "reconciliation error, update not visible");
        return (__wt_set_return(session, EBUSY));
    }

    /*
     * The start timestamp is determined by the commit timestamp when the key is first inserted (or
     * last updated). The end timestamp is set when a key/value pair becomes invalid, either because
     * of a remove or a modify/update operation on the same key.
     *
     * In the case of a tombstone where the previous update is the ondisk value, we'll allocate an
     * update here to represent the ondisk value. Keep a pointer to the original update (the
     * tombstone) since we do some pointer comparisons below to check whether or not all updates are
     * stable.
     */
    if (upd != NULL) {
        /*
         * Mark the prepare flag if the selected update is an uncommitted prepare. As tombstone
         * updates are never returned to write, set this flag before we move into the previous
         * update to write.
         */
        if (upd->prepare_state == WT_PREPARE_INPROGRESS)
            select_tw->prepare = 1;

        /*
         * If the newest is a tombstone then select the update before it and set the end of the
         * visibility window to its time pair as appropriate to indicate that we should return "not
         * found" for reads after this point.
         *
         * Otherwise, leave the end of the visibility window at the maximum possible value to
         * indicate that the value is visible to any timestamp/transaction id ahead of it.
         */
        if (upd->type == WT_UPDATE_TOMBSTONE) {
            __wt_time_window_set_stop(select_tw, upd);
            tombstone = upd;

            /* Find the update this tombstone applies to. */
            if (!__wt_txn_upd_visible_all(session, upd)) {
                while (upd->next != NULL && upd->next->txnid == WT_TXN_ABORTED)
                    upd = upd->next;
                WT_ASSERT(session, upd->next == NULL || upd->next->txnid != WT_TXN_ABORTED);
                if (upd->next == NULL)
                    last_upd = upd;
                upd_select->upd = upd = upd->next;
            }
        }
        if (upd != NULL)
            /* The beginning of the validity window is the selected update's time pair. */
            __wt_time_window_set_start(select_tw, upd);
        else if (select_tw->stop_ts != WT_TS_NONE || select_tw->stop_txn != WT_TXN_NONE) {
            /* If we only have a tombstone in the update list, we must have an ondisk value. */
            WT_ASSERT(session, vpack != NULL && tombstone != NULL && last_upd->next == NULL);
            /*
             * It's possible to have a tombstone as the only update in the update list. If we
             * reconciled before with only a single update and then read the page back into cache,
             * we'll have an empty update list. And applying a delete on top of that will result in
             * ONLY a tombstone in the update list.
             *
             * In this case, we should leave the selected update unset to indicate that we want to
             * keep the same on-disk value but set the stop time pair to indicate that the validity
             * window ends when this tombstone started.
             */
            WT_ERR(__rec_append_orig_value(session, page, tombstone, vpack));

            /*
             * We may have updated the global transaction concurrently and the tombstone is now
             * globally visible. In this case, the on page value is not appended. Check that.
             */
            if (last_upd->next != NULL) {
                WT_ASSERT(session, last_upd->next->txnid == vpack->tw.start_txn &&
                    last_upd->next->start_ts == vpack->tw.start_ts &&
                    last_upd->next->type == WT_UPDATE_STANDARD && last_upd->next->next == NULL);
                upd_select->upd = last_upd->next;
                __wt_time_window_set_start(select_tw, last_upd->next);
            } else {
                WT_ASSERT(
                  session, __wt_txn_upd_visible_all(session, tombstone) && upd_select->upd == NULL);
                upd_select->upd = tombstone;
            }
        }
    }

    /*
     * If we found a tombstone with a time pair earlier than the update it applies to, which can
     * happen if the application performs operations with timestamps out-of-order, make it invisible
     * by making the start time pair match the stop time pair of the tombstone. We don't guarantee
     * that older readers will be able to continue reading content that has been made invisible by
     * out-of-order updates.
     *
     * Note that we carefully don't take this path when the stop time pair is equal to the start
     * time pair. While unusual, it is permitted for a single transaction to insert and then remove
     * a record. We don't want to generate a warning in that case.
     */
    if (select_tw->stop_ts < select_tw->start_ts ||
      (select_tw->stop_ts == select_tw->start_ts && select_tw->stop_txn < select_tw->start_txn)) {
        __wt_verbose(session, WT_VERB_TIMESTAMP,
          "Warning: fixing out-of-order timestamps remove earlier than value; time window %s",
          __wt_time_window_to_string(select_tw, time_string));

        select_tw->durable_start_ts = select_tw->durable_stop_ts;
        select_tw->start_ts = select_tw->stop_ts;
        select_tw->start_txn = select_tw->stop_txn;
    }

    /*
     * Track the most recent transaction in the page. We store this in the tree at the end of
     * reconciliation in the service of checkpoints, it is used to avoid discarding trees from
     * memory when they have changes required to satisfy a snapshot read.
     */
    if (WT_TXNID_LT(r->max_txn, max_txn))
        r->max_txn = max_txn;

    /* Update the maximum timestamp. */
    if (max_ts > r->max_ts)
        r->max_ts = max_ts;

    /* Mark the page dirty after reconciliation. */
    if (has_newer_updates)
        r->leave_dirty = true;

    /*
     * The update doesn't have any further updates that need to be written to the history store,
     * skip saving the update as saving the update will cause reconciliation to think there is work
     * that needs to be done when there might not be.
     *
     * Additionally history store reconciliation is not set skip saving an update.
     */
    if (__rec_need_save_upd(session, r, upd_select, has_newer_updates)) {
        /*
         * We should restore the update chains to the new disk image if there are newer updates in
         * eviction, or for cases that don't support history store, such as in-memory database and
         * fixed length column store.
         */
        supd_restore = F_ISSET(r, WT_REC_EVICT) &&
          (has_newer_updates || F_ISSET(S2C(session), WT_CONN_IN_MEMORY) ||
                         page->type == WT_PAGE_COL_FIX);
        if (supd_restore)
            r->cache_write_restore = true;
        WT_ERR(__rec_update_save(session, r, ins, ripcip,
          upd_select->upd != NULL && upd_select->upd->type == WT_UPDATE_TOMBSTONE ? NULL :
                                                                                    upd_select->upd,
          supd_restore, upd_memsize));
        upd_saved = true;
    }

    /*
     * Paranoia: check that we didn't choose an update that has since been rolled back.
     */
    WT_ASSERT(session, upd_select->upd == NULL || upd_select->upd->txnid != WT_TXN_ABORTED);

    /*
     * Returning an update means the original on-page value might be lost, and that's a problem if
     * there's a reader that needs it, make a copy of the on-page value. We do that any time there
     * are saved updates (we may need the original on-page value to terminate the update chain, for
     * example, in the case of an update that modifies the original value). Additionally, make a
     * copy of the on-page value if the value is an overflow item and anything other than the
     * on-page cell is being written. This is because the value's backing overflow blocks aren't
     * part of the page, and they are physically removed by checkpoint writing this page, that is,
     * the checkpoint doesn't include the overflow blocks so they're removed and future readers of
     * this page won't be able to find them.
     */
    if (upd_select->upd != NULL && vpack != NULL && vpack->type != WT_CELL_DEL &&
      (upd_saved || F_ISSET(vpack, WT_CELL_UNPACK_OVERFLOW)))
        WT_ERR(__rec_append_orig_value(session, page, upd_select->upd, vpack));

err:
    __wt_scr_free(session, &tmp);
    return (ret);
}<|MERGE_RESOLUTION|>--- conflicted
+++ resolved
@@ -112,22 +112,6 @@
             break;
     }
 
-<<<<<<< HEAD
-    /* Done if the stop time pair of the onpage cell is globally visible. */
-    if (__wt_txn_tw_stop_visible_all(session, &unpack->tw))
-        return (0);
-
-    /* We need the original on-page value for some reader: get a copy. */
-    WT_ERR(__wt_scr_alloc(session, 0, &tmp));
-    WT_ERR(__wt_page_cell_data_ref(session, page, unpack, tmp));
-    WT_ERR(__wt_upd_alloc(session, tmp, WT_UPDATE_STANDARD, &append, &size));
-    total_size += size;
-    append->txnid = unpack->tw.start_txn;
-    append->start_ts = unpack->tw.start_ts;
-    append->durable_ts = unpack->tw.durable_start_ts;
-
-=======
->>>>>>> dabf19d0
     /*
      * Additionally, we need to append a tombstone before the onpage value we're about to append to
      * the list, if the onpage value has a valid stop pair. Imagine a case where we insert and
@@ -135,8 +119,7 @@
      * the tombstone to tell us there is no value between 10 and 20.
      */
     if (unpack->tw.stop_ts != WT_TS_MAX || unpack->tw.stop_txn != WT_TXN_MAX) {
-        tombstone_globally_visible =
-          __wt_txn_visible_all(session, unpack->tw.stop_txn, unpack->tw.durable_stop_ts);
+        tombstone_globally_visible = __wt_txn_tw_stop_visible_all(session, &unpack->tw);
 
         /* No need to append the tombstone if it is already in the update chain. */
         if (oldest_upd->type != WT_UPDATE_TOMBSTONE) {
@@ -164,13 +147,8 @@
              * doesn't have same timestamp due to replacing of prepare timestamp with commit and
              * durable timestamps. Don't compare them when the on-disk version is a prepare.
              */
-<<<<<<< HEAD
             WT_ASSERT(session, unpack->tw.prepare || (unpack->tw.stop_ts == oldest_upd->start_ts &&
                                                        unpack->tw.stop_txn == oldest_upd->txnid));
-=======
-            WT_ASSERT(session, F_ISSET(unpack, WT_CELL_UNPACK_PREPARE) ||
-                (unpack->tw.stop_ts == oldest_upd->start_ts &&
-                                 unpack->tw.stop_txn == oldest_upd->txnid));
             if (tombstone_globally_visible)
                 return (0);
         }
@@ -190,7 +168,6 @@
     if (tombstone != NULL) {
         tombstone->next = append;
         append = tombstone;
->>>>>>> dabf19d0
     }
 
     /* Append the new entry into the update list. */
