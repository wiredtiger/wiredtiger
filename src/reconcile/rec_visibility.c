--- conflicted
+++ resolved
@@ -112,23 +112,6 @@
             break;
     }
 
-<<<<<<< HEAD
-=======
-    /* Done if the stop time pair of the onpage cell is globally visible. */
-    if ((unpack->tw.stop_ts != WT_TS_MAX || unpack->tw.stop_txn != WT_TXN_MAX) &&
-      __wt_txn_visible_all(session, unpack->tw.stop_txn, unpack->tw.durable_stop_ts))
-        return (0);
-
-    /* We need the original on-page value for some reader: get a copy. */
-    WT_ERR(__wt_scr_alloc(session, 0, &tmp));
-    WT_ERR(__wt_page_cell_data_ref(session, page, unpack, tmp));
-    WT_ERR(__wt_upd_alloc(session, tmp, WT_UPDATE_STANDARD, &append, &size));
-    total_size += size;
-    append->txnid = unpack->tw.start_txn;
-    append->start_ts = unpack->tw.start_ts;
-    append->durable_ts = unpack->tw.durable_start_ts;
-
->>>>>>> b630c2a2
     /*
      * Additionally, we need to append a tombstone before the onpage value we're about to append to
      * the list, if the onpage value has a valid stop pair. Imagine a case where we insert and
