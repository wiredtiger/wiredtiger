/*-
 * Copyright (c) 2014-2019 MongoDB, Inc.
 * Copyright (c) 2008-2014 WiredTiger, Inc.
 *	All rights reserved.
 *
 * See the file LICENSE for redistribution information.
 */

#include "wt_internal.h"

/*
 * __rec_update_stable --
 *     Return whether an update is stable or not.
 */
static bool
__rec_update_stable(WT_SESSION_IMPL *session, WT_RECONCILE *r, WT_UPDATE *upd)
{
    return (F_ISSET(r, WT_REC_VISIBLE_ALL) ?
        __wt_txn_upd_visible_all(session, upd) :
        __wt_txn_upd_visible_type(session, upd) == WT_VISIBLE_TRUE &&
          __wt_txn_visible(session, upd->txnid, upd->durable_ts));
}

/*
 * __rec_update_save --
 *     Save a WT_UPDATE list for later restoration.
 */
static int
__rec_update_save(WT_SESSION_IMPL *session, WT_RECONCILE *r, WT_INSERT *ins, void *ripcip,
  WT_UPDATE *onpage_upd, size_t upd_memsize)
{
    WT_SAVE_UPD *supd;

    WT_RET(__wt_realloc_def(session, &r->supd_allocated, r->supd_next + 1, &r->supd));
    supd = &r->supd[r->supd_next];
    supd->ins = ins;
    supd->ripcip = ripcip;
    WT_CLEAR(supd->onpage_upd);
    if (onpage_upd != NULL &&
      (onpage_upd->type == WT_UPDATE_STANDARD || onpage_upd->type == WT_UPDATE_MODIFY))
        supd->onpage_upd = onpage_upd;
    ++r->supd_next;
    r->supd_memsize += upd_memsize;
    return (0);
}

/*
 * __rec_append_orig_value --
 *     Append the key's original value to its update list.
 */
static int
__rec_append_orig_value(
  WT_SESSION_IMPL *session, WT_PAGE *page, WT_UPDATE *upd, WT_CELL_UNPACK *unpack)
{
    WT_DECL_ITEM(tmp);
    WT_DECL_RET;
    WT_UPDATE *append, *tombstone;
    size_t size, total_size;

    for (;; upd = upd->next) {
        /* Done if at least one self-contained update is globally visible. */
        if (WT_UPDATE_DATA_VALUE(upd) && __wt_txn_upd_visible_all(session, upd))
            return (0);

        /* Add the original value after birthmarks. */
        if (upd->type == WT_UPDATE_BIRTHMARK) {
            WT_ASSERT(session, unpack != NULL && unpack->type != WT_CELL_DEL);
            break;
        }

        /* On page value already on chain */
        if (unpack != NULL && unpack->start_ts == upd->start_ts && unpack->start_txn == upd->txnid)
            return (0);

        /* Leave reference at the last item in the chain. */
        if (upd->next == NULL)
            break;
    }

    /*
     * We need the original on-page value for some reader: get a copy and append it to the end of
     * the update list with a transaction ID that guarantees its visibility.
     *
     * If we don't have a value cell, it's an insert/append list key/value pair which simply doesn't
     * exist for some reader; place a deleted record at the end of the update list.
     */
    append = tombstone = NULL; /* -Wconditional-uninitialized */
    total_size = size = 0;     /* -Wconditional-uninitialized */
    if (unpack == NULL || unpack->type == WT_CELL_DEL)
        WT_RET(__wt_update_alloc(session, NULL, &append, &size, WT_UPDATE_TOMBSTONE));
    else {
        /* Timestamp should always be in descending order */
        WT_ASSERT(session, upd->start_ts >= unpack->start_ts);

        WT_RET(__wt_scr_alloc(session, 0, &tmp));
        WT_ERR(__wt_page_cell_data_ref(session, page, unpack, tmp));
        WT_ERR(__wt_update_alloc(session, tmp, &append, &size, WT_UPDATE_STANDARD));
        append->start_ts = append->durable_ts = unpack->start_ts;
        append->txnid = unpack->start_txn;
        total_size = size;

        /*
         * We need to append a TOMBSTONE before the onpage value if the onpage value has a valid
         * stop pair.
         *
         * Imagine a case we insert and delete a value respectively at timestamp 0 and 10, and later
         * insert it again at 20. We need the TOMBSTONE to tell us there is no value between 10 and
         * 20.
         */
        if (unpack->stop_ts != WT_TS_MAX || unpack->stop_txn != WT_TXN_MAX) {
            /* Timestamp should always be in descending order */
            WT_ASSERT(session, upd->start_ts >= unpack->stop_ts);

            WT_ERR(__wt_update_alloc(session, NULL, &tombstone, &size, WT_UPDATE_TOMBSTONE));
            tombstone->txnid = unpack->stop_txn;
            tombstone->start_ts = unpack->stop_ts;
            tombstone->durable_ts = unpack->stop_ts;
            tombstone->next = append;
            total_size += size;
        }
    }

    /*
     * If we're saving the original value for a birthmark, transfer over the transaction ID and
     * clear out the birthmark update.
     *
     * Else, set the entry's transaction information to the lowest possible value. Cleared memory
     * matches the lowest possible transaction ID and timestamp, do nothing.
     */
    if (upd->type == WT_UPDATE_BIRTHMARK) {
        /* FIXME-PM-1521: temporarily disable the assert until we figured out what is wrong */
        /* WT_ASSERT(session, append->start_ts == upd->start_ts && append->txnid == upd->txnid); */
        append->next = upd->next;
    }

    if (tombstone != NULL)
        append = tombstone;

    /* Append the new entry into the update list. */
    WT_PUBLISH(upd->next, append);

    if (upd->type == WT_UPDATE_BIRTHMARK) {
        upd->type = WT_UPDATE_STANDARD;
        upd->txnid = WT_TXN_ABORTED;
    }

    __wt_cache_page_inmem_incr(session, page, total_size);

err:
    __wt_scr_free(session, &tmp);
    return (ret);
}

/*
 * __rec_need_save_upd --
 *     Return if we need to save the update chain
 */
static bool
__rec_need_save_upd(WT_SESSION_IMPL *session, WT_UPDATE *selected_upd, uint64_t max_txn,
  wt_timestamp_t max_ts, bool list_uncommitted, uint64_t flags)
{
    /* Always save updates for in-memory database. */
    if (LF_ISSET(WT_REC_IN_MEMORY))
        return true;

    if (!LF_ISSET(WT_REC_LOOKASIDE))
        return false;

    if (LF_ISSET(WT_REC_EVICT) && list_uncommitted)
        return true;

    /* When in checkpoint, no need to save update if no onpage value is selected. */
    if (LF_ISSET(WT_REC_CHECKPOINT) && selected_upd == NULL)
        return false;

    /* No need to save updates if everything is globally visible. */
    return !__wt_txn_visible_all(session, max_txn, max_ts);
}

/*
 * __wt_rec_upd_select --
 *     Return the update in a list that should be written (or NULL if none can be written).
 */
int
__wt_rec_upd_select(WT_SESSION_IMPL *session, WT_RECONCILE *r, WT_INSERT *ins, void *ripcip,
  WT_CELL_UNPACK *vpack, WT_UPDATE_SELECT *upd_select)
{
    WT_DECL_ITEM(tmp);
    WT_DECL_RET;
    WT_PAGE *page;
    WT_UPDATE *first_txn_upd, *first_upd, *upd, *last_upd;
    wt_timestamp_t max_ts;
    size_t size, upd_memsize;
    uint64_t max_txn, txnid;
    bool list_uncommitted;

    /*
     * The "saved updates" return value is used independently of returning an update we can write,
     * both must be initialized.
     */
    upd_select->upd = NULL;
    upd_select->upd_saved = false;

    page = r->page;
    first_txn_upd = upd = last_upd = NULL;
    upd_memsize = 0;
    max_ts = WT_TS_NONE;
    max_txn = WT_TXN_NONE;
    list_uncommitted = false;

    /*
     * If called with a WT_INSERT item, use its WT_UPDATE list (which must exist), otherwise check
     * for an on-page row-store WT_UPDATE list (which may not exist). Return immediately if the item
     * has no updates.
     */
    if (ins != NULL)
        first_upd = ins->upd;
    else if ((first_upd = WT_ROW_UPDATE(page, ripcip)) == NULL)
        return (0);

    for (upd = first_upd; upd != NULL; upd = upd->next) {
        if ((txnid = upd->txnid) == WT_TXN_ABORTED)
            continue;

        ++r->updates_seen;
        upd_memsize += WT_UPDATE_MEMSIZE(upd);

        /*
         * Track the first update in the chain that is not aborted and the maximum transaction ID.
         */
        if (first_txn_upd == NULL)
            first_txn_upd = upd;
        if (WT_TXNID_LT(max_txn, txnid))
            max_txn = txnid;

        /*
         * Check whether the update was committed before reconciliation started. The global commit
         * point can move forward during reconciliation so we use a cached copy to avoid races when
         * a concurrent transaction commits or rolls back while we are examining its updates. As
         * prepared transaction IDs are globally visible, need to check the update state as well.
         *
         * The checkpoint transaction doesn't pin the oldest txn id, therefore the r->last_running
         * can move beyond the checkpoint transaction id. Need to do a proper visibility check for
         * metadata pages. Otherwise, eviction may select uncommitted metadata updates to write to
         * disk.
         */
<<<<<<< HEAD
        if (F_ISSET(r, WT_REC_VISIBLE_ALL) && !WT_IS_METADATA(session->dhandle) ?
            WT_TXNID_LE(r->last_running, txnid) :
            !__txn_visible_id(session, txnid)) {
            r->update_uncommitted = list_uncommitted = true;
=======
        if (F_ISSET(r, WT_REC_VISIBLE_ALL) ? WT_TXNID_LE(r->last_running, txnid) :
                                             !__txn_visible_id(session, txnid)) {
            list_uncommitted = true;
>>>>>>> 207b9452
            continue;
        }
        if (upd->prepare_state == WT_PREPARE_LOCKED ||
          upd->prepare_state == WT_PREPARE_INPROGRESS) {
            list_uncommitted = true;
            if (upd->start_ts > max_ts)
                max_ts = upd->start_ts;

            /*
             * Track the oldest update not on the page, used to decide whether reads can use the
             * page image, hence using the start rather than the durable timestamp.
             */
            if (upd->start_ts < r->min_skipped_ts)
                r->min_skipped_ts = upd->start_ts;
            continue;
        }

        /* Track the first update with non-zero timestamp. */
        if (upd->start_ts > max_ts)
            max_ts = upd->start_ts;

        /* Always select the newest committed update to write to disk */
        if (upd_select->upd == NULL)
            upd_select->upd = upd;

        if (!__rec_update_stable(session, r, upd)) {
            if (F_ISSET(r, WT_REC_EVICT))
                ++r->updates_unstable;

            /*
             * Rare case: when applications run at low isolation levels, update/restore eviction may
             * see a stable update followed by an uncommitted update. Give up in that case: we need
             * to discard updates from the stable update and older for correctness and we can't
             * discard an uncommitted update.
             */
            if (upd_select->upd != NULL && list_uncommitted)
                return (__wt_set_return(session, EBUSY));
        } else if (!F_ISSET(r, WT_REC_EVICT))
            break;
    }

    /* Keep track of the selected update. */
    upd = upd_select->upd;

    /* Reconciliation should never see an aborted or reserved update. */
    WT_ASSERT(
      session, upd == NULL || (upd->txnid != WT_TXN_ABORTED && upd->type != WT_UPDATE_RESERVE));

    /*
     * The checkpoint transaction is special. Make sure we never write metadata updates from a
     * checkpoint in a concurrent session.
     */
    WT_ASSERT(session, !WT_IS_METADATA(session->dhandle) || upd == NULL ||
        upd->txnid == WT_TXN_NONE || upd->txnid != S2C(session)->txn_global.checkpoint_state.id ||
        WT_SESSION_IS_CHECKPOINT(session));

    /* If all of the updates were aborted, quit. */
    if (first_txn_upd == NULL) {
        WT_ASSERT(session, upd == NULL);
        return (0);
    }

    if (upd != NULL && upd->durable_ts > r->max_ondisk_ts)
        r->max_ondisk_ts = upd->durable_ts;

    /*
     * The start timestamp is determined by the commit timestamp when the key is first inserted (or
     * last updated). The end timestamp is set when a key/value pair becomes invalid, either because
     * of a remove or a modify/update operation on the same key.
     *
     * In the case of a tombstone where the previous update is the ondisk value, we'll allocate an
     * update here to represent the ondisk value. Keep a pointer to the original update (the
     * tombstone) since we do some pointer comparisons below to check whether or not all updates are
     * stable.
     */
    if (upd != NULL) {
        upd_select->durable_ts = WT_TS_NONE;
        upd_select->start_ts = WT_TS_NONE;
        upd_select->start_txn = WT_TXN_NONE;
        upd_select->stop_ts = WT_TS_MAX;
        upd_select->stop_txn = WT_TXN_MAX;
        /*
         * If the newest is a tombstone then select the update before it and set the end of the
         * visibility window to its time pair as appropriate to indicate that we should return "not
         * found" for reads after this point.
         *
         * Otherwise, leave the end of the visibility window at the maximum possible value to
         * indicate that the value is visible to any timestamp/transaction id ahead of it.
         */
        if (upd->type == WT_UPDATE_TOMBSTONE) {
            if (upd->start_ts != WT_TS_NONE)
                upd_select->stop_ts = upd->start_ts;
            if (upd->txnid != WT_TXN_NONE)
                upd_select->stop_txn = upd->txnid;
            /* Ignore all the aborted transactions. */
            while (upd->next != NULL && upd->next->txnid == WT_TXN_ABORTED)
                upd = upd->next;
            WT_ASSERT(session, upd->next == NULL || upd->next->txnid != WT_TXN_ABORTED);
            if (upd->next == NULL)
                last_upd = upd;
            upd_select->upd = upd = upd->next;
        }
        if (upd != NULL) {
            /* The beginning of the validity window is the selected update's time pair. */
            if (upd->start_ts < upd_select->stop_ts)
                upd_select->durable_ts = upd_select->start_ts = upd->start_ts;
            if (upd->txnid < upd_select->stop_txn)
                upd_select->start_txn = upd->txnid;
        } else {
            /* If we only have a tombstone in the update list, we must have an ondisk value. */
            WT_ASSERT(session, vpack != NULL);
            /*
             * It's possible to have a tombstone as the only update in the update list. If we
             * reconciled before with only a single update and then read the page back into cache,
             * we'll have an empty update list. And applying a delete on top of that will result in
             * ONLY a tombstone in the update list.
             *
             * In this case, we should leave the selected update unset to indicate that we want to
             * keep the same on-disk value but set the stop time pair to indicate that the validity
             * window ends when this tombstone started.
             *
             * FIXME-PM-1521: Any workload/test that involves reopening a connection or opening a
             * connection on an existing database will run into issues with the logic below. When
             * opening a connection, the transaction id allocations are reset and therefore, on-disk
             * values that were previously written can have later timestamps/transaction ids than
             * new updates being applied which can lead to a malformed cell (stop time pair earlier
             * than start time pair). I've added some checks below to guard against malformed cells
             * but this logic still isn't correct and should be handled properly when we begin the
             * recovery work.
             */
            if (vpack->start_ts < upd_select->stop_ts)
                upd_select->durable_ts = upd_select->start_ts = vpack->start_ts;
            if (vpack->start_txn < upd_select->stop_txn)
                upd_select->start_txn = vpack->start_txn;
            /*
             * Leaving the update unset means that we can skip reconciling. If we've set the stop
             * time pair because of a tombstone after the on-disk value, we still have work to do so
             * that is NOT ok. Let's append the on-disk value to the chain.
             *
             * FIXME-PM-1521: How are we going to remove deleted keys from disk image? We may need
             * to return a different return code to tell reconciliation it is safe to remove the
             * key. In that case, we can use __rec_append_orig_value instead of duplicating code
             * here.
             */
            WT_ERR(__wt_scr_alloc(session, 0, &tmp));
            WT_ERR(__wt_page_cell_data_ref(session, page, vpack, tmp));
            WT_ERR(__wt_update_alloc(session, tmp, &upd, &size, WT_UPDATE_STANDARD));
            upd->start_ts = upd->durable_ts = vpack->start_ts;
            upd->txnid = vpack->start_txn;
            WT_PUBLISH(last_upd->next, upd);
            upd_select->upd = upd;
        }
        WT_ASSERT(session, upd == NULL || upd->type != WT_UPDATE_TOMBSTONE);
    }

    /*
     * Track the most recent transaction in the page. We store this in the tree at the end of
     * reconciliation in the service of checkpoints, it is used to avoid discarding trees from
     * memory when they have changes required to satisfy a snapshot read.
     */
    if (WT_TXNID_LT(r->max_txn, max_txn))
        r->max_txn = max_txn;

    /* Update the maximum timestamp. */
    if (max_ts > r->max_ts)
        r->max_ts = max_ts;

    /*
     * If the update we chose was a birthmark.
     */
    if (upd != NULL && upd->type == WT_UPDATE_BIRTHMARK) {
        /*
         * Resolve the birthmark now regardless of whether the update being written to the data file
         * is the same as it was the previous reconciliation. Otherwise lookaside can end up with
         * two birthmark records in the same update chain.
         */
        WT_ERR(__rec_append_orig_value(session, page, upd, vpack));
        upd_select->upd = NULL;
    }

    /* Should not see uncommitted changes in lookaside */
    WT_ASSERT(session, !F_ISSET(S2BT(session), WT_BTREE_LOOKASIDE) || !list_uncommitted);

    r->leave_dirty |= list_uncommitted;

    /*
     * The update doesn't have any further updates that need to be written to the history store,
     * skip saving the update as saving the update will cause reconciliation to think there is work
     * that needs to be done when there might not be.
     *
     * Additionally lookaside reconciliation is not set skip saving an update.
     */
    if (__rec_need_save_upd(
          session, upd_select->upd, max_txn, max_ts, list_uncommitted, r->flags)) {
        WT_ASSERT(session, r->max_txn != WT_TS_NONE);

        WT_ERR(__rec_update_save(session, r, ins, ripcip, upd_select->upd, upd_memsize));
        upd_select->upd_saved = true;
    }

    /*
     * Paranoia: check that we didn't choose an update that has since been rolled back.
     */
    WT_ASSERT(session, upd_select->upd == NULL || upd_select->upd->txnid != WT_TXN_ABORTED);

    /*
     * Returning an update means the original on-page value might be lost, and that's a problem if
     * there's a reader that needs it. This call makes a copy of the on-page value and if there is a
     * birthmark in the update list, replaces it. We do that any time there are saved updates and
     * during reconciliation of a backing overflow record that will be physically removed once it's
     * no longer needed
     */
    if (upd_select->upd != NULL &&
      (upd_select->upd_saved ||
          (vpack != NULL && vpack->ovfl && vpack->raw != WT_CELL_VALUE_OVFL_RM)))
        WT_ERR(__rec_append_orig_value(session, page, upd_select->upd, vpack));

err:
    __wt_scr_free(session, &tmp);
    return (ret);
}<|MERGE_RESOLUTION|>--- conflicted
+++ resolved
@@ -244,16 +244,10 @@
          * metadata pages. Otherwise, eviction may select uncommitted metadata updates to write to
          * disk.
          */
-<<<<<<< HEAD
         if (F_ISSET(r, WT_REC_VISIBLE_ALL) && !WT_IS_METADATA(session->dhandle) ?
             WT_TXNID_LE(r->last_running, txnid) :
             !__txn_visible_id(session, txnid)) {
-            r->update_uncommitted = list_uncommitted = true;
-=======
-        if (F_ISSET(r, WT_REC_VISIBLE_ALL) ? WT_TXNID_LE(r->last_running, txnid) :
-                                             !__txn_visible_id(session, txnid)) {
             list_uncommitted = true;
->>>>>>> 207b9452
             continue;
         }
         if (upd->prepare_state == WT_PREPARE_LOCKED ||
