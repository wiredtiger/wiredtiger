--- conflicted
+++ resolved
@@ -682,7 +682,6 @@
     if (!is_hs_page && tombstone != NULL &&
       !F_ISSET(tombstone, WT_UPDATE_RESTORED_FROM_DS | WT_UPDATE_RESTORED_FROM_HS)) {
         upd = upd_select->upd;
-<<<<<<< HEAD
 
         /*
          * The selected update can be the tombstone itself when the tombstone is globally visible.
@@ -691,18 +690,10 @@
          */
         if (tombstone == upd) {
             upd = upd->next;
-            while (upd != NULL && upd->txnid == WT_TXN_ABORTED)
-                upd = upd->next;
-
-            if (upd != NULL && upd->start_ts > tombstone->start_ts)
+
+            WT_ASSERT(session, upd != NULL);
+            if (upd->start_ts > tombstone->start_ts)
                 upd_select->ooo_tombstone = true;
-=======
-
-        WT_ASSERT(session, upd != NULL);
-
-        if (upd->start_ts > tombstone->start_ts)
-            upd_select->ooo_tombstone = true;
->>>>>>> 936758c1
 
             if (vpack != NULL && vpack->tw.start_ts > tombstone->start_ts)
                 upd_select->ooo_tombstone = true;
