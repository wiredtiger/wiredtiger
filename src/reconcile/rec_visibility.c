/*-
 * Copyright (c) 2014-2019 MongoDB, Inc.
 * Copyright (c) 2008-2014 WiredTiger, Inc.
 *	All rights reserved.
 *
 * See the file LICENSE for redistribution information.
 */

#include "wt_internal.h"

/*
 * __rec_update_stable --
 *     Return whether an update is stable or not.
 */
static bool
__rec_update_stable(WT_SESSION_IMPL *session, WT_RECONCILE *r, WT_UPDATE *upd)
{
    return (F_ISSET(r, WT_REC_VISIBLE_ALL) ?
        __wt_txn_upd_visible_all(session, upd) :
        __wt_txn_upd_visible_type(session, upd) == WT_VISIBLE_TRUE &&
          __wt_txn_visible(session, upd->txnid, upd->durable_ts));
}

/*
 * __rec_update_save --
 *     Save a WT_UPDATE list for later restoration.
 */
static int
__rec_update_save(WT_SESSION_IMPL *session, WT_RECONCILE *r, WT_INSERT *ins, void *ripcip,
  WT_UPDATE *onpage_upd, size_t upd_memsize)
{
    WT_SAVE_UPD *supd;

    WT_RET(__wt_realloc_def(session, &r->supd_allocated, r->supd_next + 1, &r->supd));
    supd = &r->supd[r->supd_next];
    supd->ins = ins;
    supd->ripcip = ripcip;
    WT_CLEAR(supd->onpage_upd);
    if (onpage_upd != NULL &&
      (onpage_upd->type == WT_UPDATE_STANDARD || onpage_upd->type == WT_UPDATE_MODIFY))
        supd->onpage_upd = onpage_upd;
    ++r->supd_next;
    r->supd_memsize += upd_memsize;
    return (0);
}

/*
 * __rec_append_orig_value --
 *     Append the key's original value to its update list.
 */
static int
__rec_append_orig_value(WT_SESSION_IMPL *session, WT_PAGE *page, WT_INSERT *ins, void *ripcip,
  WT_UPDATE *upd, WT_CELL_UNPACK *unpack)
{
    WT_DECL_ITEM(tmp);
    WT_DECL_RET;
    WT_PAGE_MODIFY *mod;
    WT_UPDATE *append, **upd_entry;
    size_t size;

    mod = page->modify;
    upd_entry = NULL;

    if (upd != NULL) {
        /* Done if at least one self-contained update is globally visible. */
        for (;; upd = upd->next) {
            if (WT_UPDATE_DATA_VALUE(upd) && __wt_txn_upd_visible_all(session, upd))
                return (0);

            /* Add the original value after birthmarks. */
            if (upd->type == WT_UPDATE_BIRTHMARK) {
                WT_ASSERT(session, unpack != NULL && unpack->type != WT_CELL_DEL);
                break;
            }

            /* Leave reference at the last item in the chain. */
            if (upd->next == NULL)
                break;
        }
    } else {
        /* There are no updates for this key yet. Allocate an update array if necessary. */
        if (ins == NULL) {
            WT_ASSERT(session, WT_ROW_UPDATE(page, ripcip) == NULL);

            /* Allocate an update array if necessary. */
            WT_PAGE_ALLOC_AND_SWAP(session, page, mod->mod_row_update, upd_entry, page->entries);

            /* Set the WT_UPDATE array reference. */
            upd_entry = &page->modify->mod_row_update[WT_ROW_SLOT(page, ripcip)];
        } else {
            WT_ASSERT(session, ins->upd == NULL);
            upd_entry = &ins->upd;
        }
    }

    /*
     * We need the original on-page value for some reader: get a copy and append it to the end of
     * the update list with a transaction ID that guarantees its visibility.
     *
     * If we don't have a value cell, it's an insert/append list key/value pair which simply doesn't
     * exist for some reader; place a deleted record at the end of the update list.
     */
    append = NULL; /* -Wconditional-uninitialized */
    size = 0;      /* -Wconditional-uninitialized */
    if (unpack == NULL || unpack->type == WT_CELL_DEL)
        WT_RET(__wt_update_alloc(session, NULL, &append, &size, WT_UPDATE_TOMBSTONE));
    else {
        WT_RET(__wt_scr_alloc(session, 0, &tmp));
        WT_ERR(__wt_page_cell_data_ref(session, page, unpack, tmp));
        WT_ERR(__wt_update_alloc(session, tmp, &append, &size, WT_UPDATE_STANDARD));
    }

    /*
     * If we're saving the original value for a birthmark, transfer over the transaction ID and
     * clear out the birthmark update.
     *
     * Else, set the entry's transaction information to the lowest possible value. Cleared memory
     * matches the lowest possible transaction ID and timestamp, do nothing.
     */
    if (upd != NULL && upd->type == WT_UPDATE_BIRTHMARK) {
        append->txnid = upd->txnid;
        append->start_ts = upd->start_ts;
        append->durable_ts = upd->durable_ts;
        append->next = upd->next;
    }

    /* Append the new entry into the update list. */
    if (upd_entry != NULL)
        WT_PUBLISH(*upd_entry, append);
    else
        WT_PUBLISH(upd->next, append);
    __wt_cache_page_inmem_incr(session, page, size);

    if (upd->type == WT_UPDATE_BIRTHMARK) {
        upd->type = WT_UPDATE_STANDARD;
        upd->txnid = WT_TXN_ABORTED;
    }

err:
    __wt_scr_free(session, &tmp);
    return (ret);
}

/*
 * __wt_rec_upd_select --
 *     Return the update in a list that should be written (or NULL if none can be written).
 */
int
__wt_rec_upd_select(WT_SESSION_IMPL *session, WT_RECONCILE *r, WT_INSERT *ins, void *ripcip,
  WT_CELL_UNPACK *vpack, WT_UPDATE_SELECT *upd_select)
{
<<<<<<< HEAD
    WT_CACHE *cache;
    WT_CURSOR *las_cursor;
    WT_CURSOR_BTREE *cbt;
    WT_DECL_ITEM(key);
    WT_DECL_ITEM(tmp);
    WT_DECL_RET;
    WT_ITEM las_key, las_value;
    WT_MODIFY_VECTOR modifies;
    WT_PAGE *page;
    WT_TIME_PAIR las_start, las_stop;
    WT_TXN_ISOLATION saved_isolation;
    WT_UPDATE *birthmark_upd, *first_txn_upd, *first_inmem_upd, *inmem_upd_pos, *last_inmem_upd;
    WT_UPDATE *tmp_upd, *upd;
    wt_timestamp_t durable_ts, max_ts, mod_upd_ts;
    size_t notused, size, upd_memsize;
=======
    WT_PAGE *page;
    WT_UPDATE *first_stable_upd, *first_txn_upd, *first_upd, *upd;
    wt_timestamp_t max_ts;
    size_t upd_memsize;
>>>>>>> 8dbfb9f6
    uint64_t max_txn, txnid;
    bool all_stable, list_prepared, list_uncommitted;

    /*
     * The "saved updates" return value is used independently of returning an update we can write,
     * both must be initialized.
     */
    upd_select->upd = NULL;
    upd_select->upd_saved = false;

    page = r->page;
    first_stable_upd = first_txn_upd = upd = NULL;
    upd_memsize = 0;
    max_ts = WT_TS_NONE;
    max_txn = WT_TXN_NONE;
    list_prepared = list_uncommitted = false;

    /*
     * If called with a WT_INSERT item, use its WT_UPDATE list (which must exist), otherwise check
     * for an on-page row-store WT_UPDATE list (which may not exist). Return immediately if the item
     * has no updates.
     */
    if (ins != NULL)
        first_upd = ins->upd;
    else if ((first_upd = WT_ROW_UPDATE(page, ripcip)) == NULL)
        return (0);

    for (upd = first_upd; upd != NULL; upd = upd->next) {
        if ((txnid = upd->txnid) == WT_TXN_ABORTED)
            continue;

        ++r->updates_seen;
        upd_memsize += WT_UPDATE_MEMSIZE(upd);

        /*
         * Track the first update in the chain that is not aborted and the maximum transaction ID.
         */
        if (first_txn_upd == NULL)
            first_txn_upd = upd;
        if (WT_TXNID_LT(max_txn, txnid))
            max_txn = txnid;

        /*
         * Check whether the update was committed before reconciliation started. The global commit
         * point can move forward during reconciliation so we use a cached copy to avoid races when
         * a concurrent transaction commits or rolls back while we are examining its updates. As
         * prepared transaction IDs are globally visible, need to check the update state as well.
         */
        if (F_ISSET(r, WT_REC_VISIBLE_ALL) ? WT_TXNID_LE(r->last_running, txnid) :
                                             !__txn_visible_id(session, txnid)) {
            r->update_uncommitted = list_uncommitted = true;
            continue;
        }
        if (upd->prepare_state == WT_PREPARE_LOCKED ||
          upd->prepare_state == WT_PREPARE_INPROGRESS) {
            r->update_prepared = list_prepared = true;
            if (upd->start_ts > max_ts)
                max_ts = upd->start_ts;
            continue;
        }

        /* Track the first update with non-zero timestamp. */
        if (upd->durable_ts > max_ts)
            max_ts = upd->durable_ts;

        /* Always select the newest committed update to write to disk */
        if (upd_select->upd == NULL)
            upd_select->upd = upd;

        if (!__rec_update_stable(session, r, upd)) {
            if (F_ISSET(r, WT_REC_EVICT))
                ++r->updates_unstable;

            /*
             * Rare case: when applications run at low isolation levels, update/restore eviction may
             * see a stable update followed by an uncommitted update. Give up in that case: we need
             * to discard updates from the stable update and older for correctness and we can't
             * discard an uncommitted update.
             */
            if (F_ISSET(r, WT_REC_UPDATE_RESTORE) && upd_select->upd != NULL &&
              (list_prepared || list_uncommitted))
                return (__wt_set_return(session, EBUSY));
        } else if (first_stable_upd == NULL) {
            /*
             * Track the first update in the chain that is stable.
             */
            first_stable_upd = upd;

            if (!F_ISSET(r, WT_REC_EVICT))
                break;
        }
    }

    /* Keep track of the selected update. */
    upd = upd_select->upd;

    /* Reconciliation should never see an aborted or reserved update. */
    WT_ASSERT(
      session, upd == NULL || (upd->txnid != WT_TXN_ABORTED && upd->type != WT_UPDATE_RESERVE));

    /*
     * The checkpoint transaction is special. Make sure we never write metadata updates from a
     * checkpoint in a concurrent session.
     *
     * FIXME-PM-1521: temporarily disable the assert until we figured out what is wrong
     */
    // WT_ASSERT(session, !WT_IS_METADATA(session->dhandle) || upd == NULL ||
    //     upd->txnid == WT_TXN_NONE || upd->txnid != S2C(session)->txn_global.checkpoint_state.id
    //     ||
    //     WT_SESSION_IS_CHECKPOINT(session));

    /* If all of the updates were aborted, quit. */
    if (first_txn_upd == NULL) {
        WT_ASSERT(session, upd == NULL);
        return (0);
    }

    /*
     * If the selected on disk value is stable, record that we're making progress.
     *
     * FIXME-PM-1521: Should remove this when we change the eviction flow
     */
    if (upd == first_stable_upd)
        r->update_used = true;

    if (upd != NULL && upd->durable_ts > r->max_ondisk_ts)
        r->max_ondisk_ts = upd->durable_ts;

    /*
     * The start timestamp is determined by the commit timestamp when the key is first inserted (or
     * last updated). The end timestamp is set when a key/value pair becomes invalid, either because
     * of a remove or a modify/update operation on the same key.
     */
    if (upd != NULL) {
        upd_select->durable_ts = WT_TS_NONE;
        upd_select->start_ts = WT_TS_NONE;
        upd_select->start_txn = WT_TXN_NONE;
        upd_select->stop_ts = WT_TS_MAX;
        upd_select->stop_txn = WT_TXN_MAX;
        /*
         * If the newest is a tombstone then select the update before it and set the end of the
         * visibility window to its time pair as appropriate to indicate that we should return "not
         * found" for reads after this point.
         *
         * Otherwise, leave the end of the visibility window at the maximum possible value to
         * indicate that the value is visible to any timestamp/transaction id ahead of it.
         */
        if (upd->type == WT_UPDATE_TOMBSTONE) {
            upd_select->stop_ts = upd->start_ts;
            upd_select->stop_txn = upd->txnid;
            upd_select->upd = upd = upd->next;
        }
        if (upd != NULL) {
            /* The beginning of the validity window is the selected update's time pair. */
            upd_select->durable_ts = upd_select->start_ts = upd->start_ts;
            upd_select->start_txn = upd->txnid;
        } else {
            /* If we only have a tombstone in the update list, we must have an ondisk value. */
            WT_ASSERT(session, vpack != NULL);
            /*
             * It's possible to have a tombstone as the only update in the update list. If we
             * reconciled before with only a single update and then read the page back into cache,
             * we'll have an empty update list. And applying a delete on top of that will result in
             * ONLY a tombstone in the update list.
             *
             * In this case, we should leave the selected update unset to indicate that we want to
             * keep the same on-disk value but set the stop time pair to indicate that the validity
             * window ends when this tombstone started.
             */
            upd_select->durable_ts = upd_select->start_ts = vpack->start_ts;
            upd_select->start_txn = vpack->start_txn;
            /*
             * Leaving the update unset means that we can skip reconciling. If we've set the stop
             * time pair because of a tombstone after the on-disk value, we still have work to do so
             * that is NOT ok. Let's allocate an update equivalent to the on-disk value and continue
             * on our way!
             */
            WT_ERR(__wt_scr_alloc(session, 0, &tmp));
            WT_ERR(__wt_page_cell_data_ref(session, page, vpack, tmp));
            WT_ERR(__wt_update_alloc(session, tmp, &upd, &size, WT_UPDATE_STANDARD));
            upd->ext = 1;
            upd_select->upd = upd;
        }
        WT_ASSERT(session, upd == NULL || upd->type != WT_UPDATE_TOMBSTONE);
    }

    /*
     * Track the most recent transaction in the page. We store this in the tree at the end of
     * reconciliation in the service of checkpoints, it is used to avoid discarding trees from
     * memory when they have changes required to satisfy a snapshot read.
     */
    if (WT_TXNID_LT(r->max_txn, max_txn))
        r->max_txn = max_txn;

    /* Update the maximum timestamp. */
    if (max_ts > r->max_ts)
        r->max_ts = max_ts;

    /*
     * If the update we chose was a birthmark.
     */
    if (upd != NULL && upd->type == WT_UPDATE_BIRTHMARK) {
        /*
         * Resolve the birthmark now regardless of whether the update being written to the data file
         * is the same as it was the previous reconciliation. Otherwise lookaside can end up with
         * two birthmark records in the same update chain.
         */
        WT_RET(__rec_append_orig_value(session, page, ins, ripcip, first_upd, vpack));
        upd_select->upd = NULL;
    }

    /*
     * Check if all updates on the page are visible, if not, it must stay dirty.
     *
     * Updates can be out of transaction ID order (but not out of timestamp order), so we track the
     * maximum transaction ID and the newest update with a timestamp (if any).
     *
     * FIXME-PM-1521: In durable history, page should be clean after reconciliation if there is no
     * uncommitted and prepared updates. However, we cannot change it here as we need to first
     * implement inserting older versions to history store for update restore.
     */
    all_stable = upd == first_stable_upd && !list_prepared && !list_uncommitted &&
      __wt_txn_visible_all(session, max_txn, max_ts);

    if (all_stable)
        goto check_original_value;

    r->leave_dirty = true;

    if (F_ISSET(r, WT_REC_VISIBILITY_ERR))
        WT_PANIC_RET(session, EINVAL, "reconciliation error, update not visible");

    /* If not trying to evict the page, we know what we'll write and we're done.
     * FIXME-PM-1521: We need to save updates for checkpoints as it needs to write to history store
     * as well
     */
    if (!F_ISSET(r, WT_REC_EVICT))
        goto check_original_value;

    /*
     * We are attempting eviction with changes that are not yet stable (i.e. globally visible).
     * There are two ways to continue, the save/restore eviction path or the lookaside table
     * eviction path. Both cannot be configured because the paths track different information. The
     * update/restore path can handle uncommitted changes, by evicting most of the page and then
     * creating a new, smaller page to which we re-attach those changes. Lookaside eviction writes
     * changes into the lookaside table and restores them on demand if and when the page is read
     * back into memory.
     *
     * Both paths are configured outside of reconciliation: the save/restore path is the
     * WT_REC_UPDATE_RESTORE flag, the lookaside table path is the WT_REC_LOOKASIDE flag.
     */
    if (!F_ISSET(r, WT_REC_LOOKASIDE | WT_REC_UPDATE_RESTORE))
        return (__wt_set_return(session, EBUSY));
    if (list_uncommitted && !F_ISSET(r, WT_REC_UPDATE_RESTORE))
        return (__wt_set_return(session, EBUSY));

    WT_ASSERT(session, r->max_txn != WT_TXN_NONE);

    WT_RET(__rec_update_save(session, r, ins, ripcip, upd_select->upd, upd_memsize));
    upd_select->upd_saved = true;

check_original_value:
    /*
     * Paranoia: check that we didn't choose an update that has since been rolled back.
     */
    WT_ASSERT(session, upd_select->upd == NULL || upd_select->upd->txnid != WT_TXN_ABORTED);

    /*
     * Returning an update means the original on-page value might be lost, and that's a problem if
     * there's a reader that needs it. This call makes a copy of the on-page value and if there is a
     * birthmark in the update list, replaces it. We do that any time there are saved updates and
     * during reconciliation of a backing overflow record that will be physically removed once it's
     * no longer needed
     */
<<<<<<< HEAD
    if (first_inmem_upd != NULL) {
        if (upd_select->upd != NULL &&
          (upd_select->upd_saved ||
              (vpack != NULL && vpack->ovfl && vpack->raw != WT_CELL_VALUE_OVFL_RM)))
            WT_ERR(__rec_append_orig_value(session, page, first_inmem_upd, vpack));
    } else {
        /* TODO WT-5209: Are we losing the on-disk value here ? */
    }

err:
    __wt_scr_free(session, &tmp);
    __wt_free_update_list(session, &tmp_upd);
    while (modifies.size > 0) {
        __wt_modify_vector_pop(&modifies, &tmp_upd);
        __wt_free_update_list(session, &tmp_upd);
    }
    __wt_modify_vector_free(&modifies);
    __wt_scr_free(session, &key);
    if (las_cursor_open) {
        WT_TRET(__wt_las_cursor_close(session, &las_cursor, session_flags));
        session->txn.isolation = saved_isolation;
    }

    if (sweep_locked)
        __wt_readunlock(session, &cache->las_sweepwalk_lock);
=======
    if (upd_select->upd != NULL &&
      (upd_select->upd_saved ||
          (vpack != NULL && vpack->ovfl && vpack->raw != WT_CELL_VALUE_OVFL_RM)))
        WT_RET(__rec_append_orig_value(session, page, ins, ripcip, first_upd, vpack));
>>>>>>> 8dbfb9f6

    return (0);
}<|MERGE_RESOLUTION|>--- conflicted
+++ resolved
@@ -149,28 +149,12 @@
 __wt_rec_upd_select(WT_SESSION_IMPL *session, WT_RECONCILE *r, WT_INSERT *ins, void *ripcip,
   WT_CELL_UNPACK *vpack, WT_UPDATE_SELECT *upd_select)
 {
-<<<<<<< HEAD
-    WT_CACHE *cache;
-    WT_CURSOR *las_cursor;
-    WT_CURSOR_BTREE *cbt;
-    WT_DECL_ITEM(key);
     WT_DECL_ITEM(tmp);
     WT_DECL_RET;
-    WT_ITEM las_key, las_value;
-    WT_MODIFY_VECTOR modifies;
-    WT_PAGE *page;
-    WT_TIME_PAIR las_start, las_stop;
-    WT_TXN_ISOLATION saved_isolation;
-    WT_UPDATE *birthmark_upd, *first_txn_upd, *first_inmem_upd, *inmem_upd_pos, *last_inmem_upd;
-    WT_UPDATE *tmp_upd, *upd;
-    wt_timestamp_t durable_ts, max_ts, mod_upd_ts;
-    size_t notused, size, upd_memsize;
-=======
     WT_PAGE *page;
     WT_UPDATE *first_stable_upd, *first_txn_upd, *first_upd, *upd;
     wt_timestamp_t max_ts;
-    size_t upd_memsize;
->>>>>>> 8dbfb9f6
+    size_t size, upd_memsize;
     uint64_t max_txn, txnid;
     bool all_stable, list_prepared, list_uncommitted;
 
@@ -378,7 +362,7 @@
          * is the same as it was the previous reconciliation. Otherwise lookaside can end up with
          * two birthmark records in the same update chain.
          */
-        WT_RET(__rec_append_orig_value(session, page, ins, ripcip, first_upd, vpack));
+        WT_ERR(__rec_append_orig_value(session, page, ins, ripcip, first_upd, vpack));
         upd_select->upd = NULL;
     }
 
@@ -401,7 +385,7 @@
     r->leave_dirty = true;
 
     if (F_ISSET(r, WT_REC_VISIBILITY_ERR))
-        WT_PANIC_RET(session, EINVAL, "reconciliation error, update not visible");
+        WT_PANIC_ERR(session, EINVAL, "reconciliation error, update not visible");
 
     /* If not trying to evict the page, we know what we'll write and we're done.
      * FIXME-PM-1521: We need to save updates for checkpoints as it needs to write to history store
@@ -423,13 +407,13 @@
      * WT_REC_UPDATE_RESTORE flag, the lookaside table path is the WT_REC_LOOKASIDE flag.
      */
     if (!F_ISSET(r, WT_REC_LOOKASIDE | WT_REC_UPDATE_RESTORE))
-        return (__wt_set_return(session, EBUSY));
+        WT_ERR(__wt_set_return(session, EBUSY));
     if (list_uncommitted && !F_ISSET(r, WT_REC_UPDATE_RESTORE))
-        return (__wt_set_return(session, EBUSY));
+        WT_ERR(__wt_set_return(session, EBUSY));
 
     WT_ASSERT(session, r->max_txn != WT_TXN_NONE);
 
-    WT_RET(__rec_update_save(session, r, ins, ripcip, upd_select->upd, upd_memsize));
+    WT_ERR(__rec_update_save(session, r, ins, ripcip, upd_select->upd, upd_memsize));
     upd_select->upd_saved = true;
 
 check_original_value:
@@ -445,38 +429,12 @@
      * during reconciliation of a backing overflow record that will be physically removed once it's
      * no longer needed
      */
-<<<<<<< HEAD
-    if (first_inmem_upd != NULL) {
-        if (upd_select->upd != NULL &&
-          (upd_select->upd_saved ||
-              (vpack != NULL && vpack->ovfl && vpack->raw != WT_CELL_VALUE_OVFL_RM)))
-            WT_ERR(__rec_append_orig_value(session, page, first_inmem_upd, vpack));
-    } else {
-        /* TODO WT-5209: Are we losing the on-disk value here ? */
-    }
-
-err:
-    __wt_scr_free(session, &tmp);
-    __wt_free_update_list(session, &tmp_upd);
-    while (modifies.size > 0) {
-        __wt_modify_vector_pop(&modifies, &tmp_upd);
-        __wt_free_update_list(session, &tmp_upd);
-    }
-    __wt_modify_vector_free(&modifies);
-    __wt_scr_free(session, &key);
-    if (las_cursor_open) {
-        WT_TRET(__wt_las_cursor_close(session, &las_cursor, session_flags));
-        session->txn.isolation = saved_isolation;
-    }
-
-    if (sweep_locked)
-        __wt_readunlock(session, &cache->las_sweepwalk_lock);
-=======
     if (upd_select->upd != NULL &&
       (upd_select->upd_saved ||
           (vpack != NULL && vpack->ovfl && vpack->raw != WT_CELL_VALUE_OVFL_RM)))
-        WT_RET(__rec_append_orig_value(session, page, ins, ripcip, first_upd, vpack));
->>>>>>> 8dbfb9f6
-
-    return (0);
+        WT_ERR(__rec_append_orig_value(session, page, ins, ripcip, first_upd, vpack));
+
+err:
+    __wt_scr_free(session, &tmp);
+    return (ret);
 }