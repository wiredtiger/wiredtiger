/*-
 * Copyright (c) 2014-2020 MongoDB, Inc.
 * Copyright (c) 2008-2014 WiredTiger, Inc.
 *	All rights reserved.
 *
 * See the file LICENSE for redistribution information.
 */

#include "wt_internal.h"

/*
 * __rec_update_stable --
 *     Return whether an update is stable or not.
 */
static inline bool
__rec_update_stable(WT_SESSION_IMPL *session, WT_RECONCILE *r, WT_UPDATE *upd)
{
    return (F_ISSET(r, WT_REC_VISIBLE_ALL) ?
        __wt_txn_upd_visible_all(session, upd) :
        __wt_txn_upd_visible_type(session, upd) == WT_VISIBLE_TRUE &&
          __wt_txn_visible(session, upd->txnid, upd->start_ts));
}

/*
 * __rec_update_save --
 *     Save a WT_UPDATE list for later restoration.
 */
static inline int
__rec_update_save(WT_SESSION_IMPL *session, WT_RECONCILE *r, WT_INSERT *ins, void *ripcip,
  WT_UPDATE *onpage_upd, bool supd_restore, size_t upd_memsize)
{
    WT_SAVE_UPD *supd;

    /* If nothing is committed, we must restore the update chain. */
    WT_ASSERT(session, onpage_upd != NULL || supd_restore);
    /* We can only write a standard update or a modify to the data store. */
    WT_ASSERT(session, onpage_upd == NULL || onpage_upd->type == WT_UPDATE_STANDARD ||
        onpage_upd->type == WT_UPDATE_MODIFY);

    WT_RET(__wt_realloc_def(session, &r->supd_allocated, r->supd_next + 1, &r->supd));
    supd = &r->supd[r->supd_next];
    supd->ins = ins;
    supd->ripcip = ripcip;
    supd->onpage_upd = onpage_upd;
    supd->restore = supd_restore;
    ++r->supd_next;
    r->supd_memsize += upd_memsize;
    return (0);
}

/*
 * __rec_append_orig_value --
 *     Append the key's original value to its update list.
 */
static int
__rec_append_orig_value(
  WT_SESSION_IMPL *session, WT_PAGE *page, WT_UPDATE *upd, WT_CELL_UNPACK *unpack)
{
    WT_DECL_ITEM(tmp);
    WT_DECL_RET;
    WT_UPDATE *append, *tombstone;
    size_t size, total_size;

    WT_ASSERT(session, upd != NULL && unpack != NULL && unpack->type != WT_CELL_DEL);

    append = tombstone = NULL;
    total_size = 0;

    /* Review the current update list, checking conditions that mean no work is needed. */
    for (;; upd = upd->next) {
        /*
         * Done if the update was restored from the history store for the rollback to stable
         * operation.
         */
        if (F_ISSET(upd, WT_UPDATE_RESTORED_FOR_ROLLBACK))
            return (0);

        /* Prepared updates should already be in the update list. */
        if (F_ISSET(unpack, WT_CELL_UNPACK_PREPARE))
            return (0);

        /* Done if the on page value already appears on the update list. */
        if (unpack->start_ts == upd->start_ts && unpack->start_txn == upd->txnid)
            return (0);

        /*
         * Done if at least one self-contained update is globally visible. It's tempting to pull
         * this test out of the loop and only test the oldest self-contained update for global
         * visibility (as visibility tests are expensive). However, when running at lower isolation
         * levels, or when an application intentionally commits in out of timestamp order, it's
         * possible for an update on the chain to be globally visible and followed by an (earlier)
         * update that is not yet globally visible.
         */
        if (WT_UPDATE_DATA_VALUE(upd) && __wt_txn_upd_visible_all(session, upd))
            return (0);

        /* Leave reference pointing to the last item in the update list. */
        if (upd->next == NULL)
            break;
    }

    /* Done if the stop time pair of the onpage cell is globally visible. */
    if ((unpack->stop_ts != WT_TS_MAX || unpack->stop_txn != WT_TXN_MAX) &&
      __wt_txn_visible_all(session, unpack->stop_txn, unpack->stop_ts))
        return (0);

    /* We need the original on-page value for some reader: get a copy. */
    WT_ERR(__wt_scr_alloc(session, 0, &tmp));
    WT_ERR(__wt_page_cell_data_ref(session, page, unpack, tmp));
    WT_ERR(__wt_upd_alloc(session, tmp, WT_UPDATE_STANDARD, &append, &size));
    total_size += size;
    append->txnid = unpack->start_txn;
    append->start_ts = unpack->start_ts;
    append->durable_ts = unpack->durable_start_ts;

    /*
     * Additionally, we need to append a tombstone before the onpage value we're about to append to
     * the list, if the onpage value has a valid stop pair. Imagine a case where we insert and
     * delete a value respectively at timestamp 0 and 10, and later insert it again at 20. We need
     * the tombstone to tell us there is no value between 10 and 20.
     */
    if (unpack->stop_ts != WT_TS_MAX || unpack->stop_txn != WT_TXN_MAX) {
        WT_ERR(__wt_upd_alloc_tombstone(session, &tombstone, &size));
        total_size += size;
        tombstone->txnid = unpack->stop_txn;
        tombstone->start_ts = unpack->stop_ts;
        tombstone->durable_ts = unpack->durable_stop_ts;

        tombstone->next = append;
        append = tombstone;
    }

    /* Append the new entry into the update list. */
    WT_PUBLISH(upd->next, append);

    __wt_cache_page_inmem_incr(session, page, total_size);

    if (0) {
err:
        __wt_free(session, append);
        __wt_free(session, tombstone);
    }
    __wt_scr_free(session, &tmp);
    return (ret);
}

/*
 * __rec_need_save_upd --
 *     Return if we need to save the update chain
 */
static inline bool
__rec_need_save_upd(
  WT_SESSION_IMPL *session, WT_RECONCILE *r, WT_UPDATE_SELECT *upd_select, bool has_newer_updates)
{
    if (F_ISSET(r, WT_REC_EVICT) && has_newer_updates)
        return (true);

    /*
     * Save updates for any reconciliation that doesn't involve history store (in-memory database
     * and fixed length column store), except when the selected stop time pair or the selected start
     * time pair is globally visible.
     */
    if (!F_ISSET(r, WT_REC_HS) && !F_ISSET(r, WT_REC_IN_MEMORY) && r->page->type != WT_PAGE_COL_FIX)
        return (false);

    /* When in checkpoint, no need to save update if no onpage value is selected. */
    if (F_ISSET(r, WT_REC_CHECKPOINT) && upd_select->upd == NULL)
        return (false);

    return (!__wt_txn_visible_all(session, upd_select->stop_txn, upd_select->stop_ts) &&
      !__wt_txn_visible_all(session, upd_select->start_txn, upd_select->start_ts));
}

/*
 * __wt_rec_upd_select --
 *     Return the update in a list that should be written (or NULL if none can be written).
 */
int
__wt_rec_upd_select(WT_SESSION_IMPL *session, WT_RECONCILE *r, WT_INSERT *ins, void *ripcip,
  WT_CELL_UNPACK *vpack, WT_UPDATE_SELECT *upd_select)
{
    WT_DECL_ITEM(tmp);
    WT_DECL_RET;
    WT_PAGE *page;
    WT_UPDATE *first_txn_upd, *first_upd, *upd, *last_upd;
    wt_timestamp_t max_ts;
    size_t size, upd_memsize;
    uint64_t max_txn, txnid;
    bool has_newer_updates, is_hs_page, supd_restore, upd_saved;

    /*
     * The "saved updates" return value is used independently of returning an update we can write,
     * both must be initialized.
     */
    upd_select->upd = NULL;
    upd_select->start_durable_ts = WT_TS_NONE;
    upd_select->start_ts = WT_TS_NONE;
    upd_select->start_txn = WT_TXN_NONE;
    upd_select->stop_durable_ts = WT_TS_NONE;
    upd_select->stop_ts = WT_TS_MAX;
    upd_select->stop_txn = WT_TXN_MAX;
    upd_select->prepare = false;

    page = r->page;
    first_txn_upd = upd = last_upd = NULL;
    upd_memsize = 0;
    max_ts = WT_TS_NONE;
    max_txn = WT_TXN_NONE;
    has_newer_updates = upd_saved = false;
    is_hs_page = F_ISSET(S2BT(session), WT_BTREE_HS);

    /*
     * If called with a WT_INSERT item, use its WT_UPDATE list (which must exist), otherwise check
     * for an on-page row-store WT_UPDATE list (which may not exist). Return immediately if the item
     * has no updates.
     */
    if (ins != NULL)
        first_upd = ins->upd;
    else if ((first_upd = WT_ROW_UPDATE(page, ripcip)) == NULL)
        return (0);

    for (upd = first_upd; upd != NULL; upd = upd->next) {
        if ((txnid = upd->txnid) == WT_TXN_ABORTED)
            continue;

        ++r->updates_seen;
        upd_memsize += WT_UPDATE_MEMSIZE(upd);

        /*
         * Track the first update in the chain that is not aborted and the maximum transaction ID.
         */
        if (first_txn_upd == NULL)
            first_txn_upd = upd;
        if (WT_TXNID_LT(max_txn, txnid))
            max_txn = txnid;

        /*
         * Check whether the update was committed before reconciliation started. The global commit
         * point can move forward during reconciliation so we use a cached copy to avoid races when
         * a concurrent transaction commits or rolls back while we are examining its updates. This
         * check is not required for history store updates as they are implicitly committed. As
         * prepared transaction IDs are globally visible, need to check the update state as well.
         */
        if (!is_hs_page && (F_ISSET(r, WT_REC_VISIBLE_ALL) ? WT_TXNID_LE(r->last_running, txnid) :
                                                             !__txn_visible_id(session, txnid))) {
            /*
             * Rare case: when applications run at low isolation levels, eviction may see a
             * committed update followed by uncommitted updates. Give up in that case because we
             * can't move uncommitted updates to the history store.
             */
            if (upd_select->upd != NULL)
                return (__wt_set_return(session, EBUSY));

            has_newer_updates = true;
            continue;
        }

        if (upd->prepare_state == WT_PREPARE_LOCKED ||
          upd->prepare_state == WT_PREPARE_INPROGRESS) {
<<<<<<< HEAD
            /* Ignore prepared updates if it is not eviction. */
            if (!F_ISSET(r, WT_REC_EVICT)) {
                has_newer_updates = true;
                if (upd->start_ts > max_ts)
                    max_ts = upd->start_ts;

                /*
                 * Track the oldest update not on the page, used to decide whether reads can use the
                 * page image, hence using the start rather than the durable timestamp.
                 */
                if (upd->start_ts < r->min_skipped_ts)
                    r->min_skipped_ts = upd->start_ts;
                continue;
            }
=======
            WT_ASSERT(session, upd_select->upd == NULL);
            has_newer_updates = true;
            if (upd->start_ts > max_ts)
                max_ts = upd->start_ts;

            /*
             * Track the oldest update not on the page, used to decide whether reads can use the
             * page image, hence using the start rather than the durable timestamp.
             */
            if (upd->start_ts < r->min_skipped_ts)
                r->min_skipped_ts = upd->start_ts;
            continue;
>>>>>>> e24952dd
        }

        /* Track the first update with non-zero timestamp. */
        if (upd->start_ts > max_ts)
            max_ts = upd->start_ts;

        /* Always select the newest committed update to write to disk */
        if (upd_select->upd == NULL)
            upd_select->upd = upd;

        if (F_ISSET(r, WT_REC_EVICT) && !__rec_update_stable(session, r, upd))
            ++r->updates_unstable;
        else if (!F_ISSET(r, WT_REC_EVICT))
            break;
    }

    /* Keep track of the selected update. */
    upd = upd_select->upd;

    /* Reconciliation should never see an aborted or reserved update. */
    WT_ASSERT(
      session, upd == NULL || (upd->txnid != WT_TXN_ABORTED && upd->type != WT_UPDATE_RESERVE));

    /*
     * The checkpoint transaction is special. Make sure we never write metadata updates from a
     * checkpoint in a concurrent session.
     */
    WT_ASSERT(session, !WT_IS_METADATA(session->dhandle) || upd == NULL ||
        upd->txnid == WT_TXN_NONE ||
        upd->txnid != S2C(session)->txn_global.checkpoint_txn_shared.id ||
        WT_SESSION_IS_CHECKPOINT(session));

    /* If all of the updates were aborted, quit. */
    if (first_txn_upd == NULL) {
        WT_ASSERT(session, upd == NULL);
        return (0);
    }

    /*
     * We expect the page to be clean after reconciliation. If there are invisible updates, abort
     * eviction.
     */
    if (has_newer_updates && F_ISSET(r, WT_REC_CLEAN_AFTER_REC | WT_REC_VISIBILITY_ERR)) {
        if (F_ISSET(r, WT_REC_VISIBILITY_ERR))
            WT_PANIC_RET(session, EINVAL, "reconciliation error, update not visible");
        return (__wt_set_return(session, EBUSY));
    }

    if (upd != NULL && upd->start_ts > r->max_ondisk_ts)
        r->max_ondisk_ts = upd->start_ts;

    /*
     * The start timestamp is determined by the commit timestamp when the key is first inserted (or
     * last updated). The end timestamp is set when a key/value pair becomes invalid, either because
     * of a remove or a modify/update operation on the same key.
     *
     * In the case of a tombstone where the previous update is the ondisk value, we'll allocate an
     * update here to represent the ondisk value. Keep a pointer to the original update (the
     * tombstone) since we do some pointer comparisons below to check whether or not all updates are
     * stable.
     */
    if (upd != NULL) {
        /* Mark the prepare flag if the selected update is an uncommitted prepare. */
        if (upd->prepare_state == WT_PREPARE_INPROGRESS || upd->prepare_state == WT_PREPARE_LOCKED)
            upd_select->prepare = true;

        /*
         * If the newest is a tombstone then select the update before it and set the end of the
         * visibility window to its time pair as appropriate to indicate that we should return "not
         * found" for reads after this point.
         *
         * Otherwise, leave the end of the visibility window at the maximum possible value to
         * indicate that the value is visible to any timestamp/transaction id ahead of it.
         */
        if (upd->type == WT_UPDATE_TOMBSTONE) {
            upd_select->stop_durable_ts = upd_select->stop_ts = upd->start_ts;
            /*
             * Durable timestamp can be 0 for prepared updates, in those cases use the prepared
             * timestamp as durable timestamp.
             */
            if (upd->durable_ts != WT_TS_NONE)
                upd_select->stop_durable_ts = upd->durable_ts;
            upd_select->stop_txn = upd->txnid;

            /* Find the update this tombstone applies to. */
            if (!__wt_txn_visible_all(session, upd->txnid, upd->start_ts)) {
                while (upd->next != NULL && upd->next->txnid == WT_TXN_ABORTED)
                    upd = upd->next;
                WT_ASSERT(session, upd->next == NULL || upd->next->txnid != WT_TXN_ABORTED);
                if (upd->next == NULL)
                    last_upd = upd;
                upd_select->upd = upd = upd->next;
            }
        }
        if (upd != NULL) {
            /* The beginning of the validity window is the selected update's time pair. */
            upd_select->start_durable_ts = upd_select->start_ts = upd->start_ts;
            /*
             * Durable timestamp can be 0 for prepared updates, in those cases use the prepared
             * timestamp as durable timestamp.
             */
            if (upd->durable_ts != WT_TS_NONE)
                upd_select->start_durable_ts = upd->durable_ts;
            upd_select->start_txn = upd->txnid;
        } else if (upd_select->stop_ts != WT_TS_NONE || upd_select->stop_txn != WT_TXN_NONE) {
            /* If we only have a tombstone in the update list, we must have an ondisk value. */
            WT_ASSERT(session, vpack != NULL);
            /*
             * It's possible to have a tombstone as the only update in the update list. If we
             * reconciled before with only a single update and then read the page back into cache,
             * we'll have an empty update list. And applying a delete on top of that will result in
             * ONLY a tombstone in the update list.
             *
             * In this case, we should leave the selected update unset to indicate that we want to
             * keep the same on-disk value but set the stop time pair to indicate that the validity
             * window ends when this tombstone started.
             */
            upd_select->start_ts = vpack->start_ts;
            upd_select->start_durable_ts = vpack->durable_start_ts;
            upd_select->start_txn = vpack->start_txn;

            /*
             * Leaving the update unset means that we can skip reconciling. If we've set the stop
             * time pair because of a tombstone after the on-disk value, we still have work to do so
             * that is NOT ok. Let's append the on-disk value to the chain.
             */
            WT_ERR(__wt_scr_alloc(session, 0, &tmp));
            WT_ERR(__wt_page_cell_data_ref(session, page, vpack, tmp));
            WT_ERR(__wt_upd_alloc(session, tmp, WT_UPDATE_STANDARD, &upd, &size));
            upd->durable_ts = vpack->durable_start_ts;
            upd->start_ts = vpack->start_ts;
            upd->txnid = vpack->start_txn;
            WT_PUBLISH(last_upd->next, upd);
            /* This is going in our update list so it should be accounted for in cache usage. */
            __wt_cache_page_inmem_incr(session, page, size);
            upd_select->upd = upd;
        }
    }

    /*
     * If we found a tombstone with a time pair earlier than the update it applies to, which can
     * happen if the application performs operations with timestamps out-of-order, make it invisible
     * by making the start time pair match the stop time pair of the tombstone. We don't guarantee
     * that older readers will be able to continue reading content that has been made invisible by
     * out-of-order updates.
     *
     * Note that we carefully don't take this path when the stop time pair is equal to the start
     * time pair. While unusual, it is permitted for a single transaction to insert and then remove
     * a record. We don't want to generate a warning in that case.
     */
    if (upd_select->stop_ts < upd_select->start_ts ||
      (upd_select->stop_ts == upd_select->start_ts &&
          upd_select->stop_txn < upd_select->start_txn)) {
        char ts_string[2][WT_TS_INT_STRING_SIZE];
        __wt_verbose(session, WT_VERB_TIMESTAMP,
          "Warning: fixing out-of-order timestamps remove at %s earlier than value at %s",
          __wt_timestamp_to_string(upd_select->stop_ts, ts_string[0]),
          __wt_timestamp_to_string(upd_select->start_ts, ts_string[1]));
        upd_select->start_durable_ts = upd_select->stop_durable_ts;
        upd_select->start_ts = upd_select->stop_ts;
        upd_select->start_txn = upd_select->stop_txn;
    }

    /*
     * Track the most recent transaction in the page. We store this in the tree at the end of
     * reconciliation in the service of checkpoints, it is used to avoid discarding trees from
     * memory when they have changes required to satisfy a snapshot read.
     */
    if (WT_TXNID_LT(r->max_txn, max_txn))
        r->max_txn = max_txn;

    /* Update the maximum timestamp. */
    if (max_ts > r->max_ts)
        r->max_ts = max_ts;

    /* Mark the page dirty after reconciliation. */
    if (has_newer_updates)
        r->leave_dirty = true;

    /*
     * The update doesn't have any further updates that need to be written to the history store,
     * skip saving the update as saving the update will cause reconciliation to think there is work
     * that needs to be done when there might not be.
     *
     * Additionally history store reconciliation is not set skip saving an update.
     */
    if (upd_select->prepare || __rec_need_save_upd(session, r, upd_select, has_newer_updates)) {
        /*
         * We should restore the update chains to the new disk image if there are newer updates in
         * eviction, or for cases that don't support history store, such as in-memory database and
         * fixed length column store.
         */
        supd_restore = F_ISSET(r, WT_REC_EVICT) &&
          (has_newer_updates || F_ISSET(S2C(session), WT_CONN_IN_MEMORY) ||
                         page->type == WT_PAGE_COL_FIX);
        if (supd_restore)
            r->cache_write_restore = true;
        WT_ERR(__rec_update_save(session, r, ins, ripcip,
          upd_select->upd != NULL && upd_select->upd->type == WT_UPDATE_TOMBSTONE ? NULL :
                                                                                    upd_select->upd,
          supd_restore, upd_memsize));
        upd_saved = true;
    }

    /*
     * Paranoia: check that we didn't choose an update that has since been rolled back.
     */
    WT_ASSERT(session, upd_select->upd == NULL || upd_select->upd->txnid != WT_TXN_ABORTED);

    /*
     * Returning an update means the original on-page value might be lost, and that's a problem if
     * there's a reader that needs it, make a copy of the on-page value. We do that any time there
     * are saved updates (we may need the original on-page value to terminate the update chain, for
     * example, in the case of an update that modifies the original value). Additionally, make a
     * copy of the on-page value if the value is an overflow item and anything other than the
     * on-page cell is being written. This is because the value's backing overflow blocks aren't
     * part of the page, and they are physically removed by checkpoint writing this page, that is,
     * the checkpoint doesn't include the overflow blocks so they're removed and future readers of
     * this page won't be able to find them.
     */
    if (upd_select->upd != NULL && vpack != NULL && vpack->type != WT_CELL_DEL &&
      (upd_saved || F_ISSET(vpack, WT_CELL_UNPACK_OVERFLOW)))
        WT_ERR(__rec_append_orig_value(session, page, upd_select->upd, vpack));

err:
    __wt_scr_free(session, &tmp);
    return (ret);
}<|MERGE_RESOLUTION|>--- conflicted
+++ resolved
@@ -257,7 +257,7 @@
 
         if (upd->prepare_state == WT_PREPARE_LOCKED ||
           upd->prepare_state == WT_PREPARE_INPROGRESS) {
-<<<<<<< HEAD
+            WT_ASSERT(session, upd_select->upd == NULL);
             /* Ignore prepared updates if it is not eviction. */
             if (!F_ISSET(r, WT_REC_EVICT)) {
                 has_newer_updates = true;
@@ -272,20 +272,6 @@
                     r->min_skipped_ts = upd->start_ts;
                 continue;
             }
-=======
-            WT_ASSERT(session, upd_select->upd == NULL);
-            has_newer_updates = true;
-            if (upd->start_ts > max_ts)
-                max_ts = upd->start_ts;
-
-            /*
-             * Track the oldest update not on the page, used to decide whether reads can use the
-             * page image, hence using the start rather than the durable timestamp.
-             */
-            if (upd->start_ts < r->min_skipped_ts)
-                r->min_skipped_ts = upd->start_ts;
-            continue;
->>>>>>> e24952dd
         }
 
         /* Track the first update with non-zero timestamp. */
