--- conflicted
+++ resolved
@@ -75,14 +75,10 @@
         if (F_ISSET(upd, WT_UPDATE_RESTORED_FOR_ROLLBACK))
             return (0);
 
-<<<<<<< HEAD
         /* Prepared updates should already be in the update list. */
         if (F_ISSET(unpack, WT_CELL_UNPACK_PREPARE))
             return (0);
 
-        /* Done if the on page value already appears on the update list. */
-        if (unpack->start_ts == upd->start_ts && unpack->start_txn == upd->txnid)
-=======
         /*
          * Done if the on page value already appears on the update list. We can't do the same check
          * for stop time pair because we may still need to append the onpage value if only the
@@ -90,7 +86,6 @@
          */
         if (unpack->start_ts == upd->start_ts && unpack->start_txn == upd->txnid &&
           upd->type != WT_UPDATE_TOMBSTONE)
->>>>>>> 43f1154e
             return (0);
 
         /*
@@ -381,11 +376,7 @@
             if (upd->durable_ts != WT_TS_NONE)
                 upd_select->stop_durable_ts = upd->durable_ts;
             upd_select->stop_txn = upd->txnid;
-<<<<<<< HEAD
-=======
-            upd_select->stop_durable_ts = upd->durable_ts;
             tombstone = upd;
->>>>>>> 43f1154e
 
             /* Find the update this tombstone applies to. */
             if (!__wt_txn_visible_all(session, upd->txnid, upd->start_ts)) {
