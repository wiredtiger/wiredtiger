--- conflicted
+++ resolved
@@ -389,14 +389,6 @@
              * keep the same on-disk value but set the stop time pair to indicate that the validity
              * window ends when this tombstone started.
              */
-<<<<<<< HEAD
-            if (upd_select->stop_ts == WT_TS_NONE && vpack->start_ts != WT_TS_NONE)
-                upd_select->stop_txn = WT_TXN_NONE;
-            else
-                WT_ASSERT(session, vpack->start_ts <= upd_select->stop_ts &&
-                    vpack->start_txn <= upd_select->stop_txn);
-=======
->>>>>>> 164611e2
             upd_select->durable_ts = upd_select->start_ts = vpack->start_ts;
             upd_select->start_txn = vpack->start_txn;
 
