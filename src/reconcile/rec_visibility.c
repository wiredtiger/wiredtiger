/*-
 * Copyright (c) 2014-2020 MongoDB, Inc.
 * Copyright (c) 2008-2014 WiredTiger, Inc.
 *	All rights reserved.
 *
 * See the file LICENSE for redistribution information.
 */

#include "wt_internal.h"

/*
 * __rec_update_stable --
 *     Return whether an update is stable or not.
 */
static bool
__rec_update_stable(WT_SESSION_IMPL *session, WT_RECONCILE *r, WT_UPDATE *upd)
{
    return (F_ISSET(r, WT_REC_VISIBLE_ALL) ?
        __wt_txn_upd_visible_all(session, upd) :
        __wt_txn_upd_visible_type(session, upd) == WT_VISIBLE_TRUE &&
          __wt_txn_visible(session, upd->txnid, upd->start_ts));
}

/*
 * __rec_update_save --
 *     Save a WT_UPDATE list for later restoration.
 */
static int
__rec_update_save(WT_SESSION_IMPL *session, WT_RECONCILE *r, WT_INSERT *ins, void *ripcip,
  WT_UPDATE *onpage_upd, size_t upd_memsize)
{
    WT_SAVE_UPD *supd;

    WT_RET(__wt_realloc_def(session, &r->supd_allocated, r->supd_next + 1, &r->supd));
    supd = &r->supd[r->supd_next];
    supd->ins = ins;
    supd->ripcip = ripcip;
    WT_CLEAR(supd->onpage_upd);
    if (onpage_upd != NULL &&
      (onpage_upd->type == WT_UPDATE_STANDARD || onpage_upd->type == WT_UPDATE_MODIFY))
        supd->onpage_upd = onpage_upd;
    ++r->supd_next;
    r->supd_memsize += upd_memsize;
    return (0);
}

/*
 * __rec_append_orig_value --
 *     Append the key's original value to its update list.
 */
static int
__rec_append_orig_value(
  WT_SESSION_IMPL *session, WT_PAGE *page, WT_UPDATE *upd, WT_CELL_UNPACK *unpack)
{
    WT_DECL_ITEM(tmp);
    WT_DECL_RET;
    WT_UPDATE *append, *tombstone;
    size_t size, total_size;

    for (;; upd = upd->next) {
        /* Done if at least one self-contained update is globally visible. */
        if (WT_UPDATE_DATA_VALUE(upd) && __wt_txn_upd_visible_all(session, upd))
            return (0);

        /*
         * If the update is restored from the history store for the rollback to stable operation we
         * don't need the on-disk value anymore and we're done.
         */
        if (F_ISSET(upd, WT_UPDATE_RESTORED_FOR_ROLLBACK))
            return (0);

        /* On page value already on chain */
        if (unpack != NULL && unpack->start_ts == upd->start_ts && unpack->start_txn == upd->txnid)
            return (0);

        /* Leave reference at the last item in the chain. */
        if (upd->next == NULL)
            break;
    }

    /*
     * We need the original on-page value for some reader: get a copy and append it to the end of
     * the update list with a transaction ID that guarantees its visibility.
     *
     * If we don't have a value cell, it's an insert/append list key/value pair which simply doesn't
     * exist for some reader; place a deleted record at the end of the update list.
     */
    append = tombstone = NULL; /* -Wconditional-uninitialized */
    total_size = size = 0;     /* -Wconditional-uninitialized */
    if (unpack == NULL || unpack->type == WT_CELL_DEL)
        WT_RET(__wt_update_alloc(session, NULL, &append, &size, WT_UPDATE_TOMBSTONE));
    else {
        WT_RET(__wt_scr_alloc(session, 0, &tmp));
        WT_ERR(__wt_page_cell_data_ref(session, page, unpack, tmp));
        WT_ERR(__wt_update_alloc(session, tmp, &append, &size, WT_UPDATE_STANDARD));
        append->start_ts = append->durable_ts = unpack->start_ts;
        append->txnid = unpack->start_txn;
        total_size = size;

        /*
         * We need to append a TOMBSTONE before the onpage value if the onpage value has a valid
         * stop pair.
         *
         * Imagine a case we insert and delete a value respectively at timestamp 0 and 10, and later
         * insert it again at 20. We need the TOMBSTONE to tell us there is no value between 10 and
         * 20.
         */
        if (unpack->stop_ts != WT_TS_MAX || unpack->stop_txn != WT_TXN_MAX) {
            /* Timestamp should always be in descending order */
            WT_ASSERT(session, upd->start_ts >= unpack->stop_ts);

            WT_ERR(__wt_update_alloc(session, NULL, &tombstone, &size, WT_UPDATE_TOMBSTONE));
            tombstone->txnid = unpack->stop_txn;
            tombstone->start_ts = unpack->stop_ts;
            tombstone->durable_ts = unpack->stop_ts;
            tombstone->next = append;
            total_size += size;
        }
    }

    if (tombstone != NULL)
        append = tombstone;

    /* Append the new entry into the update list. */
    WT_PUBLISH(upd->next, append);

    __wt_cache_page_inmem_incr(session, page, total_size);

err:
    __wt_scr_free(session, &tmp);
    return (ret);
}

/*
 * __rec_need_save_upd --
 *     Return if we need to save the update chain
 */
static bool
__rec_need_save_upd(WT_SESSION_IMPL *session, WT_UPDATE *selected_upd, uint64_t max_txn,
  wt_timestamp_t max_ts, bool has_newer_updates, uint64_t flags)
{
    /*
     * Save updates for in-memory database, except when the maximum timestamp and txnid are globally
     * visible.
     */
    if (LF_ISSET(WT_REC_IN_MEMORY))
        return (!__wt_txn_visible_all(session, max_txn, max_ts));

    /*
     * FIXME-PM-1523: The current implementation doesn't work with fixed-length column store.
     * Currently, we don't write history versions to history store for fixed-length column store. I
     * don't know how that is going to work in durable history.
     */
    if (!LF_ISSET(WT_REC_HS))
        return false;

    if (LF_ISSET(WT_REC_EVICT) && has_newer_updates)
        return true;

    /* When in checkpoint, no need to save update if no onpage value is selected. */
    if (LF_ISSET(WT_REC_CHECKPOINT) && selected_upd == NULL)
        return false;

    /* No need to save updates if everything is globally visible. */
    return (!__wt_txn_visible_all(session, max_txn, max_ts));
}

/*
 * __wt_rec_upd_select --
 *     Return the update in a list that should be written (or NULL if none can be written).
 */
int
__wt_rec_upd_select(WT_SESSION_IMPL *session, WT_RECONCILE *r, WT_INSERT *ins, void *ripcip,
  WT_CELL_UNPACK *vpack, WT_UPDATE_SELECT *upd_select)
{
    WT_DECL_ITEM(tmp);
    WT_DECL_RET;
    WT_PAGE *page;
    WT_UPDATE *first_txn_upd, *first_upd, *upd, *last_upd;
    wt_timestamp_t checkpoint_timestamp, max_ts, tombstone_durable_ts;
    size_t size, upd_memsize;
    uint64_t max_txn, txnid;
    bool has_newer_updates;

    /*
     * The "saved updates" return value is used independently of returning an update we can write,
     * both must be initialized.
     */
    upd_select->upd = NULL;
    upd_select->upd_saved = false;

    page = r->page;
    first_txn_upd = upd = last_upd = NULL;
    upd_memsize = 0;
    checkpoint_timestamp = S2C(session)->txn_global.checkpoint_timestamp;
    max_ts = WT_TS_NONE;
    tombstone_durable_ts = WT_TS_MAX;
    max_txn = WT_TXN_NONE;
    has_newer_updates = false;

    /*
     * If called with a WT_INSERT item, use its WT_UPDATE list (which must exist), otherwise check
     * for an on-page row-store WT_UPDATE list (which may not exist). Return immediately if the item
     * has no updates.
     */
    if (ins != NULL)
        first_upd = ins->upd;
    else if ((first_upd = WT_ROW_UPDATE(page, ripcip)) == NULL)
        return (0);

    for (upd = first_upd; upd != NULL; upd = upd->next) {
        if ((txnid = upd->txnid) == WT_TXN_ABORTED)
            continue;

        ++r->updates_seen;
        upd_memsize += WT_UPDATE_MEMSIZE(upd);

        /*
         * Track the first update in the chain that is not aborted and the maximum transaction ID.
         */
        if (first_txn_upd == NULL)
            first_txn_upd = upd;
        if (WT_TXNID_LT(max_txn, txnid))
            max_txn = txnid;

        /*
         * Check whether the update was committed before reconciliation started. The global commit
         * point can move forward during reconciliation so we use a cached copy to avoid races when
         * a concurrent transaction commits or rolls back while we are examining its updates. As
         * prepared transaction IDs are globally visible, need to check the update state as well.
         *
         * The checkpoint transaction doesn't pin the oldest txn id, therefore the r->last_running
         * can move beyond the checkpoint transaction id. Need to do a proper visibility check for
         * metadata pages. Otherwise, eviction may select uncommitted metadata updates to write to
         * disk.
         */
        if (F_ISSET(r, WT_REC_VISIBLE_ALL) && !WT_IS_METADATA(session->dhandle) ?
            WT_TXNID_LE(r->last_running, txnid) :
            !__txn_visible_id(session, txnid)) {
            has_newer_updates = true;
            continue;
        }
        if (upd->prepare_state == WT_PREPARE_LOCKED ||
          upd->prepare_state == WT_PREPARE_INPROGRESS) {
            has_newer_updates = true;
            if (upd->start_ts > max_ts)
                max_ts = upd->start_ts;

            /*
             * Track the oldest update not on the page, used to decide whether reads can use the
             * page image, hence using the start rather than the durable timestamp.
             */
            if (upd->start_ts < r->min_skipped_ts)
                r->min_skipped_ts = upd->start_ts;
            continue;
        }

        /* Track the first update with non-zero timestamp. */
        if (upd->start_ts > max_ts)
            max_ts = upd->start_ts;

        /*
         * FIXME-PM-1524: A temporary solution for not storing durable timestamp in the cell.
         * Properly fix this problem in PM-1524. It is currently not OK to write prepared updates
         * with durable timestamp larger than checkpoint timestamp to data store as we don't store
         * durable timestamp in the cell. However, it is OK to write them to the history store as we
         * store the durable timestamp in the history store value.
         */
        if (upd->durable_ts != upd->start_ts && upd->durable_ts > checkpoint_timestamp) {
            has_newer_updates = true;
            continue;
        }

        /* Always select the newest committed update to write to disk */
        if (upd_select->upd == NULL)
            upd_select->upd = upd;

        if (!__rec_update_stable(session, r, upd)) {
            if (F_ISSET(r, WT_REC_EVICT))
                ++r->updates_unstable;

            /*
             * Rare case: when applications run at low isolation levels, update/restore eviction may
             * see a stable update followed by an uncommitted update. Give up in that case: we need
             * to discard updates from the stable update and older for correctness and we can't
             * discard an uncommitted update.
             */
            if (upd_select->upd != NULL && has_newer_updates)
                return (__wt_set_return(session, EBUSY));
        } else if (!F_ISSET(r, WT_REC_EVICT))
            break;
    }

    /* Keep track of the selected update. */
    upd = upd_select->upd;

    /* Reconciliation should never see an aborted or reserved update. */
    WT_ASSERT(
      session, upd == NULL || (upd->txnid != WT_TXN_ABORTED && upd->type != WT_UPDATE_RESERVE));

    /*
     * The checkpoint transaction is special. Make sure we never write metadata updates from a
     * checkpoint in a concurrent session.
     */
    WT_ASSERT(session, !WT_IS_METADATA(session->dhandle) || upd == NULL ||
        upd->txnid == WT_TXN_NONE || upd->txnid != S2C(session)->txn_global.checkpoint_state.id ||
        WT_SESSION_IS_CHECKPOINT(session));

    /* If all of the updates were aborted, quit. */
    if (first_txn_upd == NULL) {
        WT_ASSERT(session, upd == NULL);
        return (0);
    }

    if (upd != NULL && upd->start_ts > r->max_ondisk_ts)
        r->max_ondisk_ts = upd->start_ts;

    /*
     * The start timestamp is determined by the commit timestamp when the key is first inserted (or
     * last updated). The end timestamp is set when a key/value pair becomes invalid, either because
     * of a remove or a modify/update operation on the same key.
     *
     * In the case of a tombstone where the previous update is the ondisk value, we'll allocate an
     * update here to represent the ondisk value. Keep a pointer to the original update (the
     * tombstone) since we do some pointer comparisons below to check whether or not all updates are
     * stable.
     */
    if (upd != NULL) {
        upd_select->durable_ts = WT_TS_NONE;
        upd_select->start_ts = WT_TS_NONE;
        upd_select->start_txn = WT_TXN_NONE;
        upd_select->stop_ts = WT_TS_MAX;
        upd_select->stop_txn = WT_TXN_MAX;
        /*
         * If the newest is a tombstone then select the update before it and set the end of the
         * visibility window to its time pair as appropriate to indicate that we should return "not
         * found" for reads after this point.
         *
         * Otherwise, leave the end of the visibility window at the maximum possible value to
         * indicate that the value is visible to any timestamp/transaction id ahead of it.
         */
        if (upd->type == WT_UPDATE_TOMBSTONE) {
            if (upd->start_ts != WT_TS_NONE)
                upd_select->stop_ts = upd->start_ts;
            if (upd->txnid != WT_TXN_NONE) {
                upd_select->stop_txn = upd->txnid;
                if (upd->start_ts == WT_TS_NONE)
                    upd_select->stop_ts = 1;
            }
            if (upd->durable_ts != WT_TS_NONE)
                tombstone_durable_ts = upd->durable_ts;
            /* Ignore all the aborted transactions. */
            if (!__wt_txn_visible_all(session, upd->txnid, upd->start_ts)) {
                while (upd->next != NULL && upd->next->txnid == WT_TXN_ABORTED)
                    upd = upd->next;
                WT_ASSERT(session, upd->next == NULL || upd->next->txnid != WT_TXN_ABORTED);
                if (upd->next == NULL)
                    last_upd = upd;
                upd_select->upd = upd = upd->next;
            }
        }
        if (upd != NULL) {
            /*
             * The beginning of the validity window is the selected update's time pair.
             *
             * FIXME-PM-1521: We shouldn't need to check for this. We're actually allowed to commit
             * updates to the same key out of timestamp order. So we can have stop time pairs
             * earlier than their respective start time pair. We need to figure out what to do in
             * WT-5469.
             */
            if (upd->start_ts <= upd_select->stop_ts && upd->txnid <= upd_select->stop_txn) {
                upd_select->durable_ts = upd_select->start_ts = upd->start_ts;
                /* If durable timestamp is provided, use it. */
                if (upd->durable_ts != WT_TS_NONE)
                    upd_select->durable_ts = upd->durable_ts;
                upd_select->start_txn = upd->txnid;
            }

            /* Use the tombstone durable timestamp as the overall durable timestamp if it exists. */
            if (tombstone_durable_ts != WT_TS_MAX)
                upd_select->durable_ts = tombstone_durable_ts;
        } else {
            /* If we only have a tombstone in the update list, we must have an ondisk value. */
            WT_ASSERT(session, vpack != NULL);
            /*
             * It's possible to have a tombstone as the only update in the update list. If we
             * reconciled before with only a single update and then read the page back into cache,
             * we'll have an empty update list. And applying a delete on top of that will result in
             * ONLY a tombstone in the update list.
             *
             * In this case, we should leave the selected update unset to indicate that we want to
             * keep the same on-disk value but set the stop time pair to indicate that the validity
             * window ends when this tombstone started.
             */
            WT_ASSERT(session,
              vpack->start_ts <= upd_select->stop_ts && vpack->start_txn <= upd_select->stop_txn);
            upd_select->durable_ts = upd_select->start_ts = vpack->start_ts;
            upd_select->start_txn = vpack->start_txn;

            /* Use the tombstone durable timestamp as the overall durable timestamp if it exists. */
            if (tombstone_durable_ts != WT_TS_MAX)
                upd_select->durable_ts = tombstone_durable_ts;

            /*
             * Leaving the update unset means that we can skip reconciling. If we've set the stop
             * time pair because of a tombstone after the on-disk value, we still have work to do so
             * that is NOT ok. Let's append the on-disk value to the chain.
             */
            WT_ERR(__wt_scr_alloc(session, 0, &tmp));
            WT_ERR(__wt_page_cell_data_ref(session, page, vpack, tmp));
            WT_ERR(__wt_update_alloc(session, tmp, &upd, &size, WT_UPDATE_STANDARD));
            upd->start_ts = upd->durable_ts = vpack->start_ts;
            upd->txnid = vpack->start_txn;
            WT_PUBLISH(last_upd->next, upd);
            /* This is going in our update list so it should be accounted for in cache usage. */
            __wt_cache_page_inmem_incr(session, page, size);
            upd_select->upd = upd;
        }
    }

    /*
     * Track the most recent transaction in the page. We store this in the tree at the end of
     * reconciliation in the service of checkpoints, it is used to avoid discarding trees from
     * memory when they have changes required to satisfy a snapshot read.
     */
    if (WT_TXNID_LT(r->max_txn, max_txn))
        r->max_txn = max_txn;

    /* Update the maximum timestamp. */
    if (max_ts > r->max_ts)
        r->max_ts = max_ts;

<<<<<<< HEAD
    /*
     * If the update we chose was a birthmark.
     */
    if (upd != NULL && upd->type == WT_UPDATE_BIRTHMARK) {
        /*
         * Resolve the birthmark now regardless of whether the update being written to the data file
         * is the same as it was the previous reconciliation. Otherwise the history store can end up
         * with two birthmark records in the same update chain.
         */
        WT_ERR(__rec_append_orig_value(session, page, upd, vpack));
        upd_select->upd = NULL;
    }

    /* Should not see updates newer than the onpage value in the history store */
    WT_ASSERT(session, !F_ISSET(S2BT(session), WT_BTREE_HS) || !has_newer_updates);

    r->leave_dirty = r->leave_dirty || has_newer_updates;
=======
    /* Should not see uncommitted changes in the history store */
    WT_ASSERT(session, !F_ISSET(S2BT(session), WT_BTREE_HS) || !list_uncommitted);

    /* Mark the page dirty after reconciliation. */
    if (list_uncommitted)
        r->leave_dirty = true;
    /*
     * We should restore the update chains to the new disk image if there are uncommitted changes in
     * eviction.
     */
    if (list_uncommitted && F_ISSET(r, WT_REC_EVICT))
        r->cache_write_restore = true;

>>>>>>> 69f33701
    /*
     * The update doesn't have any further updates that need to be written to the history store,
     * skip saving the update as saving the update will cause reconciliation to think there is work
     * that needs to be done when there might not be.
     *
     * Additionally history store reconciliation is not set skip saving an update.
     */
    if (__rec_need_save_upd(
<<<<<<< HEAD
          session, upd_select->upd, max_txn, max_ts, has_newer_updates, r->flags)) {
        /* During recovery, there are no transaction id's. */
        WT_ASSERT(
          session, !F_ISSET(S2C(session), WT_CONN_RECOVERING) ? r->max_txn != WT_TS_NONE : true);

=======
          session, upd_select->upd, max_txn, max_ts, list_uncommitted, r->flags)) {
>>>>>>> 69f33701
        WT_ERR(__rec_update_save(session, r, ins, ripcip, upd_select->upd, upd_memsize));
        upd_select->upd_saved = true;
    }

    /*
     * Paranoia: check that we didn't choose an update that has since been rolled back.
     */
    WT_ASSERT(session, upd_select->upd == NULL || upd_select->upd->txnid != WT_TXN_ABORTED);

    /*
     * Returning an update means the original on-page value might be lost, and that's a problem if
     * there's a reader that needs it. This call makes a copy of the on-page value. We do that any
     * time there are saved updates and during reconciliation of a backing overflow record that will
     * be physically removed once it's no longer needed.
     */
    if (upd_select->upd != NULL &&
      (upd_select->upd_saved || (vpack != NULL && F_ISSET(vpack, WT_CELL_UNPACK_OVERFLOW) &&
                                  vpack->raw != WT_CELL_VALUE_OVFL_RM)))
        WT_ERR(__rec_append_orig_value(session, page, upd_select->upd, vpack));

err:
    __wt_scr_free(session, &tmp);
    return (ret);
}<|MERGE_RESOLUTION|>--- conflicted
+++ resolved
@@ -430,39 +430,19 @@
     if (max_ts > r->max_ts)
         r->max_ts = max_ts;
 
-<<<<<<< HEAD
-    /*
-     * If the update we chose was a birthmark.
-     */
-    if (upd != NULL && upd->type == WT_UPDATE_BIRTHMARK) {
-        /*
-         * Resolve the birthmark now regardless of whether the update being written to the data file
-         * is the same as it was the previous reconciliation. Otherwise the history store can end up
-         * with two birthmark records in the same update chain.
-         */
-        WT_ERR(__rec_append_orig_value(session, page, upd, vpack));
-        upd_select->upd = NULL;
-    }
-
-    /* Should not see updates newer than the onpage value in the history store */
-    WT_ASSERT(session, !F_ISSET(S2BT(session), WT_BTREE_HS) || !has_newer_updates);
-
-    r->leave_dirty = r->leave_dirty || has_newer_updates;
-=======
     /* Should not see uncommitted changes in the history store */
     WT_ASSERT(session, !F_ISSET(S2BT(session), WT_BTREE_HS) || !list_uncommitted);
 
     /* Mark the page dirty after reconciliation. */
-    if (list_uncommitted)
+    if (has_newer_updates)
         r->leave_dirty = true;
     /*
      * We should restore the update chains to the new disk image if there are uncommitted changes in
      * eviction.
      */
-    if (list_uncommitted && F_ISSET(r, WT_REC_EVICT))
+    if (has_newer_updates && F_ISSET(r, WT_REC_EVICT))
         r->cache_write_restore = true;
 
->>>>>>> 69f33701
     /*
      * The update doesn't have any further updates that need to be written to the history store,
      * skip saving the update as saving the update will cause reconciliation to think there is work
@@ -471,15 +451,7 @@
      * Additionally history store reconciliation is not set skip saving an update.
      */
     if (__rec_need_save_upd(
-<<<<<<< HEAD
-          session, upd_select->upd, max_txn, max_ts, has_newer_updates, r->flags)) {
-        /* During recovery, there are no transaction id's. */
-        WT_ASSERT(
-          session, !F_ISSET(S2C(session), WT_CONN_RECOVERING) ? r->max_txn != WT_TS_NONE : true);
-
-=======
           session, upd_select->upd, max_txn, max_ts, list_uncommitted, r->flags)) {
->>>>>>> 69f33701
         WT_ERR(__rec_update_save(session, r, ins, ripcip, upd_select->upd, upd_memsize));
         upd_select->upd_saved = true;
     }
