/*-
 * Copyright (c) 2014-present MongoDB, Inc.
 * Copyright (c) 2008-2014 WiredTiger, Inc.
 *	All rights reserved.
 *
 * See the file LICENSE for redistribution information.
 */

#include "wt_internal.h"

/*
 * __rec_key_state_update --
 *     Update prefix and suffix compression based on the last key.
 */
static WT_INLINE void
__rec_key_state_update(WT_RECONCILE *r, bool ovfl_key)
{
    WT_ITEM *a;

    /*
     * If writing an overflow key onto the page, don't update the "last key" value, and leave the
     * state of prefix compression alone. (If we are currently doing prefix compression, we have a
     * key state which will continue to work, we're just skipping the key just created because it's
     * an overflow key and doesn't participate in prefix compression. If we are not currently doing
     * prefix compression, we can't start, an overflow key doesn't give us any state.)
     *
     * Additionally, if we wrote an overflow key onto the page, turn off the suffix compression of
     * row-store internal node keys. (When we split, "last key" is the largest key on the previous
     * page, and "cur key" is the first key on the next page, which is being promoted. In some cases
     * we can discard bytes from the "cur key" that are not needed to distinguish between the "last
     * key" and "cur key", compressing the size of keys on internal nodes. If we just built an
     * overflow key, we're not going to update the "last key", making suffix compression impossible
     * for the next key. Alternatively, we could remember where the last key was on the page, detect
     * it's an overflow key, read it from disk and do suffix compression, but that's too much work
     * for an unlikely event.)
     *
     * If we're not writing an overflow key on the page, update the last-key value and turn on both
     * prefix and suffix compression.
     */
    if (ovfl_key)
        r->key_sfx_compress = false;
    else {
        a = r->cur;
        r->cur = r->last;
        r->last = a;

        r->key_pfx_compress = r->key_pfx_compress_conf;
        r->key_sfx_compress = r->key_sfx_compress_conf;
    }
}

/*
 * __rec_cell_build_int_key --
 *     Process a key and return a WT_CELL structure and byte string to be stored on a row-store
 *     internal page.
 */
static int
__rec_cell_build_int_key(WT_SESSION_IMPL *session, WT_RECONCILE *r, const void *data, size_t size)
{
    WT_REC_KV *key;

    key = &r->k;

    /* Copy the bytes into the "current" and key buffers. */
    WT_RET(__wt_buf_set(session, r->cur, data, size));
    WT_RET(__wt_buf_set(session, &key->buf, data, size));

    key->cell_len = __wt_cell_pack_int_key(&key->cell, key->buf.size);
    key->len = key->cell_len + key->buf.size;

    return (0);
}

/*
 * __rec_cell_build_leaf_key --
 *     Process a key and return a WT_CELL structure and byte string to be stored on a row-store leaf
 *     page.
 */
static int
__rec_cell_build_leaf_key(
  WT_SESSION_IMPL *session, WT_RECONCILE *r, const void *data, size_t size, bool *is_ovflp)
{
    WT_BTREE *btree;
    WT_REC_KV *key;
    size_t pfx_max;
    uint8_t pfx;
    const uint8_t *a, *b;

    *is_ovflp = false;

    btree = S2BT(session);
    key = &r->k;

    pfx = 0;
    if (data == NULL)
        /*
         * When data is NULL, our caller has a prefix compressed key they can't use (probably
         * because they just crossed a split point). Use the full key saved when last called,
         * instead.
         */
        WT_RET(__wt_buf_set(session, &key->buf, r->cur->data, r->cur->size));
    else {
        /*
         * Save a copy of the key for later reference: we use the full key for prefix-compression
         * comparisons, and if we are, for any reason, unable to use the compressed key we generate.
         */
        WT_RET(__wt_buf_set(session, r->cur, data, size));

        /*
         * Do prefix compression on the key. We know by definition the previous key sorts before the
         * current key, which means the keys must differ and we just need to compare up to the
         * shorter of the two keys.
         */
        if (r->key_pfx_compress) {
            /*
             * We can't compress out more than 256 bytes, limit the comparison to that.
             */
            pfx_max = UINT8_MAX;
            if (size < pfx_max)
                pfx_max = size;
            if (r->last->size < pfx_max)
                pfx_max = r->last->size;
            for (a = data, b = r->last->data; pfx < pfx_max; ++pfx)
                if (*a++ != *b++)
                    break;

            /*
             * Prefix compression costs CPU and memory when the page is re-loaded, skip unless
             * there's a reasonable gain. Also, if the previous key was prefix compressed, don't
             * increase the prefix compression if we aren't getting a reasonable gain. (Groups of
             * keys with the same prefix can be quickly built without needing to roll forward
             * through intermediate keys or allocating memory so they can be built faster in the
             * future, for that reason try and create big groups of keys with the same prefix.)
             */
            if (pfx < btree->prefix_compression_min)
                pfx = 0;
            else if (r->key_pfx_last != 0 && pfx > r->key_pfx_last &&
              pfx < r->key_pfx_last + WT_KEY_PREFIX_PREVIOUS_MINIMUM)
                pfx = r->key_pfx_last;

            if (pfx != 0)
                WT_STAT_DSRC_INCRV(session, rec_prefix_compression, pfx);
        }

        /* Copy the non-prefix bytes into the key buffer. */
        WT_RET(__wt_buf_set(session, &key->buf, (uint8_t *)data + pfx, size - pfx));
    }
    r->key_pfx_last = pfx;

    /* Create an overflow object if the data won't fit. */
    if (key->buf.size > btree->maxleafkey) {
        /*
         * Overflow objects aren't prefix compressed -- rebuild any object that was prefix
         * compressed.
         */
        if (pfx == 0) {
            WT_STAT_CONN_DSRC_INCR(session, rec_overflow_key_leaf);

            *is_ovflp = true;
            return (__wt_rec_cell_build_ovfl(session, r, key, WT_CELL_KEY_OVFL, NULL, 0));
        }
        return (__rec_cell_build_leaf_key(session, r, NULL, 0, is_ovflp));
    }

    key->cell_len = __wt_cell_pack_leaf_key(&key->cell, pfx, key->buf.size);
    key->len = key->cell_len + key->buf.size;

    return (0);
}

/*
 * __wt_bulk_insert_row --
 *     Row-store bulk insert.
 */
int
__wt_bulk_insert_row(WT_SESSION_IMPL *session, WT_CURSOR_BULK *cbulk)
{
    WT_BTREE *btree;
    WT_CURSOR *cursor;
    WT_RECONCILE *r;
    WT_REC_KV *key, *val;
    WT_TIME_WINDOW tw;
    bool ovfl_key;

    r = cbulk->reconcile;
    btree = S2BT(session);
    cursor = &cbulk->cbt.iface;
    WT_TIME_WINDOW_INIT(&tw);

    key = &r->k;
    val = &r->v;
    WT_RET(__rec_cell_build_leaf_key(session, r, /* Build key cell */
      cursor->key.data, cursor->key.size, &ovfl_key));
    if (cursor->value.size == 0)
        val->len = 0;
    else
        WT_RET(__wt_rec_cell_build_val(session, r, cursor->value.data, /* Build value cell */
          cursor->value.size, &tw, 0));

    /* Boundary: split or write the page. */
    if (WT_CROSSING_SPLIT_BND(r, key->len + val->len)) {
        /*
         * Turn off prefix compression until a full key written to the new page, and (unless already
         * working with an overflow key), rebuild the key without compression.
         */
        if (r->key_pfx_compress_conf) {
            r->key_pfx_compress = false;
            r->key_pfx_last = 0;
            if (!ovfl_key)
                WT_RET(__rec_cell_build_leaf_key(session, r, NULL, 0, &ovfl_key));
        }
        WT_RET(__wti_rec_split_crossing_bnd(session, r, key->len + val->len));
    }

    /* Copy the key/value pair onto the page. */
    __wt_rec_image_copy(session, r, key);
    if (val->len == 0)
        r->any_empty_value = true;
    else {
        r->all_empty_value = false;
        if (btree->dictionary)
            WT_RET(__wt_rec_dict_replace(session, r, &tw, 0, val));
        __wt_rec_image_copy(session, r, val);
    }
    WT_TIME_AGGREGATE_UPDATE(session, &r->cur_ptr->ta, &tw);

    /* Update compression state. */
    __rec_key_state_update(r, ovfl_key);

    return (0);
}

/*
 * __rec_row_merge --
 *     Merge in a split page.
 */
static int
__rec_row_merge(
  WT_SESSION_IMPL *session, WT_RECONCILE *r, WT_REF *ref, uint16_t ref_changes, bool *build_delta)
{
    WT_ADDR *addr;
    WT_MULTI *multi;
    WT_PAGE *page;
    WT_PAGE_MODIFY *mod;
    WT_REC_KV *key, *val;
    size_t old_key_size;
    uint32_t i;
    void *old_key;

    page = ref->page;
    mod = page->modify;

    key = &r->k;
    val = &r->v;

    /* TODO: build delta for split pages. */
    if (*build_delta && mod->mod_multi_entries > 1 && ref_changes > 0) {
        *build_delta = false;
        r->delta.size = 0;
    }

    /* For each entry in the split array... */
    for (multi = mod->mod_multi, i = 0; i < mod->mod_multi_entries; ++multi, ++i) {
        /*
         * Build the key and value cells. We should inherit the old key for the first page.
         * Otherwise, it is difficult to build the delta for that key as it can change.
         */
        if (i == 0) {
            __wt_ref_key(ref->home, ref, &old_key, &old_key_size);
            WT_RET(__rec_cell_build_int_key(session, r, old_key, old_key_size));
        } else
            WT_RET(__rec_cell_build_int_key(
              session, r, WT_IKEY_DATA(multi->key.ikey), multi->key.ikey->size));
        r->cell_zero = false;

        addr = &multi->addr;
        __wt_rec_cell_build_addr(session, r, addr, NULL, WT_RECNO_OOB, NULL);

        /* Boundary: split or write the page. */
        if (__wt_rec_need_split(r, key->len + val->len))
            WT_RET(__wti_rec_split_crossing_bnd(session, r, key->len + val->len));

        /* Copy the key and value onto the page. */
        __wt_rec_image_copy(session, r, key);
        __wt_rec_image_copy(session, r, val);
        WT_TIME_AGGREGATE_MERGE(session, &r->cur_ptr->ta, &addr->ta);

        /* Update compression state. */
        __rec_key_state_update(r, false);

        if (*build_delta && ref_changes > 0) {
            WT_ASSERT(session, mod->mod_multi_entries == 1);
            WT_RET(__wti_rec_pack_delta_internal(session, r, key, val));
        }
    }
    return (0);
}

/*
 * __wti_rec_row_int --
 *     Reconcile a row-store internal page.
 */
int
__wti_rec_row_int(WT_SESSION_IMPL *session, WT_RECONCILE *r, WT_PAGE *page)
{
    WT_ADDR *addr;
    WT_BTREE *btree;
    WT_CELL *cell;
    WT_CELL_UNPACK_ADDR *kpack, _kpack, *vpack, _vpack;
    WT_CHILD_MODIFY_STATE cms;
    WT_DECL_RET;
    WT_IKEY *ikey;
    WT_PAGE *child;
    WT_PAGE_DELETED *page_del;
    WT_REC_KV *key, *val;
    WT_REF *ref;
    WT_TIME_AGGREGATE ft_ta, *source_ta, ta;
    size_t size;
    uint16_t prev_ref_changes;
    bool build_delta;
    const void *p;

    btree = S2BT(session);
    child = NULL;
    ref = NULL;
    WT_TIME_AGGREGATE_INIT_MERGE(&ft_ta);

    key = &r->k;
    kpack = &_kpack;
    WT_CLEAR(*kpack); /* -Wuninitialized */
    val = &r->v;
    vpack = &_vpack;
    WT_CLEAR(*vpack); /* -Wuninitialized */

    ikey = NULL; /* -Wuninitialized */
    cell = NULL;
    build_delta = WT_BUILD_DELTA_INT(session, r);

    WT_RET(__wti_rec_split_init(session, r, page, 0, btree->maxintlpage_precomp, 0));
    if (build_delta)
        WT_RET(__wti_rec_build_delta_init(session, r));
    else
        r->delta.size = 0;

    /*
     * Ideally, we'd never store the 0th key on row-store internal pages because it's never used
     * during tree search and there's no reason to waste the space. The problem is how we do splits:
     * when we split, we've potentially picked out several "split points" in the buffer which is
     * overflowing the maximum page size, and when the overflow happens, we go back and physically
     * split the buffer, at those split points, into new pages. It would be both difficult and
     * expensive to re-process the 0th key at each split point to be an empty key, so we don't do
     * that. However, we are reconciling an internal page for whatever reason, and the 0th key is
     * known to be useless. We truncate the key to a single byte, instead of removing it entirely,
     * it simplifies various things in other parts of the code (we don't have to special case
     * transforming the page from its disk image to its in-memory version, for example).
     */
    r->cell_zero = true;

    /* For each entry in the in-memory page... */
    WT_INTL_FOREACH_BEGIN (session, page, ref) {
        /* TODO: build delta for split pages. */
        if (build_delta && r->multi_next > 0) {
            build_delta = false;
            r->delta.size = 0;
        }

        WT_ACQUIRE_READ(prev_ref_changes, ref->ref_changes);

        /*
         * There are different paths if the key is an overflow item vs. a straight-forward on-page
         * value. If an overflow item, we would have instantiated it, and we can use that fact to
         * set things up.
         *
         * Note the cell reference and unpacked key cell are available only in the case of an
         * instantiated, off-page key, we don't bother setting them if that's not possible.
         */
        cell = NULL;
        ikey = __wt_ref_key_instantiated(ref);
        if (ikey != NULL && ikey->cell_offset != 0) {
            cell = WT_PAGE_REF_OFFSET(page, ikey->cell_offset);
            __wt_cell_unpack_addr(session, page->dsk, cell, kpack);

            /*
             * Historically, we stored overflow cookies on internal pages, discard any underlying
             * blocks. We have a copy to build the key (the key was instantiated when we read the
             * page into memory), they won't be needed in the future as we're rewriting the page.
             */
            if (F_ISSET(kpack, WT_CELL_UNPACK_OVERFLOW) && kpack->raw != WT_CELL_KEY_OVFL_RM)
                WT_ERR(__wt_ovfl_discard_add(session, page, kpack->cell));
        }

        WT_ERR(__wti_rec_child_modify(session, r, ref, &cms, &build_delta));
        addr = ref->addr;
        child = ref->page;

        switch (cms.state) {
        case WT_CHILD_IGNORE:
            /*
             * Cannot build delta if we decide to delete the first key. The first key on the
             * internal page is a random value. If we delete that, the next key will become the new
             * first key, which is a random value. We cannot reconstruct the delta in this case as
             * the key has changed.
             */
            if (build_delta && r->cell_zero) {
                build_delta = false;
                r->delta.size = 0;
            }

            if (build_delta && prev_ref_changes > 0) {
                __wt_ref_key(page, ref, &p, &size);
                WT_ERR(__rec_cell_build_int_key(session, r, p, size));
                WT_ERR(__wti_rec_pack_delta_internal(session, r, key, NULL));
            }

            /*
             * Set the ref_changes state to zero if there were no concurrent changes while
             * reconciling the internal page.
             */
            __wt_atomic_casv16(&ref->ref_changes, prev_ref_changes, 0);
            /*
             * Ignored child.
             */
            WT_CHILD_RELEASE_ERR(session, cms.hazard, ref);
            continue;

        case WT_CHILD_MODIFIED:
            /*
             * Modified child. Empty pages are merged into the parent and discarded.
             */
            switch (child->modify->rec_result) {
            case WT_PM_REC_EMPTY:
                /* Cannot build delta if we decide to delete the first key. */
                if (build_delta && r->cell_zero) {
                    build_delta = false;
                    r->delta.size = 0;
                }

                if (build_delta && prev_ref_changes > 0) {
                    __wt_ref_key(page, ref, &p, &size);
                    WT_ERR(__rec_cell_build_int_key(session, r, p, size));
                    WT_ERR(__wti_rec_pack_delta_internal(session, r, key, NULL));
                }

                /*
                 * Set the ref_changes state to zero if there were no concurrent changes while
                 * reconciling the internal page.
                 */
                __wt_atomic_casv16(&ref->ref_changes, prev_ref_changes, 0);

                WT_CHILD_RELEASE_ERR(session, cms.hazard, ref);
                continue;
            case WT_PM_REC_MULTIBLOCK:
                WT_ERR(__rec_row_merge(session, r, ref, prev_ref_changes, &build_delta));

                /*
                 * Set the ref_changes state to zero if there were no concurrent changes while
                 * reconciling the internal page.
                 */
                __wt_atomic_casv16(&ref->ref_changes, prev_ref_changes, 0);

                WT_CHILD_RELEASE_ERR(session, cms.hazard, ref);
                continue;
            case WT_PM_REC_REPLACE:
                /*
                 * If the page is replaced, the page's modify structure has the page's address.
                 */
                addr = &child->modify->mod_replace;
                break;
            default:
                WT_ERR(__wt_illegal_value(session, child->modify->rec_result));
            }
            break;
        case WT_CHILD_ORIGINAL:
            /* Original child. */
            break;
        case WT_CHILD_PROXY:
            /* Fast-delete child where we write a proxy cell. */
            break;
        }

        /*
         * Build the value cell, the child page's address. Addr points to an on-page cell or an
         * off-page WT_ADDR structure.
         */
        page_del = NULL;
        if (__wt_off_page(page, addr)) {
            page_del = cms.state == WT_CHILD_PROXY ? &cms.del : NULL;
            __wt_rec_cell_build_addr(session, r, addr, NULL, WT_RECNO_OOB, page_del);
            source_ta = &addr->ta;
        } else if (cms.state == WT_CHILD_PROXY) {
            /* Proxy cells require additional information in the address cell. */
            __wt_cell_unpack_addr(session, page->dsk, ref->addr, vpack);
            page_del = &cms.del;
            __wt_rec_cell_build_addr(session, r, NULL, vpack, WT_RECNO_OOB, page_del);
            source_ta = &vpack->ta;
        } else {
            /*
             * The transaction ids are cleared after restart. Repack the cell with new validity
             * information to flush cleared transaction ids.
             */
            WT_ASSERT_ALWAYS(session, cms.state == WT_CHILD_ORIGINAL,
              "Not propagating the original fast-truncate information");
            __wt_cell_unpack_addr(session, page->dsk, ref->addr, vpack);

            /* The proxy cells of fast truncate pages must be handled in the above flows. */
            WT_ASSERT_ALWAYS(session, vpack->type != WT_CELL_ADDR_DEL,
              "Proxy cell is selected with original child image");

            if (F_ISSET(vpack, WT_CELL_UNPACK_TIME_WINDOW_CLEARED)) {
                __wt_rec_cell_build_addr(session, r, NULL, vpack, WT_RECNO_OOB, page_del);
            } else {
                val->buf.data = ref->addr;
                val->buf.size = __wt_cell_total_len(vpack);
                val->cell_len = 0;
                val->len = val->buf.size;
            }
            source_ta = &vpack->ta;
        }

        /*
         * Track the time window. The fast-truncate is a stop time window and has to be considered
         * in the internal page's aggregate information for RTS to find it.
         */
        WT_TIME_AGGREGATE_COPY(&ta, source_ta);
        if (page_del != NULL)
            WT_TIME_AGGREGATE_UPDATE_PAGE_DEL(session, &ft_ta, page_del);
        WT_CHILD_RELEASE_ERR(session, cms.hazard, ref);

        /* Build key cell. Truncate any 0th key, internal pages don't need 0th keys. */
        __wt_ref_key(page, ref, &p, &size);

        /*
         * Modifying keys when building delta can get us into trouble so it's best not to truncate
         * the first key when building delta.
         */
        if (r->cell_zero && !build_delta)
            size = 1;
        WT_ERR(__rec_cell_build_int_key(session, r, p, size));
        r->cell_zero = false;

        /* Boundary: split or write the page. */
        if (__wt_rec_need_split(r, key->len + val->len))
            WT_ERR(__wti_rec_split_crossing_bnd(session, r, key->len + val->len));

        /* Copy the key and value onto the page. */
        __wt_rec_image_copy(session, r, key);
        __wt_rec_image_copy(session, r, val);
        if (page_del != NULL)
            WT_TIME_AGGREGATE_MERGE(session, &r->cur_ptr->ta, &ft_ta);
        WT_TIME_AGGREGATE_MERGE(session, &r->cur_ptr->ta, &ta);

        /* Update compression state. */
        __rec_key_state_update(r, false);

        if (build_delta && prev_ref_changes > 0)
            WT_ERR(__wti_rec_pack_delta_internal(session, r, key, val));

        /*
         * Set the ref_changes state to zero if there were no concurrent changes while reconciling
         * the internal page.
         */
        __wt_atomic_casv16(&ref->ref_changes, prev_ref_changes, 0);
    }
    WT_INTL_FOREACH_END;

    /* Write the remnant page. */
    return (__wti_rec_split_finish(session, r));

err:
    WT_CHILD_RELEASE(session, cms.hazard, ref);
    return (ret);
}

/*
 * __rec_row_zero_len --
 *     Return if a zero-length item can be written.
 */
static bool
__rec_row_zero_len(WT_SESSION_IMPL *session, WT_TIME_WINDOW *tw)
{
    /*
     * The item must be globally visible because we're not writing anything on the page. Don't be
     * tempted to check the time window against the default here - the check is subtly different due
     * to the grouping.
     */
    return (!WT_TIME_WINDOW_HAS_STOP(tw) &&
      ((tw->start_ts == WT_TS_NONE && tw->start_txn == WT_TXN_NONE) ||
        __wt_txn_tw_start_visible_all(session, tw)));
}

/*
 * __rec_row_garbage_collect_fixup_update_list --
 *     Insert a tombstone at the start of an update list if all entries are eligible for garbage
 *     collection. There is duplication between the update list and insert list versions of these
 *     functions but my head explodes trying to keep the data structures involved mapped in my head,
 *     so the duplication feels warranted. Don't bother tracking the additional memory associated
 *     with these tombstones - it is about to be freed anyway.
 */
static int
__rec_row_garbage_collect_fixup_update_list(WT_SESSION_IMPL *session, WT_RECONCILE *r, WT_ROW *rip)
{
    WT_BTREE *btree;
    WT_PAGE *page;
    WT_PAGE_MODIFY *mod;
    WT_UPDATE *first_upd, *tombstone, **upd_entry;

    btree = S2BT(session);
    page = r->page;
    mod = page->modify;

    if (!F_ISSET(btree, WT_BTREE_GARBAGE_COLLECT) || !F_ISSET(r, WT_REC_EVICT))
        return (0);
    if ((first_upd = WT_ROW_UPDATE(page, rip)) == NULL)
        return (0);

    if (first_upd->type == WT_UPDATE_TOMBSTONE)
        return (0);

<<<<<<< HEAD
    if (WT_TXNID_LT(first_upd->txnid, r->last_running) &&
      r->rec_last_checkpoint_timestamp != WT_TS_NONE &&
      first_upd->durable_ts <= r->rec_last_checkpoint_timestamp) {
=======
    if (WT_TXNID_LT(first_upd->txnid, r->last_running) && r->rec_prune_timestamp != WT_TS_NONE &&
      first_upd->durable_ts <= r->rec_prune_timestamp) {
        __wt_verbose_level(session, WT_VERB_LAYERED, WT_VERBOSE_DEBUG_5, "%s",
          "layered table record garbage collected 5");
>>>>>>> f1c440a8
        WT_RET(__wt_upd_alloc_tombstone(session, &tombstone, NULL));
        /*
         * Use the transaction ID of the prior update to avoid out-of-order IDs, we know that update
         * selection further into reconciliation will choose this tombstone and cause the record to
         * be skipped when creating a page image.
         */
        tombstone->txnid = first_upd->txnid;
        tombstone->next = first_upd;
        upd_entry = &mod->mod_row_update[WT_ROW_SLOT(page, rip)];
        *upd_entry = tombstone;

        WT_STAT_CONN_DSRC_INCR(session, rec_ingest_garbage_collection_keys);
    }
    return (0);
}

/*
 * __rec_row_garbage_collect_fixup_insert_list --
 *     Insert a tombstone at the start of an insert list if all entries are eligible for garbage
 *     collection.
 */
static int
__rec_row_garbage_collect_fixup_insert_list(
  WT_SESSION_IMPL *session, WT_RECONCILE *r, WT_INSERT *ins)
{
    WT_BTREE *btree;
    WT_UPDATE *first_upd, *tombstone;

    btree = S2BT(session);

    if (!F_ISSET(btree, WT_BTREE_GARBAGE_COLLECT) || !F_ISSET(r, WT_REC_EVICT))
        return (0);
    /* The insert list should have an update, but be paranoid */
    if ((first_upd = ins->upd) == NULL)
        return (0);

    if (first_upd->type == WT_UPDATE_TOMBSTONE)
        return (0);

<<<<<<< HEAD
    if (WT_TXNID_LT(first_upd->txnid, r->last_running) &&
      r->rec_last_checkpoint_timestamp != WT_TS_NONE &&
      first_upd->durable_ts <= r->rec_last_checkpoint_timestamp) {
=======
    if (WT_TXNID_LT(first_upd->txnid, r->last_running) && r->rec_prune_timestamp != WT_TS_NONE &&
      first_upd->durable_ts <= r->rec_prune_timestamp) {
        /* __wt_verbose_level(session, WT_VERB_LAYERED, WT_VERBOSE_DEBUG_1, "%s", */
        /*   "layered table record garbage collected 4"); */
>>>>>>> f1c440a8
        WT_RET(__wt_upd_alloc_tombstone(session, &tombstone, NULL));
        /*
         * Use the transaction ID of the prior update to avoid out-of-order IDs, we know that update
         * selection further into reconciliation will choose this tombstone and cause the record to
         * be skipped when creating a page image.
         */
        tombstone->txnid = first_upd->txnid;
        tombstone->next = first_upd;
        ins->upd = tombstone;

        WT_STAT_CONN_DSRC_INCR(session, rec_ingest_garbage_collection_keys);
    }
    return (0);
}

/*
 * __rec_row_leaf_insert --
 *     Walk an insert chain, writing K/V pairs.
 */
static int
__rec_row_leaf_insert(WT_SESSION_IMPL *session, WT_RECONCILE *r, WT_INSERT *ins)
{
    WT_BTREE *btree;
    WT_CURSOR_BTREE *cbt;
    WT_DECL_ITEM(tmpkey);
    WT_DECL_RET;
    WT_REC_KV *key, *val;
    WT_TIME_WINDOW tw;
    WT_UPDATE *upd;
    WT_UPDATE_SELECT upd_select;
    bool ovfl_key;

    btree = S2BT(session);

    cbt = &r->update_modify_cbt;
    cbt->iface.session = (WT_SESSION *)session;

    key = &r->k;
    val = &r->v;

    upd = NULL;

    /* Temporary buffer in which to instantiate any uninstantiated keys or value items we need. */
    WT_RET(__wt_scr_alloc(session, 0, &tmpkey));

    for (; ins != NULL; ins = WT_SKIP_NEXT(ins)) {
        WT_ERR(__rec_row_garbage_collect_fixup_insert_list(session, r, ins));
        WT_ERR(__wti_rec_upd_select(session, r, ins, NULL, NULL, &upd_select));
        if ((upd = upd_select.upd) == NULL) {
            /*
             * In cases where a page has grown so large we are trying to force evict it (there is
             * content, but none of the content can be evicted), we set up fake split points, to
             * allow the page to use update restore eviction and be split into multiple reasonably
             * sized pages. Check if we are in this situation. The call to split with zero
             * additional size is odd, but split takes into account saved updates in a special way
             * for this case already.
             */
            if (!upd_select.upd_saved || !__wt_rec_need_split(r, 0))
                continue;

            WT_ERR(__wt_buf_set(session, r->cur, WT_INSERT_KEY(ins), WT_INSERT_KEY_SIZE(ins)));
            WT_ERR(__wti_rec_split_crossing_bnd(session, r, 0));

            /*
             * Turn off prefix and suffix compression until a full key is written into the new page.
             */
            r->key_pfx_compress = r->key_sfx_compress = false;
            r->key_pfx_last = 0;
            continue;
        }

        /*
         * If we've selected an update, it should be flagged as being destined for the data store.
         *
         * If not, it's either because we're not doing a history store reconciliation or because the
         * update is globally visible (in which case, subsequent updates become irrelevant for
         * reconciliation).
         */
        WT_ASSERT(session,
          F_ISSET(upd, WT_UPDATE_DS) || !F_ISSET(r, WT_REC_HS) ||
            __wt_txn_tw_start_visible_all(session, &upd_select.tw));

        WT_TIME_WINDOW_COPY(&tw, &upd_select.tw);

        switch (upd->type) {
        case WT_UPDATE_MODIFY:
            /*
             * Impossible slot, there's no backing on-page item.
             */
            cbt->slot = UINT32_MAX;
            WT_ERR(__wt_modify_reconstruct_from_upd_list(session, cbt, upd, cbt->upd_value));
            __wt_value_return(cbt, cbt->upd_value);
            WT_ERR(__wt_rec_cell_build_val(
              session, r, cbt->iface.value.data, cbt->iface.value.size, &tw, 0));
            break;
        case WT_UPDATE_STANDARD:
            if (upd->size == 0 && WT_TIME_WINDOW_IS_EMPTY(&tw))
                val->len = 0;
            else
                /* Take the value from the update. */
                WT_ERR(__wt_rec_cell_build_val(session, r, upd->data, upd->size, &tw, 0));
            break;
        case WT_UPDATE_TOMBSTONE:
            break;
        default:
            WT_ERR(__wt_illegal_value(session, upd->type));
        }

        /*
         * When a tombstone without a timestamp is written to disk, remove any historical versions
         * that are greater in the history store for this key.
         */
        if (upd_select.no_ts_tombstone && r->hs_clear_on_tombstone) {
            tmpkey->data = WT_INSERT_KEY(ins);
            tmpkey->size = WT_INSERT_KEY_SIZE(ins);
            WT_ERR(__wti_rec_hs_clear_on_tombstone(
              session, r, WT_RECNO_OOB, tmpkey, upd->type == WT_UPDATE_TOMBSTONE ? false : true));
        }

        if (upd->type == WT_UPDATE_TOMBSTONE)
            continue;

        /* Build key cell. */
        WT_ERR(__rec_cell_build_leaf_key(
          session, r, WT_INSERT_KEY(ins), WT_INSERT_KEY_SIZE(ins), &ovfl_key));

        /* Boundary: split or write the page. */
        if (__wt_rec_need_split(r, key->len + val->len)) {
            /*
             * Turn off prefix compression until a full key written to the new page, and (unless
             * already working with an overflow key), rebuild the key without compression.
             */
            if (r->key_pfx_compress_conf) {
                r->key_pfx_compress = false;
                r->key_pfx_last = 0;
                if (!ovfl_key)
                    WT_ERR(__rec_cell_build_leaf_key(session, r, NULL, 0, &ovfl_key));
            }

            WT_ERR(__wti_rec_split_crossing_bnd(session, r, key->len + val->len));
        }

        /* Copy the key/value pair onto the page. */
        __wt_rec_image_copy(session, r, key);
        if (val->len == 0 && __rec_row_zero_len(session, &tw))
            r->any_empty_value = true;
        else {
            r->all_empty_value = false;
            if (btree->dictionary)
                WT_ERR(__wt_rec_dict_replace(session, r, &tw, 0, val));
            __wt_rec_image_copy(session, r, val);
        }
        WT_TIME_AGGREGATE_UPDATE(session, &r->cur_ptr->ta, &tw);

        /* Update compression state. */
        __rec_key_state_update(r, ovfl_key);
    }

err:
    __wt_scr_free(session, &tmpkey);
    return (ret);
}

/*
 * __rec_cell_repack --
 *     Repack a cell.
 */
static WT_INLINE int
__rec_cell_repack(
  WT_SESSION_IMPL *session, WT_RECONCILE *r, WT_CELL_UNPACK_KV *vpack, WT_TIME_WINDOW *tw)
{
    WT_DECL_ITEM(tmpval);
    WT_DECL_RET;
    size_t size;
    const void *p;

    WT_ERR(__wt_scr_alloc(session, 0, &tmpval));

    p = vpack->data;
    size = vpack->size;
    WT_ERR(__wt_rec_cell_build_val(session, r, p, size, tw, 0));

err:
    __wt_scr_free(session, &tmpval);
    return (ret);
}

/*
 * __wti_rec_row_leaf --
 *     Reconcile a row-store leaf page.
 */
int
__wti_rec_row_leaf(
  WT_SESSION_IMPL *session, WT_RECONCILE *r, WT_REF *pageref, WT_SALVAGE_COOKIE *salvage)
{
    static WT_UPDATE upd_tombstone = {.txnid = WT_TXN_NONE, .type = WT_UPDATE_TOMBSTONE};
    WT_BTREE *btree;
    WT_CELL *cell;
    WT_CELL_UNPACK_KV *kpack, _kpack, *vpack, _vpack;
    WT_CURSOR_BTREE *cbt;
    WT_DECL_ITEM(lastkey);
    WT_DECL_ITEM(tmpkey);
    WT_DECL_RET;
    WT_IKEY *ikey;
    WT_INSERT *ins;
    WT_PAGE *page;
    WT_REC_KV *key, *val;
    WT_ROW *rip;
    WT_TIME_WINDOW *twp;
    WT_UPDATE *upd;
    WT_UPDATE_SELECT upd_select;
    size_t key_size;
    uint64_t slvg_skip;
    uint32_t i;
    uint8_t key_prefix;
    bool dictionary, key_onpage_ovfl, ovfl_key;
    void *copy;
    const void *key_data;

    btree = S2BT(session);
    page = pageref->page;
    twp = NULL;
    upd = NULL;
    slvg_skip = salvage == NULL ? 0 : salvage->skip;

    key = &r->k;
    val = &r->v;
    vpack = &_vpack;

    cbt = &r->update_modify_cbt;
    cbt->iface.session = (WT_SESSION *)session;

    WT_RET(__wti_rec_split_init(session, r, page, 0, btree->maxleafpage_precomp, 0));

    /*
     * Write any K/V pairs inserted into the page before the first from-disk key on the page.
     */
    if ((ins = WT_SKIP_FIRST(WT_ROW_INSERT_SMALLEST(page))) != NULL)
        WT_RET(__rec_row_leaf_insert(session, r, ins));

    /*
     * When we walk the page, we store each key we're building for the disk image in the last-key
     * buffer. There's trickiness because it's significantly faster to use a previously built key
     * plus the next key's prefix count to build the next key (rather than to call some underlying
     * function to do it from scratch). In other words, we put each key into the last-key buffer,
     * then use it to create the next key, again storing the result into the last-key buffer. If we
     * don't build a key for any reason (imagine we skip a key because the value was deleted), clear
     * the last-key buffer size so it's not used to fast-path building the next key.
     */
    WT_ERR(__wt_scr_alloc(session, 0, &lastkey));

    /* Temporary buffer in which to instantiate any uninstantiated keys or value items we need. */
    WT_ERR(__wt_scr_alloc(session, 0, &tmpkey));

    /* For each entry in the page... */
    WT_ROW_FOREACH (page, rip, i) {
        /*
         * The salvage code, on some rare occasions, wants to reconcile a page but skip some leading
         * records on the page. Because the row-store leaf reconciliation function copies keys from
         * the original disk page, this is non-trivial -- just changing the in-memory pointers isn't
         * sufficient, we have to change the WT_CELL structures on the disk page, too. It's ugly,
         * but we pass in a value that tells us how many records to skip in this case.
         */
        if (slvg_skip != 0) {
            --slvg_skip;
            continue;
        }
        dictionary = false;

        /*
         * Figure out if the key is an overflow key, and in that case unpack the cell, we'll need it
         * later.
         */
        copy = WT_ROW_KEY_COPY(rip);
        __wt_row_leaf_key_info(page, copy, &ikey, &cell, &key_data, &key_size, &key_prefix);
        kpack = NULL;
        if (__wt_cell_type(cell) == WT_CELL_KEY_OVFL) {
            kpack = &_kpack;
            __wt_cell_unpack_kv(session, page->dsk, cell, kpack);
        }

        /* Unpack the on-page value cell. */
        __wt_row_leaf_value_cell(session, page, rip, vpack);

        /* Give garbage collected tables a change to mark obsolete content for cleanup */
        WT_ERR(__rec_row_garbage_collect_fixup_update_list(session, r, rip));

        /* Look for an update. */
        WT_ERR(__wti_rec_upd_select(session, r, NULL, rip, vpack, &upd_select));
        upd = upd_select.upd;

        /* Take the timestamp from the update or the cell. */
        if (upd == NULL)
            twp = &vpack->tw;
        else
            twp = &upd_select.tw;

        /*
         * If we reconcile an on disk key with a globally visible stop time point and there are no
         * new updates for that key, skip writing that key. Or if garbage collection is enabled for
         * the table, and the value has become obsolete.
         */
        if (upd == NULL) {
            if (__wt_txn_tw_stop_visible_all(session, twp))
                upd = &upd_tombstone;
            else if (F_ISSET(btree, WT_BTREE_GARBAGE_COLLECT) &&
              WT_TXNID_LT(twp->start_txn, r->last_running) &&
<<<<<<< HEAD
              r->rec_last_checkpoint_timestamp != WT_TS_NONE &&
              twp->durable_start_ts <= r->rec_last_checkpoint_timestamp) {
                upd = &upd_tombstone;
                WT_STAT_CONN_DSRC_INCR(session, rec_ingest_garbage_collection_keys);
            }
=======
              r->rec_prune_timestamp != WT_TS_NONE &&
              twp->durable_start_ts <= r->rec_prune_timestamp))) {
            /*
            if (F_ISSET(btree, WT_BTREE_GARBAGE_COLLECT))
                __wt_verbose_level(session, WT_VERB_LAYERED, WT_VERBOSE_DEBUG_1, "%s",
                  "layered table record garbage collected 2");
             */
            upd = &upd_tombstone;
>>>>>>> f1c440a8
        }

        /* Build value cell. */
        if (upd == NULL) {
            /* Clear the on-disk cell time window if it is obsolete. */
            __wt_rec_time_window_clear_obsolete(session, NULL, vpack, r);

            /*
             * When the page was read into memory, there may not have been a value item.
             *
             * If there was a value item, check if it's a dictionary cell (a copy of another item on
             * the page). If it's a copy, we have to create a new value item as the old item might
             * have been discarded from the page.
             *
             * Repack the cell if we clear the transaction ids in the cell.
             */
            if (vpack->raw == WT_CELL_VALUE_COPY) {
                WT_ERR(__rec_cell_repack(session, r, vpack, twp));

                dictionary = true;
            } else if (F_ISSET(vpack, WT_CELL_UNPACK_TIME_WINDOW_CLEARED)) {
                /*
                 * The transaction ids are cleared after restart. Repack the cell to flush the
                 * cleared transaction ids.
                 */
                if (F_ISSET(vpack, WT_CELL_UNPACK_OVERFLOW)) {
                    r->ovfl_items = true;

                    val->buf.data = vpack->data;
                    val->buf.size = vpack->size;

                    /* Rebuild the cell. */
                    val->cell_len =
                      __wt_cell_pack_ovfl(session, &val->cell, vpack->raw, twp, 0, val->buf.size);
                    val->len = val->cell_len + val->buf.size;
                } else
                    WT_ERR(__rec_cell_repack(session, r, vpack, twp));

                dictionary = true;
            } else {
                val->buf.data = vpack->cell;
                val->buf.size = __wt_cell_total_len(vpack);
                val->cell_len = 0;
                val->len = val->buf.size;

                /* Track if page has overflow items. */
                if (F_ISSET(vpack, WT_CELL_UNPACK_OVERFLOW))
                    r->ovfl_items = true;
            }
        } else {
            /*
             * If we've selected an update, it should be flagged as being destined for the data
             * store.
             *
             * If not, it's either because we're not doing a history store reconciliation or because
             * the update is globally visible (in which case, subsequent updates become irrelevant
             * for reconciliation).
             */
            WT_ASSERT(session,
              F_ISSET(upd, WT_UPDATE_DS) || !F_ISSET(r, WT_REC_HS) ||
                __wt_txn_tw_start_visible_all(session, twp) ||
                (F_ISSET(btree, WT_BTREE_GARBAGE_COLLECT) &&
                  WT_TXNID_LT(twp->start_txn, r->last_running) &&
                  r->rec_prune_timestamp != WT_TS_NONE &&
                  twp->durable_start_ts <= r->rec_prune_timestamp));

            /* The first time we find an overflow record, discard the underlying blocks. */
            if (F_ISSET(vpack, WT_CELL_UNPACK_OVERFLOW) && vpack->raw != WT_CELL_VALUE_OVFL_RM)
                WT_ERR(__wt_ovfl_remove(session, page, vpack));

            switch (upd->type) {
            case WT_UPDATE_MODIFY:
                cbt->slot = WT_ROW_SLOT(page, rip);
                WT_ERR(__wt_modify_reconstruct_from_upd_list(session, cbt, upd, cbt->upd_value));
                __wt_value_return(cbt, cbt->upd_value);
                WT_ERR(__wt_rec_cell_build_val(
                  session, r, cbt->iface.value.data, cbt->iface.value.size, twp, 0));
                dictionary = true;
                break;
            case WT_UPDATE_STANDARD:
                /* Take the value from the update. */
                WT_ERR(__wt_rec_cell_build_val(session, r, upd->data, upd->size, twp, 0));
                dictionary = true;
                break;
            case WT_UPDATE_TOMBSTONE:
                /*
                 * If this key/value pair was deleted, we're done.
                 *
                 * Overflow keys referencing discarded values are no longer useful, discard the
                 * backing blocks. Don't worry about reuse, reusing keys from a row-store page
                 * reconciliation seems unlikely enough to ignore.
                 */
                if (kpack != NULL && F_ISSET(kpack, WT_CELL_UNPACK_OVERFLOW) &&
                  kpack->raw != WT_CELL_KEY_OVFL_RM) {
                    /*
                     * Keys are part of the name-space, we can't remove them. If an overflow key was
                     * deleted without ever having been instantiated, instantiate it now so future
                     * searches aren't surprised when it's marked as cleared in the on-disk image.
                     */
                    if (ikey == NULL)
                        WT_ERR(__wt_row_leaf_key(session, page, rip, tmpkey, true));

                    WT_ERR(__wt_ovfl_discard_add(session, page, kpack->cell));
                }

                /* Not creating a key so we can't use last-key as a prefix for a subsequent key. */
                lastkey->size = 0;
                break;
            default:
                WT_ERR(__wt_illegal_value(session, upd->type));
            }

            /*
             * When a tombstone without a timestamp is written to disk, remove any historical
             * versions that are greater in the history store for this key.
             */
            if (upd_select.no_ts_tombstone && r->hs_clear_on_tombstone) {
                WT_ERR(__wt_row_leaf_key(session, page, rip, tmpkey, true));
                WT_ERR(__wti_rec_hs_clear_on_tombstone(session, r, WT_RECNO_OOB, tmpkey,
                  upd->type == WT_UPDATE_TOMBSTONE ? false : true));
            }

            /* Proceed with appended key/value pairs. */
            if (upd->type == WT_UPDATE_TOMBSTONE)
                goto leaf_insert;
        }

        /*
         * Build key cell.
         *
         * If the key is an overflow key that hasn't been removed, use the original backing blocks.
         */
        key_onpage_ovfl = kpack != NULL && F_ISSET(kpack, WT_CELL_UNPACK_OVERFLOW) &&
          kpack->raw != WT_CELL_KEY_OVFL_RM;
        if (key_onpage_ovfl) {
            key->buf.data = cell;
            key->buf.size = __wt_cell_total_len(kpack);
            key->cell_len = 0;
            key->len = key->buf.size;
            ovfl_key = true;

            /* Not creating a key so we can't use last-key as a prefix for a subsequent key. */
            lastkey->size = 0;

            /* Track if page has overflow items. */
            r->ovfl_items = true;
        } else {
            /*
             * Get the key from the page or an instantiated key, or inline building the key from a
             * previous key (it's a fast path for simple, prefix-compressed keys), or by building
             * the key from scratch.
             */
            __wt_row_leaf_key_info(page, copy, NULL, &cell, &key_data, &key_size, &key_prefix);
            if (key_data == NULL) {
                if (__wt_cell_type(cell) != WT_CELL_KEY)
                    goto slow;
                kpack = &_kpack;
                __wt_cell_unpack_kv(session, page->dsk, cell, kpack);
                key_data = kpack->data;
                key_size = kpack->size;
                key_prefix = kpack->prefix;
            }

            /*
             * If the key has no prefix count, no prefix compression work is needed; else check for
             * a previously built key big enough cover this key's prefix count, else build from
             * scratch.
             */
            if (key_prefix == 0) {
                lastkey->data = key_data;
                lastkey->size = key_size;
            } else if (lastkey->size >= key_prefix) {
                /*
                 * Grow the buffer as necessary as well as ensure data has been copied into local
                 * buffer space, then append the suffix to the prefix already in the buffer. Don't
                 * grow the buffer unnecessarily or copy data we don't need, truncate the item's
                 * CURRENT data length to the prefix bytes before growing the buffer.
                 */
                lastkey->size = key_prefix;
                WT_ERR(__wt_buf_grow(session, lastkey, key_prefix + key_size));
                memcpy((uint8_t *)lastkey->mem + key_prefix, key_data, key_size);
                lastkey->size = key_prefix + key_size;
            } else {
slow:
                WT_ERR(__wt_row_leaf_key_copy(session, page, rip, lastkey));
            }

            WT_ERR(__rec_cell_build_leaf_key(session, r, lastkey->data, lastkey->size, &ovfl_key));
        }

        /* Boundary: split or write the page. */
        if (__wt_rec_need_split(r, key->len + val->len)) {
            /*
             * If we copied address blocks from the page rather than building the actual key, we
             * have to build the key now because we are about to promote it.
             */
            if (key_onpage_ovfl) {
                WT_ERR(__wt_dsk_cell_data_ref_kv(session, WT_PAGE_ROW_LEAF, kpack, r->cur));
                WT_NOT_READ(key_onpage_ovfl, false);
            }

            /*
             * Turn off prefix compression until a full key written to the new page, and (unless
             * already working with an overflow key), rebuild the key without compression.
             */
            if (r->key_pfx_compress_conf) {
                r->key_pfx_compress = false;
                r->key_pfx_last = 0;
                if (!ovfl_key)
                    WT_ERR(__rec_cell_build_leaf_key(session, r, NULL, 0, &ovfl_key));
            }

            WT_ERR(__wti_rec_split_crossing_bnd(session, r, key->len + val->len));
        }

        /* Copy the key/value pair onto the page. */
        __wt_rec_image_copy(session, r, key);
        if (val->len == 0 && __rec_row_zero_len(session, twp))
            r->any_empty_value = true;
        else {
            r->all_empty_value = false;
            if (dictionary && btree->dictionary)
                WT_ERR(__wt_rec_dict_replace(session, r, twp, 0, val));
            __wt_rec_image_copy(session, r, val);
        }
        WT_TIME_AGGREGATE_UPDATE(session, &r->cur_ptr->ta, twp);

        /* Update compression state. */
        __rec_key_state_update(r, ovfl_key);

leaf_insert:
        /* Write any K/V pairs inserted into the page after this key. */
        if ((ins = WT_SKIP_FIRST(WT_ROW_INSERT(page, rip))) != NULL)
            WT_ERR(__rec_row_leaf_insert(session, r, ins));
    }

    /* Write the remnant page. */
    ret = __wti_rec_split_finish(session, r);

err:
    __wt_scr_free(session, &lastkey);
    __wt_scr_free(session, &tmpkey);
    return (ret);
}<|MERGE_RESOLUTION|>--- conflicted
+++ resolved
@@ -616,16 +616,8 @@
     if (first_upd->type == WT_UPDATE_TOMBSTONE)
         return (0);
 
-<<<<<<< HEAD
-    if (WT_TXNID_LT(first_upd->txnid, r->last_running) &&
-      r->rec_last_checkpoint_timestamp != WT_TS_NONE &&
-      first_upd->durable_ts <= r->rec_last_checkpoint_timestamp) {
-=======
     if (WT_TXNID_LT(first_upd->txnid, r->last_running) && r->rec_prune_timestamp != WT_TS_NONE &&
       first_upd->durable_ts <= r->rec_prune_timestamp) {
-        __wt_verbose_level(session, WT_VERB_LAYERED, WT_VERBOSE_DEBUG_5, "%s",
-          "layered table record garbage collected 5");
->>>>>>> f1c440a8
         WT_RET(__wt_upd_alloc_tombstone(session, &tombstone, NULL));
         /*
          * Use the transaction ID of the prior update to avoid out-of-order IDs, we know that update
@@ -665,16 +657,8 @@
     if (first_upd->type == WT_UPDATE_TOMBSTONE)
         return (0);
 
-<<<<<<< HEAD
-    if (WT_TXNID_LT(first_upd->txnid, r->last_running) &&
-      r->rec_last_checkpoint_timestamp != WT_TS_NONE &&
-      first_upd->durable_ts <= r->rec_last_checkpoint_timestamp) {
-=======
     if (WT_TXNID_LT(first_upd->txnid, r->last_running) && r->rec_prune_timestamp != WT_TS_NONE &&
       first_upd->durable_ts <= r->rec_prune_timestamp) {
-        /* __wt_verbose_level(session, WT_VERB_LAYERED, WT_VERBOSE_DEBUG_1, "%s", */
-        /*   "layered table record garbage collected 4"); */
->>>>>>> f1c440a8
         WT_RET(__wt_upd_alloc_tombstone(session, &tombstone, NULL));
         /*
          * Use the transaction ID of the prior update to avoid out-of-order IDs, we know that update
@@ -982,22 +966,11 @@
                 upd = &upd_tombstone;
             else if (F_ISSET(btree, WT_BTREE_GARBAGE_COLLECT) &&
               WT_TXNID_LT(twp->start_txn, r->last_running) &&
-<<<<<<< HEAD
-              r->rec_last_checkpoint_timestamp != WT_TS_NONE &&
-              twp->durable_start_ts <= r->rec_last_checkpoint_timestamp) {
+              r->rec_prune_timestamp != WT_TS_NONE &&
+              twp->durable_start_ts <= r->rec_prune_timestamp) {
                 upd = &upd_tombstone;
                 WT_STAT_CONN_DSRC_INCR(session, rec_ingest_garbage_collection_keys);
             }
-=======
-              r->rec_prune_timestamp != WT_TS_NONE &&
-              twp->durable_start_ts <= r->rec_prune_timestamp))) {
-            /*
-            if (F_ISSET(btree, WT_BTREE_GARBAGE_COLLECT))
-                __wt_verbose_level(session, WT_VERB_LAYERED, WT_VERBOSE_DEBUG_1, "%s",
-                  "layered table record garbage collected 2");
-             */
-            upd = &upd_tombstone;
->>>>>>> f1c440a8
         }
 
         /* Build value cell. */
