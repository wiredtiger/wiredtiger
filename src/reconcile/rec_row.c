/*-
 * Copyright (c) 2014-present MongoDB, Inc.
 * Copyright (c) 2008-2014 WiredTiger, Inc.
 *	All rights reserved.
 *
 * See the file LICENSE for redistribution information.
 */

#include "wt_internal.h"
#include "reconcile_private.h"
#include "reconcile_inline.h"

/*
 * __rec_key_state_update --
 *     Update prefix and suffix compression based on the last key.
 */
static WT_INLINE void
__rec_key_state_update(WTI_RECONCILE *r, bool ovfl_key)
{
    WT_ITEM *a;

    /*
     * If writing an overflow key onto the page, don't update the "last key" value, and leave the
     * state of prefix compression alone. (If we are currently doing prefix compression, we have a
     * key state which will continue to work, we're just skipping the key just created because it's
     * an overflow key and doesn't participate in prefix compression. If we are not currently doing
     * prefix compression, we can't start, an overflow key doesn't give us any state.)
     *
     * Additionally, if we wrote an overflow key onto the page, turn off the suffix compression of
     * row-store internal node keys. (When we split, "last key" is the largest key on the previous
     * page, and "cur key" is the first key on the next page, which is being promoted. In some cases
     * we can discard bytes from the "cur key" that are not needed to distinguish between the "last
     * key" and "cur key", compressing the size of keys on internal nodes. If we just built an
     * overflow key, we're not going to update the "last key", making suffix compression impossible
     * for the next key. Alternatively, we could remember where the last key was on the page, detect
     * it's an overflow key, read it from disk and do suffix compression, but that's too much work
     * for an unlikely event.)
     *
     * If we're not writing an overflow key on the page, update the last-key value and turn on both
     * prefix and suffix compression.
     */
    if (ovfl_key)
        r->key_sfx_compress = false;
    else {
        a = r->cur;
        r->cur = r->last;
        r->last = a;

        r->key_pfx_compress = r->key_pfx_compress_conf;
        r->key_sfx_compress = r->key_sfx_compress_conf;
    }
}

/*
 * __rec_cell_build_int_key --
 *     Process a key and return a WT_CELL structure and byte string to be stored on a row-store
 *     internal page.
 */
static int
__rec_cell_build_int_key(WT_SESSION_IMPL *session, WTI_RECONCILE *r, const void *data, size_t size)
{
    WTI_REC_KV *key;

    key = &r->k;

    /* Copy the bytes into the "current" and key buffers. */
    WT_RET(__wt_buf_set(session, r->cur, data, size));
    WT_RET(__wt_buf_set(session, &key->buf, data, size));

    key->cell_len = __wt_cell_pack_int_key(&key->cell, key->buf.size);
    key->len = key->cell_len + key->buf.size;

    return (0);
}

/*
 * __rec_cell_build_leaf_key --
 *     Process a key and return a WT_CELL structure and byte string to be stored on a row-store leaf
 *     page.
 */
static int
__rec_cell_build_leaf_key(
  WT_SESSION_IMPL *session, WTI_RECONCILE *r, const void *data, size_t size, bool *is_ovflp)
{
    WT_BTREE *btree;
    WTI_REC_KV *key;
    size_t pfx_max;
    uint8_t pfx;
    const uint8_t *a, *b;

    *is_ovflp = false;

    btree = S2BT(session);
    key = &r->k;

    pfx = 0;
    if (data == NULL)
        /*
         * When data is NULL, our caller has a prefix compressed key they can't use (probably
         * because they just crossed a split point). Use the full key saved when last called,
         * instead.
         */
        WT_RET(__wt_buf_set(session, &key->buf, r->cur->data, r->cur->size));
    else {
        /*
         * Save a copy of the key for later reference: we use the full key for prefix-compression
         * comparisons, and if we are, for any reason, unable to use the compressed key we generate.
         */
        WT_RET(__wt_buf_set(session, r->cur, data, size));

        /*
         * Do prefix compression on the key. We know by definition the previous key sorts before the
         * current key, which means the keys must differ and we just need to compare up to the
         * shorter of the two keys.
         */
        if (r->key_pfx_compress) {
            /*
             * We can't compress out more than 256 bytes, limit the comparison to that.
             */
            pfx_max = UINT8_MAX;
            if (size < pfx_max)
                pfx_max = size;
            if (r->last->size < pfx_max)
                pfx_max = r->last->size;
            for (a = data, b = r->last->data; pfx < pfx_max; ++pfx)
                if (*a++ != *b++)
                    break;

            /*
             * Prefix compression costs CPU and memory when the page is re-loaded, skip unless
             * there's a reasonable gain. Also, if the previous key was prefix compressed, don't
             * increase the prefix compression if we aren't getting a reasonable gain. (Groups of
             * keys with the same prefix can be quickly built without needing to roll forward
             * through intermediate keys or allocating memory so they can be built faster in the
             * future, for that reason try and create big groups of keys with the same prefix.)
             */
            if (pfx < btree->prefix_compression_min)
                pfx = 0;
            else if (r->key_pfx_last != 0 && pfx > r->key_pfx_last &&
              pfx < r->key_pfx_last + WTI_KEY_PREFIX_PREVIOUS_MINIMUM)
                pfx = r->key_pfx_last;

            if (pfx != 0)
                WT_STAT_DSRC_INCRV(session, rec_prefix_compression, pfx);
        }

        /* Copy the non-prefix bytes into the key buffer. */
        WT_RET(__wt_buf_set(session, &key->buf, (uint8_t *)data + pfx, size - pfx));
    }
    r->key_pfx_last = pfx;

    /* Create an overflow object if the data won't fit. */
    if (key->buf.size > btree->maxleafkey) {
        /*
         * Overflow objects aren't prefix compressed -- rebuild any object that was prefix
         * compressed.
         */
        if (pfx == 0) {
            WT_STAT_CONN_DSRC_INCR(session, rec_overflow_key_leaf);

            *is_ovflp = true;
            return (__wti_rec_cell_build_ovfl(session, r, key, WT_CELL_KEY_OVFL, NULL, 0));
        }
        return (__rec_cell_build_leaf_key(session, r, NULL, 0, is_ovflp));
    }

    key->cell_len = __wt_cell_pack_leaf_key(&key->cell, pfx, key->buf.size);
    key->len = key->cell_len + key->buf.size;

    return (0);
}

/*
 * __wt_bulk_insert_row --
 *     Row-store bulk insert.
 */
int
__wt_bulk_insert_row(WT_SESSION_IMPL *session, WT_CURSOR_BULK *cbulk)
{
    WT_BTREE *btree;
    WT_CURSOR *cursor;
    WTI_RECONCILE *r;
    WTI_REC_KV *key, *val;
    WT_TIME_WINDOW tw;
    bool ovfl_key;

    r = cbulk->reconcile;
    btree = S2BT(session);
    cursor = &cbulk->cbt.iface;
    WT_TIME_WINDOW_INIT(&tw);

    key = &r->k;
    val = &r->v;
    WT_RET(__rec_cell_build_leaf_key(session, r, /* Build key cell */
      cursor->key.data, cursor->key.size, &ovfl_key));
    if (cursor->value.size == 0)
        val->len = 0;
    else
        WT_RET(__wti_rec_cell_build_val(session, r, cursor->value.data, /* Build value cell */
          cursor->value.size, &tw, 0));

    /* Boundary: split or write the page. */
    if (WTI_CROSSING_SPLIT_BND(r, key->len + val->len)) {
        /*
         * Turn off prefix compression until a full key written to the new page, and (unless already
         * working with an overflow key), rebuild the key without compression.
         */
        if (r->key_pfx_compress_conf) {
            r->key_pfx_compress = false;
            r->key_pfx_last = 0;
            if (!ovfl_key)
                WT_RET(__rec_cell_build_leaf_key(session, r, NULL, 0, &ovfl_key));
        }
        WT_RET(__wti_rec_split_crossing_bnd(session, r, key->len + val->len));
    }

    /* Copy the key/value pair onto the page. */
    __wti_rec_image_copy(session, r, key);
    if (val->len == 0)
        r->any_empty_value = true;
    else {
        r->all_empty_value = false;
        if (btree->dictionary)
            WT_RET(__wti_rec_dict_replace(session, r, &tw, 0, val));
        __wti_rec_image_copy(session, r, val);
    }
    WTI_REC_CHUNK_TA_UPDATE(session, r->cur_ptr, &tw);

    /* Update compression state. */
    __rec_key_state_update(r, ovfl_key);

    return (0);
}

/*
 * __rec_row_merge --
 *     Merge in a split page.
 */
static int
__rec_row_merge(
<<<<<<< HEAD
  WT_SESSION_IMPL *session, WTI_RECONCILE *r, WT_REF *ref, uint16_t ref_changes, bool build_delta)
=======
  WT_SESSION_IMPL *session, WT_RECONCILE *r, WT_REF *ref, uint16_t ref_changes, bool *build_delta)
>>>>>>> f4e6193c
{
    WT_ADDR *addr;
    WT_MULTI *multi;
    WT_PAGE *page;
    WT_PAGE_MODIFY *mod;
    WTI_REC_KV *key, *val;
    size_t old_key_size;
    uint32_t i;
    void *old_key;

    page = ref->page;
    mod = page->modify;

    key = &r->k;
    val = &r->v;

    /* TODO: build delta for split pages. */
    if (*build_delta && mod->mod_multi_entries > 1 && ref_changes > 0) {
        *build_delta = false;
        r->delta.size = 0;
    }

    /* For each entry in the split array... */
    for (multi = mod->mod_multi, i = 0; i < mod->mod_multi_entries; ++multi, ++i) {
        /*
         * Build the key and value cells. We should inherit the old key for the first page.
         * Otherwise, it is difficult to build the delta for that key as it can change.
         */
        if (i == 0) {
            __wt_ref_key(ref->home, ref, &old_key, &old_key_size);
            WT_RET(__rec_cell_build_int_key(session, r, old_key, old_key_size));
        } else
            WT_RET(__rec_cell_build_int_key(
              session, r, WT_IKEY_DATA(multi->key.ikey), multi->key.ikey->size));
        r->cell_zero = false;

        addr = &multi->addr;
        __wti_rec_cell_build_addr(session, r, addr, NULL, WT_RECNO_OOB, NULL);

        /* Boundary: split or write the page. */
        if (__wti_rec_need_split(r, key->len + val->len))
            WT_RET(__wti_rec_split_crossing_bnd(session, r, key->len + val->len));

        /* Copy the key and value onto the page. */
        __wti_rec_image_copy(session, r, key);
        __wti_rec_image_copy(session, r, val);
        WTI_REC_CHUNK_TA_MERGE(session, r->cur_ptr, &addr->ta);

        /* Update compression state. */
        __rec_key_state_update(r, false);

        if (*build_delta && ref_changes > 0) {
            WT_ASSERT(session, mod->mod_multi_entries == 1);
            WT_RET(__wti_rec_pack_delta_internal(session, r, key, val));
        }
    }
    return (0);
}

/*
 * __wti_rec_row_int --
 *     Reconcile a row-store internal page.
 */
int
__wti_rec_row_int(WT_SESSION_IMPL *session, WTI_RECONCILE *r, WT_PAGE *page)
{
    WT_ADDR *addr;
    WT_BTREE *btree;
    WT_CELL *cell;
    WT_CELL_UNPACK_ADDR *kpack, _kpack, *vpack, _vpack;
    WTI_CHILD_MODIFY_STATE cms;
    WT_DECL_RET;
    WT_IKEY *ikey;
    WT_PAGE *child;
    WT_PAGE_DELETED *page_del;
    WTI_REC_KV *key, *val;
    WT_REF *ref;
    WT_TIME_AGGREGATE ft_ta, *source_ta, ta;
    size_t size;
    uint16_t prev_ref_changes;
    bool build_delta;
    const void *p;

    btree = S2BT(session);
    child = NULL;
    ref = NULL;
    WT_TIME_AGGREGATE_INIT_MERGE(&ft_ta);

    key = &r->k;
    kpack = &_kpack;
    WT_CLEAR(*kpack); /* -Wuninitialized */
    val = &r->v;
    vpack = &_vpack;
    WT_CLEAR(*vpack); /* -Wuninitialized */

    ikey = NULL; /* -Wuninitialized */
    cell = NULL;
    build_delta = WT_BUILD_DELTA_INT(session, r);

    WT_RET(__wti_rec_split_init(session, r, page, 0, btree->maxintlpage_precomp, 0));
    if (build_delta)
        WT_RET(__wti_rec_build_delta_init(session, r));

    /*
     * Ideally, we'd never store the 0th key on row-store internal pages because it's never used
     * during tree search and there's no reason to waste the space. The problem is how we do splits:
     * when we split, we've potentially picked out several "split points" in the buffer which is
     * overflowing the maximum page size, and when the overflow happens, we go back and physically
     * split the buffer, at those split points, into new pages. It would be both difficult and
     * expensive to re-process the 0th key at each split point to be an empty key, so we don't do
     * that. However, we are reconciling an internal page for whatever reason, and the 0th key is
     * known to be useless. We truncate the key to a single byte, instead of removing it entirely,
     * it simplifies various things in other parts of the code (we don't have to special case
     * transforming the page from its disk image to its in-memory version, for example).
     */
    r->cell_zero = true;

    /* For each entry in the in-memory page... */
    WT_INTL_FOREACH_BEGIN (session, page, ref) {
        /* TODO: build delta for split pages. */
        if (build_delta && r->multi_next > 0) {
            build_delta = false;
            r->delta.size = 0;
        }

        WT_ACQUIRE_READ(prev_ref_changes, ref->ref_changes);

        /*
         * There are different paths if the key is an overflow item vs. a straight-forward on-page
         * value. If an overflow item, we would have instantiated it, and we can use that fact to
         * set things up.
         *
         * Note the cell reference and unpacked key cell are available only in the case of an
         * instantiated, off-page key, we don't bother setting them if that's not possible.
         */
        cell = NULL;
        ikey = __wt_ref_key_instantiated(ref);
        if (ikey != NULL && ikey->cell_offset != 0) {
            cell = WT_PAGE_REF_OFFSET(page, ikey->cell_offset);
            __wt_cell_unpack_addr(session, page->dsk, cell, kpack);

            /*
             * Historically, we stored overflow cookies on internal pages, discard any underlying
             * blocks. We have a copy to build the key (the key was instantiated when we read the
             * page into memory), they won't be needed in the future as we're rewriting the page.
             */
            if (F_ISSET(kpack, WT_CELL_UNPACK_OVERFLOW) && kpack->raw != WT_CELL_KEY_OVFL_RM)
                WT_ERR(__wt_ovfl_discard_add(session, page, kpack->cell));
        }

        WT_ERR(__wti_rec_child_modify(session, r, ref, &cms, &build_delta));
        addr = ref->addr;
        child = ref->page;

        switch (cms.state) {
        case WTI_CHILD_IGNORE:
            /*
             * Cannot build delta if we decide to delete the first key. The first key on the
             * internal page is a random value. If we delete that, the next key will become the new
             * first key, which is a random value. We cannot reconstruct the delta in this case as
             * the key has changed.
             */
            if (build_delta && r->cell_zero) {
                build_delta = false;
                r->delta.size = 0;
            }

            if (build_delta && prev_ref_changes > 0) {
                __wt_ref_key(page, ref, &p, &size);
                WT_ERR(__rec_cell_build_int_key(session, r, p, size));
                WT_ERR(__wti_rec_pack_delta_internal(session, r, key, NULL));
            }

            /*
             * Set the ref_changes state to zero if there were no concurrent changes while
             * reconciling the internal page.
             */
            __wt_atomic_casv16(&ref->ref_changes, prev_ref_changes, 0);
            /*
             * Ignored child.
             */
            WTI_CHILD_RELEASE_ERR(session, cms.hazard, ref);
            continue;

        case WTI_CHILD_MODIFIED:
            /*
             * Modified child. Empty pages are merged into the parent and discarded.
             */
            switch (child->modify->rec_result) {
            case WT_PM_REC_EMPTY:
                /* Cannot build delta if we decide to delete the first key. */
                if (build_delta && r->cell_zero) {
                    build_delta = false;
                    r->delta.size = 0;
                }

                if (build_delta && prev_ref_changes > 0) {
                    __wt_ref_key(page, ref, &p, &size);
                    WT_ERR(__rec_cell_build_int_key(session, r, p, size));
                    WT_ERR(__wti_rec_pack_delta_internal(session, r, key, NULL));
                }

                /*
                 * Set the ref_changes state to zero if there were no concurrent changes while
                 * reconciling the internal page.
                 */
                __wt_atomic_casv16(&ref->ref_changes, prev_ref_changes, 0);

                WTI_CHILD_RELEASE_ERR(session, cms.hazard, ref);
                continue;
            case WT_PM_REC_MULTIBLOCK:
                WT_ERR(__rec_row_merge(session, r, ref, prev_ref_changes, &build_delta));

                /*
                 * Set the ref_changes state to zero if there were no concurrent changes while
                 * reconciling the internal page.
                 */
                __wt_atomic_casv16(&ref->ref_changes, prev_ref_changes, 0);

                WTI_CHILD_RELEASE_ERR(session, cms.hazard, ref);
                continue;
            case WT_PM_REC_REPLACE:
                /*
                 * If the page is replaced, the page's modify structure has the page's address.
                 */
                addr = &child->modify->mod_replace;
                break;
            default:
                WT_ERR(__wt_illegal_value(session, child->modify->rec_result));
            }
            break;
        case WTI_CHILD_ORIGINAL:
            /* Original child. */
            break;
        case WTI_CHILD_PROXY:
            /* Fast-delete child where we write a proxy cell. */
            break;
        }

        /*
         * Build the value cell, the child page's address. Addr points to an on-page cell or an
         * off-page WT_ADDR structure.
         */
        page_del = NULL;
        if (__wt_off_page(page, addr)) {
            page_del = cms.state == WTI_CHILD_PROXY ? &cms.del : NULL;
            __wti_rec_cell_build_addr(session, r, addr, NULL, WT_RECNO_OOB, page_del);
            source_ta = &addr->ta;
        } else if (cms.state == WTI_CHILD_PROXY) {
            /* Proxy cells require additional information in the address cell. */
            __wt_cell_unpack_addr(session, page->dsk, ref->addr, vpack);
            page_del = &cms.del;
            __wti_rec_cell_build_addr(session, r, NULL, vpack, WT_RECNO_OOB, page_del);
            source_ta = &vpack->ta;
        } else {
            /*
             * The transaction ids are cleared after restart. Repack the cell with new validity
             * information to flush cleared transaction ids.
             */
            WT_ASSERT_ALWAYS(session, cms.state == WTI_CHILD_ORIGINAL,
              "Not propagating the original fast-truncate information");
            __wt_cell_unpack_addr(session, page->dsk, ref->addr, vpack);

            /* The proxy cells of fast truncate pages must be handled in the above flows. */
            WT_ASSERT_ALWAYS(session, vpack->type != WT_CELL_ADDR_DEL,
              "Proxy cell is selected with original child image");

            if (F_ISSET(vpack, WT_CELL_UNPACK_TIME_WINDOW_CLEARED)) {
                __wti_rec_cell_build_addr(session, r, NULL, vpack, WT_RECNO_OOB, page_del);
            } else {
                val->buf.data = ref->addr;
                val->buf.size = __wt_cell_total_len(vpack);
                val->cell_len = 0;
                val->len = val->buf.size;
            }
            source_ta = &vpack->ta;
        }

        /*
         * Track the time window. The fast-truncate is a stop time window and has to be considered
         * in the internal page's aggregate information for RTS to find it.
         */
        WT_TIME_AGGREGATE_COPY(&ta, source_ta);
        if (page_del != NULL)
            WT_TIME_AGGREGATE_UPDATE_PAGE_DEL(session, &ft_ta, page_del);
        WTI_CHILD_RELEASE_ERR(session, cms.hazard, ref);

        /* Build key cell. Truncate any 0th key, internal pages don't need 0th keys. */
        __wt_ref_key(page, ref, &p, &size);
        if (r->cell_zero)
            size = 1;
        WT_ERR(__rec_cell_build_int_key(session, r, p, size));
        r->cell_zero = false;

        /* Boundary: split or write the page. */
        if (__wti_rec_need_split(r, key->len + val->len))
            WT_ERR(__wti_rec_split_crossing_bnd(session, r, key->len + val->len));

        /* Copy the key and value onto the page. */
        __wti_rec_image_copy(session, r, key);
        __wti_rec_image_copy(session, r, val);
        if (page_del != NULL)
            WTI_REC_CHUNK_TA_MERGE(session, r->cur_ptr, &ft_ta);
        WTI_REC_CHUNK_TA_MERGE(session, r->cur_ptr, &ta);

        /* Update compression state. */
        __rec_key_state_update(r, false);

        if (build_delta && prev_ref_changes > 0)
            WT_ERR(__wti_rec_pack_delta_internal(session, r, key, val));

        /*
         * Set the ref_changes state to zero if there were no concurrent changes while reconciling
         * the internal page.
         */
        __wt_atomic_casv16(&ref->ref_changes, prev_ref_changes, 0);
    }
    WT_INTL_FOREACH_END;

    /* Write the remnant page. */
    return (__wti_rec_split_finish(session, r));

err:
    WTI_CHILD_RELEASE(session, cms.hazard, ref);
    return (ret);
}

/*
 * __rec_row_zero_len --
 *     Return if a zero-length item can be written.
 */
static bool
__rec_row_zero_len(WT_SESSION_IMPL *session, WT_TIME_WINDOW *tw)
{
    /*
     * The item must be globally visible because we're not writing anything on the page. Don't be
     * tempted to check the time window against the default here - the check is subtly different due
     * to the grouping.
     */
    return (!WT_TIME_WINDOW_HAS_STOP(tw) &&
      ((tw->start_ts == WT_TS_NONE && tw->start_txn == WT_TXN_NONE) ||
        __wt_txn_tw_start_visible_all(session, tw)));
}

/*
 * __rec_row_garbage_collect_fixup_update_list --
 *     Insert a tombstone at the start of an update list if all entries are eligible for garbage
 *     collection. There is duplication between the update list and insert list versions of these
 *     functions but my head explodes trying to keep the data structures involved mapped in my head,
 *     so the duplication feels warranted. Don't bother tracking the additional memory associated
 *     with these tombstones - it is about to be freed anyway.
 */
static int
__rec_row_garbage_collect_fixup_update_list(WT_SESSION_IMPL *session, WTI_RECONCILE *r, WT_ROW *rip)
{
    WT_BTREE *btree;
    WT_PAGE *page;
    WT_PAGE_MODIFY *mod;
    WT_UPDATE *first_upd, *tombstone, **upd_entry;

    btree = S2BT(session);
    page = r->page;
    mod = page->modify;

    if (!F_ISSET(btree, WT_BTREE_GARBAGE_COLLECT) || !F_ISSET(r, WT_REC_EVICT))
        return (0);
    if ((first_upd = WT_ROW_UPDATE(page, rip)) == NULL)
        return (0);

    if (first_upd->type == WT_UPDATE_TOMBSTONE)
        return (0);

    if (WT_TXNID_LT(first_upd->txnid, r->last_running) &&
      r->rec_last_checkpoint_timestamp != WT_TS_NONE &&
      first_upd->durable_ts <= r->rec_last_checkpoint_timestamp) {
        __wt_verbose_level(session, WT_VERB_LAYERED, WT_VERBOSE_DEBUG_5, "%s",
          "layered table record garbage collected 5");
        WT_RET(__wt_upd_alloc_tombstone(session, &tombstone, NULL));
        /*
         * Use the transaction ID of the prior update to avoid out-of-order IDs, we know that update
         * selection further into reconciliation will choose this tombstone and cause the record to
         * be skipped when creating a page image.
         */
        tombstone->txnid = first_upd->txnid;
        tombstone->next = first_upd;
        upd_entry = &mod->mod_row_update[WT_ROW_SLOT(page, rip)];
        *upd_entry = tombstone;
    }
    return (0);
}

/*
 * __rec_row_garbage_collect_fixup_insert_list --
 *     Insert a tombstone at the start of an insert list if all entries are eligible for garbage
 *     collection.
 */
static int
__rec_row_garbage_collect_fixup_insert_list(
  WT_SESSION_IMPL *session, WTI_RECONCILE *r, WT_INSERT *ins)
{
    WT_BTREE *btree;
    WT_UPDATE *first_upd, *tombstone;

    btree = S2BT(session);

    if (!F_ISSET(btree, WT_BTREE_GARBAGE_COLLECT) || !F_ISSET(r, WT_REC_EVICT))
        return (0);
    /* The insert list should have an update, but be paranoid */
    if ((first_upd = ins->upd) == NULL)
        return (0);

    if (first_upd->type == WT_UPDATE_TOMBSTONE)
        return (0);

    if (WT_TXNID_LT(first_upd->txnid, r->last_running) &&
      r->rec_last_checkpoint_timestamp != WT_TS_NONE &&
      first_upd->durable_ts <= r->rec_last_checkpoint_timestamp) {
        /* __wt_verbose_level(session, WT_VERB_LAYERED, WT_VERBOSE_DEBUG_1, "%s", */
        /*   "layered table record garbage collected 4"); */
        WT_RET(__wt_upd_alloc_tombstone(session, &tombstone, NULL));
        /*
         * Use the transaction ID of the prior update to avoid out-of-order IDs, we know that update
         * selection further into reconciliation will choose this tombstone and cause the record to
         * be skipped when creating a page image.
         */
        tombstone->txnid = first_upd->txnid;
        tombstone->next = first_upd;
        ins->upd = tombstone;
    }
    return (0);
}

/*
 * __rec_row_leaf_insert --
 *     Walk an insert chain, writing K/V pairs.
 */
static int
__rec_row_leaf_insert(WT_SESSION_IMPL *session, WTI_RECONCILE *r, WT_INSERT *ins)
{
    WT_BTREE *btree;
    WT_CURSOR_BTREE *cbt;
    WT_DECL_ITEM(tmpkey);
    WT_DECL_RET;
    WTI_REC_KV *key, *val;
    WT_TIME_WINDOW tw;
    WT_UPDATE *upd;
    WTI_UPDATE_SELECT upd_select;
    bool ovfl_key;

    btree = S2BT(session);

    cbt = &r->update_modify_cbt;
    cbt->iface.session = (WT_SESSION *)session;

    key = &r->k;
    val = &r->v;

    upd = NULL;

    /* Temporary buffer in which to instantiate any uninstantiated keys or value items we need. */
    WT_RET(__wt_scr_alloc(session, 0, &tmpkey));

    for (; ins != NULL; ins = WT_SKIP_NEXT(ins)) {
        WT_ERR(__rec_row_garbage_collect_fixup_insert_list(session, r, ins));
        WT_ERR(__wti_rec_upd_select(session, r, ins, NULL, NULL, &upd_select));
        if ((upd = upd_select.upd) == NULL) {
            /*
             * In cases where a page has grown so large we are trying to force evict it (there is
             * content, but none of the content can be evicted), we set up fake split points, to
             * allow the page to use update restore eviction and be split into multiple reasonably
             * sized pages. Check if we are in this situation. The call to split with zero
             * additional size is odd, but split takes into account saved updates in a special way
             * for this case already.
             */
            if (!upd_select.upd_saved || !__wti_rec_need_split(r, 0))
                continue;

            WT_ERR(__wt_buf_set(session, r->cur, WT_INSERT_KEY(ins), WT_INSERT_KEY_SIZE(ins)));
            WT_ERR(__wti_rec_split_crossing_bnd(session, r, 0));

            /*
             * Turn off prefix and suffix compression until a full key is written into the new page.
             */
            r->key_pfx_compress = r->key_sfx_compress = false;
            r->key_pfx_last = 0;
            continue;
        }

        /*
         * If we've selected an update, it should be flagged as being destined for the data store.
         *
         * If not, it's either because we're not doing a history store reconciliation or because the
         * update is globally visible (in which case, subsequent updates become irrelevant for
         * reconciliation).
         */
        WT_ASSERT(session,
          F_ISSET(upd, WT_UPDATE_DS) || !F_ISSET(r, WT_REC_HS) ||
            __wt_txn_tw_start_visible_all(session, &upd_select.tw));

        WT_TIME_WINDOW_COPY(&tw, &upd_select.tw);

        switch (upd->type) {
        case WT_UPDATE_MODIFY:
            /*
             * Impossible slot, there's no backing on-page item.
             */
            cbt->slot = UINT32_MAX;
            WT_ERR(__wt_modify_reconstruct_from_upd_list(
              session, cbt, upd, cbt->upd_value, WT_OPCTX_RECONCILATION));
            __wt_value_return(cbt, cbt->upd_value);
            WT_ERR(__wti_rec_cell_build_val(
              session, r, cbt->iface.value.data, cbt->iface.value.size, &tw, 0));
            break;
        case WT_UPDATE_STANDARD:
            if (upd->size == 0 && WT_TIME_WINDOW_IS_EMPTY(&tw))
                val->len = 0;
            else
                /* Take the value from the update. */
                WT_ERR(__wti_rec_cell_build_val(session, r, upd->data, upd->size, &tw, 0));
            break;
        case WT_UPDATE_TOMBSTONE:
            break;
        default:
            WT_ERR(__wt_illegal_value(session, upd->type));
        }

        /*
         * When a tombstone without a timestamp is written to disk, remove any historical versions
         * that are greater in the history store for this key.
         */
        if (upd_select.no_ts_tombstone && r->hs_clear_on_tombstone) {
            tmpkey->data = WT_INSERT_KEY(ins);
            tmpkey->size = WT_INSERT_KEY_SIZE(ins);
            WT_ERR(__wti_rec_hs_clear_on_tombstone(
              session, r, WT_RECNO_OOB, tmpkey, upd->type == WT_UPDATE_TOMBSTONE ? false : true));
        }

        if (upd->type == WT_UPDATE_TOMBSTONE)
            continue;

        /* Build key cell. */
        WT_ERR(__rec_cell_build_leaf_key(
          session, r, WT_INSERT_KEY(ins), WT_INSERT_KEY_SIZE(ins), &ovfl_key));

        /* Boundary: split or write the page. */
        if (__wti_rec_need_split(r, key->len + val->len)) {
            /*
             * Turn off prefix compression until a full key written to the new page, and (unless
             * already working with an overflow key), rebuild the key without compression.
             */
            if (r->key_pfx_compress_conf) {
                r->key_pfx_compress = false;
                r->key_pfx_last = 0;
                if (!ovfl_key)
                    WT_ERR(__rec_cell_build_leaf_key(session, r, NULL, 0, &ovfl_key));
            }

            WT_ERR(__wti_rec_split_crossing_bnd(session, r, key->len + val->len));
        }

        /* Copy the key/value pair onto the page. */
        __wti_rec_image_copy(session, r, key);
        if (val->len == 0 && __rec_row_zero_len(session, &tw))
            r->any_empty_value = true;
        else {
            r->all_empty_value = false;
            if (btree->dictionary)
                WT_ERR(__wti_rec_dict_replace(session, r, &tw, 0, val));
            __wti_rec_image_copy(session, r, val);
        }
        WTI_REC_CHUNK_TA_UPDATE(session, r->cur_ptr, &tw);

        /* Update compression state. */
        __rec_key_state_update(r, ovfl_key);
    }

err:
    __wt_scr_free(session, &tmpkey);
    return (ret);
}

/*
 * __rec_cell_repack --
 *     Repack a cell.
 */
static WT_INLINE int
__rec_cell_repack(
  WT_SESSION_IMPL *session, WTI_RECONCILE *r, WT_CELL_UNPACK_KV *vpack, WT_TIME_WINDOW *tw)
{
    WT_DECL_ITEM(tmpval);
    WT_DECL_RET;
    size_t size;
    const void *p;

    WT_ERR(__wt_scr_alloc(session, 0, &tmpval));

    p = vpack->data;
    size = vpack->size;
    WT_ERR(__wti_rec_cell_build_val(session, r, p, size, tw, 0));

err:
    __wt_scr_free(session, &tmpval);
    return (ret);
}

/*
 * __wti_rec_row_leaf --
 *     Reconcile a row-store leaf page.
 */
int
__wti_rec_row_leaf(
  WT_SESSION_IMPL *session, WTI_RECONCILE *r, WT_REF *pageref, WT_SALVAGE_COOKIE *salvage)
{
    static WT_UPDATE upd_tombstone = {.txnid = WT_TXN_NONE, .type = WT_UPDATE_TOMBSTONE};
    WT_BTREE *btree;
    WT_CELL *cell;
    WT_CELL_UNPACK_KV *kpack, _kpack, *vpack, _vpack;
    WT_CURSOR_BTREE *cbt;
    WT_DECL_ITEM(lastkey);
    WT_DECL_ITEM(tmpkey);
    WT_DECL_RET;
    WT_IKEY *ikey;
    WT_INSERT *ins;
    WT_PAGE *page;
    WTI_REC_KV *key, *val;
    WT_ROW *rip;
    WT_TIME_WINDOW *twp;
    WT_UPDATE *upd;
    WTI_UPDATE_SELECT upd_select;
    size_t key_size;
    uint64_t slvg_skip;
    uint32_t i;
    uint8_t key_prefix;
    bool dictionary, key_onpage_ovfl, ovfl_key;
    void *copy;
    const void *key_data;

    btree = S2BT(session);
    page = pageref->page;
    twp = NULL;
    upd = NULL;
    slvg_skip = salvage == NULL ? 0 : salvage->skip;

    key = &r->k;
    val = &r->v;
    vpack = &_vpack;

    cbt = &r->update_modify_cbt;
    cbt->iface.session = (WT_SESSION *)session;

    WT_RET(__wti_rec_split_init(session, r, page, 0, btree->maxleafpage_precomp, 0));

    /*
     * Write any K/V pairs inserted into the page before the first from-disk key on the page.
     */
    if ((ins = WT_SKIP_FIRST(WT_ROW_INSERT_SMALLEST(page))) != NULL)
        WT_RET(__rec_row_leaf_insert(session, r, ins));

    /*
     * When we walk the page, we store each key we're building for the disk image in the last-key
     * buffer. There's trickiness because it's significantly faster to use a previously built key
     * plus the next key's prefix count to build the next key (rather than to call some underlying
     * function to do it from scratch). In other words, we put each key into the last-key buffer,
     * then use it to create the next key, again storing the result into the last-key buffer. If we
     * don't build a key for any reason (imagine we skip a key because the value was deleted), clear
     * the last-key buffer size so it's not used to fast-path building the next key.
     */
    WT_ERR(__wt_scr_alloc(session, 0, &lastkey));

    /* Temporary buffer in which to instantiate any uninstantiated keys or value items we need. */
    WT_ERR(__wt_scr_alloc(session, 0, &tmpkey));

    /* For each entry in the page... */
    WT_ROW_FOREACH (page, rip, i) {
        /*
         * The salvage code, on some rare occasions, wants to reconcile a page but skip some leading
         * records on the page. Because the row-store leaf reconciliation function copies keys from
         * the original disk page, this is non-trivial -- just changing the in-memory pointers isn't
         * sufficient, we have to change the WT_CELL structures on the disk page, too. It's ugly,
         * but we pass in a value that tells us how many records to skip in this case.
         */
        if (slvg_skip != 0) {
            --slvg_skip;
            continue;
        }
        dictionary = false;

        /*
         * Figure out if the key is an overflow key, and in that case unpack the cell, we'll need it
         * later.
         */
        copy = WT_ROW_KEY_COPY(rip);
        __wt_row_leaf_key_info(page, copy, &ikey, &cell, &key_data, &key_size, &key_prefix);
        kpack = NULL;
        if (__wt_cell_type(cell) == WT_CELL_KEY_OVFL) {
            kpack = &_kpack;
            __wt_cell_unpack_kv(session, page->dsk, cell, kpack);
        }

        /* Unpack the on-page value cell. */
        __wt_row_leaf_value_cell(session, page, rip, vpack);

        /* Give garbage collected tables a change to mark obsolete content for cleanup */
        WT_ERR(__rec_row_garbage_collect_fixup_update_list(session, r, rip));

        /* Look for an update. */
        WT_ERR(__wti_rec_upd_select(session, r, NULL, rip, vpack, &upd_select));
        upd = upd_select.upd;

        /* Take the timestamp from the update or the cell. */
        if (upd == NULL)
            twp = &vpack->tw;
        else
            twp = &upd_select.tw;

        /*
         * If we reconcile an on disk key with a globally visible stop time point and there are no
         * new updates for that key, skip writing that key. Or if garbage collection is enabled for
         * the table, and the value has become obsolete.
         */
        if (upd == NULL &&
          (__wt_txn_tw_stop_visible_all(session, twp) ||
            (F_ISSET(btree, WT_BTREE_GARBAGE_COLLECT) &&
              WT_TXNID_LT(twp->start_txn, r->last_running) &&
              r->rec_last_checkpoint_timestamp != WT_TS_NONE &&
              twp->durable_start_ts <= r->rec_last_checkpoint_timestamp))) {
            /*
            if (F_ISSET(btree, WT_BTREE_GARBAGE_COLLECT))
                __wt_verbose_level(session, WT_VERB_LAYERED, WT_VERBOSE_DEBUG_1, "%s",
                  "layered table record garbage collected 2");
             */
            upd = &upd_tombstone;
        }

        /* Build value cell. */
        if (upd == NULL) {
            /* Clear the on-disk cell time window if it is obsolete. */
            __wti_rec_time_window_clear_obsolete(session, NULL, vpack, r);

            /*
             * When the page was read into memory, there may not have been a value item.
             *
             * If there was a value item, check if it's a dictionary cell (a copy of another item on
             * the page). If it's a copy, we have to create a new value item as the old item might
             * have been discarded from the page.
             *
             * Repack the cell if we clear the transaction ids in the cell.
             */
            if (vpack->raw == WT_CELL_VALUE_COPY) {
                WT_ERR(__rec_cell_repack(session, r, vpack, twp));

                dictionary = true;
            } else if (F_ISSET(vpack, WT_CELL_UNPACK_TIME_WINDOW_CLEARED)) {
                /*
                 * The transaction ids are cleared after restart. Repack the cell to flush the
                 * cleared transaction ids.
                 */
                if (F_ISSET(vpack, WT_CELL_UNPACK_OVERFLOW)) {
                    r->ovfl_items = true;

                    val->buf.data = vpack->data;
                    val->buf.size = vpack->size;

                    /* Rebuild the cell. */
                    val->cell_len =
                      __wt_cell_pack_ovfl(session, &val->cell, vpack->raw, twp, 0, val->buf.size);
                    val->len = val->cell_len + val->buf.size;
                } else
                    WT_ERR(__rec_cell_repack(session, r, vpack, twp));

                dictionary = true;
            } else {
                val->buf.data = vpack->cell;
                val->buf.size = __wt_cell_total_len(vpack);
                val->cell_len = 0;
                val->len = val->buf.size;

                /* Track if page has overflow items. */
                if (F_ISSET(vpack, WT_CELL_UNPACK_OVERFLOW))
                    r->ovfl_items = true;
            }
        } else {
            /*
             * If we've selected an update, it should be flagged as being destined for the data
             * store.
             *
             * If not, it's either because we're not doing a history store reconciliation or because
             * the update is globally visible (in which case, subsequent updates become irrelevant
             * for reconciliation).
             */
            WT_ASSERT(session,
              F_ISSET(upd, WT_UPDATE_DS) || !F_ISSET(r, WT_REC_HS) ||
                __wt_txn_tw_start_visible_all(session, twp) ||
                (F_ISSET(btree, WT_BTREE_GARBAGE_COLLECT) &&
                  WT_TXNID_LT(twp->start_txn, r->last_running) &&
                  r->rec_last_checkpoint_timestamp != WT_TS_NONE &&
                  twp->durable_start_ts <= r->rec_last_checkpoint_timestamp));

            /* The first time we find an overflow record, discard the underlying blocks. */
            if (F_ISSET(vpack, WT_CELL_UNPACK_OVERFLOW) && vpack->raw != WT_CELL_VALUE_OVFL_RM)
                WT_ERR(__wt_ovfl_remove(session, page, vpack));

            switch (upd->type) {
            case WT_UPDATE_MODIFY:
                cbt->slot = WT_ROW_SLOT(page, rip);
                WT_ERR(__wt_modify_reconstruct_from_upd_list(
                  session, cbt, upd, cbt->upd_value, WT_OPCTX_RECONCILATION));
                __wt_value_return(cbt, cbt->upd_value);
                WT_ERR(__wti_rec_cell_build_val(
                  session, r, cbt->iface.value.data, cbt->iface.value.size, twp, 0));
                dictionary = true;
                break;
            case WT_UPDATE_STANDARD:
                /* Take the value from the update. */
                WT_ERR(__wti_rec_cell_build_val(session, r, upd->data, upd->size, twp, 0));
                dictionary = true;
                break;
            case WT_UPDATE_TOMBSTONE:
                /*
                 * If this key/value pair was deleted, we're done.
                 *
                 * Overflow keys referencing discarded values are no longer useful, discard the
                 * backing blocks. Don't worry about reuse, reusing keys from a row-store page
                 * reconciliation seems unlikely enough to ignore.
                 */
                if (kpack != NULL && F_ISSET(kpack, WT_CELL_UNPACK_OVERFLOW) &&
                  kpack->raw != WT_CELL_KEY_OVFL_RM) {
                    /*
                     * Keys are part of the name-space, we can't remove them. If an overflow key was
                     * deleted without ever having been instantiated, instantiate it now so future
                     * searches aren't surprised when it's marked as cleared in the on-disk image.
                     */
                    if (ikey == NULL)
                        WT_ERR(__wt_row_leaf_key(session, page, rip, tmpkey, true));

                    WT_ERR(__wt_ovfl_discard_add(session, page, kpack->cell));
                }

                /* Not creating a key so we can't use last-key as a prefix for a subsequent key. */
                lastkey->size = 0;
                break;
            default:
                WT_ERR(__wt_illegal_value(session, upd->type));
            }

            /*
             * When a tombstone without a timestamp is written to disk, remove any historical
             * versions that are greater in the history store for this key.
             */
            if (upd_select.no_ts_tombstone && r->hs_clear_on_tombstone) {
                WT_ERR(__wt_row_leaf_key(session, page, rip, tmpkey, true));
                WT_ERR(__wti_rec_hs_clear_on_tombstone(session, r, WT_RECNO_OOB, tmpkey,
                  upd->type == WT_UPDATE_TOMBSTONE ? false : true));
            }

            /* Proceed with appended key/value pairs. */
            if (upd->type == WT_UPDATE_TOMBSTONE)
                goto leaf_insert;
        }

        /*
         * Build key cell.
         *
         * If the key is an overflow key that hasn't been removed, use the original backing blocks.
         */
        key_onpage_ovfl = kpack != NULL && F_ISSET(kpack, WT_CELL_UNPACK_OVERFLOW) &&
          kpack->raw != WT_CELL_KEY_OVFL_RM;
        if (key_onpage_ovfl) {
            key->buf.data = cell;
            key->buf.size = __wt_cell_total_len(kpack);
            key->cell_len = 0;
            key->len = key->buf.size;
            ovfl_key = true;

            /* Not creating a key so we can't use last-key as a prefix for a subsequent key. */
            lastkey->size = 0;

            /* Track if page has overflow items. */
            r->ovfl_items = true;
        } else {
            /*
             * Get the key from the page or an instantiated key, or inline building the key from a
             * previous key (it's a fast path for simple, prefix-compressed keys), or by building
             * the key from scratch.
             */
            __wt_row_leaf_key_info(page, copy, NULL, &cell, &key_data, &key_size, &key_prefix);
            if (key_data == NULL) {
                if (__wt_cell_type(cell) != WT_CELL_KEY)
                    goto slow;
                kpack = &_kpack;
                __wt_cell_unpack_kv(session, page->dsk, cell, kpack);
                key_data = kpack->data;
                key_size = kpack->size;
                key_prefix = kpack->prefix;
            }

            /*
             * If the key has no prefix count, no prefix compression work is needed; else check for
             * a previously built key big enough cover this key's prefix count, else build from
             * scratch.
             */
            if (key_prefix == 0) {
                lastkey->data = key_data;
                lastkey->size = key_size;
            } else if (lastkey->size >= key_prefix) {
                /*
                 * Grow the buffer as necessary as well as ensure data has been copied into local
                 * buffer space, then append the suffix to the prefix already in the buffer. Don't
                 * grow the buffer unnecessarily or copy data we don't need, truncate the item's
                 * CURRENT data length to the prefix bytes before growing the buffer.
                 */
                lastkey->size = key_prefix;
                WT_ERR(__wt_buf_grow(session, lastkey, key_prefix + key_size));
                memcpy((uint8_t *)lastkey->mem + key_prefix, key_data, key_size);
                lastkey->size = key_prefix + key_size;
            } else {
slow:
                WT_ERR(__wt_row_leaf_key_copy(session, page, rip, lastkey));
            }

            WT_ERR(__rec_cell_build_leaf_key(session, r, lastkey->data, lastkey->size, &ovfl_key));
        }

        /* Boundary: split or write the page. */
        if (__wti_rec_need_split(r, key->len + val->len)) {
            /*
             * If we copied address blocks from the page rather than building the actual key, we
             * have to build the key now because we are about to promote it.
             */
            if (key_onpage_ovfl) {
                WT_ERR(__wt_dsk_cell_data_ref_kv(session, WT_PAGE_ROW_LEAF, kpack, r->cur));
                WT_NOT_READ(key_onpage_ovfl, false);
            }

            /*
             * Turn off prefix compression until a full key written to the new page, and (unless
             * already working with an overflow key), rebuild the key without compression.
             */
            if (r->key_pfx_compress_conf) {
                r->key_pfx_compress = false;
                r->key_pfx_last = 0;
                if (!ovfl_key)
                    WT_ERR(__rec_cell_build_leaf_key(session, r, NULL, 0, &ovfl_key));
            }

            WT_ERR(__wti_rec_split_crossing_bnd(session, r, key->len + val->len));
        }

        /* Copy the key/value pair onto the page. */
        __wti_rec_image_copy(session, r, key);
        if (val->len == 0 && __rec_row_zero_len(session, twp))
            r->any_empty_value = true;
        else {
            r->all_empty_value = false;
            if (dictionary && btree->dictionary)
                WT_ERR(__wti_rec_dict_replace(session, r, twp, 0, val));
            __wti_rec_image_copy(session, r, val);
        }
        WTI_REC_CHUNK_TA_UPDATE(session, r->cur_ptr, twp);

        /* Update compression state. */
        __rec_key_state_update(r, ovfl_key);

leaf_insert:
        /* Write any K/V pairs inserted into the page after this key. */
        if ((ins = WT_SKIP_FIRST(WT_ROW_INSERT(page, rip))) != NULL)
            WT_ERR(__rec_row_leaf_insert(session, r, ins));
    }

    /* Write the remnant page. */
    ret = __wti_rec_split_finish(session, r);

err:
    __wt_scr_free(session, &lastkey);
    __wt_scr_free(session, &tmpkey);
    return (ret);
}<|MERGE_RESOLUTION|>--- conflicted
+++ resolved
@@ -238,11 +238,7 @@
  */
 static int
 __rec_row_merge(
-<<<<<<< HEAD
-  WT_SESSION_IMPL *session, WTI_RECONCILE *r, WT_REF *ref, uint16_t ref_changes, bool build_delta)
-=======
-  WT_SESSION_IMPL *session, WT_RECONCILE *r, WT_REF *ref, uint16_t ref_changes, bool *build_delta)
->>>>>>> f4e6193c
+  WT_SESSION_IMPL *session, WTI_RECONCILE *r, WT_REF *ref, uint16_t ref_changes, bool *build_delta)
 {
     WT_ADDR *addr;
     WT_MULTI *multi;
