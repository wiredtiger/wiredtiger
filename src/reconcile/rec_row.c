--- conflicted
+++ resolved
@@ -237,12 +237,8 @@
  *     Merge in a split page.
  */
 static int
-<<<<<<< HEAD
 __rec_row_merge(
-  WT_SESSION_IMPL *session, WT_RECONCILE *r, WT_REF *ref, uint16_t ref_changes, bool build_delta)
-=======
-__rec_row_merge(WT_SESSION_IMPL *session, WTI_RECONCILE *r, WT_PAGE *page)
->>>>>>> 90fb8c70
+  WT_SESSION_IMPL *session, WTI_RECONCILE *r, WT_REF *ref, uint16_t ref_changes, bool build_delta)
 {
     WT_ADDR *addr;
     WT_MULTI *multi;
@@ -596,7 +592,7 @@
  *     with these tombstones - it is about to be freed anyway.
  */
 static int
-__rec_row_garbage_collect_fixup_update_list(WT_SESSION_IMPL *session, WT_RECONCILE *r, WT_ROW *rip)
+__rec_row_garbage_collect_fixup_update_list(WT_SESSION_IMPL *session, WTI_RECONCILE *r, WT_ROW *rip)
 {
     WT_BTREE *btree;
     WT_PAGE *page;
@@ -641,7 +637,7 @@
  */
 static int
 __rec_row_garbage_collect_fixup_insert_list(
-  WT_SESSION_IMPL *session, WT_RECONCILE *r, WT_INSERT *ins)
+  WT_SESSION_IMPL *session, WTI_RECONCILE *r, WT_INSERT *ins)
 {
     WT_BTREE *btree;
     WT_UPDATE *first_upd, *tombstone;
