/*-
 * Copyright (c) 2014-2020 MongoDB, Inc.
 * Copyright (c) 2008-2014 WiredTiger, Inc.
 *	All rights reserved.
 *
 * See the file LICENSE for redistribution information.
 */

#include "wt_internal.h"

/*
 * __rec_key_state_update --
 *     Update prefix and suffix compression based on the last key.
 */
static inline void
__rec_key_state_update(WT_RECONCILE *r, bool ovfl_key)
{
    WT_ITEM *a;

    /*
     * If writing an overflow key onto the page, don't update the "last key"
     * value, and leave the state of prefix compression alone.  (If we are
     * currently doing prefix compression, we have a key state which will
     * continue to work, we're just skipping the key just created because
     * it's an overflow key and doesn't participate in prefix compression.
     * If we are not currently doing prefix compression, we can't start, an
     * overflow key doesn't give us any state.)
     *
     * Additionally, if we wrote an overflow key onto the page, turn off the
     * suffix compression of row-store internal node keys.  (When we split,
     * "last key" is the largest key on the previous page, and "cur key" is
     * the first key on the next page, which is being promoted.  In some
     * cases we can discard bytes from the "cur key" that are not needed to
     * distinguish between the "last key" and "cur key", compressing the
     * size of keys on internal nodes.  If we just built an overflow key,
     * we're not going to update the "last key", making suffix compression
     * impossible for the next key. Alternatively, we could remember where
     * the last key was on the page, detect it's an overflow key, read it
     * from disk and do suffix compression, but that's too much work for an
     * unlikely event.)
     *
     * If we're not writing an overflow key on the page, update the last-key
     * value and turn on both prefix and suffix compression.
     */
    if (ovfl_key)
        r->key_sfx_compress = false;
    else {
        a = r->cur;
        r->cur = r->last;
        r->last = a;

        r->key_pfx_compress = r->key_pfx_compress_conf;
        r->key_sfx_compress = r->key_sfx_compress_conf;
    }
}

/*
 * __rec_cell_build_int_key --
 *     Process a key and return a WT_CELL structure and byte string to be stored on a row-store
 *     internal page.
 */
static int
__rec_cell_build_int_key(
  WT_SESSION_IMPL *session, WT_RECONCILE *r, const void *data, size_t size, bool *is_ovflp)
{
    WT_BTREE *btree;
    WT_REC_KV *key;
    WT_TIME_WINDOW tw;

    *is_ovflp = false;

    btree = S2BT(session);
    key = &r->k;
    __wt_time_window_init(&tw);

    /* Copy the bytes into the "current" and key buffers. */
    WT_RET(__wt_buf_set(session, r->cur, data, size));
    WT_RET(__wt_buf_set(session, &key->buf, data, size));

    /* Create an overflow object if the data won't fit. */
    if (size > btree->maxintlkey) {
        WT_STAT_DATA_INCR(session, rec_overflow_key_internal);

        *is_ovflp = true;
        /* TODO: this will use different timestamps than it used to - looked like a bug? */
        return (__wt_rec_cell_build_ovfl(session, r, key, WT_CELL_KEY_OVFL, &tw, 0));
    }

    key->cell_len = __wt_cell_pack_int_key(&key->cell, key->buf.size);
    key->len = key->cell_len + key->buf.size;

    return (0);
}

/*
 * __rec_cell_build_leaf_key --
 *     Process a key and return a WT_CELL structure and byte string to be stored on a row-store leaf
 *     page.
 */
static int
__rec_cell_build_leaf_key(
  WT_SESSION_IMPL *session, WT_RECONCILE *r, const void *data, size_t size, bool *is_ovflp)
{
    WT_BTREE *btree;
    WT_REC_KV *key;
    WT_TIME_WINDOW tw;
    size_t pfx_max;
    uint8_t pfx;
    const uint8_t *a, *b;

    *is_ovflp = false;

    btree = S2BT(session);
    key = &r->k;
    __wt_time_window_init(&tw);

    pfx = 0;
    if (data == NULL)
        /*
         * When data is NULL, our caller has a prefix compressed key they can't use (probably
         * because they just crossed a split point). Use the full key saved when last called,
         * instead.
         */
        WT_RET(__wt_buf_set(session, &key->buf, r->cur->data, r->cur->size));
    else {
        /*
         * Save a copy of the key for later reference: we use the full key for prefix-compression
         * comparisons, and if we are, for any reason, unable to use the compressed key we generate.
         */
        WT_RET(__wt_buf_set(session, r->cur, data, size));

        /*
         * Do prefix compression on the key. We know by definition the previous key sorts before the
         * current key, which means the keys must differ and we just need to compare up to the
         * shorter of the two keys.
         */
        if (r->key_pfx_compress) {
            /*
             * We can't compress out more than 256 bytes, limit the comparison to that.
             */
            pfx_max = UINT8_MAX;
            if (size < pfx_max)
                pfx_max = size;
            if (r->last->size < pfx_max)
                pfx_max = r->last->size;
            for (a = data, b = r->last->data; pfx < pfx_max; ++pfx)
                if (*a++ != *b++)
                    break;

            /*
             * Prefix compression may cost us CPU and memory when the page is re-loaded, don't do it
             * unless there's reasonable gain.
             */
            if (pfx < btree->prefix_compression_min)
                pfx = 0;
            else
                WT_STAT_DATA_INCRV(session, rec_prefix_compression, pfx);
        }

        /* Copy the non-prefix bytes into the key buffer. */
        WT_RET(__wt_buf_set(session, &key->buf, (uint8_t *)data + pfx, size - pfx));
    }

    /* Optionally compress the key using the Huffman engine. */
    if (btree->huffman_key != NULL)
        WT_RET(__wt_huffman_encode(
          session, btree->huffman_key, key->buf.data, (uint32_t)key->buf.size, &key->buf));

    /* Create an overflow object if the data won't fit. */
    if (key->buf.size > btree->maxleafkey) {
        /*
         * Overflow objects aren't prefix compressed -- rebuild any object that was prefix
         * compressed.
         */
        if (pfx == 0) {
            WT_STAT_DATA_INCR(session, rec_overflow_key_leaf);

            *is_ovflp = true;
            return (__wt_rec_cell_build_ovfl(session, r, key, WT_CELL_KEY_OVFL, &tw, 0));
        }
        return (__rec_cell_build_leaf_key(session, r, NULL, 0, is_ovflp));
    }

    key->cell_len = __wt_cell_pack_leaf_key(&key->cell, pfx, key->buf.size);
    key->len = key->cell_len + key->buf.size;

    return (0);
}

/*
 * __wt_bulk_insert_row --
 *     Row-store bulk insert.
 */
int
__wt_bulk_insert_row(WT_SESSION_IMPL *session, WT_CURSOR_BULK *cbulk)
{
    WT_BTREE *btree;
    WT_CURSOR *cursor;
    WT_RECONCILE *r;
    WT_REC_KV *key, *val;
    WT_TIME_WINDOW tw;
    bool ovfl_key;

    r = cbulk->reconcile;
    btree = S2BT(session);
    cursor = &cbulk->cbt.iface;
    __wt_time_window_init(&tw);

    key = &r->k;
    val = &r->v;
    WT_RET(__rec_cell_build_leaf_key(session, r, /* Build key cell */
      cursor->key.data, cursor->key.size, &ovfl_key));
    WT_RET(__wt_rec_cell_build_val(session, r, cursor->value.data, /* Build value cell */
      cursor->value.size, &tw, 0));

    /* Boundary: split or write the page. */
    if (WT_CROSSING_SPLIT_BND(r, key->len + val->len)) {
        /*
         * Turn off prefix compression until a full key written to the new page, and (unless already
         * working with an overflow key), rebuild the key without compression.
         */
        if (r->key_pfx_compress_conf) {
            r->key_pfx_compress = false;
            if (!ovfl_key)
                WT_RET(__rec_cell_build_leaf_key(session, r, NULL, 0, &ovfl_key));
        }
        WT_RET(__wt_rec_split_crossing_bnd(session, r, key->len + val->len, false));
    }

    /* Copy the key/value pair onto the page. */
    __wt_rec_image_copy(session, r, key);
    if (val->len == 0)
        r->any_empty_value = true;
    else {
        r->all_empty_value = false;
        if (btree->dictionary)
            WT_RET(__wt_rec_dict_replace(session, r, &tw, 0, val));
        __wt_rec_image_copy(session, r, val);
    }
    __wt_rec_addr_ts_update_window(r, &tw);

    /* Update compression state. */
    __rec_key_state_update(r, ovfl_key);

    return (0);
}

/*
 * __rec_row_merge --
 *     Merge in a split page.
 */
static int
__rec_row_merge(WT_SESSION_IMPL *session, WT_RECONCILE *r, WT_PAGE *page)
{
    WT_ADDR *addr;
    WT_MULTI *multi;
    WT_PAGE_MODIFY *mod;
    WT_REC_KV *key, *val;
    uint32_t i;
    bool ovfl_key;

    mod = page->modify;

    key = &r->k;
    val = &r->v;

    /* For each entry in the split array... */
    for (multi = mod->mod_multi, i = 0; i < mod->mod_multi_entries; ++multi, ++i) {
        /* Build the key and value cells. */
        WT_RET(__rec_cell_build_int_key(session, r, WT_IKEY_DATA(multi->key.ikey),
          r->cell_zero ? 1 : multi->key.ikey->size, &ovfl_key));
        r->cell_zero = false;

        addr = &multi->addr;
        __wt_rec_cell_build_addr(session, r, addr, NULL, false, WT_RECNO_OOB);

        /* Boundary: split or write the page. */
        if (__wt_rec_need_split(r, key->len + val->len))
            WT_RET(__wt_rec_split_crossing_bnd(session, r, key->len + val->len, false));

        /* Copy the key and value onto the page. */
        __wt_rec_image_copy(session, r, key);
        __wt_rec_image_copy(session, r, val);
        __wt_rec_addr_ts_update(r, &addr->ta);

        /* Update compression state. */
        __rec_key_state_update(r, ovfl_key);
    }
    return (0);
}

/*
 * __wt_rec_row_int --
 *     Reconcile a row-store internal page.
 */
int
__wt_rec_row_int(WT_SESSION_IMPL *session, WT_RECONCILE *r, WT_PAGE *page)
{
    WT_ADDR *addr;
    WT_BTREE *btree;
    WT_CELL *cell;
    WT_CELL_UNPACK *kpack, _kpack, *vpack, _vpack;
    WT_CHILD_STATE state;
    WT_DECL_RET;
    WT_IKEY *ikey;
    WT_PAGE *child;
    WT_REC_KV *key, *val;
    WT_REF *ref;
    WT_TIME_AGGREGATE ta;
    size_t key_overflow_size, size;
    bool force, hazard, key_onpage_ovfl, ovfl_key;
    const void *p;

    btree = S2BT(session);
    child = NULL;
    hazard = false;

    key = &r->k;
    kpack = &_kpack;
    WT_CLEAR(*kpack); /* -Wuninitialized */
    val = &r->v;
    vpack = &_vpack;
    WT_CLEAR(*vpack); /* -Wuninitialized */

    ikey = NULL; /* -Wuninitialized */
    cell = NULL;

    WT_RET(__wt_rec_split_init(session, r, page, 0, btree->maxintlpage_precomp));

    /*
     * Ideally, we'd never store the 0th key on row-store internal pages because it's never used
     * during tree search and there's no reason to waste the space. The problem is how we do splits:
     * when we split, we've potentially picked out several "split points" in the buffer which is
     * overflowing the maximum page size, and when the overflow happens, we go back and physically
     * split the buffer, at those split points, into new pages. It would be both difficult and
     * expensive to re-process the 0th key at each split point to be an empty key, so we don't do
     * that. However, we are reconciling an internal page for whatever reason, and the 0th key is
     * known to be useless. We truncate the key to a single byte, instead of removing it entirely,
     * it simplifies various things in other parts of the code (we don't have to special case
     * transforming the page from its disk image to its in-memory version, for example).
     */
    r->cell_zero = true;

    key_overflow_size = 0;

    /* For each entry in the in-memory page... */
    WT_INTL_FOREACH_BEGIN (session, page, ref) {
        /*
         * There are different paths if the key is an overflow item vs. a straight-forward on-page
         * value. If an overflow item, we would have instantiated it, and we can use that fact to
         * set things up.
         *
         * Note the cell reference and unpacked key cell are available only in the case of an
         * instantiated, off-page key, we don't bother setting them if that's not possible.
         */
        cell = NULL;
        key_onpage_ovfl = false;
        ikey = __wt_ref_key_instantiated(ref);
        if (ikey != NULL && ikey->cell_offset != 0) {
            cell = WT_PAGE_REF_OFFSET(page, ikey->cell_offset);
            __wt_cell_unpack(session, page, cell, kpack);
            key_onpage_ovfl =
              F_ISSET(kpack, WT_CELL_UNPACK_OVERFLOW) && kpack->raw != WT_CELL_KEY_OVFL_RM;
        }

        WT_ERR(__wt_rec_child_modify(session, r, ref, &hazard, &state));
        addr = ref->addr;
        child = ref->page;

        switch (state) {
        case WT_CHILD_IGNORE:
            /*
             * Ignored child.
             *
             * Overflow keys referencing pages we're not writing are no longer useful, schedule them
             * for discard. Don't worry about instantiation, internal page keys are always
             * instantiated. Don't worry about reuse, reusing this key in this reconciliation is
             * unlikely.
             */
            if (key_onpage_ovfl)
                WT_ERR(__wt_ovfl_discard_add(session, page, kpack->cell));
            WT_CHILD_RELEASE_ERR(session, hazard, ref);
            continue;

        case WT_CHILD_MODIFIED:
            /*
             * Modified child. Empty pages are merged into the parent and discarded.
             */
            switch (child->modify->rec_result) {
            case WT_PM_REC_EMPTY:
                /*
                 * Overflow keys referencing empty pages are no longer useful, schedule them for
                 * discard. Don't worry about instantiation, internal page keys are always
                 * instantiated. Don't worry about reuse, reusing this key in this reconciliation is
                 * unlikely.
                 */
                if (key_onpage_ovfl)
                    WT_ERR(__wt_ovfl_discard_add(session, page, kpack->cell));
                WT_CHILD_RELEASE_ERR(session, hazard, ref);
                continue;
            case WT_PM_REC_MULTIBLOCK:
                /*
                 * Overflow keys referencing split pages are no longer useful (the split page's key
                 * is the interesting key); schedule them for discard. Don't worry about
                 * instantiation, internal page keys are always instantiated. Don't worry about
                 * reuse, reusing this key in this reconciliation is unlikely.
                 */
                if (key_onpage_ovfl)
                    WT_ERR(__wt_ovfl_discard_add(session, page, kpack->cell));

                WT_ERR(__rec_row_merge(session, r, child));
                WT_CHILD_RELEASE_ERR(session, hazard, ref);
                continue;
            case WT_PM_REC_REPLACE:
                /*
                 * If the page is replaced, the page's modify structure has the page's address.
                 */
                addr = &child->modify->mod_replace;
                break;
            default:
                WT_ERR(__wt_illegal_value(session, child->modify->rec_result));
            }
            break;
        case WT_CHILD_ORIGINAL:
            /* Original child. */
            break;
        case WT_CHILD_PROXY:
            /* Deleted child where we write a proxy cell. */
            break;
        }

        /*
         * Build the value cell, the child page's address. Addr points to an on-page cell or an
         * off-page WT_ADDR structure. There's a special cell type in the case of page deletion
         * requiring a proxy cell, otherwise use the information from the addr or original cell.
         */
        if (__wt_off_page(page, addr)) {
            __wt_rec_cell_build_addr(session, r, addr, NULL, state == WT_CHILD_PROXY, WT_RECNO_OOB);
            __wt_time_aggregate_copy(&ta, &addr->ta);
        } else {
            __wt_cell_unpack(session, page, ref->addr, vpack);
            if (F_ISSET(vpack, WT_CELL_UNPACK_TIME_PAIRS_CLEARED)) {
                /*
                 * The transaction ids are cleared after restart. Repack the cell with new validity
                 * to flush the cleared transaction ids.
                 */
                __wt_rec_cell_build_addr(
                  session, r, NULL, vpack, state == WT_CHILD_PROXY, WT_RECNO_OOB);
            } else if (state == WT_CHILD_PROXY) {
                WT_ERR(__wt_buf_set(session, &val->buf, ref->addr, __wt_cell_total_len(vpack)));
                __wt_cell_type_reset(session, val->buf.mem, 0, WT_CELL_ADDR_DEL);
                val->cell_len = 0;
                val->len = val->buf.size;
            } else {
                val->buf.data = ref->addr;
                val->buf.size = __wt_cell_total_len(vpack);
                val->cell_len = 0;
                val->len = val->buf.size;
            }
            __wt_time_aggregate_copy(&ta, &vpack->ta);
        }
        WT_CHILD_RELEASE_ERR(session, hazard, ref);

        /*
         * Build key cell. Truncate any 0th key, internal pages don't need 0th keys.
         */
        if (key_onpage_ovfl) {
            key->buf.data = cell;
            key->buf.size = __wt_cell_total_len(kpack);
            key->cell_len = 0;
            key->len = key->buf.size;
            ovfl_key = true;
            key_overflow_size += ikey->size;
        } else {
            __wt_ref_key(page, ref, &p, &size);
            if (r->cell_zero)
                size = 1;
            WT_ERR(__rec_cell_build_int_key(session, r, p, size, &ovfl_key));
            if (ovfl_key)
                key_overflow_size += size;
        }
        r->cell_zero = false;

        /*
         * Boundary: split or write the page.
         *
         * We always instantiate row-store internal page keys in order to avoid special casing the
         * B+tree search code to handle keys that may not exist (and I/O in a search path). Because
         * root pages are pinned, overflow keys on the root page can cause follow-on cache effects
         * where huge root pages tie down lots of cache space and eviction frantically attempts to
         * evict objects that can't be evicted. If the in-memory image is too large, force a split.
         * Potentially, limiting ourselves to 10 items per page is going to result in deep trees
         * which will impact search performance, but at some point, the application's configuration
         * is too stupid to survive.
         */
        force = r->entries > 20 && key_overflow_size > btree->maxmempage_image;
        if (force || __wt_rec_need_split(r, key->len + val->len)) {
            key_overflow_size = 0;

            /*
             * In one path above, we copied address blocks from the page rather than building the
             * actual key. In that case, we have to build the key now because we are about to
             * promote it.
             */
            if (key_onpage_ovfl)
                WT_ERR(__wt_buf_set(session, r->cur, WT_IKEY_DATA(ikey), ikey->size));

            WT_ERR(__wt_rec_split_crossing_bnd(session, r, key->len + val->len, force));
        }

        /* Copy the key and value onto the page. */
        __wt_rec_image_copy(session, r, key);
        __wt_rec_image_copy(session, r, val);
        __wt_rec_addr_ts_update(r, &ta);

        /* Update compression state. */
        __rec_key_state_update(r, ovfl_key);
    }
    WT_INTL_FOREACH_END;

    /* Write the remnant page. */
    return (__wt_rec_split_finish(session, r));

err:
    WT_CHILD_RELEASE(session, hazard, ref);
    return (ret);
}

/*
 * __rec_row_zero_len --
 *     Return if a zero-length item can be written.
 */
static bool
__rec_row_zero_len(WT_SESSION_IMPL *session, WT_TIME_WINDOW *tw)
{
    /*
     * The item must be globally visible because we're not writing anything on the page. Don't be
     * tempted to check the time window against the default here - the check is subtly different
     * due to the grouping.
     */
    return ((tw->stop_ts == WT_TS_MAX && tw->stop_txn == WT_TXN_MAX) &&
      ((tw->start_ts == WT_TS_NONE && tw->start_txn == WT_TXN_NONE) ||
              __wt_txn_visible_all(session, tw->start_txn, tw->start_ts)));
}

/*
 * __rec_row_leaf_insert --
 *     Walk an insert chain, writing K/V pairs.
 */
static int
__rec_row_leaf_insert(WT_SESSION_IMPL *session, WT_RECONCILE *r, WT_INSERT *ins)
{
    WT_BTREE *btree;
    WT_CURSOR_BTREE *cbt;
    WT_DECL_RET;
    WT_REC_KV *key, *val;
    WT_TIME_WINDOW tw;
    WT_UPDATE *upd;
    WT_UPDATE_SELECT upd_select;
    bool ovfl_key;

    btree = S2BT(session);

    cbt = &r->update_modify_cbt;
    cbt->iface.session = (WT_SESSION *)session;

    key = &r->k;
    val = &r->v;

    upd = NULL;

    for (; ins != NULL; ins = WT_SKIP_NEXT(ins)) {
        WT_RET(__wt_rec_upd_select(session, r, ins, NULL, NULL, &upd_select));
        if ((upd = upd_select.upd) == NULL)
            continue;

        __wt_time_window_copy(&tw, &upd_select.tw);

        switch (upd->type) {
        case WT_UPDATE_MODIFY:
            /*
             * Impossible slot, there's no backing on-page item.
             */
            cbt->slot = UINT32_MAX;
<<<<<<< HEAD
            WT_RET(__wt_value_return_upd(cbt, upd));
            WT_RET(__wt_rec_cell_build_val(
              session, r, cbt->iface.value.data, cbt->iface.value.size, &tw, 0));
=======
            WT_RET(__wt_modify_reconstruct_from_upd_list(session, cbt, upd, cbt->upd_value));
            WT_RET(__wt_value_return(cbt, cbt->upd_value));
            WT_RET(__wt_rec_cell_build_val(session, r, cbt->iface.value.data, cbt->iface.value.size,
              start_durable_ts, start_ts, start_txn, stop_durable_ts, stop_ts, stop_txn, prepare,
              0));
>>>>>>> 1e0dca14
            break;
        case WT_UPDATE_STANDARD:
            /* Take the value from the update. */
            WT_ERR(__wt_rec_cell_build_val(session, r, upd->data, upd->size, &tw, 0));
            break;
        case WT_UPDATE_TOMBSTONE:
            continue;
        default:
            ret = __wt_illegal_value(session, upd->type);
            WT_ERR(ret);
        }
        /* Free the update if it is external. */
        if (F_ISSET(upd, WT_UPDATE_RESTORED_FROM_DISK))
            __wt_free_update_list(session, &upd);

        /* Build key cell. */
        WT_ERR(__rec_cell_build_leaf_key(
          session, r, WT_INSERT_KEY(ins), WT_INSERT_KEY_SIZE(ins), &ovfl_key));

        /* Boundary: split or write the page. */
        if (__wt_rec_need_split(r, key->len + val->len)) {
            /*
             * Turn off prefix compression until a full key written to the new page, and (unless
             * already working with an overflow key), rebuild the key without compression.
             */
            if (r->key_pfx_compress_conf) {
                r->key_pfx_compress = false;
                if (!ovfl_key)
                    WT_ERR(__rec_cell_build_leaf_key(session, r, NULL, 0, &ovfl_key));
            }

            WT_ERR(__wt_rec_split_crossing_bnd(session, r, key->len + val->len, false));
        }

        /* Copy the key/value pair onto the page. */
        __wt_rec_image_copy(session, r, key);
        if (val->len == 0 && __rec_row_zero_len(session, &tw))
            r->any_empty_value = true;
        else {
            r->all_empty_value = false;
            if (btree->dictionary)
                WT_ERR(__wt_rec_dict_replace(session, r, &tw, 0, val));
            __wt_rec_image_copy(session, r, val);
        }
        __wt_rec_addr_ts_update_window(r, &tw);

        /* Update compression state. */
        __rec_key_state_update(r, ovfl_key);
    }

err:
    /* Free the update if it is external. */
    if (upd != NULL && F_ISSET(upd, WT_UPDATE_RESTORED_FROM_DISK))
        __wt_free_update_list(session, &upd);

    return (ret);
}

/*
 * __rec_cell_repack --
 *     Repack a cell.
 */
static inline int
__rec_cell_repack(WT_SESSION_IMPL *session, WT_BTREE *btree, WT_RECONCILE *r, WT_CELL_UNPACK *vpack,
  WT_TIME_WINDOW *tw)
{
    WT_DECL_ITEM(tmpval);
    WT_DECL_RET;
    size_t size;
    const void *p;

    WT_ERR(__wt_scr_alloc(session, 0, &tmpval));

    /* If the item is Huffman encoded, decode it. */
    if (btree->huffman_value == NULL) {
        p = vpack->data;
        size = vpack->size;
    } else {
        WT_ERR(
          __wt_huffman_decode(session, btree->huffman_value, vpack->data, vpack->size, tmpval));
        p = tmpval->data;
        size = tmpval->size;
    }
    WT_ERR(__wt_rec_cell_build_val(session, r, p, size, tw, 0));

err:
    __wt_scr_free(session, &tmpval);
    return (ret);
}

/*
 * __wt_rec_row_leaf --
 *     Reconcile a row-store leaf page.
 */
int
__wt_rec_row_leaf(
  WT_SESSION_IMPL *session, WT_RECONCILE *r, WT_REF *pageref, WT_SALVAGE_COOKIE *salvage)
{
    static WT_UPDATE upd_tombstone = {.txnid = WT_TXN_NONE, .type = WT_UPDATE_TOMBSTONE};
    WT_BTREE *btree;
    WT_CELL *cell;
    WT_CELL_UNPACK *kpack, _kpack, *vpack, _vpack;
    WT_CURSOR_BTREE *cbt;
    WT_DECL_ITEM(tmpkey);
    WT_DECL_RET;
    WT_IKEY *ikey;
    WT_INSERT *ins;
    WT_PAGE *page;
    WT_REC_KV *key, *val;
    WT_ROW *rip;
    WT_TIME_WINDOW tw;
    WT_UPDATE *upd;
    WT_UPDATE_SELECT upd_select;
    uint64_t slvg_skip;
    uint32_t i;
    bool dictionary, key_onpage_ovfl, ovfl_key;
    void *copy;

    btree = S2BT(session);
    page = pageref->page;
    slvg_skip = salvage == NULL ? 0 : salvage->skip;
    __wt_time_window_init(&tw);

    cbt = &r->update_modify_cbt;
    cbt->iface.session = (WT_SESSION *)session;

    key = &r->k;
    val = &r->v;
    vpack = &_vpack;

    upd = NULL;

    WT_RET(__wt_rec_split_init(session, r, page, 0, btree->maxleafpage_precomp));

    /*
     * Write any K/V pairs inserted into the page before the first from-disk key on the page.
     */
    if ((ins = WT_SKIP_FIRST(WT_ROW_INSERT_SMALLEST(page))) != NULL)
        WT_RET(__rec_row_leaf_insert(session, r, ins));

    /*
     * Temporary buffers in which to instantiate any uninstantiated keys or value items we need.
     */
    WT_ERR(__wt_scr_alloc(session, 0, &tmpkey));

    /* For each entry in the page... */
    WT_ROW_FOREACH (page, rip, i) {
        /*
         * The salvage code, on some rare occasions, wants to reconcile a page but skip some leading
         * records on the page. Because the row-store leaf reconciliation function copies keys from
         * the original disk page, this is non-trivial -- just changing the in-memory pointers isn't
         * sufficient, we have to change the WT_CELL structures on the disk page, too. It's ugly,
         * but we pass in a value that tells us how many records to skip in this case.
         */
        if (slvg_skip != 0) {
            --slvg_skip;
            continue;
        }
        dictionary = false;

        /*
         * Figure out the key: set any cell reference (and unpack it), set any instantiated key
         * reference.
         */
        copy = WT_ROW_KEY_COPY(rip);
        WT_IGNORE_RET_BOOL(__wt_row_leaf_key_info(page, copy, &ikey, &cell, NULL, NULL));
        if (cell == NULL)
            kpack = NULL;
        else {
            kpack = &_kpack;
            __wt_cell_unpack(session, page, cell, kpack);
        }

        /* Unpack the on-page value cell. */
        __wt_row_leaf_value_cell(session, page, rip, NULL, vpack);

        /* Look for an update. */
        WT_ERR(__wt_rec_upd_select(session, r, NULL, rip, vpack, &upd_select));
        upd = upd_select.upd;

        /*
         * Figure out the timestamps. If there's no update and salvaging the file, clear the time
         * pair information, else take the time pairs from the cell.
         */
        if (upd == NULL) {
            if (!salvage)
                __wt_time_window_copy(&tw, &vpack->tw);
            else
                __wt_time_window_init(&tw);
        } else
            __wt_time_window_copy(&tw, &upd_select.tw);

        /*
         * If we reconcile an on disk key with a globally visible stop time pair and there are no
         * new updates for that key, skip writing that key.
         */
        if (upd == NULL && (tw.stop_txn != WT_TXN_MAX || tw.stop_ts != WT_TS_MAX) &&
          __wt_txn_visible_all(session, tw.stop_txn, tw.stop_ts))
            upd = &upd_tombstone;

        /* Build value cell. */
        if (upd == NULL) {
            /*
             * When the page was read into memory, there may not have been a value item.
             *
             * If there was a value item, check if it's a dictionary cell (a copy of another item on
             * the page). If it's a copy, we have to create a new value item as the old item might
             * have been discarded from the page.
             *
             * Repack the cell if we clear the transaction ids in the cell.
             */
            if (vpack->raw == WT_CELL_VALUE_COPY) {
                WT_ERR(__rec_cell_repack(session, btree, r, vpack, &tw));

                dictionary = true;
            } else if (F_ISSET(vpack, WT_CELL_UNPACK_TIME_PAIRS_CLEARED)) {
                /*
                 * The transaction ids are cleared after restart. Repack the cell to flush the
                 * cleared transaction ids.
                 */
                if (F_ISSET(vpack, WT_CELL_UNPACK_OVERFLOW)) {
                    r->ovfl_items = true;

                    val->buf.data = vpack->data;
                    val->buf.size = vpack->size;

                    /* Rebuild the cell. */
                    val->cell_len =
                      __wt_cell_pack_ovfl(session, &val->cell, vpack->raw, &tw, 0, val->buf.size);
                    val->len = val->cell_len + val->buf.size;
                } else
                    WT_ERR(__rec_cell_repack(session, btree, r, vpack, &tw));

                dictionary = true;
            } else {
                val->buf.data = vpack->cell;
                val->buf.size = __wt_cell_total_len(vpack);
                val->cell_len = 0;
                val->len = val->buf.size;

                /* Track if page has overflow items. */
                if (F_ISSET(vpack, WT_CELL_UNPACK_OVERFLOW))
                    r->ovfl_items = true;
            }
        } else {
            /* The first time we find an overflow record, discard the underlying blocks. */
            if (F_ISSET(vpack, WT_CELL_UNPACK_OVERFLOW) && vpack->raw != WT_CELL_VALUE_OVFL_RM)
                WT_ERR(__wt_ovfl_remove(session, page, vpack));

            switch (upd->type) {
            case WT_UPDATE_MODIFY:
                cbt->slot = WT_ROW_SLOT(page, rip);
<<<<<<< HEAD
                WT_ERR(__wt_value_return_upd(cbt, upd));
                WT_ERR(__wt_rec_cell_build_val(
                  session, r, cbt->iface.value.data, cbt->iface.value.size, &tw, 0));
=======
                WT_ERR(__wt_modify_reconstruct_from_upd_list(session, cbt, upd, cbt->upd_value));
                WT_ERR(__wt_value_return(cbt, cbt->upd_value));
                WT_ERR(__wt_rec_cell_build_val(session, r, cbt->iface.value.data,
                  cbt->iface.value.size, start_durable_ts, start_ts, start_txn, stop_durable_ts,
                  stop_ts, stop_txn, prepare, 0));
>>>>>>> 1e0dca14
                dictionary = true;
                break;
            case WT_UPDATE_STANDARD:
                /* Take the value from the update. */
                WT_ERR(__wt_rec_cell_build_val(session, r, upd->data, upd->size, &tw, 0));
                dictionary = true;
                break;
            case WT_UPDATE_TOMBSTONE:
                /*
                 * If this key/value pair was deleted, we're done.
                 *
                 * Overflow keys referencing discarded values are no longer useful, discard the
                 * backing blocks. Don't worry about reuse, reusing keys from a row-store page
                 * reconciliation seems unlikely enough to ignore.
                 */
                if (kpack != NULL && F_ISSET(kpack, WT_CELL_UNPACK_OVERFLOW) &&
                  kpack->raw != WT_CELL_KEY_OVFL_RM) {
                    /*
                     * Keys are part of the name-space, we can't remove them from the in-memory
                     * tree; if an overflow key was deleted without being instantiated (for example,
                     * cursor-based truncation), do it now.
                     */
                    if (ikey == NULL)
                        WT_ERR(__wt_row_leaf_key(session, page, rip, tmpkey, true));

                    WT_ERR(__wt_ovfl_discard_add(session, page, kpack->cell));
                }

                /*
                 * If we're removing a key, also remove the history store contents associated with
                 * that key. Even if we fail reconciliation after this point, we're safe to do this.
                 * The history store content must be obsolete in order for us to consider removing
                 * the key.
                 */
                if (F_ISSET(S2C(session), WT_CONN_HS_OPEN) && !WT_IS_HS(btree)) {
                    WT_ERR(__wt_row_leaf_key(session, page, rip, tmpkey, true));
                    WT_ERR(__wt_hs_delete_key(session, btree->id, tmpkey));
                    WT_STAT_CONN_INCR(session, cache_hs_key_truncate_onpage_removal);
                }

                /*
                 * We aren't creating a key so we can't use bytes from this key to provide prefix
                 * information for a subsequent key.
                 */
                tmpkey->size = 0;

                /* Proceed with appended key/value pairs. */
                goto leaf_insert;
            default:
                WT_ERR(__wt_illegal_value(session, upd->type));
            }
            /* Free the update if it is external. */
            if (F_ISSET(upd, WT_UPDATE_RESTORED_FROM_DISK))
                __wt_free_update_list(session, &upd);
        }

        /*
         * Build key cell.
         *
         * If the key is an overflow key that hasn't been removed, use the original backing blocks.
         */
        key_onpage_ovfl = kpack != NULL && F_ISSET(kpack, WT_CELL_UNPACK_OVERFLOW) &&
          kpack->raw != WT_CELL_KEY_OVFL_RM;
        if (key_onpage_ovfl) {
            key->buf.data = cell;
            key->buf.size = __wt_cell_total_len(kpack);
            key->cell_len = 0;
            key->len = key->buf.size;
            ovfl_key = true;

            /*
             * We aren't creating a key so we can't use this key as a prefix for a subsequent key.
             */
            tmpkey->size = 0;

            /* Track if page has overflow items. */
            r->ovfl_items = true;
        } else {
            /*
             * Get the key from the page or an instantiated key, or inline building the key from a
             * previous key (it's a fast path for simple, prefix-compressed keys), or by building
             * the key from scratch.
             */
            if (__wt_row_leaf_key_info(page, copy, NULL, &cell, &tmpkey->data, &tmpkey->size))
                goto build;

            kpack = &_kpack;
            __wt_cell_unpack(session, page, cell, kpack);
            if (btree->huffman_key == NULL && kpack->type == WT_CELL_KEY &&
              tmpkey->size >= kpack->prefix && tmpkey->size != 0) {
                /*
                 * Grow the buffer as necessary, ensuring data data has been copied into local
                 * buffer space, then append the suffix to the prefix already in the buffer.
                 *
                 * Don't grow the buffer unnecessarily or copy data we don't need, truncate the
                 * item's data length to the prefix bytes.
                 */
                tmpkey->size = kpack->prefix;
                WT_ERR(__wt_buf_grow(session, tmpkey, tmpkey->size + kpack->size));
                memcpy((uint8_t *)tmpkey->mem + tmpkey->size, kpack->data, kpack->size);
                tmpkey->size += kpack->size;
            } else
                WT_ERR(__wt_row_leaf_key_copy(session, page, rip, tmpkey));
build:
            WT_ERR(__rec_cell_build_leaf_key(session, r, tmpkey->data, tmpkey->size, &ovfl_key));
        }

        /* Boundary: split or write the page. */
        if (__wt_rec_need_split(r, key->len + val->len)) {
            /*
             * If we copied address blocks from the page rather than building the actual key, we
             * have to build the key now because we are about to promote it.
             */
            if (key_onpage_ovfl) {
                WT_ERR(__wt_dsk_cell_data_ref(session, WT_PAGE_ROW_LEAF, kpack, r->cur));
                WT_NOT_READ(key_onpage_ovfl, false);
            }

            /*
             * Turn off prefix compression until a full key written to the new page, and (unless
             * already working with an overflow key), rebuild the key without compression.
             */
            if (r->key_pfx_compress_conf) {
                r->key_pfx_compress = false;
                if (!ovfl_key)
                    WT_ERR(__rec_cell_build_leaf_key(session, r, NULL, 0, &ovfl_key));
            }

            WT_ERR(__wt_rec_split_crossing_bnd(session, r, key->len + val->len, false));
        }

        /* Copy the key/value pair onto the page. */
        __wt_rec_image_copy(session, r, key);
        if (val->len == 0 && __rec_row_zero_len(session, &tw))
            r->any_empty_value = true;
        else {
            r->all_empty_value = false;
            if (dictionary && btree->dictionary)
                WT_ERR(__wt_rec_dict_replace(session, r, &tw, 0, val));
            __wt_rec_image_copy(session, r, val);
        }
        __wt_rec_addr_ts_update_window(r, &tw);

        /* Update compression state. */
        __rec_key_state_update(r, ovfl_key);

leaf_insert:
        /* Write any K/V pairs inserted into the page after this key. */
        if ((ins = WT_SKIP_FIRST(WT_ROW_INSERT(page, rip))) != NULL)
            WT_ERR(__rec_row_leaf_insert(session, r, ins));
    }

    /* Write the remnant page. */
    ret = __wt_rec_split_finish(session, r);

err:
    /* Free the update if it is external. */
    if (upd != NULL && F_ISSET(upd, WT_UPDATE_RESTORED_FROM_DISK))
        __wt_free_update_list(session, &upd);

    __wt_scr_free(session, &tmpkey);
    return (ret);
}<|MERGE_RESOLUTION|>--- conflicted
+++ resolved
@@ -535,8 +535,8 @@
 {
     /*
      * The item must be globally visible because we're not writing anything on the page. Don't be
-     * tempted to check the time window against the default here - the check is subtly different
-     * due to the grouping.
+     * tempted to check the time window against the default here - the check is subtly different due
+     * to the grouping.
      */
     return ((tw->stop_ts == WT_TS_MAX && tw->stop_txn == WT_TXN_MAX) &&
       ((tw->start_ts == WT_TS_NONE && tw->start_txn == WT_TXN_NONE) ||
@@ -582,17 +582,10 @@
              * Impossible slot, there's no backing on-page item.
              */
             cbt->slot = UINT32_MAX;
-<<<<<<< HEAD
-            WT_RET(__wt_value_return_upd(cbt, upd));
+            WT_RET(__wt_modify_reconstruct_from_upd_list(session, cbt, upd, cbt->upd_value));
+            WT_RET(__wt_value_return(cbt, cbt->upd_value));
             WT_RET(__wt_rec_cell_build_val(
               session, r, cbt->iface.value.data, cbt->iface.value.size, &tw, 0));
-=======
-            WT_RET(__wt_modify_reconstruct_from_upd_list(session, cbt, upd, cbt->upd_value));
-            WT_RET(__wt_value_return(cbt, cbt->upd_value));
-            WT_RET(__wt_rec_cell_build_val(session, r, cbt->iface.value.data, cbt->iface.value.size,
-              start_durable_ts, start_ts, start_txn, stop_durable_ts, stop_ts, stop_txn, prepare,
-              0));
->>>>>>> 1e0dca14
             break;
         case WT_UPDATE_STANDARD:
             /* Take the value from the update. */
@@ -845,17 +838,10 @@
             switch (upd->type) {
             case WT_UPDATE_MODIFY:
                 cbt->slot = WT_ROW_SLOT(page, rip);
-<<<<<<< HEAD
-                WT_ERR(__wt_value_return_upd(cbt, upd));
+                WT_ERR(__wt_modify_reconstruct_from_upd_list(session, cbt, upd, cbt->upd_value));
+                WT_ERR(__wt_value_return(cbt, cbt->upd_value));
                 WT_ERR(__wt_rec_cell_build_val(
                   session, r, cbt->iface.value.data, cbt->iface.value.size, &tw, 0));
-=======
-                WT_ERR(__wt_modify_reconstruct_from_upd_list(session, cbt, upd, cbt->upd_value));
-                WT_ERR(__wt_value_return(cbt, cbt->upd_value));
-                WT_ERR(__wt_rec_cell_build_val(session, r, cbt->iface.value.data,
-                  cbt->iface.value.size, start_durable_ts, start_ts, start_txn, stop_durable_ts,
-                  stop_ts, stop_txn, prepare, 0));
->>>>>>> 1e0dca14
                 dictionary = true;
                 break;
             case WT_UPDATE_STANDARD:
