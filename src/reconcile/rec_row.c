/*-
 * Copyright (c) 2014-present MongoDB, Inc.
 * Copyright (c) 2008-2014 WiredTiger, Inc.
 *	All rights reserved.
 *
 * See the file LICENSE for redistribution information.
 */

#include "wt_internal.h"

/*
 * __rec_key_state_update --
 *     Update prefix and suffix compression based on the last key.
 */
static WT_INLINE void
__rec_key_state_update(WT_RECONCILE *r, bool ovfl_key)
{
    WT_ITEM *a;

    /*
     * If writing an overflow key onto the page, don't update the "last key" value, and leave the
     * state of prefix compression alone. (If we are currently doing prefix compression, we have a
     * key state which will continue to work, we're just skipping the key just created because it's
     * an overflow key and doesn't participate in prefix compression. If we are not currently doing
     * prefix compression, we can't start, an overflow key doesn't give us any state.)
     *
     * Additionally, if we wrote an overflow key onto the page, turn off the suffix compression of
     * row-store internal node keys. (When we split, "last key" is the largest key on the previous
     * page, and "cur key" is the first key on the next page, which is being promoted. In some cases
     * we can discard bytes from the "cur key" that are not needed to distinguish between the "last
     * key" and "cur key", compressing the size of keys on internal nodes. If we just built an
     * overflow key, we're not going to update the "last key", making suffix compression impossible
     * for the next key. Alternatively, we could remember where the last key was on the page, detect
     * it's an overflow key, read it from disk and do suffix compression, but that's too much work
     * for an unlikely event.)
     *
     * If we're not writing an overflow key on the page, update the last-key value and turn on both
     * prefix and suffix compression.
     */
    if (ovfl_key)
        r->key_sfx_compress = false;
    else {
        a = r->cur;
        r->cur = r->last;
        r->last = a;

        r->key_pfx_compress = r->key_pfx_compress_conf;
        r->key_sfx_compress = r->key_sfx_compress_conf;
    }
}

/*
 * __rec_cell_build_int_key --
 *     Process a key and return a WT_CELL structure and byte string to be stored on a row-store
 *     internal page.
 */
static int
__rec_cell_build_int_key(WT_SESSION_IMPL *session, WT_RECONCILE *r, const void *data, size_t size)
{
    WTI_REC_KV *key;

    key = &r->k;

    /* Copy the bytes into the "current" and key buffers. */
    WT_RET(__wt_buf_set(session, r->cur, data, size));
    WT_RET(__wt_buf_set(session, &key->buf, data, size));

    key->cell_len = __wt_cell_pack_int_key(&key->cell, key->buf.size);
    key->len = key->cell_len + key->buf.size;

    return (0);
}

/*
 * __rec_cell_build_leaf_key --
 *     Process a key and return a WT_CELL structure and byte string to be stored on a row-store leaf
 *     page.
 */
static int
__rec_cell_build_leaf_key(
  WT_SESSION_IMPL *session, WT_RECONCILE *r, const void *data, size_t size, bool *is_ovflp)
{
    WT_BTREE *btree;
    WTI_REC_KV *key;
    size_t pfx_max;
    uint8_t pfx;
    const uint8_t *a, *b;

    *is_ovflp = false;

    btree = S2BT(session);
    key = &r->k;

    pfx = 0;
    if (data == NULL)
        /*
         * When data is NULL, our caller has a prefix compressed key they can't use (probably
         * because they just crossed a split point). Use the full key saved when last called,
         * instead.
         */
        WT_RET(__wt_buf_set(session, &key->buf, r->cur->data, r->cur->size));
    else {
        /*
         * Save a copy of the key for later reference: we use the full key for prefix-compression
         * comparisons, and if we are, for any reason, unable to use the compressed key we generate.
         */
        WT_RET(__wt_buf_set(session, r->cur, data, size));

        /*
         * Do prefix compression on the key. We know by definition the previous key sorts before the
         * current key, which means the keys must differ and we just need to compare up to the
         * shorter of the two keys.
         */
        if (r->key_pfx_compress) {
            /*
             * We can't compress out more than 256 bytes, limit the comparison to that.
             */
            pfx_max = UINT8_MAX;
            if (size < pfx_max)
                pfx_max = size;
            if (r->last->size < pfx_max)
                pfx_max = r->last->size;
            for (a = data, b = r->last->data; pfx < pfx_max; ++pfx)
                if (*a++ != *b++)
                    break;

            /*
             * Prefix compression costs CPU and memory when the page is re-loaded, skip unless
             * there's a reasonable gain. Also, if the previous key was prefix compressed, don't
             * increase the prefix compression if we aren't getting a reasonable gain. (Groups of
             * keys with the same prefix can be quickly built without needing to roll forward
             * through intermediate keys or allocating memory so they can be built faster in the
             * future, for that reason try and create big groups of keys with the same prefix.)
             */
            if (pfx < btree->prefix_compression_min)
                pfx = 0;
            else if (r->key_pfx_last != 0 && pfx > r->key_pfx_last &&
              pfx < r->key_pfx_last + WT_KEY_PREFIX_PREVIOUS_MINIMUM)
                pfx = r->key_pfx_last;

            if (pfx != 0)
                WT_STAT_DSRC_INCRV(session, rec_prefix_compression, pfx);
        }

        /* Copy the non-prefix bytes into the key buffer. */
        WT_RET(__wt_buf_set(session, &key->buf, (uint8_t *)data + pfx, size - pfx));
    }
    r->key_pfx_last = pfx;

    /* Create an overflow object if the data won't fit. */
    if (key->buf.size > btree->maxleafkey) {
        /*
         * Overflow objects aren't prefix compressed -- rebuild any object that was prefix
         * compressed.
         */
        if (pfx == 0) {
            WT_STAT_CONN_DSRC_INCR(session, rec_overflow_key_leaf);

            *is_ovflp = true;
            return (__wti_rec_cell_build_ovfl(session, r, key, WT_CELL_KEY_OVFL, NULL, 0));
        }
        return (__rec_cell_build_leaf_key(session, r, NULL, 0, is_ovflp));
    }

    key->cell_len = __wt_cell_pack_leaf_key(&key->cell, pfx, key->buf.size);
    key->len = key->cell_len + key->buf.size;

    return (0);
}

/*
 * __wt_bulk_insert_row --
 *     Row-store bulk insert.
 */
int
__wt_bulk_insert_row(WT_SESSION_IMPL *session, WT_CURSOR_BULK *cbulk)
{
    WT_BTREE *btree;
    WT_CURSOR *cursor;
    WT_RECONCILE *r;
    WTI_REC_KV *key, *val;
    WT_TIME_WINDOW tw;
    bool ovfl_key;

    r = cbulk->reconcile;
    btree = S2BT(session);
    cursor = &cbulk->cbt.iface;
    WT_TIME_WINDOW_INIT(&tw);

    key = &r->k;
    val = &r->v;
    WT_RET(__rec_cell_build_leaf_key(session, r, /* Build key cell */
      cursor->key.data, cursor->key.size, &ovfl_key));
    if (cursor->value.size == 0)
        val->len = 0;
    else
        WT_RET(__wti_rec_cell_build_val(session, r, cursor->value.data, /* Build value cell */
          cursor->value.size, &tw, 0));

    /* Boundary: split or write the page. */
    if (WT_CROSSING_SPLIT_BND(r, key->len + val->len)) {
        /*
         * Turn off prefix compression until a full key written to the new page, and (unless already
         * working with an overflow key), rebuild the key without compression.
         */
        if (r->key_pfx_compress_conf) {
            r->key_pfx_compress = false;
            r->key_pfx_last = 0;
            if (!ovfl_key)
                WT_RET(__rec_cell_build_leaf_key(session, r, NULL, 0, &ovfl_key));
        }
        WT_RET(__wti_rec_split_crossing_bnd(session, r, key->len + val->len));
    }

    /* Copy the key/value pair onto the page. */
    __wti_rec_image_copy(session, r, key);
    if (val->len == 0)
        r->any_empty_value = true;
    else {
        r->all_empty_value = false;
        if (btree->dictionary)
            WT_RET(__wti_rec_dict_replace(session, r, &tw, 0, val));
        __wti_rec_image_copy(session, r, val);
    }
    WTI_REC_CHUNK_TA_UPDATE(session, r->cur_ptr, &tw);

    /* Update compression state. */
    __rec_key_state_update(r, ovfl_key);

    return (0);
}

/*
 * __rec_row_merge --
 *     Merge in a split page.
 */
static int
__rec_row_merge(
  WT_SESSION_IMPL *session, WT_RECONCILE *r, WT_REF *ref, uint16_t ref_changes, bool build_delta)
{
    WT_ADDR *addr;
    WT_MULTI *multi;
    WT_PAGE *page;
    WT_PAGE_MODIFY *mod;
<<<<<<< HEAD
    WT_REC_KV *key, *val;
    size_t old_key_size;
=======
    WTI_REC_KV *key, *val;
>>>>>>> 1628d906
    uint32_t i;
    void *old_key;

    page = ref->page;
    mod = page->modify;

    key = &r->k;
    val = &r->v;

    /* TODO: build delta for split pages. */
    if (build_delta && mod->mod_multi_entries > 1 && ref_changes > 0) {
        build_delta = false;
        r->delta.size = 0;
    }

    /* For each entry in the split array... */
    for (multi = mod->mod_multi, i = 0; i < mod->mod_multi_entries; ++multi, ++i) {
        /*
         * Build the key and value cells. We should inherit the old key for the first page.
         * Otherwise, it is difficult to build the delta for that key as it can change.
         */
        if (i == 0) {
            __wt_ref_key(ref->home, ref, &old_key, &old_key_size);
            WT_RET(__rec_cell_build_int_key(session, r, old_key, old_key_size));
        } else
            WT_RET(__rec_cell_build_int_key(
              session, r, WT_IKEY_DATA(multi->key.ikey), multi->key.ikey->size));
        r->cell_zero = false;

        addr = &multi->addr;
        __wti_rec_cell_build_addr(session, r, addr, NULL, WT_RECNO_OOB, NULL);

        /* Boundary: split or write the page. */
        if (__wti_rec_need_split(r, key->len + val->len))
            WT_RET(__wti_rec_split_crossing_bnd(session, r, key->len + val->len));

        /* Copy the key and value onto the page. */
        __wti_rec_image_copy(session, r, key);
        __wti_rec_image_copy(session, r, val);
        WTI_REC_CHUNK_TA_MERGE(session, r->cur_ptr, &addr->ta);

        /* Update compression state. */
        __rec_key_state_update(r, false);

        if (build_delta && ref_changes > 0) {
            WT_ASSERT(session, mod->mod_multi_entries == 1);
            WT_RET(__wti_rec_pack_delta_internal(session, r, key, val));
        }
    }
    return (0);
}

/*
 * __wti_rec_row_int --
 *     Reconcile a row-store internal page.
 */
int
__wti_rec_row_int(WT_SESSION_IMPL *session, WT_RECONCILE *r, WT_PAGE *page)
{
    WT_ADDR *addr;
    WT_BTREE *btree;
    WT_CELL *cell;
    WT_CELL_UNPACK_ADDR *kpack, _kpack, *vpack, _vpack;
    WTI_CHILD_MODIFY_STATE cms;
    WT_DECL_RET;
    WT_IKEY *ikey;
    WT_PAGE *child;
    WT_PAGE_DELETED *page_del;
    WTI_REC_KV *key, *val;
    WT_REF *ref;
    WT_TIME_AGGREGATE ft_ta, *source_ta, ta;
    size_t size;
    uint16_t prev_ref_changes;
    bool build_delta;
    const void *p;

    btree = S2BT(session);
    child = NULL;
    ref = NULL;
    WT_TIME_AGGREGATE_INIT_MERGE(&ft_ta);

    key = &r->k;
    kpack = &_kpack;
    WT_CLEAR(*kpack); /* -Wuninitialized */
    val = &r->v;
    vpack = &_vpack;
    WT_CLEAR(*vpack); /* -Wuninitialized */

    ikey = NULL; /* -Wuninitialized */
    cell = NULL;
    build_delta = WT_BUILD_DELTA_INT(session, r);

    WT_RET(__wti_rec_split_init(session, r, page, 0, btree->maxintlpage_precomp, 0));
    if (build_delta)
        WT_RET(__wti_rec_build_delta_init(session, r));

    /*
     * Ideally, we'd never store the 0th key on row-store internal pages because it's never used
     * during tree search and there's no reason to waste the space. The problem is how we do splits:
     * when we split, we've potentially picked out several "split points" in the buffer which is
     * overflowing the maximum page size, and when the overflow happens, we go back and physically
     * split the buffer, at those split points, into new pages. It would be both difficult and
     * expensive to re-process the 0th key at each split point to be an empty key, so we don't do
     * that. However, we are reconciling an internal page for whatever reason, and the 0th key is
     * known to be useless. We truncate the key to a single byte, instead of removing it entirely,
     * it simplifies various things in other parts of the code (we don't have to special case
     * transforming the page from its disk image to its in-memory version, for example).
     */
    r->cell_zero = true;

    /* For each entry in the in-memory page... */
    WT_INTL_FOREACH_BEGIN (session, page, ref) {
        /* TODO: build delta for split pages. */
        if (build_delta && r->multi_next > 0) {
            build_delta = false;
            r->delta.size = 0;
        }

        WT_ACQUIRE_READ(prev_ref_changes, ref->ref_changes);

        /*
         * There are different paths if the key is an overflow item vs. a straight-forward on-page
         * value. If an overflow item, we would have instantiated it, and we can use that fact to
         * set things up.
         *
         * Note the cell reference and unpacked key cell are available only in the case of an
         * instantiated, off-page key, we don't bother setting them if that's not possible.
         */
        cell = NULL;
        ikey = __wt_ref_key_instantiated(ref);
        if (ikey != NULL && ikey->cell_offset != 0) {
            cell = WT_PAGE_REF_OFFSET(page, ikey->cell_offset);
            __wt_cell_unpack_addr(session, page->dsk, cell, kpack);

            /*
             * Historically, we stored overflow cookies on internal pages, discard any underlying
             * blocks. We have a copy to build the key (the key was instantiated when we read the
             * page into memory), they won't be needed in the future as we're rewriting the page.
             */
            if (F_ISSET(kpack, WT_CELL_UNPACK_OVERFLOW) && kpack->raw != WT_CELL_KEY_OVFL_RM)
                WT_ERR(__wt_ovfl_discard_add(session, page, kpack->cell));
        }

        WT_ERR(__wti_rec_child_modify(session, r, ref, &cms, &build_delta));
        addr = ref->addr;
        child = ref->page;

        switch (cms.state) {
        case WTI_CHILD_IGNORE:
            /*
             * Cannot build delta if we decide to delete the first key. The first key on the
             * internal page is a random value. If we delete that, the next key will become the new
             * first key, which is a random value. We cannot reconstruct the delta in this case as
             * the key has changed.
             */
            if (build_delta && r->cell_zero) {
                build_delta = false;
                r->delta.size = 0;
            }

            if (build_delta && prev_ref_changes > 0) {
                __wt_ref_key(page, ref, &p, &size);
                WT_ERR(__rec_cell_build_int_key(session, r, p, size));
                WT_ERR(__wti_rec_pack_delta_internal(session, r, key, NULL));
            }

            /*
             * Set the ref_changes state to zero if there were no concurrent changes while
             * reconciling the internal page.
             */
            __wt_atomic_casv16(&ref->ref_changes, prev_ref_changes, 0);
            /*
             * Ignored child.
             */
            WTI_CHILD_RELEASE_ERR(session, cms.hazard, ref);
            continue;

        case WTI_CHILD_MODIFIED:
            /*
             * Modified child. Empty pages are merged into the parent and discarded.
             */
            switch (child->modify->rec_result) {
            case WT_PM_REC_EMPTY:
<<<<<<< HEAD
                /* Cannot build delta if we decide to delete the first key. */
                if (build_delta && r->cell_zero) {
                    build_delta = false;
                    r->delta.size = 0;
                }

                if (build_delta && prev_ref_changes > 0) {
                    __wt_ref_key(page, ref, &p, &size);
                    WT_ERR(__rec_cell_build_int_key(session, r, p, size));
                    WT_ERR(__wti_rec_pack_delta_internal(session, r, key, NULL));
                }

                /*
                 * Set the ref_changes state to zero if there were no concurrent changes while
                 * reconciling the internal page.
                 */
                __wt_atomic_casv16(&ref->ref_changes, prev_ref_changes, 0);

                WT_CHILD_RELEASE_ERR(session, cms.hazard, ref);
                continue;
            case WT_PM_REC_MULTIBLOCK:
                WT_ERR(__rec_row_merge(session, r, ref, prev_ref_changes, build_delta));

                /*
                 * Set the ref_changes state to zero if there were no concurrent changes while
                 * reconciling the internal page.
                 */
                __wt_atomic_casv16(&ref->ref_changes, prev_ref_changes, 0);

                WT_CHILD_RELEASE_ERR(session, cms.hazard, ref);
=======
                WTI_CHILD_RELEASE_ERR(session, cms.hazard, ref);
                continue;
            case WT_PM_REC_MULTIBLOCK:
                WT_ERR(__rec_row_merge(session, r, child));
                WTI_CHILD_RELEASE_ERR(session, cms.hazard, ref);
>>>>>>> 1628d906
                continue;
            case WT_PM_REC_REPLACE:
                /*
                 * If the page is replaced, the page's modify structure has the page's address.
                 */
                addr = &child->modify->mod_replace;
                break;
            default:
                WT_ERR(__wt_illegal_value(session, child->modify->rec_result));
            }
            break;
        case WTI_CHILD_ORIGINAL:
            /* Original child. */
            break;
        case WTI_CHILD_PROXY:
            /* Fast-delete child where we write a proxy cell. */
            break;
        }

        /*
         * Build the value cell, the child page's address. Addr points to an on-page cell or an
         * off-page WT_ADDR structure.
         */
        page_del = NULL;
        if (__wt_off_page(page, addr)) {
            page_del = cms.state == WTI_CHILD_PROXY ? &cms.del : NULL;
            __wti_rec_cell_build_addr(session, r, addr, NULL, WT_RECNO_OOB, page_del);
            source_ta = &addr->ta;
        } else if (cms.state == WTI_CHILD_PROXY) {
            /* Proxy cells require additional information in the address cell. */
            __wt_cell_unpack_addr(session, page->dsk, ref->addr, vpack);
            page_del = &cms.del;
            __wti_rec_cell_build_addr(session, r, NULL, vpack, WT_RECNO_OOB, page_del);
            source_ta = &vpack->ta;
        } else {
            /*
             * The transaction ids are cleared after restart. Repack the cell with new validity
             * information to flush cleared transaction ids.
             */
            WT_ASSERT_ALWAYS(session, cms.state == WTI_CHILD_ORIGINAL,
              "Not propagating the original fast-truncate information");
            __wt_cell_unpack_addr(session, page->dsk, ref->addr, vpack);

            /* The proxy cells of fast truncate pages must be handled in the above flows. */
            WT_ASSERT_ALWAYS(session, vpack->type != WT_CELL_ADDR_DEL,
              "Proxy cell is selected with original child image");

            if (F_ISSET(vpack, WT_CELL_UNPACK_TIME_WINDOW_CLEARED)) {
                __wti_rec_cell_build_addr(session, r, NULL, vpack, WT_RECNO_OOB, page_del);
            } else {
                val->buf.data = ref->addr;
                val->buf.size = __wt_cell_total_len(vpack);
                val->cell_len = 0;
                val->len = val->buf.size;
            }
            source_ta = &vpack->ta;
        }

        /*
         * Track the time window. The fast-truncate is a stop time window and has to be considered
         * in the internal page's aggregate information for RTS to find it.
         */
        WT_TIME_AGGREGATE_COPY(&ta, source_ta);
        if (page_del != NULL)
            WT_TIME_AGGREGATE_UPDATE_PAGE_DEL(session, &ft_ta, page_del);
        WTI_CHILD_RELEASE_ERR(session, cms.hazard, ref);

        /* Build key cell. Truncate any 0th key, internal pages don't need 0th keys. */
        __wt_ref_key(page, ref, &p, &size);
        if (r->cell_zero)
            size = 1;
        WT_ERR(__rec_cell_build_int_key(session, r, p, size));
        r->cell_zero = false;

        /* Boundary: split or write the page. */
        if (__wti_rec_need_split(r, key->len + val->len))
            WT_ERR(__wti_rec_split_crossing_bnd(session, r, key->len + val->len));

        /* Copy the key and value onto the page. */
        __wti_rec_image_copy(session, r, key);
        __wti_rec_image_copy(session, r, val);
        if (page_del != NULL)
            WTI_REC_CHUNK_TA_MERGE(session, r->cur_ptr, &ft_ta);
        WTI_REC_CHUNK_TA_MERGE(session, r->cur_ptr, &ta);

        /* Update compression state. */
        __rec_key_state_update(r, false);

        if (build_delta && prev_ref_changes > 0)
            WT_ERR(__wti_rec_pack_delta_internal(session, r, key, val));

        /*
         * Set the ref_changes state to zero if there were no concurrent changes while reconciling
         * the internal page.
         */
        __wt_atomic_casv16(&ref->ref_changes, prev_ref_changes, 0);
    }
    WT_INTL_FOREACH_END;

    /* Write the remnant page. */
    return (__wti_rec_split_finish(session, r));

err:
    WTI_CHILD_RELEASE(session, cms.hazard, ref);
    return (ret);
}

/*
 * __rec_row_zero_len --
 *     Return if a zero-length item can be written.
 */
static bool
__rec_row_zero_len(WT_SESSION_IMPL *session, WT_TIME_WINDOW *tw)
{
    /*
     * The item must be globally visible because we're not writing anything on the page. Don't be
     * tempted to check the time window against the default here - the check is subtly different due
     * to the grouping.
     */
    return (!WT_TIME_WINDOW_HAS_STOP(tw) &&
      ((tw->start_ts == WT_TS_NONE && tw->start_txn == WT_TXN_NONE) ||
        __wt_txn_tw_start_visible_all(session, tw)));
}

/*
 * __rec_row_garbage_collect_fixup_update_list --
 *     Insert a tombstone at the start of an update list if all entries are eligible for garbage
 *     collection. There is duplication between the update list and insert list versions of these
 *     functions but my head explodes trying to keep the data structures involved mapped in my head,
 *     so the duplication feels warranted. Don't bother tracking the additional memory associated
 *     with these tombstones - it is about to be freed anyway.
 */
static int
__rec_row_garbage_collect_fixup_update_list(WT_SESSION_IMPL *session, WT_RECONCILE *r, WT_ROW *rip)
{
    WT_BTREE *btree;
    WT_PAGE *page;
    WT_PAGE_MODIFY *mod;
    WT_UPDATE *first_upd, *tombstone, **upd_entry;

    btree = S2BT(session);
    page = r->page;
    mod = page->modify;

    if (!F_ISSET(btree, WT_BTREE_GARBAGE_COLLECT) || !F_ISSET(r, WT_REC_EVICT))
        return (0);
    if ((first_upd = WT_ROW_UPDATE(page, rip)) == NULL)
        return (0);

    if (first_upd->type == WT_UPDATE_TOMBSTONE)
        return (0);

    if (WT_TXNID_LT(first_upd->txnid, r->last_running) &&
      r->rec_last_checkpoint_timestamp != WT_TS_NONE &&
      first_upd->durable_ts <= r->rec_last_checkpoint_timestamp) {
        __wt_verbose_level(session, WT_VERB_LAYERED, WT_VERBOSE_DEBUG_5, "%s",
          "layered table record garbage collected 5");
        WT_RET(__wt_upd_alloc_tombstone(session, &tombstone, NULL));
        /*
         * Use the transaction ID of the prior update to avoid out-of-order IDs, we know that update
         * selection further into reconciliation will choose this tombstone and cause the record to
         * be skipped when creating a page image.
         */
        tombstone->txnid = first_upd->txnid;
        tombstone->next = first_upd;
        upd_entry = &mod->mod_row_update[WT_ROW_SLOT(page, rip)];
        *upd_entry = tombstone;
    }
    return (0);
}

/*
 * __rec_row_garbage_collect_fixup_insert_list --
 *     Insert a tombstone at the start of an insert list if all entries are eligible for garbage
 *     collection.
 */
static int
__rec_row_garbage_collect_fixup_insert_list(
  WT_SESSION_IMPL *session, WT_RECONCILE *r, WT_INSERT *ins)
{
    WT_BTREE *btree;
    WT_UPDATE *first_upd, *tombstone;

    btree = S2BT(session);

    if (!F_ISSET(btree, WT_BTREE_GARBAGE_COLLECT) || !F_ISSET(r, WT_REC_EVICT))
        return (0);
    /* The insert list should have an update, but be paranoid */
    if ((first_upd = ins->upd) == NULL)
        return (0);

    if (first_upd->type == WT_UPDATE_TOMBSTONE)
        return (0);

    if (WT_TXNID_LT(first_upd->txnid, r->last_running) &&
      r->rec_last_checkpoint_timestamp != WT_TS_NONE &&
      first_upd->durable_ts <= r->rec_last_checkpoint_timestamp) {
        /* __wt_verbose_level(session, WT_VERB_LAYERED, WT_VERBOSE_DEBUG_1, "%s", */
        /*   "layered table record garbage collected 4"); */
        WT_RET(__wt_upd_alloc_tombstone(session, &tombstone, NULL));
        /*
         * Use the transaction ID of the prior update to avoid out-of-order IDs, we know that update
         * selection further into reconciliation will choose this tombstone and cause the record to
         * be skipped when creating a page image.
         */
        tombstone->txnid = first_upd->txnid;
        tombstone->next = first_upd;
        ins->upd = tombstone;
    }
    return (0);
}

/*
 * __rec_row_leaf_insert --
 *     Walk an insert chain, writing K/V pairs.
 */
static int
__rec_row_leaf_insert(WT_SESSION_IMPL *session, WT_RECONCILE *r, WT_INSERT *ins)
{
    WT_BTREE *btree;
    WT_CURSOR_BTREE *cbt;
    WT_DECL_ITEM(tmpkey);
    WT_DECL_RET;
    WTI_REC_KV *key, *val;
    WT_TIME_WINDOW tw;
    WT_UPDATE *upd;
    WTI_UPDATE_SELECT upd_select;
    bool ovfl_key;

    btree = S2BT(session);

    cbt = &r->update_modify_cbt;
    cbt->iface.session = (WT_SESSION *)session;

    key = &r->k;
    val = &r->v;

    upd = NULL;

    /* Temporary buffer in which to instantiate any uninstantiated keys or value items we need. */
    WT_RET(__wt_scr_alloc(session, 0, &tmpkey));

    for (; ins != NULL; ins = WT_SKIP_NEXT(ins)) {
        WT_ERR(__rec_row_garbage_collect_fixup_insert_list(session, r, ins));
        WT_ERR(__wti_rec_upd_select(session, r, ins, NULL, NULL, &upd_select));
        if ((upd = upd_select.upd) == NULL) {
            /*
             * In cases where a page has grown so large we are trying to force evict it (there is
             * content, but none of the content can be evicted), we set up fake split points, to
             * allow the page to use update restore eviction and be split into multiple reasonably
             * sized pages. Check if we are in this situation. The call to split with zero
             * additional size is odd, but split takes into account saved updates in a special way
             * for this case already.
             */
            if (!upd_select.upd_saved || !__wti_rec_need_split(r, 0))
                continue;

            WT_ERR(__wt_buf_set(session, r->cur, WT_INSERT_KEY(ins), WT_INSERT_KEY_SIZE(ins)));
            WT_ERR(__wti_rec_split_crossing_bnd(session, r, 0));

            /*
             * Turn off prefix and suffix compression until a full key is written into the new page.
             */
            r->key_pfx_compress = r->key_sfx_compress = false;
            r->key_pfx_last = 0;
            continue;
        }

        /*
         * If we've selected an update, it should be flagged as being destined for the data store.
         *
         * If not, it's either because we're not doing a history store reconciliation or because the
         * update is globally visible (in which case, subsequent updates become irrelevant for
         * reconciliation).
         */
        WT_ASSERT(session,
          F_ISSET(upd, WT_UPDATE_DS) || !F_ISSET(r, WT_REC_HS) ||
            __wt_txn_tw_start_visible_all(session, &upd_select.tw));

        WT_TIME_WINDOW_COPY(&tw, &upd_select.tw);

        switch (upd->type) {
        case WT_UPDATE_MODIFY:
            /*
             * Impossible slot, there's no backing on-page item.
             */
            cbt->slot = UINT32_MAX;
            WT_ERR(__wt_modify_reconstruct_from_upd_list(
              session, cbt, upd, cbt->upd_value, WT_OPCTX_RECONCILATION));
            __wt_value_return(cbt, cbt->upd_value);
            WT_ERR(__wti_rec_cell_build_val(
              session, r, cbt->iface.value.data, cbt->iface.value.size, &tw, 0));
            break;
        case WT_UPDATE_STANDARD:
            if (upd->size == 0 && WT_TIME_WINDOW_IS_EMPTY(&tw))
                val->len = 0;
            else
                /* Take the value from the update. */
                WT_ERR(__wti_rec_cell_build_val(session, r, upd->data, upd->size, &tw, 0));
            break;
        case WT_UPDATE_TOMBSTONE:
            break;
        default:
            WT_ERR(__wt_illegal_value(session, upd->type));
        }

        /*
         * When a tombstone without a timestamp is written to disk, remove any historical versions
         * that are greater in the history store for this key.
         */
        if (upd_select.no_ts_tombstone && r->hs_clear_on_tombstone) {
            tmpkey->data = WT_INSERT_KEY(ins);
            tmpkey->size = WT_INSERT_KEY_SIZE(ins);
            WT_ERR(__wti_rec_hs_clear_on_tombstone(
              session, r, WT_RECNO_OOB, tmpkey, upd->type == WT_UPDATE_TOMBSTONE ? false : true));
        }

        if (upd->type == WT_UPDATE_TOMBSTONE)
            continue;

        /* Build key cell. */
        WT_ERR(__rec_cell_build_leaf_key(
          session, r, WT_INSERT_KEY(ins), WT_INSERT_KEY_SIZE(ins), &ovfl_key));

        /* Boundary: split or write the page. */
        if (__wti_rec_need_split(r, key->len + val->len)) {
            /*
             * Turn off prefix compression until a full key written to the new page, and (unless
             * already working with an overflow key), rebuild the key without compression.
             */
            if (r->key_pfx_compress_conf) {
                r->key_pfx_compress = false;
                r->key_pfx_last = 0;
                if (!ovfl_key)
                    WT_ERR(__rec_cell_build_leaf_key(session, r, NULL, 0, &ovfl_key));
            }

            WT_ERR(__wti_rec_split_crossing_bnd(session, r, key->len + val->len));
        }

        /* Copy the key/value pair onto the page. */
        __wti_rec_image_copy(session, r, key);
        if (val->len == 0 && __rec_row_zero_len(session, &tw))
            r->any_empty_value = true;
        else {
            r->all_empty_value = false;
            if (btree->dictionary)
                WT_ERR(__wti_rec_dict_replace(session, r, &tw, 0, val));
            __wti_rec_image_copy(session, r, val);
        }
        WTI_REC_CHUNK_TA_UPDATE(session, r->cur_ptr, &tw);

        /* Update compression state. */
        __rec_key_state_update(r, ovfl_key);
    }

err:
    __wt_scr_free(session, &tmpkey);
    return (ret);
}

/*
 * __rec_cell_repack --
 *     Repack a cell.
 */
static WT_INLINE int
__rec_cell_repack(
  WT_SESSION_IMPL *session, WT_RECONCILE *r, WT_CELL_UNPACK_KV *vpack, WT_TIME_WINDOW *tw)
{
    WT_DECL_ITEM(tmpval);
    WT_DECL_RET;
    size_t size;
    const void *p;

    WT_ERR(__wt_scr_alloc(session, 0, &tmpval));

    p = vpack->data;
    size = vpack->size;
    WT_ERR(__wti_rec_cell_build_val(session, r, p, size, tw, 0));

err:
    __wt_scr_free(session, &tmpval);
    return (ret);
}

/*
 * __wti_rec_row_leaf --
 *     Reconcile a row-store leaf page.
 */
int
__wti_rec_row_leaf(
  WT_SESSION_IMPL *session, WT_RECONCILE *r, WT_REF *pageref, WT_SALVAGE_COOKIE *salvage)
{
    static WT_UPDATE upd_tombstone = {.txnid = WT_TXN_NONE, .type = WT_UPDATE_TOMBSTONE};
    WT_BTREE *btree;
    WT_CELL *cell;
    WT_CELL_UNPACK_KV *kpack, _kpack, *vpack, _vpack;
    WT_CURSOR_BTREE *cbt;
    WT_DECL_ITEM(lastkey);
    WT_DECL_ITEM(tmpkey);
    WT_DECL_RET;
    WT_IKEY *ikey;
    WT_INSERT *ins;
    WT_PAGE *page;
    WTI_REC_KV *key, *val;
    WT_ROW *rip;
    WT_TIME_WINDOW *twp;
    WT_UPDATE *upd;
    WTI_UPDATE_SELECT upd_select;
    size_t key_size;
    uint64_t slvg_skip;
    uint32_t i;
    uint8_t key_prefix;
    bool dictionary, key_onpage_ovfl, ovfl_key;
    void *copy;
    const void *key_data;

    btree = S2BT(session);
    page = pageref->page;
    twp = NULL;
    upd = NULL;
    slvg_skip = salvage == NULL ? 0 : salvage->skip;

    key = &r->k;
    val = &r->v;
    vpack = &_vpack;

    cbt = &r->update_modify_cbt;
    cbt->iface.session = (WT_SESSION *)session;

    WT_RET(__wti_rec_split_init(session, r, page, 0, btree->maxleafpage_precomp, 0));

    /*
     * Write any K/V pairs inserted into the page before the first from-disk key on the page.
     */
    if ((ins = WT_SKIP_FIRST(WT_ROW_INSERT_SMALLEST(page))) != NULL)
        WT_RET(__rec_row_leaf_insert(session, r, ins));

    /*
     * When we walk the page, we store each key we're building for the disk image in the last-key
     * buffer. There's trickiness because it's significantly faster to use a previously built key
     * plus the next key's prefix count to build the next key (rather than to call some underlying
     * function to do it from scratch). In other words, we put each key into the last-key buffer,
     * then use it to create the next key, again storing the result into the last-key buffer. If we
     * don't build a key for any reason (imagine we skip a key because the value was deleted), clear
     * the last-key buffer size so it's not used to fast-path building the next key.
     */
    WT_ERR(__wt_scr_alloc(session, 0, &lastkey));

    /* Temporary buffer in which to instantiate any uninstantiated keys or value items we need. */
    WT_ERR(__wt_scr_alloc(session, 0, &tmpkey));

    /* For each entry in the page... */
    WT_ROW_FOREACH (page, rip, i) {
        /*
         * The salvage code, on some rare occasions, wants to reconcile a page but skip some leading
         * records on the page. Because the row-store leaf reconciliation function copies keys from
         * the original disk page, this is non-trivial -- just changing the in-memory pointers isn't
         * sufficient, we have to change the WT_CELL structures on the disk page, too. It's ugly,
         * but we pass in a value that tells us how many records to skip in this case.
         */
        if (slvg_skip != 0) {
            --slvg_skip;
            continue;
        }
        dictionary = false;

        /*
         * Figure out if the key is an overflow key, and in that case unpack the cell, we'll need it
         * later.
         */
        copy = WT_ROW_KEY_COPY(rip);
        __wt_row_leaf_key_info(page, copy, &ikey, &cell, &key_data, &key_size, &key_prefix);
        kpack = NULL;
        if (__wt_cell_type(cell) == WT_CELL_KEY_OVFL) {
            kpack = &_kpack;
            __wt_cell_unpack_kv(session, page->dsk, cell, kpack);
        }

        /* Unpack the on-page value cell. */
        __wt_row_leaf_value_cell(session, page, rip, vpack);

        /* Give garbage collected tables a change to mark obsolete content for cleanup */
        WT_ERR(__rec_row_garbage_collect_fixup_update_list(session, r, rip));

        /* Look for an update. */
        WT_ERR(__wti_rec_upd_select(session, r, NULL, rip, vpack, &upd_select));
        upd = upd_select.upd;

        /* Take the timestamp from the update or the cell. */
        if (upd == NULL)
            twp = &vpack->tw;
        else
            twp = &upd_select.tw;

        /*
         * If we reconcile an on disk key with a globally visible stop time point and there are no
         * new updates for that key, skip writing that key. Or if garbage collection is enabled for
         * the table, and the value has become obsolete.
         */
        if (upd == NULL &&
          (__wt_txn_tw_stop_visible_all(session, twp) ||
            (F_ISSET(btree, WT_BTREE_GARBAGE_COLLECT) &&
              WT_TXNID_LT(twp->start_txn, r->last_running) &&
              r->rec_last_checkpoint_timestamp != WT_TS_NONE &&
              twp->durable_start_ts <= r->rec_last_checkpoint_timestamp))) {
            /*
            if (F_ISSET(btree, WT_BTREE_GARBAGE_COLLECT))
                __wt_verbose_level(session, WT_VERB_LAYERED, WT_VERBOSE_DEBUG_1, "%s",
                  "layered table record garbage collected 2");
             */
            upd = &upd_tombstone;
        }

        /* Build value cell. */
        if (upd == NULL) {
            /* Clear the on-disk cell time window if it is obsolete. */
            __wti_rec_time_window_clear_obsolete(session, NULL, vpack, r);

            /*
             * When the page was read into memory, there may not have been a value item.
             *
             * If there was a value item, check if it's a dictionary cell (a copy of another item on
             * the page). If it's a copy, we have to create a new value item as the old item might
             * have been discarded from the page.
             *
             * Repack the cell if we clear the transaction ids in the cell.
             */
            if (vpack->raw == WT_CELL_VALUE_COPY) {
                WT_ERR(__rec_cell_repack(session, r, vpack, twp));

                dictionary = true;
            } else if (F_ISSET(vpack, WT_CELL_UNPACK_TIME_WINDOW_CLEARED)) {
                /*
                 * The transaction ids are cleared after restart. Repack the cell to flush the
                 * cleared transaction ids.
                 */
                if (F_ISSET(vpack, WT_CELL_UNPACK_OVERFLOW)) {
                    r->ovfl_items = true;

                    val->buf.data = vpack->data;
                    val->buf.size = vpack->size;

                    /* Rebuild the cell. */
                    val->cell_len =
                      __wt_cell_pack_ovfl(session, &val->cell, vpack->raw, twp, 0, val->buf.size);
                    val->len = val->cell_len + val->buf.size;
                } else
                    WT_ERR(__rec_cell_repack(session, r, vpack, twp));

                dictionary = true;
            } else {
                val->buf.data = vpack->cell;
                val->buf.size = __wt_cell_total_len(vpack);
                val->cell_len = 0;
                val->len = val->buf.size;

                /* Track if page has overflow items. */
                if (F_ISSET(vpack, WT_CELL_UNPACK_OVERFLOW))
                    r->ovfl_items = true;
            }
        } else {
            /*
             * If we've selected an update, it should be flagged as being destined for the data
             * store.
             *
             * If not, it's either because we're not doing a history store reconciliation or because
             * the update is globally visible (in which case, subsequent updates become irrelevant
             * for reconciliation).
             */
            WT_ASSERT(session,
              F_ISSET(upd, WT_UPDATE_DS) || !F_ISSET(r, WT_REC_HS) ||
                __wt_txn_tw_start_visible_all(session, twp) ||
                (F_ISSET(btree, WT_BTREE_GARBAGE_COLLECT) &&
                  WT_TXNID_LT(twp->start_txn, r->last_running) &&
                  r->rec_last_checkpoint_timestamp != WT_TS_NONE &&
                  twp->durable_start_ts <= r->rec_last_checkpoint_timestamp));

            /* The first time we find an overflow record, discard the underlying blocks. */
            if (F_ISSET(vpack, WT_CELL_UNPACK_OVERFLOW) && vpack->raw != WT_CELL_VALUE_OVFL_RM)
                WT_ERR(__wt_ovfl_remove(session, page, vpack));

            switch (upd->type) {
            case WT_UPDATE_MODIFY:
                cbt->slot = WT_ROW_SLOT(page, rip);
                WT_ERR(__wt_modify_reconstruct_from_upd_list(
                  session, cbt, upd, cbt->upd_value, WT_OPCTX_RECONCILATION));
                __wt_value_return(cbt, cbt->upd_value);
                WT_ERR(__wti_rec_cell_build_val(
                  session, r, cbt->iface.value.data, cbt->iface.value.size, twp, 0));
                dictionary = true;
                break;
            case WT_UPDATE_STANDARD:
                /* Take the value from the update. */
                WT_ERR(__wti_rec_cell_build_val(session, r, upd->data, upd->size, twp, 0));
                dictionary = true;
                break;
            case WT_UPDATE_TOMBSTONE:
                /*
                 * If this key/value pair was deleted, we're done.
                 *
                 * Overflow keys referencing discarded values are no longer useful, discard the
                 * backing blocks. Don't worry about reuse, reusing keys from a row-store page
                 * reconciliation seems unlikely enough to ignore.
                 */
                if (kpack != NULL && F_ISSET(kpack, WT_CELL_UNPACK_OVERFLOW) &&
                  kpack->raw != WT_CELL_KEY_OVFL_RM) {
                    /*
                     * Keys are part of the name-space, we can't remove them. If an overflow key was
                     * deleted without ever having been instantiated, instantiate it now so future
                     * searches aren't surprised when it's marked as cleared in the on-disk image.
                     */
                    if (ikey == NULL)
                        WT_ERR(__wt_row_leaf_key(session, page, rip, tmpkey, true));

                    WT_ERR(__wt_ovfl_discard_add(session, page, kpack->cell));
                }

                /* Not creating a key so we can't use last-key as a prefix for a subsequent key. */
                lastkey->size = 0;
                break;
            default:
                WT_ERR(__wt_illegal_value(session, upd->type));
            }

            /*
             * When a tombstone without a timestamp is written to disk, remove any historical
             * versions that are greater in the history store for this key.
             */
            if (upd_select.no_ts_tombstone && r->hs_clear_on_tombstone) {
                WT_ERR(__wt_row_leaf_key(session, page, rip, tmpkey, true));
                WT_ERR(__wti_rec_hs_clear_on_tombstone(session, r, WT_RECNO_OOB, tmpkey,
                  upd->type == WT_UPDATE_TOMBSTONE ? false : true));
            }

            /* Proceed with appended key/value pairs. */
            if (upd->type == WT_UPDATE_TOMBSTONE)
                goto leaf_insert;
        }

        /*
         * Build key cell.
         *
         * If the key is an overflow key that hasn't been removed, use the original backing blocks.
         */
        key_onpage_ovfl = kpack != NULL && F_ISSET(kpack, WT_CELL_UNPACK_OVERFLOW) &&
          kpack->raw != WT_CELL_KEY_OVFL_RM;
        if (key_onpage_ovfl) {
            key->buf.data = cell;
            key->buf.size = __wt_cell_total_len(kpack);
            key->cell_len = 0;
            key->len = key->buf.size;
            ovfl_key = true;

            /* Not creating a key so we can't use last-key as a prefix for a subsequent key. */
            lastkey->size = 0;

            /* Track if page has overflow items. */
            r->ovfl_items = true;
        } else {
            /*
             * Get the key from the page or an instantiated key, or inline building the key from a
             * previous key (it's a fast path for simple, prefix-compressed keys), or by building
             * the key from scratch.
             */
            __wt_row_leaf_key_info(page, copy, NULL, &cell, &key_data, &key_size, &key_prefix);
            if (key_data == NULL) {
                if (__wt_cell_type(cell) != WT_CELL_KEY)
                    goto slow;
                kpack = &_kpack;
                __wt_cell_unpack_kv(session, page->dsk, cell, kpack);
                key_data = kpack->data;
                key_size = kpack->size;
                key_prefix = kpack->prefix;
            }

            /*
             * If the key has no prefix count, no prefix compression work is needed; else check for
             * a previously built key big enough cover this key's prefix count, else build from
             * scratch.
             */
            if (key_prefix == 0) {
                lastkey->data = key_data;
                lastkey->size = key_size;
            } else if (lastkey->size >= key_prefix) {
                /*
                 * Grow the buffer as necessary as well as ensure data has been copied into local
                 * buffer space, then append the suffix to the prefix already in the buffer. Don't
                 * grow the buffer unnecessarily or copy data we don't need, truncate the item's
                 * CURRENT data length to the prefix bytes before growing the buffer.
                 */
                lastkey->size = key_prefix;
                WT_ERR(__wt_buf_grow(session, lastkey, key_prefix + key_size));
                memcpy((uint8_t *)lastkey->mem + key_prefix, key_data, key_size);
                lastkey->size = key_prefix + key_size;
            } else {
slow:
                WT_ERR(__wt_row_leaf_key_copy(session, page, rip, lastkey));
            }

            WT_ERR(__rec_cell_build_leaf_key(session, r, lastkey->data, lastkey->size, &ovfl_key));
        }

        /* Boundary: split or write the page. */
        if (__wti_rec_need_split(r, key->len + val->len)) {
            /*
             * If we copied address blocks from the page rather than building the actual key, we
             * have to build the key now because we are about to promote it.
             */
            if (key_onpage_ovfl) {
                WT_ERR(__wt_dsk_cell_data_ref_kv(session, WT_PAGE_ROW_LEAF, kpack, r->cur));
                WT_NOT_READ(key_onpage_ovfl, false);
            }

            /*
             * Turn off prefix compression until a full key written to the new page, and (unless
             * already working with an overflow key), rebuild the key without compression.
             */
            if (r->key_pfx_compress_conf) {
                r->key_pfx_compress = false;
                r->key_pfx_last = 0;
                if (!ovfl_key)
                    WT_ERR(__rec_cell_build_leaf_key(session, r, NULL, 0, &ovfl_key));
            }

            WT_ERR(__wti_rec_split_crossing_bnd(session, r, key->len + val->len));
        }

        /* Copy the key/value pair onto the page. */
        __wti_rec_image_copy(session, r, key);
        if (val->len == 0 && __rec_row_zero_len(session, twp))
            r->any_empty_value = true;
        else {
            r->all_empty_value = false;
            if (dictionary && btree->dictionary)
                WT_ERR(__wti_rec_dict_replace(session, r, twp, 0, val));
            __wti_rec_image_copy(session, r, val);
        }
        WTI_REC_CHUNK_TA_UPDATE(session, r->cur_ptr, twp);

        /* Update compression state. */
        __rec_key_state_update(r, ovfl_key);

leaf_insert:
        /* Write any K/V pairs inserted into the page after this key. */
        if ((ins = WT_SKIP_FIRST(WT_ROW_INSERT(page, rip))) != NULL)
            WT_ERR(__rec_row_leaf_insert(session, r, ins));
    }

    /* Write the remnant page. */
    ret = __wti_rec_split_finish(session, r);

err:
    __wt_scr_free(session, &lastkey);
    __wt_scr_free(session, &tmpkey);
    return (ret);
}<|MERGE_RESOLUTION|>--- conflicted
+++ resolved
@@ -242,12 +242,8 @@
     WT_MULTI *multi;
     WT_PAGE *page;
     WT_PAGE_MODIFY *mod;
-<<<<<<< HEAD
-    WT_REC_KV *key, *val;
+    WTI_REC_KV *key, *val;
     size_t old_key_size;
-=======
-    WTI_REC_KV *key, *val;
->>>>>>> 1628d906
     uint32_t i;
     void *old_key;
 
@@ -431,7 +427,6 @@
              */
             switch (child->modify->rec_result) {
             case WT_PM_REC_EMPTY:
-<<<<<<< HEAD
                 /* Cannot build delta if we decide to delete the first key. */
                 if (build_delta && r->cell_zero) {
                     build_delta = false;
@@ -450,7 +445,7 @@
                  */
                 __wt_atomic_casv16(&ref->ref_changes, prev_ref_changes, 0);
 
-                WT_CHILD_RELEASE_ERR(session, cms.hazard, ref);
+                WTI_CHILD_RELEASE_ERR(session, cms.hazard, ref);
                 continue;
             case WT_PM_REC_MULTIBLOCK:
                 WT_ERR(__rec_row_merge(session, r, ref, prev_ref_changes, build_delta));
@@ -461,14 +456,7 @@
                  */
                 __wt_atomic_casv16(&ref->ref_changes, prev_ref_changes, 0);
 
-                WT_CHILD_RELEASE_ERR(session, cms.hazard, ref);
-=======
                 WTI_CHILD_RELEASE_ERR(session, cms.hazard, ref);
-                continue;
-            case WT_PM_REC_MULTIBLOCK:
-                WT_ERR(__rec_row_merge(session, r, child));
-                WTI_CHILD_RELEASE_ERR(session, cms.hazard, ref);
->>>>>>> 1628d906
                 continue;
             case WT_PM_REC_REPLACE:
                 /*
