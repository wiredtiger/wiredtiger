/*-
 * Copyright (c) 2014-present MongoDB, Inc.
 * Copyright (c) 2008-2014 WiredTiger, Inc.
 *	All rights reserved.
 *
 * See the file LICENSE for redistribution information.
 */

#include "wt_internal.h"

/*
 * __rec_key_state_update --
 *     Update prefix and suffix compression based on the last key.
 */
static inline void
__rec_key_state_update(WT_RECONCILE *r, bool ovfl_key)
{
    WT_ITEM *a;

    /*
     * If writing an overflow key onto the page, don't update the "last key" value, and leave the
     * state of prefix compression alone. (If we are currently doing prefix compression, we have a
     * key state which will continue to work, we're just skipping the key just created because it's
     * an overflow key and doesn't participate in prefix compression. If we are not currently doing
     * prefix compression, we can't start, an overflow key doesn't give us any state.)
     *
     * Additionally, if we wrote an overflow key onto the page, turn off the suffix compression of
     * row-store internal node keys. (When we split, "last key" is the largest key on the previous
     * page, and "cur key" is the first key on the next page, which is being promoted. In some cases
     * we can discard bytes from the "cur key" that are not needed to distinguish between the "last
     * key" and "cur key", compressing the size of keys on internal nodes. If we just built an
     * overflow key, we're not going to update the "last key", making suffix compression impossible
     * for the next key. Alternatively, we could remember where the last key was on the page, detect
     * it's an overflow key, read it from disk and do suffix compression, but that's too much work
     * for an unlikely event.)
     *
     * If we're not writing an overflow key on the page, update the last-key value and turn on both
     * prefix and suffix compression.
     */
    if (ovfl_key)
        r->key_sfx_compress = false;
    else {
        a = r->cur;
        r->cur = r->last;
        r->last = a;

        r->key_pfx_compress = r->key_pfx_compress_conf;
        r->key_sfx_compress = r->key_sfx_compress_conf;
    }
}

/*
 * __rec_cell_build_int_key --
 *     Process a key and return a WT_CELL structure and byte string to be stored on a row-store
 *     internal page.
 */
static int
__rec_cell_build_int_key(
  WT_SESSION_IMPL *session, WT_RECONCILE *r, const void *data, size_t size, bool *is_ovflp)
{
    WT_BTREE *btree;
    WT_REC_KV *key;

    *is_ovflp = false;

    btree = S2BT(session);
    key = &r->k;

    /* Copy the bytes into the "current" and key buffers. */
    WT_RET(__wt_buf_set(session, r->cur, data, size));
    WT_RET(__wt_buf_set(session, &key->buf, data, size));

    /* Create an overflow object if the data won't fit. */
    if (size > btree->maxintlkey) {
        WT_STAT_CONN_DATA_INCR(session, rec_overflow_key_internal);

        *is_ovflp = true;
        return (__wt_rec_cell_build_ovfl(session, r, key, WT_CELL_KEY_OVFL, NULL, 0));
    }

    key->cell_len = __wt_cell_pack_int_key(&key->cell, key->buf.size);
    key->len = key->cell_len + key->buf.size;

    return (0);
}

/*
 * __rec_cell_build_leaf_key --
 *     Process a key and return a WT_CELL structure and byte string to be stored on a row-store leaf
 *     page.
 */
static int
__rec_cell_build_leaf_key(
  WT_SESSION_IMPL *session, WT_RECONCILE *r, const void *data, size_t size, bool *is_ovflp)
{
    WT_BTREE *btree;
    WT_REC_KV *key;
    size_t pfx_max;
    uint8_t pfx;
    const uint8_t *a, *b;

    *is_ovflp = false;

    btree = S2BT(session);
    key = &r->k;

    pfx = 0;
    if (data == NULL)
        /*
         * When data is NULL, our caller has a prefix compressed key they can't use (probably
         * because they just crossed a split point). Use the full key saved when last called,
         * instead.
         */
        WT_RET(__wt_buf_set(session, &key->buf, r->cur->data, r->cur->size));
    else {
        /*
         * Save a copy of the key for later reference: we use the full key for prefix-compression
         * comparisons, and if we are, for any reason, unable to use the compressed key we generate.
         */
        WT_RET(__wt_buf_set(session, r->cur, data, size));

        /*
         * Do prefix compression on the key. We know by definition the previous key sorts before the
         * current key, which means the keys must differ and we just need to compare up to the
         * shorter of the two keys.
         */
        if (r->key_pfx_compress) {
            /*
             * We can't compress out more than 256 bytes, limit the comparison to that.
             */
            pfx_max = UINT8_MAX;
            if (size < pfx_max)
                pfx_max = size;
            if (r->last->size < pfx_max)
                pfx_max = r->last->size;
            for (a = data, b = r->last->data; pfx < pfx_max; ++pfx)
                if (*a++ != *b++)
                    break;

            /*
             * Prefix compression costs CPU and memory when the page is re-loaded, skip unless
             * there's a reasonable gain. Also, if the previous key was prefix compressed, don't
             * increase the prefix compression if we aren't getting a reasonable gain. (Groups of
             * keys with the same prefix can be quickly built without needing to roll forward
             * through intermediate keys or allocating memory so they can be built faster in the
             * future, for that reason try and create big groups of keys with the same prefix.)
             */
            if (pfx < btree->prefix_compression_min)
                pfx = 0;
            else if (r->key_pfx_last != 0 && pfx > r->key_pfx_last &&
              pfx < r->key_pfx_last + WT_KEY_PREFIX_PREVIOUS_MINIMUM)
                pfx = r->key_pfx_last;

            if (pfx != 0)
                WT_STAT_DATA_INCRV(session, rec_prefix_compression, pfx);
        }

        /* Copy the non-prefix bytes into the key buffer. */
        WT_RET(__wt_buf_set(session, &key->buf, (uint8_t *)data + pfx, size - pfx));
    }
    r->key_pfx_last = pfx;

    /* Create an overflow object if the data won't fit. */
    if (key->buf.size > btree->maxleafkey) {
        /*
         * Overflow objects aren't prefix compressed -- rebuild any object that was prefix
         * compressed.
         */
        if (pfx == 0) {
            WT_STAT_CONN_DATA_INCR(session, rec_overflow_key_leaf);

            *is_ovflp = true;
            return (__wt_rec_cell_build_ovfl(session, r, key, WT_CELL_KEY_OVFL, NULL, 0));
        }
        return (__rec_cell_build_leaf_key(session, r, NULL, 0, is_ovflp));
    }

    key->cell_len = __wt_cell_pack_leaf_key(&key->cell, pfx, key->buf.size);
    key->len = key->cell_len + key->buf.size;

    return (0);
}

/*
 * __wt_bulk_insert_row --
 *     Row-store bulk insert.
 */
int
__wt_bulk_insert_row(WT_SESSION_IMPL *session, WT_CURSOR_BULK *cbulk)
{
    WT_BTREE *btree;
    WT_CURSOR *cursor;
    WT_RECONCILE *r;
    WT_REC_KV *key, *val;
    WT_TIME_WINDOW tw;
    bool ovfl_key;

    r = cbulk->reconcile;
    btree = S2BT(session);
    cursor = &cbulk->cbt.iface;
    WT_TIME_WINDOW_INIT(&tw);

    key = &r->k;
    val = &r->v;
    WT_RET(__rec_cell_build_leaf_key(session, r, /* Build key cell */
      cursor->key.data, cursor->key.size, &ovfl_key));
    if (cursor->value.size == 0)
        val->len = 0;
    else
        WT_RET(__wt_rec_cell_build_val(session, r, cursor->value.data, /* Build value cell */
          cursor->value.size, &tw, 0));

    /* Boundary: split or write the page. */
    if (WT_CROSSING_SPLIT_BND(r, key->len + val->len)) {
        /*
         * Turn off prefix compression until a full key written to the new page, and (unless already
         * working with an overflow key), rebuild the key without compression.
         */
        if (r->key_pfx_compress_conf) {
            r->key_pfx_compress = false;
            r->key_pfx_last = 0;
            if (!ovfl_key)
                WT_RET(__rec_cell_build_leaf_key(session, r, NULL, 0, &ovfl_key));
        }
        WT_RET(__wt_rec_split_crossing_bnd(session, r, key->len + val->len, false));
    }

    /* Copy the key/value pair onto the page. */
    __wt_rec_image_copy(session, r, key);
    if (val->len == 0)
        r->any_empty_value = true;
    else {
        r->all_empty_value = false;
        if (btree->dictionary)
            WT_RET(__wt_rec_dict_replace(session, r, &tw, 0, val));
        __wt_rec_image_copy(session, r, val);
    }

    /* Track accumulated time window, row count and memory usage. */
    WT_TIME_AGGREGATE_UPDATE(session, &r->cur_ptr->ta, &tw);
    ++r->cur_ptr->addr_row_count;

    /* Update compression state. */
    __rec_key_state_update(r, ovfl_key);

    return (0);
}

/*
 * __rec_row_merge --
 *     Merge in a split page.
 */
static int
__rec_row_merge(WT_SESSION_IMPL *session, WT_RECONCILE *r, WT_PAGE *page)
{
    WT_ADDR *addr;
    WT_MULTI *multi;
    WT_PAGE_MODIFY *mod;
    WT_REC_KV *key, *val;
    uint64_t v;
    uint32_t i;
    const uint8_t *addrp;
    bool ovfl_key;

    mod = page->modify;

    key = &r->k;
    val = &r->v;

    /* For each entry in the split array... */
    for (multi = mod->mod_multi, i = 0; i < mod->mod_multi_entries; ++multi, ++i) {
        /* Build the key and value cells. */
        WT_RET(__rec_cell_build_int_key(session, r, WT_IKEY_DATA(multi->key.ikey),
          r->cell_zero ? 1 : multi->key.ikey->size, &ovfl_key));
        r->cell_zero = false;

        addr = &multi->addr;
        __wt_rec_cell_build_addr(session, r, addr, NULL, false, WT_RECNO_OOB);

        /* Boundary: split or write the page. */
        if (__wt_rec_need_split(r, key->len + val->len))
            WT_RET(__wt_rec_split_crossing_bnd(session, r, key->len + val->len, false));

        /* Copy the key and value onto the page. */
        __wt_rec_image_copy(session, r, key);
        __wt_rec_image_copy(session, r, val);

        /* Track accumulated time window, row count and memory usage. */
        WT_TIME_AGGREGATE_MERGE(session, &r->cur_ptr->ta, &addr->ta);
        addrp = (uint8_t *)addr->addr + *(uint8_t *)addr->addr;
        WT_RET(__wt_vunpack_uint(&addrp, 0, &v));
        r->cur_ptr->addr_row_count += v;
        WT_RET(__wt_vunpack_uint(&addrp, 0, &v));
        r->cur_ptr->addr_byte_count += v;

        /* Update compression state. */
        __rec_key_state_update(r, ovfl_key);
    }
    return (0);
}

/*
 * __wt_rec_row_int --
 *     Reconcile a row-store internal page.
 */
int
__wt_rec_row_int(WT_SESSION_IMPL *session, WT_RECONCILE *r, WT_PAGE *page)
{
    WT_ADDR *addr;
    WT_BTREE *btree;
    WT_CELL *cell;
    WT_CELL_UNPACK_ADDR *kpack, _kpack, *vpack, _vpack;
    WT_CHILD_STATE state;
    WT_DECL_RET;
    WT_IKEY *ikey;
    WT_PAGE *child;
    WT_REC_KV *key, *val;
    WT_REF *ref;
    WT_TIME_AGGREGATE ta;
    size_t key_overflow_size, size;
    uint64_t addr_row_count, addr_byte_count;
    const uint8_t *addrp;
    bool force, hazard, key_onpage_ovfl, ovfl_key;
    const void *p;

    btree = S2BT(session);
    child = NULL;
    hazard = false;

    key = &r->k;
    kpack = &_kpack;
    WT_CLEAR(*kpack); /* -Wuninitialized */
    val = &r->v;
    vpack = &_vpack;
    WT_CLEAR(*vpack); /* -Wuninitialized */

    ikey = NULL; /* -Wuninitialized */
    cell = NULL;

    WT_RET(__wt_rec_split_init(session, r, page, 0, btree->maxintlpage_precomp));

    /*
     * Ideally, we'd never store the 0th key on row-store internal pages because it's never used
     * during tree search and there's no reason to waste the space. The problem is how we do splits:
     * when we split, we've potentially picked out several "split points" in the buffer which is
     * overflowing the maximum page size, and when the overflow happens, we go back and physically
     * split the buffer, at those split points, into new pages. It would be both difficult and
     * expensive to re-process the 0th key at each split point to be an empty key, so we don't do
     * that. However, we are reconciling an internal page for whatever reason, and the 0th key is
     * known to be useless. We truncate the key to a single byte, instead of removing it entirely,
     * it simplifies various things in other parts of the code (we don't have to special case
     * transforming the page from its disk image to its in-memory version, for example).
     */
    r->cell_zero = true;

    key_overflow_size = 0;

    /* For each entry in the in-memory page... */
    WT_INTL_FOREACH_BEGIN (session, page, ref) {
        /*
         * There are different paths if the key is an overflow item vs. a straight-forward on-page
         * value. If an overflow item, we would have instantiated it, and we can use that fact to
         * set things up.
         *
         * Note the cell reference and unpacked key cell are available only in the case of an
         * instantiated, off-page key, we don't bother setting them if that's not possible.
         */
        cell = NULL;
        key_onpage_ovfl = false;
        ikey = __wt_ref_key_instantiated(ref);
        if (ikey != NULL && ikey->cell_offset != 0) {
            cell = WT_PAGE_REF_OFFSET(page, ikey->cell_offset);
            __wt_cell_unpack_addr(session, page->dsk, cell, kpack);
            key_onpage_ovfl =
              F_ISSET(kpack, WT_CELL_UNPACK_OVERFLOW) && kpack->raw != WT_CELL_KEY_OVFL_RM;
        }

        WT_ERR(__wt_rec_child_modify(session, r, ref, &hazard, &state));
        addr = ref->addr;
        child = ref->page;

        switch (state) {
        case WT_CHILD_IGNORE:
            /*
             * Ignored child.
             *
             * Overflow keys referencing pages we're not writing are no longer useful, schedule them
             * for discard. Don't worry about instantiation, internal page keys are always
             * instantiated. Don't worry about reuse, reusing this key in this reconciliation is
             * unlikely.
             */
            if (key_onpage_ovfl)
                WT_ERR(__wt_ovfl_discard_add(session, page, kpack->cell));
            WT_CHILD_RELEASE_ERR(session, hazard, ref);
            continue;

        case WT_CHILD_MODIFIED:
            /*
             * Modified child. Empty pages are merged into the parent and discarded.
             */
            switch (child->modify->rec_result) {
            case WT_PM_REC_EMPTY:
                /*
                 * Overflow keys referencing empty pages are no longer useful, schedule them for
                 * discard. Don't worry about instantiation, internal page keys are always
                 * instantiated. Don't worry about reuse, reusing this key in this reconciliation is
                 * unlikely.
                 */
                if (key_onpage_ovfl)
                    WT_ERR(__wt_ovfl_discard_add(session, page, kpack->cell));
                WT_CHILD_RELEASE_ERR(session, hazard, ref);
                continue;
            case WT_PM_REC_MULTIBLOCK:
                /*
                 * Overflow keys referencing split pages are no longer useful (the split page's key
                 * is the interesting key); schedule them for discard. Don't worry about
                 * instantiation, internal page keys are always instantiated. Don't worry about
                 * reuse, reusing this key in this reconciliation is unlikely.
                 */
                if (key_onpage_ovfl)
                    WT_ERR(__wt_ovfl_discard_add(session, page, kpack->cell));

                WT_ERR(__rec_row_merge(session, r, child));
                WT_CHILD_RELEASE_ERR(session, hazard, ref);
                continue;
            case WT_PM_REC_REPLACE:
                /*
                 * If the page is replaced, the page's modify structure has the page's address.
                 */
                addr = &child->modify->mod_replace;
                break;
            default:
                WT_ERR(__wt_illegal_value(session, child->modify->rec_result));
            }
            break;
        case WT_CHILD_ORIGINAL:
            /* Original child. */
            break;
        case WT_CHILD_PROXY:
            /* Deleted child where we write a proxy cell. */
            break;
        }

        /*
         * Build the value cell, the child page's address. Addr points to an on-page cell or an
         * off-page WT_ADDR structure. There's a special cell type in the case of page deletion
         * requiring a proxy cell, otherwise use the information from the addr or original cell.
         */
        if (__wt_off_page(page, addr)) {
            __wt_rec_cell_build_addr(session, r, addr, NULL, state == WT_CHILD_PROXY, WT_RECNO_OOB);

            /* Track accumulated time window, row count and memory usage. */
            WT_TIME_AGGREGATE_COPY(&ta, &addr->ta);
            addrp = (uint8_t *)addr->addr + *(uint8_t *)addr->addr;
            WT_ERR(__wt_vunpack_uint(&addrp, 0, &addr_row_count));
            WT_ERR(__wt_vunpack_uint(&addrp, 0, &addr_byte_count));
        } else {
            __wt_cell_unpack_addr(session, page->dsk, ref->addr, vpack);
            if (F_ISSET(vpack, WT_CELL_UNPACK_TIME_WINDOW_CLEARED)) {
                /*
                 * The transaction ids are cleared after restart. Repack the cell with new validity
                 * to flush the cleared transaction ids.
                 */
                __wt_rec_cell_build_addr(
                  session, r, NULL, vpack, state == WT_CHILD_PROXY, WT_RECNO_OOB);
            } else if (state == WT_CHILD_PROXY) {
                WT_ERR(__wt_buf_set(session, &val->buf, ref->addr, __wt_cell_total_len(vpack)));
                __wt_cell_type_reset(session, val->buf.mem, 0, WT_CELL_ADDR_DEL);
                val->cell_len = 0;
                val->len = val->buf.size;
            } else {
                val->buf.data = ref->addr;
                val->buf.size = __wt_cell_total_len(vpack);
                val->cell_len = 0;
                val->len = val->buf.size;
            }

            /* Track accumulated time window, row count and memory usage. */
            WT_TIME_AGGREGATE_COPY(&ta, &vpack->ta);
            addrp = (uint8_t *)vpack->data + *(uint8_t *)vpack->data;
            WT_ERR(__wt_vunpack_uint(&addrp, 0, &addr_row_count));
            WT_ERR(__wt_vunpack_uint(&addrp, 0, &addr_byte_count));
        }
        WT_CHILD_RELEASE_ERR(session, hazard, ref);

        /*
         * Build key cell. Truncate any 0th key, internal pages don't need 0th keys.
         */
        if (key_onpage_ovfl) {
            key->buf.data = cell;
            key->buf.size = __wt_cell_total_len(kpack);
            key->cell_len = 0;
            key->len = key->buf.size;
            ovfl_key = true;
            key_overflow_size += ikey->size;
        } else {
            __wt_ref_key(page, ref, &p, &size);
            if (r->cell_zero)
                size = 1;
            WT_ERR(__rec_cell_build_int_key(session, r, p, size, &ovfl_key));
            if (ovfl_key)
                key_overflow_size += size;
        }
        r->cell_zero = false;

        /*
         * Boundary: split or write the page.
         *
         * We always instantiate row-store internal page keys in order to avoid special casing the
         * B+tree search code to handle keys that may not exist (and I/O in a search path). Because
         * root pages are pinned, overflow keys on the root page can cause follow-on cache effects
         * where huge root pages tie down lots of cache space and eviction frantically attempts to
         * evict objects that can't be evicted. If the in-memory image is too large, force a split.
         * Potentially, limiting ourselves to 10 items per page is going to result in deep trees
         * which will impact search performance, but at some point, the application's configuration
         * is too stupid to survive.
         */
        force = r->entries > 20 && key_overflow_size > btree->maxmempage_image;
        if (force || __wt_rec_need_split(r, key->len + val->len)) {
            key_overflow_size = 0;

            /*
             * In one path above, we copied address blocks from the page rather than building the
             * actual key. In that case, we have to build the key now because we are about to
             * promote it.
             */
            if (key_onpage_ovfl)
                WT_ERR(__wt_buf_set(session, r->cur, WT_IKEY_DATA(ikey), ikey->size));

            WT_ERR(__wt_rec_split_crossing_bnd(session, r, key->len + val->len, force));
        }

        /* Copy the key and value onto the page. */
        __wt_rec_image_copy(session, r, key);
        __wt_rec_image_copy(session, r, val);

        /* Track accumulated time window, row count and memory usage. */
        WT_TIME_AGGREGATE_MERGE(session, &r->cur_ptr->ta, &ta);
        WT_ASSERT(session, addr_row_count != 0);
        r->cur_ptr->addr_row_count += addr_row_count;
        WT_ASSERT(session, addr_byte_count != 0);
        r->cur_ptr->addr_byte_count += addr_byte_count;

        /* Update compression state. */
        __rec_key_state_update(r, ovfl_key);
    }
    WT_INTL_FOREACH_END;

    /* Write the remnant page. */
    return (__wt_rec_split_finish(session, r));

err:
    WT_CHILD_RELEASE(session, hazard, ref);
    return (ret);
}

/*
 * __rec_row_zero_len --
 *     Return if a zero-length item can be written.
 */
static bool
__rec_row_zero_len(WT_SESSION_IMPL *session, WT_TIME_WINDOW *tw)
{
    /*
     * The item must be globally visible because we're not writing anything on the page. Don't be
     * tempted to check the time window against the default here - the check is subtly different due
     * to the grouping.
     */
    return (!WT_TIME_WINDOW_HAS_STOP(tw) &&
      ((tw->start_ts == WT_TS_NONE && tw->start_txn == WT_TXN_NONE) ||
        __wt_txn_tw_start_visible_all(session, tw)));
}

/*
 * __rec_row_leaf_insert --
 *     Walk an insert chain, writing K/V pairs.
 */
static int
__rec_row_leaf_insert(WT_SESSION_IMPL *session, WT_RECONCILE *r, WT_INSERT *ins)
{
    WT_BTREE *btree;
    WT_CURSOR_BTREE *cbt;
    WT_REC_KV *key, *val;
    WT_TIME_WINDOW tw;
    WT_UPDATE *upd;
    WT_UPDATE_SELECT upd_select;
    bool ovfl_key;

    btree = S2BT(session);

    cbt = &r->update_modify_cbt;
    cbt->iface.session = (WT_SESSION *)session;

    key = &r->k;
    val = &r->v;

    upd = NULL;

    for (; ins != NULL; ins = WT_SKIP_NEXT(ins)) {
        WT_RET(__wt_rec_upd_select(session, r, ins, NULL, NULL, &upd_select));
        if ((upd = upd_select.upd) == NULL) {
            /*
             * In cases where a page has grown so large we are trying to force evict it (there is
             * content, but none of the content can be evicted), we set up fake split points, to
             * allow the page to use update restore eviction and be split into multiple reasonably
             * sized pages. Check if we are in this situation. The call to split with zero
             * additional size is odd, but split takes into account saved updates in a special way
             * for this case already.
             */
            if (!upd_select.upd_saved || !__wt_rec_need_split(r, 0))
                continue;

            WT_RET(__wt_buf_set(session, r->cur, WT_INSERT_KEY(ins), WT_INSERT_KEY_SIZE(ins)));
            WT_RET(__wt_rec_split_crossing_bnd(session, r, 0, false));

            /*
             * Turn off prefix and suffix compression until a full key is written into the new page.
             */
            r->key_pfx_compress = r->key_sfx_compress = false;
            r->key_pfx_last = 0;
            continue;
        }

        /*
         * If we've selected an update, it should be flagged as being destined for the data store.
         *
         * If not, it's either because we're not doing a history store reconciliation or because the
         * update is globally visible (in which case, subsequent updates become irrelevant for
         * reconciliation).
         */
        WT_ASSERT(session,
          F_ISSET(upd, WT_UPDATE_DS) || !F_ISSET(r, WT_REC_HS) ||
            __wt_txn_tw_start_visible_all(session, &upd_select.tw));

        WT_TIME_WINDOW_COPY(&tw, &upd_select.tw);

        switch (upd->type) {
        case WT_UPDATE_MODIFY:
            /*
             * Impossible slot, there's no backing on-page item.
             */
            cbt->slot = UINT32_MAX;
            WT_RET(__wt_modify_reconstruct_from_upd_list(session, cbt, upd, cbt->upd_value));
            WT_RET(__wt_value_return(cbt, cbt->upd_value));
            WT_RET(__wt_rec_cell_build_val(
              session, r, cbt->iface.value.data, cbt->iface.value.size, &tw, 0));
            break;
        case WT_UPDATE_STANDARD:
            if (upd->size == 0 && WT_TIME_WINDOW_IS_EMPTY(&tw))
                val->len = 0;
            else
                /* Take the value from the update. */
                WT_RET(__wt_rec_cell_build_val(session, r, upd->data, upd->size, &tw, 0));
            break;
        case WT_UPDATE_TOMBSTONE:
            continue;
        default:
            WT_RET(__wt_illegal_value(session, upd->type));
        }
        /* Build key cell. */
        WT_RET(__rec_cell_build_leaf_key(
          session, r, WT_INSERT_KEY(ins), WT_INSERT_KEY_SIZE(ins), &ovfl_key));

        /* Boundary: split or write the page. */
        if (__wt_rec_need_split(r, key->len + val->len)) {
            /*
             * Turn off prefix compression until a full key written to the new page, and (unless
             * already working with an overflow key), rebuild the key without compression.
             */
            if (r->key_pfx_compress_conf) {
                r->key_pfx_compress = false;
                r->key_pfx_last = 0;
                if (!ovfl_key)
                    WT_RET(__rec_cell_build_leaf_key(session, r, NULL, 0, &ovfl_key));
            }

            WT_RET(__wt_rec_split_crossing_bnd(session, r, key->len + val->len, false));
        }

        /* Copy the key/value pair onto the page. */
        __wt_rec_image_copy(session, r, key);
        if (val->len == 0 && __rec_row_zero_len(session, &tw))
            r->any_empty_value = true;
        else {
            r->all_empty_value = false;
            if (btree->dictionary)
                WT_RET(__wt_rec_dict_replace(session, r, &tw, 0, val));
            __wt_rec_image_copy(session, r, val);
        }

        /* Track accumulated time window, row count and memory usage. */
        WT_TIME_AGGREGATE_UPDATE(session, &r->cur_ptr->ta, &tw);
        ++r->cur_ptr->addr_row_count;

        /* Update compression state. */
        __rec_key_state_update(r, ovfl_key);
    }

    return (0);
}

/*
 * __rec_cell_repack --
 *     Repack a cell.
 */
static inline int
__rec_cell_repack(WT_SESSION_IMPL *session, WT_BTREE *btree, WT_RECONCILE *r,
  WT_CELL_UNPACK_KV *vpack, WT_TIME_WINDOW *tw)
{
    WT_DECL_ITEM(tmpval);
    WT_DECL_RET;
    size_t size;
    const void *p;

    WT_ERR(__wt_scr_alloc(session, 0, &tmpval));

    /* If the item is Huffman encoded, decode it. */
    if (btree->huffman_value == NULL) {
        p = vpack->data;
        size = vpack->size;
    } else {
        WT_ERR(
          __wt_huffman_decode(session, btree->huffman_value, vpack->data, vpack->size, tmpval));
        p = tmpval->data;
        size = tmpval->size;
    }
    WT_ERR(__wt_rec_cell_build_val(session, r, p, size, tw, 0));

err:
    __wt_scr_free(session, &tmpval);
    return (ret);
}

/*
 * __wt_rec_row_leaf --
 *     Reconcile a row-store leaf page.
 */
int
__wt_rec_row_leaf(
  WT_SESSION_IMPL *session, WT_RECONCILE *r, WT_REF *pageref, WT_SALVAGE_COOKIE *salvage)
{
    static WT_UPDATE upd_tombstone = {.txnid = WT_TXN_NONE, .type = WT_UPDATE_TOMBSTONE};
    WT_BTREE *btree;
    WT_CELL *cell;
    WT_CELL_UNPACK_KV *kpack, _kpack, *vpack, _vpack;
    WT_CURSOR *hs_cursor;
    WT_CURSOR_BTREE *cbt;
    WT_DECL_ITEM(tmpkey);
    WT_DECL_RET;
    WT_IKEY *ikey;
    WT_INSERT *ins;
    WT_PAGE *page;
    WT_REC_KV *key, *val;
    WT_ROW *rip;
    WT_TIME_WINDOW *twp;
    WT_UPDATE *upd;
    WT_UPDATE_SELECT upd_select;
    size_t key_size;
    uint64_t slvg_skip;
    uint32_t i;
    uint8_t key_prefix;
    bool dictionary, hs_clear, key_onpage_ovfl, ovfl_key;
    void *copy;
    const void *key_data;

    btree = S2BT(session);
    page = pageref->page;
    twp = NULL;
    upd = NULL;
    slvg_skip = salvage == NULL ? 0 : salvage->skip;

    key = &r->k;
    val = &r->v;
    vpack = &_vpack;

    cbt = &r->update_modify_cbt;
    cbt->iface.session = (WT_SESSION *)session;

    /*
     * When removing a key due to a tombstone with a durable timestamp of "none", also remove the
     * history store contents associated with that key. It's safe to do even if we fail
     * reconciliation after the removal, the history store content must be obsolete in order for us
     * to consider removing the key.
     *
     * Ignore if this is metadata, as metadata doesn't have any history.
     *
     * Some code paths, such as schema removal, involve deleting keys in metadata and assert that
     * they shouldn't open new dhandles. In those cases we won't ever need to blow away history
     * store content, so we can skip this.
     */
    hs_cursor = NULL;
    hs_clear = F_ISSET(S2C(session), WT_CONN_HS_OPEN) &&
      !F_ISSET(session, WT_SESSION_NO_DATA_HANDLES) && !WT_IS_HS(btree->dhandle) &&
      !WT_IS_METADATA(btree->dhandle);

    WT_RET(__wt_rec_split_init(session, r, page, 0, btree->maxleafpage_precomp));

    /*
     * Write any K/V pairs inserted into the page before the first from-disk key on the page.
     */
    if ((ins = WT_SKIP_FIRST(WT_ROW_INSERT_SMALLEST(page))) != NULL)
        WT_RET(__rec_row_leaf_insert(session, r, ins));

    /*
     * Temporary buffers in which to instantiate any uninstantiated keys or value items we need.
     */
    WT_ERR(__wt_scr_alloc(session, 0, &tmpkey));

    /* For each entry in the page... */
    WT_ROW_FOREACH (page, rip, i) {
        /*
         * The salvage code, on some rare occasions, wants to reconcile a page but skip some leading
         * records on the page. Because the row-store leaf reconciliation function copies keys from
         * the original disk page, this is non-trivial -- just changing the in-memory pointers isn't
         * sufficient, we have to change the WT_CELL structures on the disk page, too. It's ugly,
         * but we pass in a value that tells us how many records to skip in this case.
         */
        if (slvg_skip != 0) {
            --slvg_skip;
            continue;
        }
        dictionary = false;

        /*
         * Figure out if the key is an overflow key, and in that case unpack the cell, we'll need it
         * later.
         */
        copy = WT_ROW_KEY_COPY(rip);
        __wt_row_leaf_key_info(page, copy, &ikey, &cell, &key_data, &key_size, &key_prefix);
        kpack = NULL;
        if (__wt_cell_type(cell) == WT_CELL_KEY_OVFL) {
            kpack = &_kpack;
            __wt_cell_unpack_kv(session, page->dsk, cell, kpack);
        }

        /* Unpack the on-page value cell. */
        __wt_row_leaf_value_cell(session, page, rip, vpack);

        /* Look for an update. */
        WT_ERR(__wt_rec_upd_select(session, r, NULL, rip, vpack, &upd_select));
        upd = upd_select.upd;

        /* Take the timestamp from the update or the cell. */
        if (upd == NULL) {
            __cell_pack_kv_window_cleanup(session, page->dsk, vpack);
            twp = &vpack->tw;
        } else
            twp = &upd_select.tw;

        /*
         * If we reconcile an on disk key with a globally visible stop time point and there are no
         * new updates for that key, skip writing that key.
         */
        if (upd == NULL && __wt_txn_tw_stop_visible_all(session, twp))
            upd = &upd_tombstone;

        /* Build value cell. */
        if (upd == NULL) {
            /*
             * When the page was read into memory, there may not have been a value item.
             *
             * If there was a value item, check if it's a dictionary cell (a copy of another item on
             * the page). If it's a copy, we have to create a new value item as the old item might
             * have been discarded from the page.
             *
             * Repack the cell if we clear the transaction ids in the cell.
             */
            if (vpack->raw == WT_CELL_VALUE_COPY) {
                WT_ERR(__rec_cell_repack(session, btree, r, vpack, twp));

                dictionary = true;
            } else if (F_ISSET(vpack, WT_CELL_UNPACK_TIME_WINDOW_CLEARED)) {
                /*
                 * The transaction ids are cleared after restart. Repack the cell to flush the
                 * cleared transaction ids.
                 */
                if (F_ISSET(vpack, WT_CELL_UNPACK_OVERFLOW)) {
                    r->ovfl_items = true;

                    val->buf.data = vpack->data;
                    val->buf.size = vpack->size;

                    /* Rebuild the cell. */
                    val->cell_len =
                      __wt_cell_pack_ovfl(session, &val->cell, vpack->raw, twp, 0, val->buf.size);
                    val->len = val->cell_len + val->buf.size;
                } else
                    WT_ERR(__rec_cell_repack(session, btree, r, vpack, twp));

                dictionary = true;
            } else {
                val->buf.data = vpack->cell;
                val->buf.size = __wt_cell_total_len(vpack);
                val->cell_len = 0;
                val->len = val->buf.size;

                /* Track if page has overflow items. */
                if (F_ISSET(vpack, WT_CELL_UNPACK_OVERFLOW))
                    r->ovfl_items = true;
            }
        } else {
            /*
             * If we've selected an update, it should be flagged as being destined for the data
             * store.
             *
             * If not, it's either because we're not doing a history store reconciliation or because
             * the update is globally visible (in which case, subsequent updates become irrelevant
             * for reconciliation).
             */
            WT_ASSERT(session,
              F_ISSET(upd, WT_UPDATE_DS) || !F_ISSET(r, WT_REC_HS) ||
                __wt_txn_tw_start_visible_all(session, twp));

            /* The first time we find an overflow record, discard the underlying blocks. */
            if (F_ISSET(vpack, WT_CELL_UNPACK_OVERFLOW) && vpack->raw != WT_CELL_VALUE_OVFL_RM)
                WT_ERR(__wt_ovfl_remove(session, page, vpack));

            switch (upd->type) {
            case WT_UPDATE_MODIFY:
                cbt->slot = WT_ROW_SLOT(page, rip);
                WT_ERR(__wt_modify_reconstruct_from_upd_list(session, cbt, upd, cbt->upd_value));
                WT_ERR(__wt_value_return(cbt, cbt->upd_value));
                WT_ERR(__wt_rec_cell_build_val(
                  session, r, cbt->iface.value.data, cbt->iface.value.size, twp, 0));
                dictionary = true;
                break;
            case WT_UPDATE_STANDARD:
                /* Take the value from the update. */
                WT_ERR(__wt_rec_cell_build_val(session, r, upd->data, upd->size, twp, 0));
                dictionary = true;
                break;
            case WT_UPDATE_TOMBSTONE:
                /*
                 * If this key/value pair was deleted, we're done.
                 *
                 * Overflow keys referencing discarded values are no longer useful, discard the
                 * backing blocks. Don't worry about reuse, reusing keys from a row-store page
                 * reconciliation seems unlikely enough to ignore.
                 */
                if (kpack != NULL && F_ISSET(kpack, WT_CELL_UNPACK_OVERFLOW) &&
                  kpack->raw != WT_CELL_KEY_OVFL_RM) {
                    /*
                     * Keys are part of the name-space, we can't remove them from the in-memory
                     * tree; if an overflow key was deleted without being instantiated (for example,
                     * cursor-based truncation), instantiate it now.
                     */
                    if (ikey == NULL)
                        WT_ERR(__wt_row_leaf_key(session, page, rip, tmpkey, true));

                    WT_ERR(__wt_ovfl_discard_add(session, page, kpack->cell));
                }

                /*
                 * When removing a key due to a tombstone with a durable timestamp of "none", also
                 * remove the history store contents associated with that key.
                 */
                if (twp->durable_stop_ts == WT_TS_NONE && hs_clear) {
                    WT_ERR(__wt_row_leaf_key(session, page, rip, tmpkey, true));

                    /* Open a history store cursor if we don't yet have one. */
                    if (hs_cursor == NULL)
                        WT_ERR(__wt_curhs_open(session, NULL, &hs_cursor));

                    /* From WT_TS_NONE to delete all the history store content of the key. */
                    WT_ERR(__wt_hs_delete_key_from_ts(session, hs_cursor, btree->id, tmpkey,
                      WT_TS_NONE, false, F_ISSET(r, WT_REC_CHECKPOINT_RUNNING)));

                    WT_STAT_CONN_INCR(session, cache_hs_key_truncate_onpage_removal);
                    WT_STAT_DATA_INCR(session, cache_hs_key_truncate_onpage_removal);
                }

                /*
                 * We aren't creating a key so we can't use bytes from this key to provide prefix
                 * information for a subsequent key.
                 */
                tmpkey->size = 0;

                /* Proceed with appended key/value pairs. */
                goto leaf_insert;
            default:
                WT_ERR(__wt_illegal_value(session, upd->type));
            }
        }

        /*
         * Build key cell.
         *
         * If the key is an overflow key that hasn't been removed, use the original backing blocks.
         */
        key_onpage_ovfl = kpack != NULL && F_ISSET(kpack, WT_CELL_UNPACK_OVERFLOW) &&
          kpack->raw != WT_CELL_KEY_OVFL_RM;
        if (key_onpage_ovfl) {
            key->buf.data = cell;
            key->buf.size = __wt_cell_total_len(kpack);
            key->cell_len = 0;
            key->len = key->buf.size;
            ovfl_key = true;

            /*
             * We aren't creating a key so we can't use this key as a prefix for a subsequent key.
             */
            tmpkey->size = 0;

            /* Track if page has overflow items. */
            r->ovfl_items = true;
        } else {
            /*
             * Get the key from the page or an instantiated key, or inline building the key from a
             * previous key (it's a fast path for simple, prefix-compressed keys), or by building
             * the key from scratch.
             */
            __wt_row_leaf_key_info(page, copy, NULL, &cell, &key_data, &key_size, &key_prefix);
            if (key_data == NULL) {
                if (__wt_cell_type(cell) != WT_CELL_KEY)
                    goto slow;
                kpack = &_kpack;
                __wt_cell_unpack_kv(session, page->dsk, cell, kpack);
                key_data = kpack->data;
                key_size = kpack->size;
                key_prefix = kpack->prefix;
            }
            if (key_prefix == 0) {
                tmpkey->data = key_data;
                tmpkey->size = key_size;
                goto build;
            }

            if (tmpkey->size == 0 || tmpkey->size < key_prefix)
                goto slow;

            /*
             * Grow the buffer as necessary as well as ensure data has been copied into local buffer
             * space, then append the suffix to the prefix already in the buffer. Don't grow the
             * buffer unnecessarily or copy data we don't need, truncate the item's CURRENT data
             * length to the prefix bytes before growing the buffer.
             */
            tmpkey->size = key_prefix;
            WT_ERR(__wt_buf_grow(session, tmpkey, key_prefix + key_size));
            memcpy((uint8_t *)tmpkey->mem + key_prefix, key_data, key_size);
            tmpkey->size = key_prefix + key_size;

            if (0) {
slow:
                WT_ERR(__wt_row_leaf_key_copy(session, page, rip, tmpkey));
            }

build:
            WT_ERR(__rec_cell_build_leaf_key(session, r, tmpkey->data, tmpkey->size, &ovfl_key));
        }

        /* Boundary: split or write the page. */
        if (__wt_rec_need_split(r, key->len + val->len)) {
            /*
             * If we copied address blocks from the page rather than building the actual key, we
             * have to build the key now because we are about to promote it.
             */
            if (key_onpage_ovfl) {
                WT_ERR(__wt_dsk_cell_data_ref(session, WT_PAGE_ROW_LEAF, kpack, r->cur));
                WT_NOT_READ(key_onpage_ovfl, false);
            }

            /*
             * Turn off prefix compression until a full key written to the new page, and (unless
             * already working with an overflow key), rebuild the key without compression.
             */
            if (r->key_pfx_compress_conf) {
                r->key_pfx_compress = false;
                r->key_pfx_last = 0;
                if (!ovfl_key)
                    WT_ERR(__rec_cell_build_leaf_key(session, r, NULL, 0, &ovfl_key));
            }

            WT_ERR(__wt_rec_split_crossing_bnd(session, r, key->len + val->len, false));
        }

        /* Copy the key/value pair onto the page. */
        __wt_rec_image_copy(session, r, key);
        if (val->len == 0 && __rec_row_zero_len(session, twp))
            r->any_empty_value = true;
        else {
            r->all_empty_value = false;
            if (dictionary && btree->dictionary)
                WT_ERR(__wt_rec_dict_replace(session, r, twp, 0, val));
            __wt_rec_image_copy(session, r, val);
        }
<<<<<<< HEAD

        /* Track accumulated time window, row count and memory usage. */
        WT_TIME_AGGREGATE_UPDATE(session, &r->cur_ptr->ta, &tw);
        ++r->cur_ptr->addr_row_count;
=======
        WT_TIME_AGGREGATE_UPDATE(session, &r->cur_ptr->ta, twp);
>>>>>>> 0cbc1d8d

        /* Update compression state. */
        __rec_key_state_update(r, ovfl_key);

leaf_insert:
        /* Write any K/V pairs inserted into the page after this key. */
        if ((ins = WT_SKIP_FIRST(WT_ROW_INSERT(page, rip))) != NULL)
            WT_ERR(__rec_row_leaf_insert(session, r, ins));
    }

    /* Write the remnant page. */
    ret = __wt_rec_split_finish(session, r);

err:
    if (hs_cursor != NULL)
        WT_TRET(hs_cursor->close(hs_cursor));
    __wt_scr_free(session, &tmpkey);
    return (ret);
}<|MERGE_RESOLUTION|>--- conflicted
+++ resolved
@@ -1083,14 +1083,10 @@
                 WT_ERR(__wt_rec_dict_replace(session, r, twp, 0, val));
             __wt_rec_image_copy(session, r, val);
         }
-<<<<<<< HEAD
 
         /* Track accumulated time window, row count and memory usage. */
-        WT_TIME_AGGREGATE_UPDATE(session, &r->cur_ptr->ta, &tw);
+        WT_TIME_AGGREGATE_UPDATE(session, &r->cur_ptr->ta, twp);
         ++r->cur_ptr->addr_row_count;
-=======
-        WT_TIME_AGGREGATE_UPDATE(session, &r->cur_ptr->ta, twp);
->>>>>>> 0cbc1d8d
 
         /* Update compression state. */
         __rec_key_state_update(r, ovfl_key);
