--- conflicted
+++ resolved
@@ -583,12 +583,7 @@
             break;
         case WT_UPDATE_STANDARD:
             /* Take the value from the update. */
-<<<<<<< HEAD
-            WT_ERR(__wt_rec_cell_build_val(session, r, upd->data, upd->size, &tw, 0));
-=======
-            WT_RET(__wt_rec_cell_build_val(session, r, upd->data, upd->size, start_durable_ts,
-              start_ts, start_txn, stop_durable_ts, stop_ts, stop_txn, prepare, 0));
->>>>>>> 01dfea8b
+            WT_RET(__wt_rec_cell_build_val(session, r, upd->data, upd->size, &tw, 0));
             break;
         case WT_UPDATE_TOMBSTONE:
             continue;
@@ -621,12 +616,7 @@
         else {
             r->all_empty_value = false;
             if (btree->dictionary)
-<<<<<<< HEAD
-                WT_ERR(__wt_rec_dict_replace(session, r, &tw, 0, val));
-=======
-                WT_RET(__wt_rec_dict_replace(session, r, start_durable_ts, start_ts, start_txn,
-                  stop_durable_ts, stop_ts, stop_txn, prepare, 0, val));
->>>>>>> 01dfea8b
+                WT_RET(__wt_rec_dict_replace(session, r, &tw, 0, val));
             __wt_rec_image_copy(session, r, val);
         }
         __wt_time_aggregate_update(&r->cur_ptr->ta, &tw);
