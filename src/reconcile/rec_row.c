--- conflicted
+++ resolved
@@ -504,11 +504,6 @@
              * The transaction ids are cleared after restart. Repack the cell with new validity
              * information to flush cleared transaction ids.
              */
-<<<<<<< HEAD
-            WT_ASSERT_ALWAYS(session, cms.state == WTI_CHILD_ORIGINAL,
-              "Not propagating the original fast-truncate information");
-=======
->>>>>>> 5d6611c8
             __wt_cell_unpack_addr(session, page->dsk, ref->addr, vpack);
 
             /* The proxy cells of fast truncate pages must be handled in the above flows. */
