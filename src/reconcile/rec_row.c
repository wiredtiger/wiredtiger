--- conflicted
+++ resolved
@@ -923,23 +923,13 @@
                     /* Open a history store cursor if we don't yet have one. */
                     if (hs_cursor == NULL)
                         WT_ERR(__wt_curhs_open(session, NULL, &hs_cursor));
-<<<<<<< HEAD
 
                     /* From WT_TS_NONE to delete all the history store content of the key. */
-                    WT_ERR(__wt_hs_delete_key_from_ts(
-                      session, hs_cursor, btree->id, tmpkey, WT_TS_NONE, false));
+                    WT_ERR(__wt_hs_delete_key_from_ts(session, hs_cursor, btree->id, tmpkey,
+                      WT_TS_NONE, false, F_ISSET(r, WT_REC_CHECKPOINT_RUNNING)));
 
                     WT_STAT_CONN_INCR(session, cache_hs_key_truncate_onpage_removal);
                     WT_STAT_DATA_INCR(session, cache_hs_key_truncate_onpage_removal);
-=======
-                        WT_ERR(__wt_hs_delete_key_from_ts(session, hs_cursor, btree->id, tmpkey,
-                          WT_TS_NONE, false, F_ISSET(r, WT_REC_CHECKPOINT_RUNNING)));
-                        WT_ERR(hs_cursor->close(hs_cursor));
-                        hs_cursor = NULL;
-                        WT_STAT_CONN_INCR(session, cache_hs_key_truncate_onpage_removal);
-                        WT_STAT_DATA_INCR(session, cache_hs_key_truncate_onpage_removal);
-                    }
->>>>>>> 050a17ff
                 }
 
                 /*
