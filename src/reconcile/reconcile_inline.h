--- conflicted
+++ resolved
@@ -487,12 +487,8 @@
      * create an extra update on the end of the chain later in reconciliation as we'll re-append the
      * disk image value to the update chain.
      */
-<<<<<<< HEAD
-    if (!tw->prepare && !F_ISSET(S2C(session), WT_CONN_IN_MEMORY) &&
+    if (!tw->prepare && !F_ISSET_ATOMIC_32(S2C(session), WT_CONN_IN_MEMORY) &&
       !F_ISSET(S2BT(session), WT_BTREE_IN_MEMORY)) {
-=======
-    if (!tw->prepare && !F_ISSET_ATOMIC_32(S2C(session), WT_CONN_IN_MEMORY)) {
->>>>>>> b4f869b2
         /*
          * Check if the start of the time window is globally visible, and if so remove unnecessary
          * values.
