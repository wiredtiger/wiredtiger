/*-
 * Copyright (c) 2014-2019 MongoDB, Inc.
 * Copyright (c) 2008-2014 WiredTiger, Inc.
 *	All rights reserved.
 *
 * See the file LICENSE for redistribution information.
 */

#include "wt_internal.h"

static void __rec_cleanup(WT_SESSION_IMPL *, WT_RECONCILE *);
static void __rec_destroy(WT_SESSION_IMPL *, void *);
static int __rec_destroy_session(WT_SESSION_IMPL *);
static int __rec_init(WT_SESSION_IMPL *, WT_REF *, uint32_t, WT_SALVAGE_COOKIE *, void *);
static int __rec_hs_wrapup(WT_SESSION_IMPL *, WT_RECONCILE *);
static int __rec_root_write(WT_SESSION_IMPL *, WT_PAGE *, uint32_t);
static int __rec_split_discard(WT_SESSION_IMPL *, WT_PAGE *);
static int __rec_split_row_promote(WT_SESSION_IMPL *, WT_RECONCILE *, WT_ITEM *, uint8_t);
static int __rec_split_write(WT_SESSION_IMPL *, WT_RECONCILE *, WT_REC_CHUNK *, WT_ITEM *, bool);
static void __rec_write_page_status(WT_SESSION_IMPL *, WT_RECONCILE *);
static int __rec_write_wrapup(WT_SESSION_IMPL *, WT_RECONCILE *, WT_PAGE *);
static int __rec_write_wrapup_err(WT_SESSION_IMPL *, WT_RECONCILE *, WT_PAGE *);
static int __reconcile(WT_SESSION_IMPL *, WT_REF *, WT_SALVAGE_COOKIE *, uint32_t, bool *);

/*
 * __wt_reconcile --
 *     Reconcile an in-memory page into its on-disk format, and write it.
 */
int
__wt_reconcile(WT_SESSION_IMPL *session, WT_REF *ref, WT_SALVAGE_COOKIE *salvage, uint32_t flags)
{
    WT_DECL_RET;
    WT_PAGE *page;
    bool no_reconcile_set, page_locked;

    page = ref->page;

    __wt_verbose(session, WT_VERB_RECONCILE, "%p reconcile %s (%s%s)", (void *)ref,
      __wt_page_type_string(page->type), LF_ISSET(WT_REC_EVICT) ? "evict" : "checkpoint",
      LF_ISSET(WT_REC_HS) ? ", history store" : "");

    /*
     * Sanity check flags.
     *
     * If we try to do eviction using transaction visibility, we had better
     * have a snapshot.  This doesn't apply to checkpoints: there are
     * (rare) cases where we write data at read-uncommitted isolation.
     */
    WT_ASSERT(session, !LF_ISSET(WT_REC_EVICT) || LF_ISSET(WT_REC_VISIBLE_ALL) ||
        F_ISSET(&session->txn, WT_TXN_HAS_SNAPSHOT));

    /* It's an error to be called with a clean page. */
    WT_ASSERT(session, __wt_page_is_modified(page));

    /*
     * Reconciliation acquires and releases pages, and in rare cases that page release triggers
     * eviction. If the page is dirty, eviction can trigger reconciliation, and we re-enter this
     * code. Reconciliation isn't re-entrant, so we need to ensure that doesn't happen.
     */
    no_reconcile_set = F_ISSET(session, WT_SESSION_NO_RECONCILE);
    F_SET(session, WT_SESSION_NO_RECONCILE);

    /*
     * Reconciliation locks the page for three reasons:
     *    Reconciliation reads the lists of page updates, obsolete updates
     * cannot be discarded while reconciliation is in progress;
     *    The compaction process reads page modification information, which
     * reconciliation modifies;
     *    In-memory splits: reconciliation of an internal page cannot handle
     * a child page splitting during the reconciliation.
     */
    WT_PAGE_LOCK(session, page);
    page_locked = true;

    /*
     * Now that the page is locked, if attempting to evict it, check again whether eviction is
     * permitted. The page's state could have changed while we were waiting to acquire the lock
     * (e.g., the page could have split).
     */
    if (LF_ISSET(WT_REC_EVICT) && !__wt_page_can_evict(session, ref, NULL))
        WT_ERR(__wt_set_return(session, EBUSY));

    /*
     * Reconcile the page. The reconciliation code unlocks the page as soon as possible, and returns
     * that information.
     */
    ret = __reconcile(session, ref, salvage, flags, &page_locked);

err:
    if (page_locked)
        WT_PAGE_UNLOCK(session, page);
    if (!no_reconcile_set)
        F_CLR(session, WT_SESSION_NO_RECONCILE);
    return (ret);
}

/*
 * __reconcile_save_evict_state --
 *     Save the transaction state that causes history to be pinned, whether reconciliation succeeds
 *     or fails.
 */
static void
__reconcile_save_evict_state(WT_SESSION_IMPL *session, WT_REF *ref, uint32_t flags)
{
    WT_PAGE_MODIFY *mod;
    uint64_t oldest_id;

    mod = ref->page->modify;
    oldest_id = __wt_txn_oldest_id(session);

    /*
     * During eviction, save the transaction state that causes history to be pinned, regardless of
     * whether reconciliation succeeds or fails. There is usually no point retrying eviction until
     * this state changes.
     */
    if (LF_ISSET(WT_REC_EVICT)) {
        mod->last_eviction_id = oldest_id;
        if (S2C(session)->txn_global.has_pinned_timestamp)
            __wt_txn_pinned_timestamp(session, &mod->last_eviction_timestamp);
        mod->last_evict_pass_gen = S2C(session)->cache->evict_pass_gen;
    }

#ifdef HAVE_DIAGNOSTIC
    /*
     * Check that transaction time always moves forward for a given page. If this check fails,
     * reconciliation can free something that a future reconciliation will need.
     */
    WT_ASSERT(session, WT_TXNID_LE(mod->last_oldest_id, oldest_id));
    mod->last_oldest_id = oldest_id;
#endif
}

/*
 * __reconcile --
 *     Reconcile an in-memory page into its on-disk format, and write it.
 */
static int
__reconcile(WT_SESSION_IMPL *session, WT_REF *ref, WT_SALVAGE_COOKIE *salvage, uint32_t flags,
  bool *page_lockedp)
{
    WT_BTREE *btree;
    WT_DECL_RET;
    WT_PAGE *page;
    WT_PAGE_MODIFY *mod;
    WT_RECONCILE *r;

    btree = S2BT(session);
    page = ref->page;
    mod = page->modify;

    /* Save the eviction state. */
    __reconcile_save_evict_state(session, ref, flags);

    /* Initialize the reconciliation structure for each new run. */
    WT_RET(__rec_init(session, ref, flags, salvage, &session->reconcile));
    r = session->reconcile;

    /* Reconcile the page. */
    switch (page->type) {
    case WT_PAGE_COL_FIX:
        if (salvage != NULL)
            ret = __wt_rec_col_fix_slvg(session, r, ref, salvage);
        else
            ret = __wt_rec_col_fix(session, r, ref);
        break;
    case WT_PAGE_COL_INT:
        WT_WITH_PAGE_INDEX(session, ret = __wt_rec_col_int(session, r, ref));
        break;
    case WT_PAGE_COL_VAR:
        ret = __wt_rec_col_var(session, r, ref, salvage);
        break;
    case WT_PAGE_ROW_INT:
        WT_WITH_PAGE_INDEX(session, ret = __wt_rec_row_int(session, r, page));
        break;
    case WT_PAGE_ROW_LEAF:
        ret = __wt_rec_row_leaf(session, r, ref, salvage);
        break;
    default:
        ret = __wt_illegal_value(session, page->type);
        break;
    }

    /*
     * Update the global history store score. Only use observations during eviction, not checkpoints
     * and don't count eviction of the history store table itself.
     */
    if (F_ISSET(r, WT_REC_EVICT) && !WT_IS_HS(btree))
        __wt_cache_update_hs_score(session, r->updates_seen, r->updates_unstable);

    /*
     * Tests in this function are history store tests and tests to decide if rewriting a page in
     * memory is worth doing. In-memory configurations can't use a history store table, and we
     * ignore page rewrite desirability checks for in-memory eviction because a small cache can
     * force us to rewrite every possible page.
     */
    if (F_ISSET(r, WT_REC_IN_MEMORY))
        ret = 0;

    /* Wrap up the page reconciliation. */
    if (ret == 0 && (ret = __rec_write_wrapup(session, r, page)) == 0)
        __rec_write_page_status(session, r);
    else
        WT_TRET(__rec_write_wrapup_err(session, r, page));

    /*
     * If reconciliation completes successfully, save the stable timestamp.
     */
    if (ret == 0 && S2C(session)->txn_global.has_stable_timestamp)
        mod->last_stable_timestamp = S2C(session)->txn_global.stable_timestamp;

    /* Release the reconciliation lock. */
    *page_lockedp = false;
    WT_PAGE_UNLOCK(session, page);

    /* Update statistics. */
    WT_STAT_CONN_INCR(session, rec_pages);
    WT_STAT_DATA_INCR(session, rec_pages);
    if (LF_ISSET(WT_REC_EVICT)) {
        WT_STAT_CONN_INCR(session, rec_pages_eviction);
        WT_STAT_DATA_INCR(session, rec_pages_eviction);
    }
    if (r->cache_write_hs) {
        WT_STAT_CONN_INCR(session, cache_write_hs);
        WT_STAT_DATA_INCR(session, cache_write_hs);
    }
    if (r->leave_dirty) {
        WT_STAT_CONN_INCR(session, cache_write_restore);
        WT_STAT_DATA_INCR(session, cache_write_restore);
    }
    if (r->multi_next > btree->rec_multiblock_max)
        btree->rec_multiblock_max = r->multi_next;

    /* Clean up the reconciliation structure. */
    __rec_cleanup(session, r);

    /*
     * When threads perform eviction, don't cache block manager structures
     * (even across calls), we can have a significant number of threads
     * doing eviction at the same time with large items. Ignore checkpoints,
     * once the checkpoint completes, all unnecessary session resources will
     * be discarded.
     */
    if (!WT_SESSION_IS_CHECKPOINT(session)) {
        /*
         * Clean up the underlying block manager memory too: it's not reconciliation, but threads
         * discarding reconciliation structures want to clean up the block manager's structures as
         * well, and there's no obvious place to do that.
         */
        if (session->block_manager_cleanup != NULL)
            WT_TRET(session->block_manager_cleanup(session));

        WT_TRET(__rec_destroy_session(session));
    }

    /*
     * We track removed overflow objects in case there's a reader in transit when they're removed.
     * Any form of eviction locks out readers, we can discard them all.
     */
    if (LF_ISSET(WT_REC_EVICT))
        __wt_ovfl_discard_remove(session, page);

    WT_RET(ret);

    /*
     * Root pages are special, splits have to be done, we can't put it off as the parent's problem
     * any more.
     */
    if (__wt_ref_is_root(ref)) {
        WT_WITH_PAGE_INDEX(session, ret = __rec_root_write(session, page, flags));
        return (ret);
    }

    /*
     * Otherwise, mark the page's parent dirty. Don't mark the tree dirty: if this reconciliation is
     * in service of a checkpoint, it's cleared the tree's dirty flag, and we don't want to set it
     * again as part of that walk.
     */
    return (__wt_page_parent_modify_set(session, ref, true));
}

/*
 * __rec_write_page_status --
 *     Set the page status after reconciliation.
 */
static void
__rec_write_page_status(WT_SESSION_IMPL *session, WT_RECONCILE *r)
{
    WT_BTREE *btree;
    WT_PAGE *page;
    WT_PAGE_MODIFY *mod;

    btree = S2BT(session);
    page = r->page;
    mod = page->modify;

    /*
     * Set the page's status based on whether or not we cleaned the page.
     */
    if (r->leave_dirty) {
        /*
         * The page remains dirty.
         *
         * Any checkpoint call cleared the tree's modified flag before writing pages, so we must
         * explicitly reset it. We insert a barrier after the change for clarity (the requirement is
         * the flag be set before a subsequent checkpoint reads it, and as the current checkpoint is
         * waiting on this reconciliation to complete, there's no risk of that happening).
         */
        btree->modified = true;
        WT_FULL_BARRIER();
        if (!S2C(session)->modified)
            S2C(session)->modified = true;

        /*
         * Eviction should only be here if following the history store or in-memory eviction path.
         *
         * PM-1521-FIXME: What will we do for in memory database?
         */
        WT_ASSERT(session, !F_ISSET(r, WT_REC_EVICT) || F_ISSET(r, WT_REC_HS | WT_REC_IN_MEMORY));

        /*
         * We have written the page, but something prevents it from being evicted. If we wrote the
         * newest versions of updates, the on-disk page may contain records that are newer than what
         * checkpoint would write. Make sure that checkpoint visits the page and (if necessary)
         * fixes things up.
         */
        if (r->hs_skew_newest)
            mod->first_dirty_txn = WT_TXN_FIRST;
    } else {
        /*
         * Track the page's maximum transaction ID (used to decide if we can evict a clean page and
         * discard its history).
         */
        mod->rec_max_txn = r->max_txn;
        mod->rec_max_timestamp = r->max_ts;

        /*
         * Track the tree's maximum transaction ID (used to decide if it's safe to discard the
         * tree). Reconciliation for eviction is multi-threaded, only update the tree's maximum
         * transaction ID when doing a checkpoint. That's sufficient, we only care about the maximum
         * transaction ID of current updates in the tree, and checkpoint visits every dirty page in
         * the tree.
         */
        if (!F_ISSET(r, WT_REC_EVICT)) {
            if (WT_TXNID_LT(btree->rec_max_txn, r->max_txn))
                btree->rec_max_txn = r->max_txn;
            if (btree->rec_max_timestamp < r->max_ts)
                btree->rec_max_timestamp = r->max_ts;
        }

        /*
         * We set the page state to mark it as having been dirtied for the first time prior to
         * reconciliation. A failed atomic cas indicates that an update has taken place during
         * reconciliation.
         *
         * The page only might be clean; if the page state is unchanged since reconciliation
         * started, it's clean.
         *
         * If the page state changed, the page has been written since reconciliation started and
         * remains dirty (that can't happen when evicting, the page is exclusively locked).
         */
        if (__wt_atomic_cas32(&mod->page_state, WT_PAGE_DIRTY_FIRST, WT_PAGE_CLEAN))
            __wt_cache_dirty_decr(session, page);
        else
            WT_ASSERT(session, !F_ISSET(r, WT_REC_EVICT));
    }
}

/*
 * __rec_root_write --
 *     Handle the write of a root page.
 */
static int
__rec_root_write(WT_SESSION_IMPL *session, WT_PAGE *page, uint32_t flags)
{
    WT_DECL_RET;
    WT_PAGE *next;
    WT_PAGE_INDEX *pindex;
    WT_PAGE_MODIFY *mod;
    WT_REF fake_ref;
    uint32_t i;

    mod = page->modify;

    /*
     * If a single root page was written (either an empty page or there was a 1-for-1 page swap),
     * we've written root and checkpoint, we're done. If the root page split, write the resulting
     * WT_REF array. We already have an infrastructure for writing pages, create a fake root page
     * and write it instead of adding code to write blocks based on the list of blocks resulting
     * from a multiblock reconciliation.
     */
    switch (mod->rec_result) {
    case WT_PM_REC_EMPTY:   /* Page is empty */
    case WT_PM_REC_REPLACE: /* 1-for-1 page swap */
        return (0);
    case WT_PM_REC_MULTIBLOCK: /* Multiple blocks */
        break;
    default:
        return (__wt_illegal_value(session, mod->rec_result));
    }

    __wt_verbose(
      session, WT_VERB_SPLIT, "root page split -> %" PRIu32 " pages", mod->mod_multi_entries);

    /*
     * Create a new root page, initialize the array of child references, mark it dirty, then write
     * it.
     *
     * Don't count the eviction of this page as progress, checkpoint can repeatedly create and
     * discard these pages.
     */
    WT_RET(__wt_page_alloc(session, page->type, mod->mod_multi_entries, false, &next));
    F_SET_ATOMIC(next, WT_PAGE_EVICT_NO_PROGRESS);

    WT_INTL_INDEX_GET(session, next, pindex);
    for (i = 0; i < mod->mod_multi_entries; ++i) {
        /*
         * There's special error handling required when re-instantiating pages in memory; it's not
         * needed here, asserted for safety.
         */
        WT_ASSERT(session, mod->mod_multi[i].supd == NULL);
        WT_ASSERT(session, mod->mod_multi[i].disk_image == NULL);

        WT_ERR(
          __wt_multi_to_ref(session, next, &mod->mod_multi[i], &pindex->index[i], NULL, false));
        pindex->index[i]->home = next;
    }

    /*
     * We maintain a list of pages written for the root in order to free the backing blocks the next
     * time the root is written.
     */
    mod->mod_root_split = next;

    /*
     * Mark the page dirty. Don't mark the tree dirty: if this reconciliation is in service of a
     * checkpoint, it's cleared the tree's dirty flag, and we don't want to set it again as part of
     * that walk.
     */
    WT_ERR(__wt_page_modify_init(session, next));
    __wt_page_only_modify_set(session, next);

    /*
     * Fake up a reference structure, and write the next root page.
     */
    __wt_root_ref_init(session, &fake_ref, next, page->type == WT_PAGE_COL_INT);
    return (__wt_reconcile(session, &fake_ref, NULL, flags));

err:
    __wt_page_out(session, &next);
    return (ret);
}

/*
 * __rec_init --
 *     Initialize the reconciliation structure.
 */
static int
__rec_init(WT_SESSION_IMPL *session, WT_REF *ref, uint32_t flags, WT_SALVAGE_COOKIE *salvage,
  void *reconcilep)
{
    WT_BTREE *btree;
    WT_DECL_RET;
    WT_PAGE *page;
    WT_RECONCILE *r;
    WT_TXN_GLOBAL *txn_global;

    btree = S2BT(session);
    page = ref->page;

    /*
     * Reconciliation is not re-entrant, make sure that doesn't happen. Our caller sets
     * WT_SESSION_IMPL.WT_SESSION_NO_RECONCILE to prevent it, but it's been a problem in the past,
     * check to be sure.
     */
    r = *(WT_RECONCILE **)reconcilep;
    if (r != NULL && r->ref != NULL)
        WT_RET_MSG(session, WT_ERROR, "reconciliation re-entered");

    if (r == NULL) {
        WT_RET(__wt_calloc_one(session, &r));
        session->reconcile_cleanup = __rec_destroy_session;

        /* Connect pointers/buffers. */
        r->cur = &r->_cur;
        r->last = &r->_last;

        /* Disk buffers need to be aligned for writing. */
        F_SET(&r->chunkA.image, WT_ITEM_ALIGNED);
        F_SET(&r->chunkB.image, WT_ITEM_ALIGNED);
    }

    /* Remember the configuration. */
    r->ref = ref;
    r->page = page;

    /*
     * Save the transaction generations before reading the page. These are all ordered reads, but we
     * only need one.
     */
    r->orig_btree_checkpoint_gen = btree->checkpoint_gen;
    r->orig_txn_checkpoint_gen = __wt_gen(session, WT_GEN_CHECKPOINT);

    /*
     * Update the page state to indicate that all currently installed updates will be included in
     * this reconciliation if it would mark the page clean.
     *
     * Add a write barrier to make it more likely that a thread adding an update will see this state
     * change.
     */
    page->modify->page_state = WT_PAGE_DIRTY_FIRST;
    WT_FULL_BARRIER();

    /*
     * Cache the oldest running transaction ID. This is used to check whether updates seen by
     * reconciliation have committed. We keep a cached copy to avoid races where a concurrent
     * transaction could abort while reconciliation is examining its updates. This way, any
     * transaction running when reconciliation starts is considered uncommitted.
     */
    txn_global = &S2C(session)->txn_global;
    WT_ORDERED_READ(r->last_running, txn_global->last_running);

    /*
     * Decide whether to skew on-page values towards newer or older versions. This is a heuristic
     * attempting to minimize the number of pages that need to be rewritten by future checkpoints.
     *
     * We usually prefer to skew to newer versions, the logic being that by the time the next
     * checkpoint runs, it is likely that all the updates we choose will be stable. However, if
     * checkpointing with a timestamp (indicated by a stable_timestamp being set), and there is a
     * checkpoint already running, or this page was read with history store history, or the stable
     * timestamp hasn't changed since last time this page was successfully, skew oldest instead.
     */
    if (F_ISSET(S2C(session)->cache, WT_CACHE_EVICT_DEBUG_MODE) &&
      __wt_random(&session->rnd) % 3 == 0)
        r->hs_skew_newest = false;
    else
        r->hs_skew_newest = LF_ISSET(WT_REC_HS) && LF_ISSET(WT_REC_VISIBLE_ALL);

    if (r->hs_skew_newest && !__wt_btree_immediately_durable(session) &&
      txn_global->has_stable_timestamp &&
      ((btree->checkpoint_gen != __wt_gen(session, WT_GEN_CHECKPOINT) &&
         txn_global->stable_is_pinned) ||
          FLD_ISSET(page->modify->restore_state, WT_PAGE_RS_HS) ||
          page->modify->last_stable_timestamp == txn_global->stable_timestamp))
        r->hs_skew_newest = false;

    /* When operating on the history store table, we should never try history store eviction. */
    WT_ASSERT(session, !F_ISSET(btree, WT_BTREE_HS) || !LF_ISSET(WT_REC_HS));

    /*
     * History store table eviction is configured when eviction gets aggressive,
     * adjust the flags for cases we don't support.
     *
     * We don't yet support fixed-length column-store combined with the
     * history store table. It's not hard to do, but the underlying function
     * that reviews which updates can be written to the evicted page and
     * which updates need to be written to the history store table needs access
     * to the original value from the page being evicted, and there's no
     * code path for that in the case of fixed-length column-store objects.
     * (Row-store and variable-width column-store objects provide a
     * reference to the unpacked on-page cell for this purpose, but there
     * isn't an on-page cell for fixed-length column-store objects.) For
     * now, turn it off.
     */
    if (page->type == WT_PAGE_COL_FIX)
        LF_CLR(WT_REC_HS);

    r->flags = flags;

    /* Track the page's min/maximum transaction */
    r->max_txn = WT_TXN_NONE;
    r->max_ondisk_ts = r->max_ts = WT_TS_NONE;
    r->min_skipped_ts = WT_TS_MAX;

    /* Track if updates were used and/or uncommitted. */
    r->updates_seen = r->updates_unstable = 0;

    /* Track if the page can be marked clean. */
    r->leave_dirty = false;

    /* Track overflow items. */
    r->ovfl_items = false;

    /* Track empty values. */
    r->all_empty_value = true;
    r->any_empty_value = false;

    /* The list of saved updates is reused. */
    r->supd_next = 0;
    r->supd_memsize = 0;

    /* The list of pages we've written. */
    r->multi = NULL;
    r->multi_next = 0;
    r->multi_allocated = 0;

    r->wrapup_checkpoint = NULL;
    r->wrapup_checkpoint_compressed = false;

    r->evict_matching_checksum_failed = false;

    /*
     * Dictionary compression only writes repeated values once. We grow the dictionary as necessary,
     * always using the largest size we've seen.
     *
     * Reset the dictionary.
     *
     * Sanity check the size: 100 slots is the smallest dictionary we use.
     */
    if (btree->dictionary != 0 && btree->dictionary > r->dictionary_slots)
        WT_ERR(
          __wt_rec_dictionary_init(session, r, btree->dictionary < 100 ? 100 : btree->dictionary));
    __wt_rec_dictionary_reset(r);

    /*
     * Prefix compression discards repeated prefix bytes from row-store leaf page keys.
     */
    r->key_pfx_compress_conf = false;
    if (btree->prefix_compression && page->type == WT_PAGE_ROW_LEAF)
        r->key_pfx_compress_conf = true;

    /*
     * Suffix compression shortens internal page keys by discarding trailing bytes that aren't
     * necessary for tree navigation. We don't do suffix compression if there is a custom collator
     * because we don't know what bytes a custom collator might use. Some custom collators (for
     * example, a collator implementing reverse ordering of strings), won't have any problem with
     * suffix compression: if there's ever a reason to implement suffix compression for custom
     * collators, we can add a setting to the collator, configured when the collator is added, that
     * turns on suffix compression.
     */
    r->key_sfx_compress_conf = false;
    if (btree->collator == NULL && btree->internal_key_truncate)
        r->key_sfx_compress_conf = true;

    r->is_bulk_load = false;

    r->salvage = salvage;

    r->cache_write_hs = r->cache_write_restore = false;

    /*
     * The fake cursor used to figure out modified update values points to the enclosing WT_REF as a
     * way to access the page, and also needs to set the format.
     */
    r->update_modify_cbt.ref = ref;
    r->update_modify_cbt.iface.value_format = btree->value_format;

/*
 * If we allocated the reconciliation structure and there was an error, clean up. If our caller
 * passed in a structure, they own it.
 */
err:
    if (*(WT_RECONCILE **)reconcilep == NULL) {
        if (ret == 0)
            *(WT_RECONCILE **)reconcilep = r;
        else {
            __rec_cleanup(session, r);
            __rec_destroy(session, &r);
        }
    }

    return (ret);
}

/*
 * __rec_cleanup --
 *     Clean up after a reconciliation run, except for structures cached across runs.
 */
static void
__rec_cleanup(WT_SESSION_IMPL *session, WT_RECONCILE *r)
{
    WT_BTREE *btree;
    WT_MULTI *multi;
    uint32_t i;

    btree = S2BT(session);

    if (btree->type == BTREE_ROW)
        for (multi = r->multi, i = 0; i < r->multi_next; ++multi, ++i)
            __wt_free(session, multi->key.ikey);
    for (multi = r->multi, i = 0; i < r->multi_next; ++multi, ++i) {
        __wt_free(session, multi->disk_image);
        __wt_free(session, multi->supd);
        __wt_free(session, multi->addr.addr);
    }
    __wt_free(session, r->multi);

    /* Reconciliation is not re-entrant, make sure that doesn't happen. */
    r->ref = NULL;
}

/*
 * __rec_destroy --
 *     Clean up the reconciliation structure.
 */
static void
__rec_destroy(WT_SESSION_IMPL *session, void *reconcilep)
{
    WT_RECONCILE *r;

    if ((r = *(WT_RECONCILE **)reconcilep) == NULL)
        return;
    *(WT_RECONCILE **)reconcilep = NULL;

    __wt_buf_free(session, &r->chunkA.key);
    __wt_buf_free(session, &r->chunkA.min_key);
    __wt_buf_free(session, &r->chunkA.image);
    __wt_buf_free(session, &r->chunkB.key);
    __wt_buf_free(session, &r->chunkB.min_key);
    __wt_buf_free(session, &r->chunkB.image);

    __wt_free(session, r->supd);

    __wt_rec_dictionary_free(session, r);

    __wt_buf_free(session, &r->k.buf);
    __wt_buf_free(session, &r->v.buf);
    __wt_buf_free(session, &r->_cur);
    __wt_buf_free(session, &r->_last);

    __wt_buf_free(session, &r->update_modify_cbt.iface.value);

    __wt_free(session, r);
}

/*
 * __rec_destroy_session --
 *     Clean up the reconciliation structure, session version.
 */
static int
__rec_destroy_session(WT_SESSION_IMPL *session)
{
    __rec_destroy(session, &session->reconcile);
    return (0);
}

/*
 * __rec_leaf_page_max --
 *     Figure out the maximum leaf page size for the reconciliation.
 */
static inline uint32_t
__rec_leaf_page_max(WT_SESSION_IMPL *session, WT_RECONCILE *r)
{
    WT_BTREE *btree;
    WT_PAGE *page;
    uint32_t page_size;

    btree = S2BT(session);
    page = r->page;

    page_size = 0;
    switch (page->type) {
    case WT_PAGE_COL_FIX:
        /*
         * Column-store pages can grow if there are missing records
         * (that is, we lost a chunk of the range, and have to write
         * deleted records).  Fixed-length objects are a problem, if
         * there's a big missing range, we could theoretically have to
         * write large numbers of missing objects.
         */
        page_size = (uint32_t)WT_ALIGN(
          WT_FIX_ENTRIES_TO_BYTES(btree, r->salvage->take + r->salvage->missing), btree->allocsize);
        break;
    case WT_PAGE_COL_VAR:
        /*
         * Column-store pages can grow if there are missing records
         * (that is, we lost a chunk of the range, and have to write
         * deleted records).  Variable-length objects aren't usually a
         * problem because we can write any number of deleted records
         * in a single page entry because of the RLE, we just need to
         * ensure that additional entry fits.
         */
        break;
    case WT_PAGE_ROW_LEAF:
    default:
        /*
         * Row-store pages can't grow, salvage never does anything other than reduce the size of a
         * page read from disk.
         */
        break;
    }

    /*
     * Default size for variable-length column-store and row-store pages during salvage is the
     * maximum leaf page size.
     */
    if (page_size < btree->maxleafpage)
        page_size = btree->maxleafpage;

    /*
     * The page we read from the disk should be smaller than the page size we just calculated, check
     * out of paranoia.
     */
    if (page_size < page->dsk->mem_size)
        page_size = page->dsk->mem_size;

    /*
     * Salvage is the backup plan: don't let this fail.
     */
    return (page_size * 2);
}

/*
 * __wt_split_page_size --
 *     Given a split percentage, calculate split page size in bytes.
 */
uint32_t
__wt_split_page_size(int split_pct, uint32_t maxpagesize, uint32_t allocsize)
{
    uintmax_t a;
    uint32_t split_size;

    /*
     * Ideally, the split page size is some percentage of the maximum page size rounded to an
     * allocation unit (round to an allocation unit so we don't waste space when we write).
     */
    a = maxpagesize; /* Don't overflow. */
    split_size = (uint32_t)WT_ALIGN_NEAREST((a * (u_int)split_pct) / 100, allocsize);

    /*
     * Respect the configured split percentage if the calculated split size is either zero or a full
     * page. The user has either configured an allocation size that matches the page size, or a
     * split percentage that is close to zero or one hundred. Rounding is going to provide a worse
     * outcome than having a split point that doesn't fall on an allocation size boundary in those
     * cases.
     */
    if (split_size == 0 || split_size == maxpagesize)
        split_size = (uint32_t)((a * (u_int)split_pct) / 100);

    return (split_size);
}

/*
 * __rec_split_chunk_init --
 *     Initialize a single chunk structure.
 */
static int
__rec_split_chunk_init(WT_SESSION_IMPL *session, WT_RECONCILE *r, WT_REC_CHUNK *chunk)
{
    chunk->recno = WT_RECNO_OOB;
    /* Don't touch the key item memory, that memory is reused. */
    chunk->key.size = 0;
    chunk->entries = 0;
    __wt_rec_addr_ts_init(r, &chunk->newest_durable_ts, &chunk->oldest_start_ts,
      &chunk->oldest_start_txn, &chunk->newest_stop_ts, &chunk->newest_stop_txn);

    chunk->min_recno = WT_RECNO_OOB;
    /* Don't touch the key item memory, that memory is reused. */
    chunk->min_key.size = 0;
    chunk->min_entries = 0;
    __wt_rec_addr_ts_init(r, &chunk->min_newest_durable_ts, &chunk->min_oldest_start_ts,
      &chunk->min_oldest_start_txn, &chunk->min_newest_stop_ts, &chunk->min_newest_stop_txn);
    chunk->min_offset = 0;

    /*
     * Allocate and clear the disk image buffer.
     *
     * Don't touch the disk image item memory, that memory is reused.
     *
     * Clear the disk page header to ensure all of it is initialized, even the unused fields.
     *
     * In the case of fixed-length column-store, clear the entire buffer: fixed-length column-store
     * sets bits in bytes, where the bytes are assumed to initially be 0.
     */
    WT_RET(__wt_buf_init(session, &chunk->image, r->disk_img_buf_size));
    memset(chunk->image.mem, 0,
      r->page->type == WT_PAGE_COL_FIX ? r->disk_img_buf_size : WT_PAGE_HEADER_SIZE);

    return (0);
}

/*
 * __wt_rec_split_init --
 *     Initialization for the reconciliation split functions.
 */
int
__wt_rec_split_init(
  WT_SESSION_IMPL *session, WT_RECONCILE *r, WT_PAGE *page, uint64_t recno, uint64_t max)
{
    WT_BM *bm;
    WT_BTREE *btree;
    WT_REC_CHUNK *chunk;
    WT_REF *ref;
    size_t corrected_page_size;

    btree = S2BT(session);
    bm = btree->bm;

    /*
     * The maximum leaf page size governs when an in-memory leaf page splits into multiple on-disk
     * pages; however, salvage can't be allowed to split, there's no parent page yet. If we're doing
     * salvage, override the caller's selection of a maximum page size, choosing a page size that
     * ensures we won't split.
     */
    if (r->salvage != NULL)
        max = __rec_leaf_page_max(session, r);

    /* Set the page sizes. */
    r->page_size = (uint32_t)max;

    /*
     * If we have to split, we want to choose a smaller page size for the split pages, because
     * otherwise we could end up splitting one large packed page over and over. We don't want to
     * pick the minimum size either, because that penalizes an application that did a bulk load and
     * subsequently inserted a few items into packed pages. Currently defaulted to 75%, but I have
     * no empirical evidence that's "correct".
     *
     * The maximum page size may be a multiple of the split page size (for example, there's a
     * maximum page size of 128KB, but because the table is active and we don't want to split a lot,
     * the split size is 20KB). The maximum page size may NOT be an exact multiple of the split page
     * size.
     *
     * It's lots of work to build these pages and don't want to start over when we reach the maximum
     * page size (it's painful to restart after creating overflow items and compacted data, for
     * example, as those items have already been written to disk). So, the loop calls the helper
     * functions when approaching a split boundary, and we save the information at that point. We
     * also save the boundary information at the minimum split size. We maintain two chunks (each
     * boundary represents a chunk that gets written as a page) in the memory, writing out the older
     * one to the disk as a page when we need to make space for a new chunk. On reaching the last
     * chunk, if it turns out to be smaller than the minimum split size, we go back into the
     * penultimate chunk and split at this minimum split size boundary. This moves some data from
     * the penultimate chunk to the last chunk, hence increasing the size of the last page written
     * without decreasing the penultimate page size beyond the minimum split size.
     *
     * Finally, all this doesn't matter for fixed-size column-store pages and salvage. Fixed-size
     * column store pages can split under (very) rare circumstances, but they're allocated at a
     * fixed page size, never anything smaller. In salvage, as noted above, we can't split at all.
     */
    if (r->salvage != NULL) {
        r->split_size = 0;
        r->space_avail = r->page_size - WT_PAGE_HEADER_BYTE_SIZE(btree);
    } else if (page->type == WT_PAGE_COL_FIX) {
        r->split_size = r->page_size;
        r->space_avail = r->split_size - WT_PAGE_HEADER_BYTE_SIZE(btree);
    } else {
        r->split_size = __wt_split_page_size(btree->split_pct, r->page_size, btree->allocsize);
        r->space_avail = r->split_size - WT_PAGE_HEADER_BYTE_SIZE(btree);
        r->min_split_size =
          __wt_split_page_size(WT_BTREE_MIN_SPLIT_PCT, r->page_size, btree->allocsize);
        r->min_space_avail = r->min_split_size - WT_PAGE_HEADER_BYTE_SIZE(btree);
    }

    /*
     * Ensure the disk image buffer is large enough for the max object, as
     * corrected by the underlying block manager.
     *
     * Since we want to support split_size values larger than the page size
     * (to allow for adjustments based on the compression), this buffer
     * should be the greater of split_size and page_size, then aligned to
     * the next allocation size boundary. The latter shouldn't be an issue,
     * but it's a possible scenario if, for example, the compression engine
     * is expected to give us 5x compression and gives us nothing at all.
     */
    corrected_page_size = r->page_size;
    WT_RET(bm->write_size(bm, session, &corrected_page_size));
    r->disk_img_buf_size = WT_ALIGN(WT_MAX(corrected_page_size, r->split_size), btree->allocsize);

    /* Initialize the first split chunk. */
    WT_RET(__rec_split_chunk_init(session, r, &r->chunkA));
    r->cur_ptr = &r->chunkA;
    r->prev_ptr = NULL;

    /* Starting record number, entries, first free byte. */
    r->recno = recno;
    r->entries = 0;
    r->first_free = WT_PAGE_HEADER_BYTE(btree, r->cur_ptr->image.mem);

    /* New page, compression off. */
    r->key_pfx_compress = r->key_sfx_compress = false;

    /* Set the first chunk's key. */
    chunk = r->cur_ptr;
    if (btree->type == BTREE_ROW) {
        ref = r->ref;
        if (__wt_ref_is_root(ref))
            WT_RET(__wt_buf_set(session, &chunk->key, "", 1));
        else
            __wt_ref_key(ref->home, ref, &chunk->key.data, &chunk->key.size);
    } else
        chunk->recno = recno;

    return (0);
}

/*
 * __rec_is_checkpoint --
 *     Return if we're writing a checkpoint.
 */
static bool
__rec_is_checkpoint(WT_SESSION_IMPL *session, WT_RECONCILE *r)
{
    WT_BTREE *btree;

    btree = S2BT(session);

    /*
     * Check to see if we're going to create a checkpoint.
     *
     * This function exists as a place to hang this comment.
     *
     * Any time we write the root page of the tree without splitting we are creating a checkpoint
     * (and have to tell the underlying block manager so it creates and writes the additional
     * information checkpoints require). However, checkpoints are completely consistent, and so we
     * have to resolve information about the blocks we're expecting to free as part of the
     * checkpoint, before writing the checkpoint. In short, we don't do checkpoint writes here;
     * clear the boundary information as a reminder and create the checkpoint during wrapup.
     */
    return (!F_ISSET(btree, WT_BTREE_NO_CHECKPOINT) && __wt_ref_is_root(r->ref));
}

/*
 * __rec_split_row_promote --
 *     Key promotion for a row-store.
 */
static int
__rec_split_row_promote(WT_SESSION_IMPL *session, WT_RECONCILE *r, WT_ITEM *key, uint8_t type)
{
    WT_BTREE *btree;
    WT_DECL_ITEM(update);
    WT_DECL_RET;
    WT_ITEM *max;
    WT_SAVE_UPD *supd;
    size_t cnt, len, size;
    uint32_t i;
    const uint8_t *pa, *pb;
    int cmp;

    /*
     * For a column-store, the promoted key is the recno and we already have a copy. For a
     * row-store, it's the first key on the page, a variable- length byte string, get a copy.
     *
     * This function is called from the split code at each split boundary, but that means we're not
     * called before the first boundary, and we will eventually have to get the first key explicitly
     * when splitting a page.
     *
     * For the current slot, take the last key we built, after doing suffix compression. The "last
     * key we built" describes some process: before calling the split code, we must place the last
     * key on the page before the boundary into the "last" key structure, and the first key on the
     * page after the boundary into the "current" key structure, we're going to compare them for
     * suffix compression.
     *
     * Suffix compression is a hack to shorten keys on internal pages. We only need enough bytes in
     * the promoted key to ensure searches go to the correct page: the promoted key has to be larger
     * than the last key on the leaf page preceding it, but we don't need any more bytes than that.
     * In other words, we can discard any suffix bytes not required to distinguish between the key
     * being promoted and the last key on the leaf page preceding it. This can only be done for the
     * first level of internal pages, you cannot repeat suffix truncation as you split up the tree,
     * it loses too much information.
     *
     * Note #1: if the last key on the previous page was an overflow key, we don't have the
     * in-memory key against which to compare, and don't try to do suffix compression. The code for
     * that case turns suffix compression off for the next key, we don't have to deal with it here.
     */
    if (type != WT_PAGE_ROW_LEAF || !r->key_sfx_compress)
        return (__wt_buf_set(session, key, r->cur->data, r->cur->size));

    btree = S2BT(session);
    WT_RET(__wt_scr_alloc(session, 0, &update));

    /*
     * Note #2: if we skipped updates, an update key may be larger than the last key stored in the
     * previous block (probable for append-centric workloads). If there are skipped updates and we
     * cannot evict the page, check for one larger than the last key and smaller than the current
     * key.
     */
    max = r->last;
    if (r->leave_dirty)
        for (i = r->supd_next; i > 0; --i) {
            supd = &r->supd[i - 1];
            if (supd->ins == NULL)
                WT_ERR(__wt_row_leaf_key(session, r->page, supd->ripcip, update, false));
            else {
                update->data = WT_INSERT_KEY(supd->ins);
                update->size = WT_INSERT_KEY_SIZE(supd->ins);
            }

            /* Compare against the current key, it must be less. */
            WT_ERR(__wt_compare(session, btree->collator, update, r->cur, &cmp));
            if (cmp >= 0)
                continue;

            /* Compare against the last key, it must be greater. */
            WT_ERR(__wt_compare(session, btree->collator, update, r->last, &cmp));
            if (cmp >= 0)
                max = update;

            /*
             * The saved updates are in key-sort order so the entry we're looking for is either the
             * last or the next-to- last one in the list. Once we've compared an entry against the
             * last key on the page, we're done.
             */
            break;
        }

    /*
     * The largest key on the last block must sort before the current key, so we'll either find a
     * larger byte value in the current key, or the current key will be a longer key, and the
     * interesting byte is one past the length of the shorter key.
     */
    pa = max->data;
    pb = r->cur->data;
    len = WT_MIN(max->size, r->cur->size);
    size = len + 1;
    for (cnt = 1; len > 0; ++cnt, --len, ++pa, ++pb)
        if (*pa != *pb) {
            if (size != cnt) {
                WT_STAT_DATA_INCRV(session, rec_suffix_compression, size - cnt);
                size = cnt;
            }
            break;
        }
    ret = __wt_buf_set(session, key, r->cur->data, size);

err:
    __wt_scr_free(session, &update);
    return (ret);
}

/*
 * __rec_split_grow --
 *     Grow the split buffer.
 */
static int
__rec_split_grow(WT_SESSION_IMPL *session, WT_RECONCILE *r, size_t add_len)
{
    WT_BM *bm;
    WT_BTREE *btree;
    size_t corrected_page_size, inuse;

    btree = S2BT(session);
    bm = btree->bm;

    inuse = WT_PTRDIFF(r->first_free, r->cur_ptr->image.mem);
    corrected_page_size = inuse + add_len;

    WT_RET(bm->write_size(bm, session, &corrected_page_size));
    WT_RET(__wt_buf_grow(session, &r->cur_ptr->image, corrected_page_size));

    r->first_free = (uint8_t *)r->cur_ptr->image.mem + inuse;
    WT_ASSERT(session, corrected_page_size >= inuse);
    r->space_avail = corrected_page_size - inuse;
    WT_ASSERT(session, r->space_avail >= add_len);

    return (0);
}

/*
 * __wt_rec_split --
 *     Handle the page reconciliation bookkeeping. (Did you know "bookkeeper" has 3 doubled letters
 *     in a row? Sweet-tooth does, too.)
 */
int
__wt_rec_split(WT_SESSION_IMPL *session, WT_RECONCILE *r, size_t next_len, bool forced)
{
    WT_BTREE *btree;
    WT_REC_CHUNK *tmp;
    size_t inuse;

    btree = S2BT(session);

    /*
     * We should never split during salvage, and we're about to drop core because there's no parent
     * page.
     */
    if (r->salvage != NULL)
        WT_PANIC_RET(session, WT_PANIC, "%s page too large, attempted split during salvage",
          __wt_page_type_string(r->page->type));

    /*
     * We can get here if the first key/value pair won't fit. Grow the buffer to contain the current
     * item if we haven't already consumed a reasonable portion of a split chunk.
     */
    inuse = WT_PTRDIFF(r->first_free, r->cur_ptr->image.mem);
    if (!forced && inuse < r->split_size / 2 && !__wt_rec_need_split(r, 0))
        goto done;

    /* All page boundaries reset the dictionary. */
    __wt_rec_dictionary_reset(r);

    /* Set the entries, timestamps and size for the just finished chunk. */
    r->cur_ptr->entries = r->entries;
    r->cur_ptr->image.size = inuse;

    /*
     * Normally we keep two chunks in memory at a given time, and we write the previous chunk at
     * each boundary, switching the previous and current check references. The exception is when
     * doing a bulk load or a forced split, where we write out the chunks as we get them.
     */
    if (r->is_bulk_load)
        WT_RET(__rec_split_write(session, r, r->cur_ptr, NULL, false));
    else {
        if (r->prev_ptr != NULL)
            WT_RET(__rec_split_write(session, r, r->prev_ptr, NULL, false));

        if (forced) {
            WT_RET(__rec_split_write(session, r, r->cur_ptr, NULL, false));
            r->prev_ptr = NULL;
            r->cur_ptr = &r->chunkA;
        } else {
            if (r->prev_ptr == NULL) {
                WT_RET(__rec_split_chunk_init(session, r, &r->chunkB));
                r->prev_ptr = &r->chunkB;
            }
            tmp = r->prev_ptr;
            r->prev_ptr = r->cur_ptr;
            r->cur_ptr = tmp;
        }
    }

    /* Initialize the next chunk, including the key. */
    WT_RET(__rec_split_chunk_init(session, r, r->cur_ptr));
    r->cur_ptr->recno = r->recno;
    if (btree->type == BTREE_ROW)
        WT_RET(__rec_split_row_promote(session, r, &r->cur_ptr->key, r->page->type));

    /* Reset tracking information. */
    r->entries = 0;
    r->first_free = WT_PAGE_HEADER_BYTE(btree, r->cur_ptr->image.mem);

    /*
     * Set the space available to another split-size and minimum split-size chunk.
     */
    r->space_avail = r->split_size - WT_PAGE_HEADER_BYTE_SIZE(btree);
    r->min_space_avail = r->min_split_size - WT_PAGE_HEADER_BYTE_SIZE(btree);

done:
    /*
     * Overflow values can be larger than the maximum page size but still be
     * "on-page". If the next key/value pair is larger than space available
     * after a split has happened (in other words, larger than the maximum
     * page size), create a page sized to hold that one key/value pair. This
     * generally splits the page into key/value pairs before a large object,
     * the object, and key/value pairs after the object. It's possible other
     * key/value pairs will also be aggregated onto the bigger page before
     * or after, if the page happens to hold them, but it won't necessarily
     * happen that way.
     */
    if (r->space_avail < next_len)
        WT_RET(__rec_split_grow(session, r, next_len));

    return (0);
}

/*
 * __wt_rec_split_crossing_bnd --
 *     Save the details for the minimum split size boundary or call for a split.
 */
int
__wt_rec_split_crossing_bnd(WT_SESSION_IMPL *session, WT_RECONCILE *r, size_t next_len, bool forced)
{
    /*
     * If crossing the minimum split size boundary, store the boundary details at the current
     * location in the buffer. If we are crossing the split boundary at the same time, possible when
     * the next record is large enough, just split at this point.
     */
    if (!forced && WT_CROSSING_MIN_BND(r, next_len) && !WT_CROSSING_SPLIT_BND(r, next_len) &&
      !__wt_rec_need_split(r, 0)) {
        /*
         * If the first record doesn't fit into the minimum split size, we end up here. Write the
         * record without setting a boundary here. We will get the opportunity to setup a boundary
         * before writing out the next record.
         */
        if (r->entries == 0)
            return (0);

        r->cur_ptr->min_entries = r->entries;
        r->cur_ptr->min_recno = r->recno;
        if (S2BT(session)->type == BTREE_ROW)
            WT_RET(__rec_split_row_promote(session, r, &r->cur_ptr->min_key, r->page->type));
        r->cur_ptr->min_newest_durable_ts = r->cur_ptr->newest_durable_ts;
        r->cur_ptr->min_oldest_start_ts = r->cur_ptr->oldest_start_ts;
        r->cur_ptr->min_oldest_start_txn = r->cur_ptr->oldest_start_txn;
        r->cur_ptr->min_newest_stop_ts = r->cur_ptr->newest_stop_ts;
        r->cur_ptr->min_newest_stop_txn = r->cur_ptr->newest_stop_txn;

        /* Assert we're not re-entering this code. */
        WT_ASSERT(session, r->cur_ptr->min_offset == 0);
        r->cur_ptr->min_offset = WT_PTRDIFF(r->first_free, r->cur_ptr->image.mem);

        /* All page boundaries reset the dictionary. */
        __wt_rec_dictionary_reset(r);

        return (0);
    }

    /* We are crossing a split boundary */
    return (__wt_rec_split(session, r, next_len, forced));
}

/*
 * __rec_split_finish_process_prev --
 *     If the two split chunks together fit in a single page, merge them into one. If they do not
 *     fit in a single page but the last is smaller than the minimum desired, move some data from
 *     the penultimate chunk to the last chunk and write out the previous/penultimate. Finally,
 *     update the pointer to the current image buffer. After this function exits, we will have one
 *     (last) buffer in memory, pointed to by the current image pointer.
 */
static int
__rec_split_finish_process_prev(WT_SESSION_IMPL *session, WT_RECONCILE *r)
{
    WT_BTREE *btree;
    WT_PAGE_HEADER *dsk;
    WT_REC_CHUNK *cur_ptr, *prev_ptr, *tmp;
    size_t combined_size, len_to_move;
    uint8_t *cur_dsk_start;

    WT_ASSERT(session, r->prev_ptr != NULL);

    btree = S2BT(session);
    cur_ptr = r->cur_ptr;
    prev_ptr = r->prev_ptr;

    /*
     * The sizes in the chunk include the header, so when calculating the combined size, be sure not
     * to include the header twice.
     */
    combined_size = prev_ptr->image.size + (cur_ptr->image.size - WT_PAGE_HEADER_BYTE_SIZE(btree));

    if (combined_size <= r->page_size) {
        /*
         * We have two boundaries, but the data in the buffers can fit a single page. Merge the
         * boundaries and create a single chunk.
         */
        prev_ptr->entries += cur_ptr->entries;
        prev_ptr->newest_durable_ts =
          WT_MAX(prev_ptr->newest_durable_ts, cur_ptr->newest_durable_ts);
        prev_ptr->oldest_start_ts = WT_MIN(prev_ptr->oldest_start_ts, cur_ptr->oldest_start_ts);
        prev_ptr->oldest_start_txn = WT_MIN(prev_ptr->oldest_start_txn, cur_ptr->oldest_start_txn);
        prev_ptr->newest_stop_ts = WT_MAX(prev_ptr->newest_stop_ts, cur_ptr->newest_stop_ts);
        prev_ptr->newest_stop_txn = WT_MAX(prev_ptr->newest_stop_txn, cur_ptr->newest_stop_txn);
        dsk = r->cur_ptr->image.mem;
        memcpy((uint8_t *)r->prev_ptr->image.mem + prev_ptr->image.size,
          WT_PAGE_HEADER_BYTE(btree, dsk), cur_ptr->image.size - WT_PAGE_HEADER_BYTE_SIZE(btree));
        prev_ptr->image.size = combined_size;

        /*
         * At this point, there is only one disk image in the memory, the previous chunk. Update the
         * current chunk to that chunk, discard the unused chunk.
         */
        tmp = r->prev_ptr;
        r->prev_ptr = r->cur_ptr;
        r->cur_ptr = tmp;
        return (__rec_split_chunk_init(session, r, r->prev_ptr));
    }

    if (prev_ptr->min_offset != 0 && cur_ptr->image.size < r->min_split_size) {
        /*
         * The last chunk, pointed to by the current image pointer, has less than the minimum data.
         * Let's move any data more than the minimum from the previous image into the current.
         *
         * Grow the current buffer if it is not large enough.
         */
        len_to_move = prev_ptr->image.size - prev_ptr->min_offset;
        if (r->space_avail < len_to_move)
            WT_RET(__rec_split_grow(session, r, len_to_move));
        cur_dsk_start = WT_PAGE_HEADER_BYTE(btree, r->cur_ptr->image.mem);

        /*
         * Shift the contents of the current buffer to make space for the data that will be
         * prepended into the current buffer. Copy the data from the previous buffer to the start of
         * the current.
         */
        memmove(cur_dsk_start + len_to_move, cur_dsk_start,
          cur_ptr->image.size - WT_PAGE_HEADER_BYTE_SIZE(btree));
        memcpy(
          cur_dsk_start, (uint8_t *)r->prev_ptr->image.mem + prev_ptr->min_offset, len_to_move);

        /* Update boundary information */
        cur_ptr->entries += prev_ptr->entries - prev_ptr->min_entries;
        cur_ptr->recno = prev_ptr->min_recno;
        WT_RET(
          __wt_buf_set(session, &cur_ptr->key, prev_ptr->min_key.data, prev_ptr->min_key.size));
        cur_ptr->newest_durable_ts =
          WT_MAX(prev_ptr->newest_durable_ts, cur_ptr->newest_durable_ts);
        cur_ptr->oldest_start_ts = WT_MIN(prev_ptr->oldest_start_ts, cur_ptr->oldest_start_ts);
        cur_ptr->oldest_start_txn = WT_MIN(prev_ptr->oldest_start_txn, cur_ptr->oldest_start_txn);
        cur_ptr->newest_stop_ts = WT_MAX(prev_ptr->newest_stop_ts, cur_ptr->newest_stop_ts);
        cur_ptr->newest_stop_txn = WT_MAX(prev_ptr->newest_stop_txn, cur_ptr->newest_stop_txn);
        cur_ptr->image.size += len_to_move;

        prev_ptr->entries = prev_ptr->min_entries;
        prev_ptr->newest_durable_ts = prev_ptr->min_newest_durable_ts;
        prev_ptr->oldest_start_ts = prev_ptr->min_oldest_start_ts;
        prev_ptr->oldest_start_txn = prev_ptr->min_oldest_start_txn;
        prev_ptr->newest_stop_ts = prev_ptr->min_newest_stop_ts;
        prev_ptr->newest_stop_txn = prev_ptr->min_newest_stop_txn;
        prev_ptr->image.size -= len_to_move;
    }

    /* Write out the previous image */
    return (__rec_split_write(session, r, r->prev_ptr, NULL, false));
}

/*
 * __wt_rec_split_finish --
 *     Finish processing a page.
 */
int
__wt_rec_split_finish(WT_SESSION_IMPL *session, WT_RECONCILE *r)
{
    /*
     * We're done reconciling, write the final page. We may arrive here with no entries to write if
     * the page was entirely empty or if nothing on the page was visible to us.
     *
     * Pages with skipped or not-yet-globally visible updates aren't really empty; otherwise, the
     * page is truly empty and we will merge it into its parent during the parent's reconciliation.
     */
    if (r->entries == 0 && r->supd_next == 0)
        return (0);

    /* Set the number of entries and size for the just finished chunk. */
    r->cur_ptr->entries = r->entries;
    r->cur_ptr->image.size = WT_PTRDIFF32(r->first_free, r->cur_ptr->image.mem);

    /* Potentially reconsider a previous chunk. */
    if (r->prev_ptr != NULL)
        WT_RET(__rec_split_finish_process_prev(session, r));

    /* Write the remaining data/last page. */
    return (__rec_split_write(session, r, r->cur_ptr, NULL, true));
}

/*
 * __rec_supd_move --
 *     Move a saved WT_UPDATE list from the per-page cache to a specific block's list.
 */
static int
__rec_supd_move(WT_SESSION_IMPL *session, WT_MULTI *multi, WT_SAVE_UPD *supd, uint32_t n)
{
    uint32_t i;

    WT_RET(__wt_calloc_def(session, n, &multi->supd));

    for (i = 0; i < n; ++i)
        multi->supd[i] = *supd++;
    multi->supd_entries = n;
    return (0);
}

/*
 * __rec_split_write_supd --
 *     Check if we've saved updates that belong to this block, and move any to the per-block
 *     structure.
 */
static int
__rec_split_write_supd(
  WT_SESSION_IMPL *session, WT_RECONCILE *r, WT_REC_CHUNK *chunk, WT_MULTI *multi, bool last_block)
{
    WT_BTREE *btree;
    WT_DECL_ITEM(key);
    WT_DECL_RET;
    WT_PAGE *page;
    WT_REC_CHUNK *next;
    WT_SAVE_UPD *supd;
    WT_UPDATE *upd;
    uint32_t i, j;
    int cmp;

    /*
     * Check if we've saved updates that belong to this block, and move any to the per-block
     * structure.
     *
     * This code requires a key be filled in for the next block (or the last block flag be set, if
     * there's no next block).
     *
     * The last block gets all remaining saved updates.
     */
    if (last_block) {
        WT_RET(__rec_supd_move(session, multi, r->supd, r->supd_next));
        r->supd_next = 0;
        r->supd_memsize = 0;
        return (ret);
    }

    /*
     * Get the saved update's key and compare it with the block's key range. If the saved update
     * list belongs with the block we're about to write, move it to the per-block memory. Check only
     * to the first update that doesn't go with the block, they must be in sorted order.
     *
     * The other chunk will have the key for the next page, that's what we compare against.
     */
    next = chunk == r->cur_ptr ? r->prev_ptr : r->cur_ptr;
    page = r->page;
    if (page->type == WT_PAGE_ROW_LEAF) {
        btree = S2BT(session);
        WT_RET(__wt_scr_alloc(session, 0, &key));

        for (i = 0, supd = r->supd; i < r->supd_next; ++i, ++supd) {
            if (supd->ins == NULL)
                WT_ERR(__wt_row_leaf_key(session, page, supd->ripcip, key, false));
            else {
                key->data = WT_INSERT_KEY(supd->ins);
                key->size = WT_INSERT_KEY_SIZE(supd->ins);
            }
            WT_ASSERT(session, next != NULL);
            WT_ERR(__wt_compare(session, btree->collator, key, &next->key, &cmp));
            if (cmp >= 0)
                break;
        }
    } else
        for (i = 0, supd = r->supd; i < r->supd_next; ++i, ++supd)
            if (WT_INSERT_RECNO(supd->ins) >= next->recno)
                break;
    if (i != 0) {
        WT_ERR(__rec_supd_move(session, multi, r->supd, i));

        /*
         * If there are updates that weren't moved to the block, shuffle them to the beginning of
         * the cached list (we maintain the saved updates in sorted order, new saved updates must be
         * appended to the list).
         */
        r->supd_memsize = 0;
        for (j = 0; i < r->supd_next; ++j, ++i) {
            /* Account for the remaining update memory. */
            if (r->supd[i].ins == NULL)
                upd = page->modify->mod_row_update[page->type == WT_PAGE_ROW_LEAF ?
                    WT_ROW_SLOT(page, r->supd[i].ripcip) :
                    WT_COL_SLOT(page, r->supd[i].ripcip)];
            else
                upd = r->supd[i].ins->upd;
            r->supd_memsize += __wt_update_list_memsize(upd);
            r->supd[j] = r->supd[i];
        }
        r->supd_next = j;
    }

err:
    __wt_scr_free(session, &key);
    return (ret);
}

/*
 * __rec_split_write_header --
 *     Initialize a disk page's header.
 */
static void
__rec_split_write_header(WT_SESSION_IMPL *session, WT_RECONCILE *r, WT_REC_CHUNK *chunk,
  WT_MULTI *multi, WT_PAGE_HEADER *dsk)
{
    WT_BTREE *btree;
    WT_PAGE *page;

    btree = S2BT(session);
    page = r->page;

    dsk->recno = btree->type == BTREE_ROW ? WT_RECNO_OOB : multi->key.recno;
    dsk->write_gen = 0;
    dsk->mem_size = multi->size;
    dsk->u.entries = chunk->entries;
    dsk->type = page->type;

    dsk->flags = 0;

    /* Set the zero-length value flag in the page header. */
    if (page->type == WT_PAGE_ROW_LEAF) {
        F_CLR(dsk, WT_PAGE_EMPTY_V_ALL | WT_PAGE_EMPTY_V_NONE);

        if (chunk->entries != 0 && r->all_empty_value)
            F_SET(dsk, WT_PAGE_EMPTY_V_ALL);
        if (chunk->entries != 0 && !r->any_empty_value)
            F_SET(dsk, WT_PAGE_EMPTY_V_NONE);
    }

    dsk->unused = 0;

    /* Clear the memory owned by the block manager. */
    memset(WT_BLOCK_HEADER_REF(dsk), 0, btree->block_header);
}

/*
 * __rec_split_write_reuse --
 *     Check if a previously written block can be reused.
 */
static bool
__rec_split_write_reuse(
  WT_SESSION_IMPL *session, WT_RECONCILE *r, WT_MULTI *multi, WT_ITEM *image, bool last_block)
{
    WT_MULTI *multi_match;
    WT_PAGE_MODIFY *mod;

    mod = r->page->modify;

    /*
     * Don't bother calculating checksums for bulk loads, there's no reason to believe they'll be
     * useful. Check because LSM does bulk-loads as part of normal operations and the check is
     * cheap.
     */
    if (r->is_bulk_load)
        return (false);

    /*
     * Calculating the checksum is the expensive part, try to avoid it.
     *
     * Ignore the last block of any reconciliation. Pages are written in the same block order every
     * time, so the last block written for a page is unlikely to match any previously written block
     * or block written in the future, (absent a point-update earlier in the page which didn't
     * change the size of the on-page object in any way).
     */
    if (last_block)
        return (false);

    /*
     * Quit if evicting with no previously written block to compare against.
     * (In other words, if there's eviction pressure and the page was never
     * written by a checkpoint, calculating a checksum is worthless.)
     *
     * Quit if evicting and a previous check failed, once there's a miss no
     * future block will match.
     */
    if (F_ISSET(r, WT_REC_EVICT)) {
        if (mod->rec_result != WT_PM_REC_MULTIBLOCK || mod->mod_multi_entries < r->multi_next)
            return (false);
        if (r->evict_matching_checksum_failed)
            return (false);
    }

    /* Calculate the checksum for this block. */
    multi->checksum = __wt_checksum(image->data, image->size);

    /*
     * Don't check for a block match when writing blocks during compaction, the whole idea is to
     * move those blocks. Check after calculating the checksum, we don't distinguish between pages
     * written solely as part of the compaction and pages written at around the same time, and so
     * there's a possibility the calculated checksum will be useful in the future.
     */
    if (session->compact_state != WT_COMPACT_NONE)
        return (false);

    /*
     * Pages are written in the same block order every time, only check the appropriate slot.
     */
    if (mod->rec_result != WT_PM_REC_MULTIBLOCK || mod->mod_multi_entries < r->multi_next)
        return (false);

    multi_match = &mod->mod_multi[r->multi_next - 1];
    if (multi_match->size != multi->size || multi_match->checksum != multi->checksum) {
        r->evict_matching_checksum_failed = true;
        return (false);
    }

    multi_match->addr.reuse = 1;
    multi->addr = multi_match->addr;

    WT_STAT_DATA_INCR(session, rec_page_match);
    return (true);
}

/*
 * __rec_compression_adjust --
 *     Adjust the pre-compression page size based on compression results.
 */
static inline void
__rec_compression_adjust(WT_SESSION_IMPL *session, uint32_t max, size_t compressed_size,
  bool last_block, uint64_t *adjustp)
{
    WT_BTREE *btree;
    uint64_t adjust, current, new;
    u_int ten_percent;

    btree = S2BT(session);
    ten_percent = max / 10;

    /*
     * Changing the pre-compression size updates a shared memory location
     * and it's not uncommon to be pushing out large numbers of pages from
     * the same file. If compression creates a page larger than the target
     * size, decrease the pre-compression size. If compression creates a
     * page smaller than the target size, increase the pre-compression size.
     * Once we get under the target size, try and stay there to minimize
     * shared memory updates, but don't go over the target size, that means
     * we're writing bad page sizes.
     *	Writing a shared memory location without a lock and letting it
     * race, minor trickiness so we only read and write the value once.
     */
    WT_ORDERED_READ(current, *adjustp);
    WT_ASSERT(session, current >= max);

    if (compressed_size > max) {
        /*
         * The compressed size is GT the page maximum. Check if the pre-compression size is larger
         * than the maximum. If 10% of the page size larger than the maximum, decrease it by that
         * amount. Else if it's not already at the page maximum, set it there.
         *
         * Note we're using 10% of the maximum page size as our test for when to adjust the
         * pre-compression size as well as the amount by which we adjust it. Not updating the value
         * when it's close to the page size keeps us from constantly updating a shared memory
         * location, and 10% of the page size is an OK step value as well, so we use it in both
         * cases.
         */
        adjust = current - max;
        if (adjust > ten_percent)
            new = current - ten_percent;
        else if (adjust != 0)
            new = max;
        else
            return;
    } else {
        /*
         * The compressed size is LTE the page maximum.
         *
         * Don't increase the pre-compressed size on the last block, the last block might be tiny.
         *
         * If the compressed size is less than the page maximum by 10%, increase the pre-compression
         * size by 10% of the page, or up to the maximum in-memory image size.
         *
         * Note we're using 10% of the maximum page size... see above.
         */
        if (last_block || compressed_size > max - ten_percent)
            return;

        adjust = current + ten_percent;
        if (adjust < btree->maxmempage_image)
            new = adjust;
        else if (current != btree->maxmempage_image)
            new = btree->maxmempage_image;
        else
            return;
    }
    *adjustp = new;
}

/*
 * __rec_split_write --
 *     Write a disk block out for the split helper functions.
 */
static int
__rec_split_write(WT_SESSION_IMPL *session, WT_RECONCILE *r, WT_REC_CHUNK *chunk,
  WT_ITEM *compressed_image, bool last_block)
{
    WT_BTREE *btree;
    WT_MULTI *multi;
    WT_PAGE *page;
    size_t addr_size, compressed_size;
    uint8_t addr[WT_BTREE_MAX_ADDR_COOKIE];
#ifdef HAVE_DIAGNOSTIC
    bool verify_image;
#endif

    btree = S2BT(session);
    page = r->page;
#ifdef HAVE_DIAGNOSTIC
    verify_image = true;
#endif

    /* Make sure there's enough room for another write. */
    WT_RET(__wt_realloc_def(session, &r->multi_allocated, r->multi_next + 1, &r->multi));
    multi = &r->multi[r->multi_next++];

    /* Initialize the address (set the addr type for the parent). */
    multi->addr.newest_durable_ts = chunk->newest_durable_ts;
    multi->addr.oldest_start_ts = chunk->oldest_start_ts;
    multi->addr.oldest_start_txn = chunk->oldest_start_txn;
    multi->addr.newest_stop_ts = chunk->newest_stop_ts;
    multi->addr.newest_stop_txn = chunk->newest_stop_txn;

    switch (page->type) {
    case WT_PAGE_COL_FIX:
        multi->addr.type = WT_ADDR_LEAF_NO;
        break;
    case WT_PAGE_COL_VAR:
    case WT_PAGE_ROW_LEAF:
        multi->addr.type = r->ovfl_items ? WT_ADDR_LEAF : WT_ADDR_LEAF_NO;
        break;
    case WT_PAGE_COL_INT:
    case WT_PAGE_ROW_INT:
        multi->addr.type = WT_ADDR_INT;
        break;
    default:
        return (__wt_illegal_value(session, page->type));
    }
    multi->size = WT_STORE_SIZE(chunk->image.size);
    multi->checksum = 0;

    /* Set the key. */
    if (btree->type == BTREE_ROW)
        WT_RET(__wt_row_ikey_alloc(session, 0, chunk->key.data, chunk->key.size, &multi->key.ikey));
    else
        multi->key.recno = chunk->recno;

    /* Check if there are saved updates that might belong to this block. */
    if (r->supd_next != 0)
        WT_RET(__rec_split_write_supd(session, r, chunk, multi, last_block));

    /* Initialize the page header(s). */
    __rec_split_write_header(session, r, chunk, multi, chunk->image.mem);
    if (compressed_image != NULL)
        __rec_split_write_header(session, r, chunk, multi, compressed_image->mem);

    /*
     * If we are writing the whole page in our first/only attempt, it might be a checkpoint
     * (checkpoints are only a single page, by definition). Checkpoints aren't written here, the
     * wrapup functions do the write.
     *
     * Track the buffer with the image. (This is bad layering, but we can't write the image until
     * the wrapup code, and we don't have a code path from here to there.)
     */
    if (last_block && r->multi_next == 1 && __rec_is_checkpoint(session, r)) {
        WT_ASSERT(session, r->supd_next == 0);

        if (compressed_image == NULL)
            r->wrapup_checkpoint = &chunk->image;
        else {
            r->wrapup_checkpoint = compressed_image;
            r->wrapup_checkpoint_compressed = true;
        }
        return (0);
    }

    /*
     * If configured for an in-memory database, we can't actually write it. Instead, we will
     * re-instantiate the page using the disk image and any list of updates we skipped.
     */
    if (F_ISSET(r, WT_REC_IN_MEMORY))
        goto copy_image;

    /*
     * If there are saved updates, do history store eviction.
     */
    if (multi->supd != NULL) {
        /*
         * XXX If no entries were used, the page is empty and we can only restore eviction/restore
         * or history store updates against empty row-store leaf pages, column-store modify attempts
         * to allocate a zero-length array.
         */
        if (r->page->type != WT_PAGE_ROW_LEAF && chunk->entries == 0)
            return (__wt_set_return(session, EBUSY));

        r->cache_write_hs = true;

        if (r->leave_dirty)
            r->cache_write_restore = true;

        /* If there are uncommitted changes and no entries were used, copy the disk image. */
        if (r->leave_dirty && chunk->entries == 0)
            goto copy_image;
        /* If no entries were used, we have nothing to do. */
        else if (chunk->entries == 0)
            return (0);
    }

    /*
     * If we wrote this block before, re-use it. Prefer a checksum of the compressed image. It's an
     * identical test and should be faster.
     */
    if (__rec_split_write_reuse(session, r, multi,
          compressed_image == NULL ? &chunk->image : compressed_image, last_block))
        goto copy_image;

    /* Write the disk image and get an address. */
    WT_RET(__wt_bt_write(session, compressed_image == NULL ? &chunk->image : compressed_image, addr,
      &addr_size, &compressed_size, false, F_ISSET(r, WT_REC_CHECKPOINT),
      compressed_image != NULL));
#ifdef HAVE_DIAGNOSTIC
    verify_image = false;
#endif
    WT_RET(__wt_memdup(session, addr, addr_size, &multi->addr.addr));
    multi->addr.size = (uint8_t)addr_size;

    /* Adjust the pre-compression page size based on compression results. */
    if (WT_PAGE_IS_INTERNAL(page) && compressed_size != 0 && btree->intlpage_compadjust)
        __rec_compression_adjust(
          session, btree->maxintlpage, compressed_size, last_block, &btree->maxintlpage_precomp);
    if (!WT_PAGE_IS_INTERNAL(page) && compressed_size != 0 && btree->leafpage_compadjust)
        __rec_compression_adjust(
          session, btree->maxleafpage, compressed_size, last_block, &btree->maxleafpage_precomp);

copy_image:
#ifdef HAVE_DIAGNOSTIC
    /*
     * The I/O routines verify all disk images we write, but there are paths in reconciliation that
     * don't do I/O. Verify those images, too.
     */
    WT_ASSERT(session, verify_image == false ||
        __wt_verify_dsk_image(
          session, "[reconcile-image]", chunk->image.data, 0, &multi->addr, true) == 0);
#endif

    /*
     * If re-instantiating this page in memory (either because eviction wants to, or because we
     * skipped updates to build the disk image), save a copy of the disk image.
     */
    if (F_ISSET(r, WT_REC_SCRUB) || r->leave_dirty)
        WT_RET(__wt_memdup(session, chunk->image.data, chunk->image.size, &multi->disk_image));

    return (0);
}

/*
 * __wt_bulk_init --
 *     Bulk insert initialization.
 */
int
__wt_bulk_init(WT_SESSION_IMPL *session, WT_CURSOR_BULK *cbulk)
{
    WT_BTREE *btree;
    WT_PAGE_INDEX *pindex;
    WT_RECONCILE *r;
    uint64_t recno;

    btree = S2BT(session);

    /*
     * Bulk-load is only permitted on newly created files, not any empty file -- see the checkpoint
     * code for a discussion.
     */
    if (!btree->original)
        WT_RET_MSG(session, EINVAL, "bulk-load is only possible for newly created trees");

    /*
     * Get a reference to the empty leaf page; we have exclusive access so we can take a copy of the
     * page, confident the parent won't split.
     */
    pindex = WT_INTL_INDEX_GET_SAFE(btree->root.page);
    cbulk->ref = pindex->index[0];
    cbulk->leaf = cbulk->ref->page;

    WT_RET(__rec_init(session, cbulk->ref, 0, NULL, &cbulk->reconcile));
    r = cbulk->reconcile;
    r->is_bulk_load = true;

    recno = btree->type == BTREE_ROW ? WT_RECNO_OOB : 1;

    return (__wt_rec_split_init(session, r, cbulk->leaf, recno, btree->maxleafpage_precomp));
}

/*
 * __wt_bulk_wrapup --
 *     Bulk insert cleanup.
 */
int
__wt_bulk_wrapup(WT_SESSION_IMPL *session, WT_CURSOR_BULK *cbulk)
{
    WT_BTREE *btree;
    WT_DECL_RET;
    WT_PAGE *parent;
    WT_RECONCILE *r;

    btree = S2BT(session);
    if ((r = cbulk->reconcile) == NULL)
        return (0);

    switch (btree->type) {
    case BTREE_COL_FIX:
        if (cbulk->entry != 0)
            __wt_rec_incr(
              session, r, cbulk->entry, __bitstr_size((size_t)cbulk->entry * btree->bitcnt));
        break;
    case BTREE_COL_VAR:
        if (cbulk->rle != 0)
            WT_ERR(__wt_bulk_insert_var(session, cbulk, false));
        break;
    case BTREE_ROW:
        break;
    }

    WT_ERR(__wt_rec_split_finish(session, r));
    WT_ERR(__rec_write_wrapup(session, r, r->page));
    __rec_write_page_status(session, r);

    /* Mark the page's parent and the tree dirty. */
    parent = r->ref->home;
    WT_ERR(__wt_page_modify_init(session, parent));
    __wt_page_modify_set(session, parent);

err:
    __rec_cleanup(session, r);
    __rec_destroy(session, &cbulk->reconcile);

    return (ret);
}

/*
 * __rec_split_discard --
 *     Discard the pages resulting from a previous split.
 */
static int
__rec_split_discard(WT_SESSION_IMPL *session, WT_PAGE *page)
{
    WT_BTREE *btree;
    WT_MULTI *multi;
    WT_PAGE_MODIFY *mod;
    uint32_t i;

    btree = S2BT(session);
    mod = page->modify;

    /*
     * A page that split is being reconciled for the second, or subsequent time; discard underlying
     * block space used in the last reconciliation that is not being reused for this reconciliation.
     */
    for (multi = mod->mod_multi, i = 0; i < mod->mod_multi_entries; ++multi, ++i) {
        if (btree->type == BTREE_ROW)
            __wt_free(session, multi->key);

        __wt_free(session, multi->disk_image);
        __wt_free(session, multi->supd);

        /*
         * If the page was re-written free the backing disk blocks used in the previous write
         * (unless the blocks were reused in this write). The page may instead have been a disk
         * image with associated saved updates: ownership of the disk image is transferred when
         * rewriting the page in-memory and there may not have been saved updates. We've gotten this
         * wrong a few times, so use the existence of an address to confirm backing blocks we care
         * about, and free any disk image/saved updates.
         */
        if (multi->addr.addr != NULL && !multi->addr.reuse) {
            WT_RET(__wt_btree_block_free(session, multi->addr.addr, multi->addr.size));
            __wt_free(session, multi->addr.addr);
        }
    }
    __wt_free(session, mod->mod_multi);
    mod->mod_multi_entries = 0;

    /*
     * This routine would be trivial, and only walk a single page freeing any blocks written to
     * support the split, except for root splits. In the case of root splits, we have to cope with
     * multiple pages in a linked list, and we also have to discard overflow items written for the
     * page.
     */
    if (WT_PAGE_IS_INTERNAL(page) && mod->mod_root_split != NULL) {
        WT_RET(__rec_split_discard(session, mod->mod_root_split));
        WT_RET(__wt_ovfl_track_wrapup(session, mod->mod_root_split));
        __wt_page_out(session, &mod->mod_root_split);
    }

    return (0);
}

/*
 * __rec_split_dump_keys --
 *     Dump out the split keys in verbose mode.
 */
static int
__rec_split_dump_keys(WT_SESSION_IMPL *session, WT_RECONCILE *r)
{
    WT_BTREE *btree;
    WT_DECL_ITEM(tkey);
    WT_MULTI *multi;
    uint32_t i;

    btree = S2BT(session);

    __wt_verbose(session, WT_VERB_SPLIT, "split: %" PRIu32 " pages", r->multi_next);

    if (btree->type == BTREE_ROW) {
        WT_RET(__wt_scr_alloc(session, 0, &tkey));
        for (multi = r->multi, i = 0; i < r->multi_next; ++multi, ++i)
            __wt_verbose(session, WT_VERB_SPLIT, "starting key %s",
              __wt_buf_set_printable(
                           session, WT_IKEY_DATA(multi->key.ikey), multi->key.ikey->size, tkey));
        __wt_scr_free(session, &tkey);
    } else
        for (multi = r->multi, i = 0; i < r->multi_next; ++multi, ++i)
            __wt_verbose(session, WT_VERB_SPLIT, "starting recno %" PRIu64, multi->key.recno);
    return (0);
}

/*
 * __rec_write_wrapup --
 *     Finish the reconciliation.
 */
static int
__rec_write_wrapup(WT_SESSION_IMPL *session, WT_RECONCILE *r, WT_PAGE *page)
{
    WT_BM *bm;
    WT_BTREE *btree;
    WT_MULTI *multi;
    WT_PAGE_MODIFY *mod;
    WT_REF *ref;
    uint32_t i;

    btree = S2BT(session);
    bm = btree->bm;
    mod = page->modify;
    ref = r->ref;

    /*
     * This page may have previously been reconciled, and that information is now about to be
     * replaced. Make sure it's discarded at some point, and clear the underlying modification
     * information, we're creating a new reality.
     */
    switch (mod->rec_result) {
    case 0: /*
             * The page has never been reconciled before, free the original
             * address blocks (if any).  The "if any" is for empty trees
             * created when a new tree is opened or previously deleted pages
             * instantiated in memory.
             *
             * The exception is root pages are never tracked or free'd, they
             * are checkpoints, and must be explicitly dropped.
             */
        if (__wt_ref_is_root(ref))
            break;
        WT_RET(__wt_ref_block_free(session, ref));
        break;
    case WT_PM_REC_EMPTY: /* Page deleted */
        break;
    case WT_PM_REC_MULTIBLOCK: /* Multiple blocks */
                               /*
                                * Discard the multiple replacement blocks.
                                */
        WT_RET(__rec_split_discard(session, page));
        break;
    case WT_PM_REC_REPLACE: /* 1-for-1 page swap */
                            /*
                             * Discard the replacement leaf page's blocks.
                             *
                             * The exception is root pages are never tracked or free'd, they are
                             * checkpoints, and must be explicitly dropped.
                             */
        if (!__wt_ref_is_root(ref))
            WT_RET(__wt_btree_block_free(session, mod->mod_replace.addr, mod->mod_replace.size));

        /* Discard the replacement page's address and disk image. */
        __wt_free(session, mod->mod_replace.addr);
        mod->mod_replace.size = 0;
        __wt_free(session, mod->mod_disk_image);
        break;
    default:
        return (__wt_illegal_value(session, mod->rec_result));
    }

    /* Reset the reconciliation state. */
    mod->rec_result = 0;

    /*
     * If using the history store table eviction path and we found updates that weren't globally
     * visible when reconciling this page, copy them into the database's history store.
     *
     * If no updates were saved, no need to write to the history store.
     */
<<<<<<< HEAD
    if (F_ISSET(r, WT_REC_HS) && r->supd_next > 0)
        WT_RET(__rec_hs_wrapup(session, r));
=======
    if (F_ISSET(r, WT_REC_LOOKASIDE))
        WT_RET(__rec_las_wrapup(session, r));
>>>>>>> 2d3b3470

    /*
     * Wrap up overflow tracking. If we are about to create a checkpoint, the system must be
     * entirely consistent at that point (the underlying block manager is presumably going to do
     * some action to resolve the list of allocated/free/whatever blocks that are associated with
     * the checkpoint).
     */
    WT_RET(__wt_ovfl_track_wrapup(session, page));

    __wt_verbose(session, WT_VERB_RECONCILE, "%p reconciled into %" PRIu32 " pages", (void *)ref,
      r->multi_next);

    switch (r->multi_next) {
    case 0: /* Page delete */
        WT_STAT_CONN_INCR(session, rec_page_delete);
        WT_STAT_DATA_INCR(session, rec_page_delete);

        /*
         * If this is the root page, we need to create a sync point. For a page to be empty, it has
         * to contain nothing at all, which means it has no records of any kind and is durable.
         */
        ref = r->ref;
        if (__wt_ref_is_root(ref)) {
            __wt_checkpoint_tree_reconcile_update(
              session, WT_TS_NONE, WT_TS_NONE, WT_TXN_NONE, WT_TS_MAX, WT_TXN_MAX);
            WT_RET(bm->checkpoint(bm, session, NULL, btree->ckpt, false));
        }

        /*
         * If the page was empty, we want to discard it from the tree by discarding the parent's key
         * when evicting the parent. Mark the page as deleted, then return success, leaving the page
         * in memory. If the page is subsequently modified, that is OK, we'll just reconcile it
         * again.
         */
        mod->rec_result = WT_PM_REC_EMPTY;
        break;
    case 1: /* 1-for-1 page swap */
            /*
             * Because WiredTiger's pages grow without splitting, we're replacing a single page with
             * another single page most of the time.
             *
             * If in-memory, or saving/restoring changes for this page and there's only one block,
             * there's nothing to write. Set up a single block as if to split, then use that disk
             * image to rewrite the page in memory. This is separate from simple replacements where
             * eviction has decided to retain the page in memory because the latter can't handle
             * update lists and splits can.
             */
        if (F_ISSET(r, WT_REC_IN_MEMORY) || (r->leave_dirty && r->multi->supd_entries != 0))
            goto split;

        /*
         * We may have a root page, create a sync point. (The write code ignores root page updates,
         * leaving that work to us.)
         */
        if (r->wrapup_checkpoint == NULL) {
            mod->mod_replace = r->multi->addr;
            r->multi->addr.addr = NULL;
            mod->mod_disk_image = r->multi->disk_image;
            r->multi->disk_image = NULL;
        } else {
            __wt_checkpoint_tree_reconcile_update(session, r->multi->addr.newest_durable_ts,
              r->multi->addr.oldest_start_ts, r->multi->addr.oldest_start_txn,
              r->multi->addr.newest_stop_ts, r->multi->addr.newest_stop_txn);
            WT_RET(__wt_bt_write(session, r->wrapup_checkpoint, NULL, NULL, NULL, true,
              F_ISSET(r, WT_REC_CHECKPOINT), r->wrapup_checkpoint_compressed));
        }

        mod->rec_result = WT_PM_REC_REPLACE;
        break;
    default: /* Page split */
        if (WT_PAGE_IS_INTERNAL(page))
            WT_STAT_DATA_INCR(session, rec_multiblock_internal);
        else
            WT_STAT_DATA_INCR(session, rec_multiblock_leaf);

        /* Optionally display the actual split keys in verbose mode. */
        if (WT_VERBOSE_ISSET(session, WT_VERB_SPLIT))
            WT_RET(__rec_split_dump_keys(session, r));

    /*
     * The reuse flag was set in some cases, but we have to clear it, otherwise on subsequent
     * reconciliation we would fail to remove blocks that are being discarded.
     */
split:
        for (multi = r->multi, i = 0; i < r->multi_next; ++multi, ++i)
            multi->addr.reuse = 0;

        mod->mod_multi = r->multi;
        mod->mod_multi_entries = r->multi_next;
        mod->rec_result = WT_PM_REC_MULTIBLOCK;

        r->multi = NULL;
        r->multi_next = 0;
        break;
    }

    return (0);
}

/*
 * __rec_write_wrapup_err --
 *     Finish the reconciliation on error.
 */
static int
__rec_write_wrapup_err(WT_SESSION_IMPL *session, WT_RECONCILE *r, WT_PAGE *page)
{
    WT_DECL_RET;
    WT_MULTI *multi;
    WT_PAGE_MODIFY *mod;
    uint32_t i;

    mod = page->modify;

    /*
     * Clear the address-reused flag from the multiblock reconciliation information (otherwise we
     * might think the backing block is being reused on a subsequent reconciliation where we want to
     * free it).
     */
    if (mod->rec_result == WT_PM_REC_MULTIBLOCK)
        for (multi = mod->mod_multi, i = 0; i < mod->mod_multi_entries; ++multi, ++i)
            multi->addr.reuse = 0;

    /*
     * On error, discard blocks we've written, they're unreferenced by the tree. This is not a
     * question of correctness, we're avoiding block leaks.
     *
     * Don't discard backing blocks marked for reuse, they remain part of a previous reconciliation.
     */
    for (multi = r->multi, i = 0; i < r->multi_next; ++multi, ++i)
        if (multi->addr.addr != NULL) {
            if (multi->addr.reuse)
                multi->addr.addr = NULL;
            else
                WT_TRET(__wt_btree_block_free(session, multi->addr.addr, multi->addr.size));
        }

    WT_TRET(__wt_ovfl_track_wrapup_err(session, page));

    return (ret);
}

/*
 * __rec_hs_wrapup --
 *     Copy all of the saved updates into the database's history store table.
 */
static int
__rec_hs_wrapup(WT_SESSION_IMPL *session, WT_RECONCILE *r)
{
    WT_CURSOR *cursor;
    WT_DECL_RET;
    WT_MULTI *multi;
    uint32_t i, session_flags;

    /* Check if there's work to do. */
    for (multi = r->multi, i = 0; i < r->multi_next; ++multi, ++i)
        if (multi->supd != NULL)
            break;
    if (i == r->multi_next)
        return (0);

    __wt_hs_cursor(session, &cursor, &session_flags);

    for (multi = r->multi, i = 0; i < r->multi_next; ++multi, ++i)
        if (multi->supd != NULL) {
            WT_ERR(__wt_hs_insert_updates(cursor, S2BT(session), r->page, multi));
            if (!r->leave_dirty) {
                __wt_free(session, multi->supd);
                multi->supd_entries = 0;
            }
        }

err:
    WT_TRET(__wt_hs_cursor_close(session, &cursor, session_flags));
    return (ret);
}

/*
 * __wt_rec_cell_build_ovfl --
 *     Store overflow items in the file, returning the address cookie.
 */
int
__wt_rec_cell_build_ovfl(WT_SESSION_IMPL *session, WT_RECONCILE *r, WT_REC_KV *kv, uint8_t type,
  wt_timestamp_t start_ts, uint64_t start_txn, wt_timestamp_t stop_ts, uint64_t stop_txn,
  uint64_t rle)
{
    WT_BM *bm;
    WT_BTREE *btree;
    WT_DECL_ITEM(tmp);
    WT_DECL_RET;
    WT_PAGE *page;
    WT_PAGE_HEADER *dsk;
    size_t size;
    uint8_t *addr, buf[WT_BTREE_MAX_ADDR_COOKIE];

    btree = S2BT(session);
    bm = btree->bm;
    page = r->page;

    /* Track if page has overflow items. */
    r->ovfl_items = true;

    /*
     * See if this overflow record has already been written and reuse it if possible, otherwise
     * write a new overflow record.
     */
    WT_RET(__wt_ovfl_reuse_search(session, page, &addr, &size, kv->buf.data, kv->buf.size));
    if (addr == NULL) {
        /* Allocate a buffer big enough to write the overflow record. */
        size = kv->buf.size;
        WT_RET(bm->write_size(bm, session, &size));
        WT_RET(__wt_scr_alloc(session, size, &tmp));

        /* Initialize the buffer: disk header and overflow record. */
        dsk = tmp->mem;
        memset(dsk, 0, WT_PAGE_HEADER_SIZE);
        dsk->type = WT_PAGE_OVFL;
        dsk->u.datalen = (uint32_t)kv->buf.size;
        memcpy(WT_PAGE_HEADER_BYTE(btree, dsk), kv->buf.data, kv->buf.size);
        dsk->mem_size = WT_PAGE_HEADER_BYTE_SIZE(btree) + (uint32_t)kv->buf.size;
        tmp->size = dsk->mem_size;

        /* Write the buffer. */
        addr = buf;
        WT_ERR(__wt_bt_write(
          session, tmp, addr, &size, NULL, false, F_ISSET(r, WT_REC_CHECKPOINT), false));

        /*
         * Track the overflow record (unless it's a bulk load, which by definition won't ever reuse
         * a record.
         */
        if (!r->is_bulk_load)
            WT_ERR(__wt_ovfl_reuse_add(session, page, addr, size, kv->buf.data, kv->buf.size));
    }

    /* Set the callers K/V to reference the overflow record's address. */
    WT_ERR(__wt_buf_set(session, &kv->buf, addr, size));

    /* Build the cell and return. */
    kv->cell_len = __wt_cell_pack_ovfl(
      session, &kv->cell, type, start_ts, start_txn, stop_ts, stop_txn, rle, kv->buf.size);
    kv->len = kv->cell_len + kv->buf.size;

err:
    __wt_scr_free(session, &tmp);
    return (ret);
}<|MERGE_RESOLUTION|>--- conflicted
+++ resolved
@@ -2128,13 +2128,8 @@
      *
      * If no updates were saved, no need to write to the history store.
      */
-<<<<<<< HEAD
-    if (F_ISSET(r, WT_REC_HS) && r->supd_next > 0)
+    if (F_ISSET(r, WT_REC_HS))
         WT_RET(__rec_hs_wrapup(session, r));
-=======
-    if (F_ISSET(r, WT_REC_LOOKASIDE))
-        WT_RET(__rec_las_wrapup(session, r));
->>>>>>> 2d3b3470
 
     /*
      * Wrap up overflow tracking. If we are about to create a checkpoint, the system must be
