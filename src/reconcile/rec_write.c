/*-
 * Copyright (c) 2014-2017 MongoDB, Inc.
 * Copyright (c) 2008-2014 WiredTiger, Inc.
 *	All rights reserved.
 *
 * See the file LICENSE for redistribution information.
 */

#include "wt_internal.h"

struct __rec_chunk;		typedef struct __rec_chunk WT_CHUNK;
struct __rec_dictionary;	typedef struct __rec_dictionary WT_DICTIONARY;
struct __rec_kv;		typedef struct __rec_kv WT_KV;

/*
 * Reconciliation is the process of taking an in-memory page, walking each entry
 * in the page, building a backing disk image in a temporary buffer representing
 * that information, and writing that buffer to disk.  What could be simpler?
 *
 * WT_RECONCILE --
 *	Information tracking a single page reconciliation.
 */
typedef struct {
	WT_REF  *ref;			/* Page being reconciled */
	WT_PAGE *page;
	uint32_t flags;			/* Caller's configuration */

	/*
	 * Track start/stop write generation to decide if all changes to the
	 * page are written.
	 */
	uint32_t orig_write_gen;

	/*
	 * Track start/stop checkpoint generations to decide if lookaside table
	 * records are correct.
	 */
	uint64_t orig_btree_checkpoint_gen;
	uint64_t orig_txn_checkpoint_gen;

	/*
	 * Track the oldest running transaction and the stable timestamp when
	 * reconciliation starts.
	 */
	uint64_t last_running;
	WT_DECL_TIMESTAMP(stable_timestamp)

	/* Track the page's min/maximum transactions. */
	uint64_t max_txn;
	WT_DECL_TIMESTAMP(max_timestamp)
	WT_DECL_TIMESTAMP(min_saved_timestamp)

	bool update_uncommitted;	/* An update was uncommitted */
	bool update_used;		/* An update could be used */

	/*
	 * When we can't mark the page clean (for example, checkpoint found some
	 * uncommitted updates), there's a leave-dirty flag.
	 */
	bool leave_dirty;

	/*
	 * Raw compression (don't get me started, as if normal reconciliation
	 * wasn't bad enough).  If an application wants absolute control over
	 * what gets written to disk, we give it a list of byte strings and it
	 * gives us back an image that becomes a file block.  Because we don't
	 * know the number of items we're storing in a block until we've done
	 * a lot of work, we turn off most compression: dictionary, copy-cell,
	 * prefix and row-store internal page suffix compression are all off.
	 */
	bool	  raw_compression;
	uint32_t  raw_max_slots;	/* Raw compression array sizes */
	uint32_t *raw_entries;		/* Raw compression slot entries */
	uint32_t *raw_offsets;		/* Raw compression slot offsets */
	uint64_t *raw_recnos;		/* Raw compression recno count */
	WT_ITEM	  raw_destination;	/* Raw compression destination buffer */

	/*
	 * Track if reconciliation has seen any overflow items.  If a leaf page
	 * with no overflow items is written, the parent page's address cell is
	 * set to the leaf-no-overflow type.  This means we can delete the leaf
	 * page without reading it because we don't have to discard any overflow
	 * items it might reference.
	 *
	 * The test test is per-page reconciliation, that is, once we see an
	 * overflow item on the page, all subsequent leaf pages written for the
	 * page will not be leaf-no-overflow type, regardless of whether or not
	 * they contain overflow items.  In other words, leaf-no-overflow is not
	 * guaranteed to be set on every page that doesn't contain an overflow
	 * item, only that if it is set, the page contains no overflow items.
	 *
	 * The reason is because of raw compression: there's no easy/fast way to
	 * figure out if the rows selected by raw compression included overflow
	 * items, and the optimization isn't worth another pass over the data.
	 */
	bool	ovfl_items;

	/*
	 * Track if reconciliation of a row-store leaf page has seen empty (zero
	 * length) values.  We don't write out anything for empty values, so if
	 * there are empty values on a page, we have to make two passes over the
	 * page when it's read to figure out how many keys it has, expensive in
	 * the common case of no empty values and (entries / 2) keys.  Likewise,
	 * a page with only empty values is another common data set, and keys on
	 * that page will be equal to the number of entries.  In both cases, set
	 * a flag in the page's on-disk header.
	 *
	 * The test is per-page reconciliation as described above for the
	 * overflow-item test.
	 */
	bool	all_empty_value, any_empty_value;

	/*
	 * Reconciliation gets tricky if we have to split a page, which happens
	 * when the disk image we create exceeds the page type's maximum disk
	 * image size.
	 *
	 * First, the sizes of the page we're building.  If WiredTiger is doing
	 * page layout, page_size is the same as page_size_orig. We accumulate
	 * a "page size" of raw data and when we reach that size, we split the
	 * page into multiple chunks, eventually compressing those chunks.  When
	 * the application is doing page layout (raw compression is configured),
	 * page_size can continue to grow past page_size_orig, and we keep
	 * accumulating raw data until the raw compression callback accepts it.
	 */
	uint32_t page_size;		/* Set page size */
	uint32_t page_size_orig;	/* Saved set page size */
	uint32_t max_raw_page_size;	/* Max page size with raw compression */

	/*
	 * Second, the split size: if we're doing the page layout, split to a
	 * smaller-than-maximum page size when a split is required so we don't
	 * repeatedly split a packed page.
	 */
	uint32_t split_size;		/* Split page size */
	uint32_t min_split_size;	/* Minimum split page size */

	/*
	 * We maintain two split chunks in the memory during reconciliation to
	 * be written out as pages. As we get to the end of the data, if the
	 * last one turns out to be smaller than the minimum split size, we go
	 * back into the penultimate chunk and split at this minimum split size
	 * boundary. This moves some data from the penultimate chunk to the last
	 * chunk, hence increasing the size of the last page written without
	 * decreasing the penultimate page size beyond the minimum split size.
	 * For this reason, we maintain an expected split percentage boundary
	 * and a minimum split percentage boundary.
	 *
	 * Chunks are referenced by current and previous pointers. In case of a
	 * split, previous references the first chunk and current switches to
	 * the second chunk. If reconciliation generates more split chunks, the
	 * the previous chunk is written to the disk and current and previous
	 * swap.
	 */
	struct __rec_chunk {
		/*
		 * The recno and entries fields are the starting record number
		 * of the split chunk (for column-store splits), and the number
		 * of entries in the split chunk.
		 *
		 * The key for a row-store page; no column-store key is needed
		 * because the page's recno, stored in the recno field, is the
		 * column-store key.
		 */
		uint32_t entries;
		uint64_t recno;
		WT_ITEM  key;

		uint32_t min_entries;
		uint64_t min_recno;
		WT_ITEM  min_key;

		/* Minimum split-size boundary buffer offset. */
		size_t   min_offset;

		WT_ITEM image;				/* disk-image */
	} chunkA, chunkB, *cur_ptr, *prev_ptr;

	/*
	 * We track current information about the current record number, the
	 * number of entries copied into the disk image buffer, where we are
	 * in the buffer, and how much memory remains. Those values are
	 * packaged here rather than passing pointers to stack locations
	 * around the code.
	 */
	uint64_t recno;			/* Current record number */
	uint32_t entries;		/* Current number of entries */
	uint8_t *first_free;		/* Current first free byte */
	size_t	 space_avail;		/* Remaining space in this chunk */
	/* Remaining space in this chunk to put a minimum size boundary */
	size_t	 min_space_avail;

	/*
	 * Saved update list, supporting the WT_REC_UPDATE_RESTORE and
	 * WT_REC_LOOKASIDE configurations. While reviewing updates for each
	 * page, we save WT_UPDATE lists here, and then move them to per-block
	 * areas as the blocks are defined.
	 */
	WT_SAVE_UPD *supd;		/* Saved updates */
	uint32_t     supd_next;
	size_t	     supd_allocated;
	size_t       supd_memsize;	/* Size of saved update structures */

	/* List of pages we've written so far. */
	WT_MULTI *multi;
	uint32_t  multi_next;
	size_t	  multi_allocated;

	/*
	 * Root pages are written when wrapping up the reconciliation, remember
	 * the image we're going to write.
	 */
	WT_ITEM *wrapup_checkpoint;
	bool	 wrapup_checkpoint_compressed;

	/*
	 * We don't need to keep the 0th key around on internal pages, the
	 * search code ignores them as nothing can sort less by definition.
	 * There's some trickiness here, see the code for comments on how
	 * these fields work.
	 */
	bool	cell_zero;		/* Row-store internal page 0th key */

	/*
	 * We calculate checksums to find previously written identical blocks,
	 * but once a match fails during an eviction, there's no point trying
	 * again.
	 */
	bool	evict_matching_checksum_failed;

	/*
	 * WT_DICTIONARY --
	 *	We optionally build a dictionary of values for leaf pages. Where
	 * two value cells are identical, only write the value once, the second
	 * and subsequent copies point to the original cell. The dictionary is
	 * fixed size, but organized in a skip-list to make searches faster.
	 */
	struct __rec_dictionary {
		uint64_t hash;				/* Hash value */
		uint32_t offset;			/* Matching cell */

		u_int depth;				/* Skiplist */
		WT_DICTIONARY *next[0];
	} **dictionary;					/* Dictionary */
	u_int dictionary_next, dictionary_slots;	/* Next, max entries */
							/* Skiplist head. */
	WT_DICTIONARY *dictionary_head[WT_SKIP_MAXDEPTH];

	/*
	 * WT_KV--
	 *	An on-page key/value item we're building.
	 */
	struct __rec_kv {
		WT_ITEM	 buf;		/* Data */
		WT_CELL	 cell;		/* Cell and cell's length */
		size_t cell_len;
		size_t len;		/* Total length of cell + data */
	} k, v;				/* Key/Value being built */

	WT_ITEM *cur, _cur;		/* Key/Value being built */
	WT_ITEM *last, _last;		/* Last key/value built */

	bool key_pfx_compress;		/* If can prefix-compress next key */
	bool key_pfx_compress_conf;	/* If prefix compression configured */
	bool key_sfx_compress;		/* If can suffix-compress next key */
	bool key_sfx_compress_conf;	/* If suffix compression configured */

	bool is_bulk_load;		/* If it's a bulk load */

	WT_SALVAGE_COOKIE *salvage;	/* If it's a salvage operation */

	bool cache_write_lookaside;	/* Used the lookaside table */
	bool cache_write_restore;	/* Used update/restoration */

	uint32_t tested_ref_state;	/* Debugging information */

	/*
	 * XXX
	 * In the case of a modified update, we may need a copy of the current
	 * value as a set of bytes. We call back into the btree code using a
	 * fake cursor to do that work. This a layering violation and fragile,
	 * we need a better solution.
	 */
	WT_CURSOR_BTREE update_modify_cbt;
} WT_RECONCILE;

#define	WT_CROSSING_MIN_BND(r, next_len)				\
	((r)->cur_ptr->min_offset == 0 &&				\
	    (next_len) > (r)->min_space_avail)
#define	WT_CROSSING_SPLIT_BND(r, next_len) ((next_len) > (r)->space_avail)
#define	WT_CHECK_CROSSING_BND(r, next_len)				\
	(WT_CROSSING_MIN_BND(r, next_len) || WT_CROSSING_SPLIT_BND(r, next_len))

static void __rec_cell_build_addr(WT_SESSION_IMPL *,
		WT_RECONCILE *, const void *, size_t, u_int, uint64_t);
static int  __rec_cell_build_int_key(WT_SESSION_IMPL *,
		WT_RECONCILE *, const void *, size_t, bool *);
static int  __rec_cell_build_leaf_key(WT_SESSION_IMPL *,
		WT_RECONCILE *, const void *, size_t, bool *);
static int  __rec_cell_build_ovfl(WT_SESSION_IMPL *,
		WT_RECONCILE *, WT_KV *, uint8_t, uint64_t);
static int  __rec_cell_build_val(WT_SESSION_IMPL *,
		WT_RECONCILE *, const void *, size_t, uint64_t);
static void __rec_cleanup(WT_SESSION_IMPL *, WT_RECONCILE *);
static int  __rec_col_fix(WT_SESSION_IMPL *, WT_RECONCILE *, WT_REF *);
static int  __rec_col_fix_slvg(WT_SESSION_IMPL *,
		WT_RECONCILE *, WT_REF *, WT_SALVAGE_COOKIE *);
static int  __rec_col_int(WT_SESSION_IMPL *, WT_RECONCILE *, WT_REF *);
static int  __rec_col_merge(WT_SESSION_IMPL *, WT_RECONCILE *, WT_PAGE *);
static int  __rec_col_var(WT_SESSION_IMPL *,
		WT_RECONCILE *, WT_REF *, WT_SALVAGE_COOKIE *);
static int  __rec_col_var_helper(WT_SESSION_IMPL *, WT_RECONCILE *,
		WT_SALVAGE_COOKIE *, WT_ITEM *, bool, uint8_t, uint64_t);
static int  __rec_destroy_session(WT_SESSION_IMPL *);
static int  __rec_init(WT_SESSION_IMPL *,
		WT_REF *, uint32_t, WT_SALVAGE_COOKIE *, void *);
static int  __rec_las_wrapup(WT_SESSION_IMPL *, WT_RECONCILE *);
static int  __rec_las_wrapup_err(WT_SESSION_IMPL *, WT_RECONCILE *);
static uint32_t __rec_min_split_page_size(WT_BTREE *, uint32_t);
static int  __rec_root_write(WT_SESSION_IMPL *, WT_PAGE *, uint32_t);
static int  __rec_row_int(WT_SESSION_IMPL *, WT_RECONCILE *, WT_PAGE *);
static int  __rec_row_leaf(WT_SESSION_IMPL *,
		WT_RECONCILE *, WT_PAGE *, WT_SALVAGE_COOKIE *);
static int  __rec_row_leaf_insert(
		WT_SESSION_IMPL *, WT_RECONCILE *, WT_INSERT *);
static int  __rec_row_merge(WT_SESSION_IMPL *, WT_RECONCILE *, WT_PAGE *);
static int  __rec_split_discard(WT_SESSION_IMPL *, WT_PAGE *);
static int  __rec_split_row_promote(
		WT_SESSION_IMPL *, WT_RECONCILE *, WT_ITEM *, uint8_t);
static int  __rec_split_write(
		WT_SESSION_IMPL *, WT_RECONCILE *, WT_CHUNK *, WT_ITEM *, bool);
static int  __rec_write_check_complete(
		WT_SESSION_IMPL *, WT_RECONCILE *, int, bool *);
static void __rec_write_page_status(WT_SESSION_IMPL *, WT_RECONCILE *);
static int  __rec_write_wrapup(WT_SESSION_IMPL *, WT_RECONCILE *, WT_PAGE *);
static int  __rec_write_wrapup_err(
		WT_SESSION_IMPL *, WT_RECONCILE *, WT_PAGE *);

static void __rec_dictionary_free(WT_SESSION_IMPL *, WT_RECONCILE *);
static int  __rec_dictionary_init(WT_SESSION_IMPL *, WT_RECONCILE *, u_int);
static int  __rec_dictionary_lookup(
		WT_SESSION_IMPL *, WT_RECONCILE *, WT_KV *, WT_DICTIONARY **);
static void __rec_dictionary_reset(WT_RECONCILE *);

/*
 * __wt_reconcile --
 *	Reconcile an in-memory page into its on-disk format, and write it.
 */
int
__wt_reconcile(WT_SESSION_IMPL *session, WT_REF *ref,
    WT_SALVAGE_COOKIE *salvage, uint32_t flags, bool *lookaside_retryp)
{
	WT_BTREE *btree;
	WT_DECL_RET;
	WT_PAGE *page;
	WT_PAGE_MODIFY *mod;
	WT_RECONCILE *r;
	uint64_t oldest_id;

	btree = S2BT(session);
	page = ref->page;
	mod = page->modify;
	if (lookaside_retryp != NULL)
		*lookaside_retryp = false;

	__wt_verbose(session, WT_VERB_RECONCILE,
	    "%p reconcile %s (%s%s%s)",
	    (void *)ref, __wt_page_type_string(page->type),
	    LF_ISSET(WT_REC_EVICT) ? "evict" : "checkpoint",
	    LF_ISSET(WT_REC_LOOKASIDE) ? ", lookaside" : "",
	    LF_ISSET(WT_REC_UPDATE_RESTORE) ? ", update/restore" : "");

	/*
	 * Sanity check flags.
	 *
	 * We can only do update/restore eviction when the version that ends up
	 * in the page image is the oldest one any reader could need.
	 * Otherwise we would need to keep updates in memory that go back older
	 * than the version in the disk image, and since modify operations
	 * aren't idempotent, that is problematic.
	 */
	WT_ASSERT(session, !LF_ISSET(WT_REC_UPDATE_RESTORE) ||
	    LF_ISSET(WT_REC_VISIBLE_ALL));

	/* We shouldn't get called with a clean page, that's an error. */
	WT_ASSERT(session, __wt_page_is_modified(page));

	/*
	 * Reconciliation locks the page for three reasons:
	 *    Reconciliation reads the lists of page updates, obsolete updates
	 * cannot be discarded while reconciliation is in progress;
	 *    The compaction process reads page modification information, which
	 * reconciliation modifies;
	 *    In-memory splits: reconciliation of an internal page cannot handle
	 * a child page splitting during the reconciliation.
	 */
	WT_PAGE_LOCK(session, page);

	oldest_id = __wt_txn_oldest_id(session);
	if (LF_ISSET(WT_REC_EVICT))
		mod->last_eviction_id = oldest_id;

#ifdef HAVE_DIAGNOSTIC
	/*
	 * Check that transaction time always moves forward for a given page.
	 * If this check fails, reconciliation can free something that a future
	 * reconciliation will need.
	 */
	WT_ASSERT(session, WT_TXNID_LE(mod->last_oldest_id, oldest_id));
	mod->last_oldest_id = oldest_id;
#endif

	/* Initialize the reconciliation structure for each new run. */
	if ((ret = __rec_init(
	    session, ref, flags, salvage, &session->reconcile)) != 0) {
		WT_PAGE_UNLOCK(session, page);
		return (ret);
	}
	r = session->reconcile;

	/* Reconcile the page. */
	switch (page->type) {
	case WT_PAGE_COL_FIX:
		if (salvage != NULL)
			ret = __rec_col_fix_slvg(session, r, ref, salvage);
		else
			ret = __rec_col_fix(session, r, ref);
		break;
	case WT_PAGE_COL_INT:
		WT_WITH_PAGE_INDEX(session,
		    ret = __rec_col_int(session, r, ref));
		break;
	case WT_PAGE_COL_VAR:
		ret = __rec_col_var(session, r, ref, salvage);
		break;
	case WT_PAGE_ROW_INT:
		WT_WITH_PAGE_INDEX(session,
		    ret = __rec_row_int(session, r, page));
		break;
	case WT_PAGE_ROW_LEAF:
		ret = __rec_row_leaf(session, r, page, salvage);
		break;
	WT_ILLEGAL_VALUE_SET(session);
	}

	/* Check for a successful reconciliation. */
	WT_TRET(__rec_write_check_complete(session, r, ret, lookaside_retryp));

	/* Wrap up the page reconciliation. */
	if (ret == 0 && (ret = __rec_write_wrapup(session, r, page)) == 0)
		__rec_write_page_status(session, r);
	else
		WT_TRET(__rec_write_wrapup_err(session, r, page));

	/* Release the reconciliation lock. */
	WT_PAGE_UNLOCK(session, page);

	/* Update statistics. */
	WT_STAT_CONN_INCR(session, rec_pages);
	WT_STAT_DATA_INCR(session, rec_pages);
	if (LF_ISSET(WT_REC_EVICT)) {
		WT_STAT_CONN_INCR(session, rec_pages_eviction);
		WT_STAT_DATA_INCR(session, rec_pages_eviction);
	}
	if (r->cache_write_lookaside) {
		WT_STAT_CONN_INCR(session, cache_write_lookaside);
		WT_STAT_DATA_INCR(session, cache_write_lookaside);
	}
	if (r->cache_write_restore) {
		WT_STAT_CONN_INCR(session, cache_write_restore);
		WT_STAT_DATA_INCR(session, cache_write_restore);
	}
	if (r->multi_next > btree->rec_multiblock_max)
		btree->rec_multiblock_max = r->multi_next;

	/* Clean up the reconciliation structure. */
	__rec_cleanup(session, r);

	/*
	 * When threads perform eviction, don't cache block manager structures
	 * (even across calls), we can have a significant number of threads
	 * doing eviction at the same time with large items. Ignore checkpoints,
	 * once the checkpoint completes, all unnecessary session resources will
	 * be discarded.
	 */
	if (!WT_SESSION_IS_CHECKPOINT(session)) {
		/*
		 * Clean up the underlying block manager memory too: it's not
		 * reconciliation, but threads discarding reconciliation
		 * structures want to clean up the block manager's structures
		 * as well, and there's no obvious place to do that.
		 */
		if (session->block_manager_cleanup != NULL)
			WT_TRET(session->block_manager_cleanup(session));

		WT_TRET(__rec_destroy_session(session));
	}

	/*
	 * We track removed overflow objects in case there's a reader in
	 * transit when they're removed. Any form of eviction locks out
	 * readers, we can discard them all.
	 */
	if (LF_ISSET(WT_REC_EVICT))
		__wt_ovfl_discard_remove(session, page);

	WT_RET(ret);

	/*
	 * Root pages are special, splits have to be done, we can't put it off
	 * as the parent's problem any more.
	 */
	if (__wt_ref_is_root(ref)) {
		WT_WITH_PAGE_INDEX(session,
		    ret = __rec_root_write(session, page, flags));
		return (ret);
	}

	/*
	 * Otherwise, mark the page's parent dirty.
	 * Don't mark the tree dirty: if this reconciliation is in service of a
	 * checkpoint, it's cleared the tree's dirty flag, and we don't want to
	 * set it again as part of that walk.
	 */
	return (__wt_page_parent_modify_set(session, ref, true));
}

/*
 * __rec_las_checkpoint_test --
 *	Return if the lookaside table is going to collide with a checkpoint.
 */
static inline bool
__rec_las_checkpoint_test(WT_SESSION_IMPL *session, WT_RECONCILE *r)
{
	WT_BTREE *btree;

	btree = S2BT(session);

	/*
	 * Running checkpoints can collide with the lookaside table because
	 * reconciliation using the lookaside table writes the key's last
	 * committed value, which might not be the value checkpoint would write.
	 * If reconciliation was configured for lookaside table eviction, this
	 * file participates in checkpoints, and any of the tree or system
	 * transactional generation numbers don't match, there's a possible
	 * collision.
	 *
	 * It's a complicated test, but the alternative is to have checkpoint
	 * drain lookaside table reconciliations, and this isn't a problem for
	 * most workloads.
	 */
	if (!F_ISSET(r, WT_REC_LOOKASIDE))
		return (false);
	if (F_ISSET(btree, WT_BTREE_NO_CHECKPOINT))
		return (false);
	if (r->orig_btree_checkpoint_gen == btree->checkpoint_gen &&
	    r->orig_txn_checkpoint_gen ==
	    __wt_gen(session, WT_GEN_CHECKPOINT) &&
	    r->orig_btree_checkpoint_gen == r->orig_txn_checkpoint_gen)
		return (false);
	return (true);
}

/*
 * __rec_write_check_complete --
 *	Check that reconciliation should complete.
 */
static int
__rec_write_check_complete(
    WT_SESSION_IMPL *session, WT_RECONCILE *r, int tret, bool *lookaside_retryp)
{
	/*
	 * Tests in this function are lookaside tests and tests to decide if
	 * rewriting a page in memory is worth doing. In-memory configurations
	 * can't use a lookaside table, and we ignore page rewrite desirability
	 * checks for in-memory eviction because a small cache can force us to
	 * rewrite every possible page.
	 */
	if (F_ISSET(r, WT_REC_IN_MEMORY))
		return (0);

	/*
	 * If we have used the lookaside table, check for a lookaside table and
	 * checkpoint collision.
	 */
	if (r->cache_write_lookaside && __rec_las_checkpoint_test(session, r))
		return (EBUSY);

	/*
	 * Fall back to lookaside eviction during checkpoints if a page can't
	 * be evicted.
	 */
	if (tret == EBUSY && lookaside_retryp != NULL &&
	    !F_ISSET(r, WT_REC_UPDATE_RESTORE) && !r->update_uncommitted)
		*lookaside_retryp = true;

	/* Don't continue if we have already given up. */
	WT_RET(tret);

	/*
	 * Check if this reconciliation attempt is making progress.  If there's
	 * any sign of progress, don't fall back to the lookaside table.
	 *
	 * Check if the current reconciliation split, in which case we'll
	 * likely get to write at least one of the blocks.  If we've created a
	 * page image for a page that previously didn't have one, or we had a
	 * page image and it is now empty, that's also progress.
	 */
	if (r->multi_next > 1)
		return (0);

	/*
	 * We only suggest lookaside if currently in an evict/restore attempt
	 * and some updates were saved.  Our caller sets the evict/restore flag
	 * based on various conditions (like if this is a leaf page), which is
	 * why we're testing that flag instead of a set of other conditions.
	 * If no updates were saved, eviction will succeed without needing to
	 * restore anything.
	 */
	if (!F_ISSET(r, WT_REC_UPDATE_RESTORE) || lookaside_retryp == NULL ||
	    (r->multi_next == 1 && r->multi->supd_entries == 0))
		return (0);

	/*
	 * Check if the current reconciliation applied some updates, in which
	 * case evict/restore should gain us some space.
	 *
	 * Check if lookaside eviction is possible.  If any of the updates we
	 * saw were uncommitted, the lookaside table cannot be used.
	 */
	if (r->update_uncommitted || r->update_used)
		return (0);

	*lookaside_retryp = true;
	return (EBUSY);
}

/*
 * __rec_write_page_status --
 *	Set the page status after reconciliation.
 */
static void
__rec_write_page_status(WT_SESSION_IMPL *session, WT_RECONCILE *r)
{
	WT_BTREE *btree;
	WT_PAGE *page;
	WT_PAGE_MODIFY *mod;

	btree = S2BT(session);
	page = r->page;
	mod = page->modify;

	/*
	 * Set the page's status based on whether or not we cleaned the page.
	 */
	if (r->leave_dirty) {
		/*
		 * The page remains dirty.
		 *
		 * Any checkpoint call cleared the tree's modified flag before
		 * writing pages, so we must explicitly reset it.  We insert a
		 * barrier after the change for clarity (the requirement is the
		 * flag be set before a subsequent checkpoint reads it, and
		 * as the current checkpoint is waiting on this reconciliation
		 * to complete, there's no risk of that happening).
		 */
		btree->modified = true;
		WT_FULL_BARRIER();
		if (!S2C(session)->modified)
			S2C(session)->modified = true;

		/*
		 * Eviction should only be here if following the save/restore
		 * eviction path.
		 */
		WT_ASSERT(session,
		    !F_ISSET(r, WT_REC_EVICT) ||
		    F_ISSET(r, WT_REC_UPDATE_RESTORE));
	} else {
		/*
		 * Track the page's maximum transaction ID (used to decide if
		 * we're likely to be able to evict this page in the future).
		 */
		mod->rec_max_txn = r->max_txn;
#ifdef HAVE_TIMESTAMPS
		__wt_timestamp_set(&mod->rec_max_timestamp, &r->max_timestamp);
#endif

		/*
		 * Track the tree's maximum transaction ID (used to decide if
		 * it's safe to discard the tree). Reconciliation for eviction
		 * is multi-threaded, only update the tree's maximum transaction
		 * ID when doing a checkpoint. That's sufficient, we only care
		 * about the maximum transaction ID of current updates in the
		 * tree, and checkpoint visits every dirty page in the tree.
		 */
		if (!F_ISSET(r, WT_REC_EVICT)) {
			if (WT_TXNID_LT(btree->rec_max_txn, r->max_txn))
				btree->rec_max_txn = r->max_txn;
#ifdef HAVE_TIMESTAMPS
			if (__wt_timestamp_cmp(
			    &btree->rec_max_timestamp, &r->max_timestamp) < 0)
				__wt_timestamp_set(&btree->rec_max_timestamp,
				    &r->max_timestamp);
#endif
		}

		/*
		 * The page only might be clean; if the write generation is
		 * unchanged since reconciliation started, it's clean.
		 *
		 * If the write generation changed, the page has been written
		 * since reconciliation started and remains dirty (that can't
		 * happen when evicting, the page is exclusively locked).
		 */
		if (__wt_atomic_cas32(&mod->write_gen, r->orig_write_gen, 0))
			__wt_cache_dirty_decr(session, page);
		else
			WT_ASSERT(session, !F_ISSET(r, WT_REC_EVICT));
	}
}

/*
 * __rec_root_write --
 *	Handle the write of a root page.
 */
static int
__rec_root_write(WT_SESSION_IMPL *session, WT_PAGE *page, uint32_t flags)
{
	WT_DECL_RET;
	WT_PAGE *next;
	WT_PAGE_INDEX *pindex;
	WT_PAGE_MODIFY *mod;
	WT_REF fake_ref;
	uint32_t i;

	mod = page->modify;

	/*
	 * If a single root page was written (either an empty page or there was
	 * a 1-for-1 page swap), we've written root and checkpoint, we're done.
	 * If the root page split, write the resulting WT_REF array.  We already
	 * have an infrastructure for writing pages, create a fake root page and
	 * write it instead of adding code to write blocks based on the list of
	 * blocks resulting from a multiblock reconciliation.
	 */
	switch (mod->rec_result) {
	case WT_PM_REC_EMPTY:				/* Page is empty */
	case WT_PM_REC_REPLACE:				/* 1-for-1 page swap */
		return (0);
	case WT_PM_REC_MULTIBLOCK:			/* Multiple blocks */
		break;
	WT_ILLEGAL_VALUE(session);
	}

	__wt_verbose(session, WT_VERB_SPLIT,
	    "root page split -> %" PRIu32 " pages", mod->mod_multi_entries);

	/*
	 * Create a new root page, initialize the array of child references,
	 * mark it dirty, then write it.
	 */
	WT_RET(__wt_page_alloc(session,
	    page->type, mod->mod_multi_entries, false, &next));

	WT_INTL_INDEX_GET(session, next, pindex);
	for (i = 0; i < mod->mod_multi_entries; ++i) {
		/*
		 * There's special error handling required when re-instantiating
		 * pages in memory; it's not needed here, asserted for safety.
		 */
		WT_ASSERT(session, mod->mod_multi[i].supd == NULL);
		WT_ASSERT(session, mod->mod_multi[i].disk_image == NULL);

		WT_ERR(__wt_multi_to_ref(session,
		    next, &mod->mod_multi[i], &pindex->index[i], NULL, false));
		pindex->index[i]->home = next;
	}

	/*
	 * We maintain a list of pages written for the root in order to free the
	 * backing blocks the next time the root is written.
	 */
	mod->mod_root_split = next;

	/*
	 * Mark the page dirty.
	 * Don't mark the tree dirty: if this reconciliation is in service of a
	 * checkpoint, it's cleared the tree's dirty flag, and we don't want to
	 * set it again as part of that walk.
	 */
	WT_ERR(__wt_page_modify_init(session, next));
	__wt_page_only_modify_set(session, next);

	/*
	 * Fake up a reference structure, and write the next root page.
	 */
	__wt_root_ref_init(&fake_ref, next, page->type == WT_PAGE_COL_INT);
	return (__wt_reconcile(session, &fake_ref, NULL, flags, NULL));

err:	__wt_page_out(session, &next);
	return (ret);
}

/*
 * __rec_raw_compression_config --
 *	Configure raw compression.
 */
static inline bool
__rec_raw_compression_config(WT_SESSION_IMPL *session,
    uint32_t flags, WT_PAGE *page, WT_SALVAGE_COOKIE *salvage)
{
	WT_BTREE *btree;

	btree = S2BT(session);

	/* Check if raw compression configured. */
	if (btree->compressor == NULL ||
	    btree->compressor->compress_raw == NULL)
		return (false);

	/* Only for row-store and variable-length column-store objects. */
	if (page->type == WT_PAGE_COL_FIX)
		return (false);

	/*
	 * XXX
	 * Turn off if lookaside is configured: lookaside potentially writes
	 * blocks without entries and raw compression isn't ready for that.
	 */
	if (LF_ISSET(WT_REC_LOOKASIDE))
		return (false);

	/*
	 * Raw compression cannot support dictionary compression. (Technically,
	 * we could still use the raw callback on column-store variable length
	 * internal pages with dictionary compression configured, because
	 * dictionary compression only applies to column-store leaf pages, but
	 * that seems an unlikely use case.)
	 */
	if (btree->dictionary != 0)
		return (false);

	/* Raw compression cannot support prefix compression. */
	if (btree->prefix_compression)
		return (false);

	/*
	 * Raw compression is also turned off during salvage: we can't allow
	 * pages to split during salvage, raw compression has no point if it
	 * can't manipulate the page size.
	 */
	if (salvage != NULL)
		return (false);

	return (true);
}

/*
 * __rec_init --
 *	Initialize the reconciliation structure.
 */
static int
__rec_init(WT_SESSION_IMPL *session,
    WT_REF *ref, uint32_t flags, WT_SALVAGE_COOKIE *salvage, void *reconcilep)
{
	WT_BTREE *btree;
	WT_PAGE *page;
	WT_RECONCILE *r;
	WT_TXN_GLOBAL *txn_global;

	btree = S2BT(session);
	page = ref->page;

	if ((r = *(WT_RECONCILE **)reconcilep) == NULL) {
		WT_RET(__wt_calloc_one(session, &r));

		*(WT_RECONCILE **)reconcilep = r;
		session->reconcile_cleanup = __rec_destroy_session;

		/* Connect pointers/buffers. */
		r->cur = &r->_cur;
		r->last = &r->_last;

		/* Disk buffers need to be aligned for writing. */
		F_SET(&r->chunkA.image, WT_ITEM_ALIGNED);
		F_SET(&r->chunkB.image, WT_ITEM_ALIGNED);
	}

	/* Reconciliation is not re-entrant, make sure that doesn't happen. */
	WT_ASSERT(session, r->ref == NULL);

	/* Remember the configuration. */
	r->ref = ref;
	r->page = page;

	/*
	 * Save the page's write generation before reading the page.
	 * Save the transaction generations before reading the page.
	 * These are all ordered reads, but we only need one.
	 */
	r->orig_btree_checkpoint_gen = btree->checkpoint_gen;
	r->orig_txn_checkpoint_gen = __wt_gen(session, WT_GEN_CHECKPOINT);
	WT_ORDERED_READ(r->orig_write_gen, page->modify->write_gen);

	/*
	 * Cache the oldest running transaction ID.  This is used to check
	 * whether updates seen by reconciliation have committed.  We keep a
	 * cached copy to avoid races where a concurrent transaction could
	 * abort while reconciliation is examining its updates.  This way, any
	 * transaction running when reconciliation starts is considered
	 * uncommitted.
	 */
	txn_global = &S2C(session)->txn_global;
	WT_ORDERED_READ(r->last_running, txn_global->last_running);
#ifdef HAVE_TIMESTAMPS
	WT_WITH_TIMESTAMP_READLOCK(session, &txn_global->rwlock,
	    __wt_timestamp_set(
		&r->stable_timestamp, &txn_global->stable_timestamp));
#endif

	/*
	 * When operating on the lookaside table, we should never try
	 * update/restore or lookaside eviction.
	 */
	WT_ASSERT(session, !F_ISSET(btree, WT_BTREE_LOOKASIDE) ||
	    !LF_ISSET(WT_REC_LOOKASIDE | WT_REC_UPDATE_RESTORE));

	/*
	 * Lookaside table eviction is configured when eviction gets aggressive,
	 * adjust the flags for cases we don't support.
	 *
	 * We don't yet support fixed-length column-store combined with the
	 * lookaside table. It's not hard to do, but the underlying function
	 * that reviews which updates can be written to the evicted page and
	 * which updates need to be written to the lookaside table needs access
	 * to the original value from the page being evicted, and there's no
	 * code path for that in the case of fixed-length column-store objects.
	 * (Row-store and variable-width column-store objects provide a
	 * reference to the unpacked on-page cell for this purpose, but there
	 * isn't an on-page cell for fixed-length column-store objects.) For
	 * now, turn it off.
	 */
	if (page->type == WT_PAGE_COL_FIX)
		LF_CLR(WT_REC_LOOKASIDE);

	/*
	 * Check for a lookaside table and checkpoint collision, and if we find
	 * one, turn off the lookaside file (we've gone to all the effort of
	 * getting exclusive access to the page, might as well try and evict
	 * it).
	 */
	if (LF_ISSET(WT_REC_LOOKASIDE) && __rec_las_checkpoint_test(session, r))
		LF_CLR(WT_REC_LOOKASIDE);

	r->flags = flags;

	/* Track the page's min/maximum transaction */
	r->max_txn = WT_TXN_NONE;
#ifdef HAVE_TIMESTAMPS
	__wt_timestamp_set_zero(&r->max_timestamp);
	__wt_timestamp_set_inf(&r->min_saved_timestamp);
#endif

	/* Track if updates were used and/or uncommitted. */
	r->update_uncommitted = r->update_used = false;

	/* Track if the page can be marked clean. */
	r->leave_dirty = false;

	/* Raw compression. */
	r->raw_compression =
	    __rec_raw_compression_config(session, flags, page, salvage);
	r->raw_destination.flags = WT_ITEM_ALIGNED;

	/* Track overflow items. */
	r->ovfl_items = false;

	/* Track empty values. */
	r->all_empty_value = true;
	r->any_empty_value = false;

	/* The list of saved updates is reused. */
	r->supd_next = 0;
	r->supd_memsize = 0;

	/* The list of pages we've written. */
	r->multi = NULL;
	r->multi_next = 0;
	r->multi_allocated = 0;

	r->wrapup_checkpoint = NULL;
	r->wrapup_checkpoint_compressed = false;

	r->evict_matching_checksum_failed = false;

	/*
	 * Dictionary compression only writes repeated values once.  We grow
	 * the dictionary as necessary, always using the largest size we've
	 * seen.
	 *
	 * Reset the dictionary.
	 *
	 * Sanity check the size: 100 slots is the smallest dictionary we use.
	 */
	if (btree->dictionary != 0 && btree->dictionary > r->dictionary_slots)
		WT_RET(__rec_dictionary_init(session,
		    r, btree->dictionary < 100 ? 100 : btree->dictionary));
	__rec_dictionary_reset(r);

	/*
	 * Prefix compression discards repeated prefix bytes from row-store leaf
	 * page keys.
	 */
	r->key_pfx_compress_conf = false;
	if (btree->prefix_compression && page->type == WT_PAGE_ROW_LEAF)
		r->key_pfx_compress_conf = true;

	/*
	 * Suffix compression shortens internal page keys by discarding trailing
	 * bytes that aren't necessary for tree navigation.  We don't do suffix
	 * compression if there is a custom collator because we don't know what
	 * bytes a custom collator might use.  Some custom collators (for
	 * example, a collator implementing reverse ordering of strings), won't
	 * have any problem with suffix compression: if there's ever a reason to
	 * implement suffix compression for custom collators, we can add a
	 * setting to the collator, configured when the collator is added, that
	 * turns on suffix compression.
	 *
	 * The raw compression routines don't even consider suffix compression,
	 * but it doesn't hurt to confirm that.
	 */
	r->key_sfx_compress_conf = false;
	if (btree->collator == NULL &&
	    btree->internal_key_truncate && !r->raw_compression)
		r->key_sfx_compress_conf = true;

	r->is_bulk_load = false;

	r->salvage = salvage;

	r->cache_write_lookaside = r->cache_write_restore = false;

	/*
	 * The fake cursor used to figure out modified update values points to
	 * the enclosing WT_REF as a way to access the page.
	 */
	r->update_modify_cbt.ref = ref;

	return (0);
}

/*
 * __rec_cleanup --
 *	Clean up after a reconciliation run, except for structures cached
 *	across runs.
 */
static void
__rec_cleanup(WT_SESSION_IMPL *session, WT_RECONCILE *r)
{
	WT_BTREE *btree;
	WT_MULTI *multi;
	uint32_t i;

	btree = S2BT(session);

	if (btree->type == BTREE_ROW)
		for (multi = r->multi, i = 0; i < r->multi_next; ++multi, ++i)
			__wt_free(session, multi->key.ikey);
	for (multi = r->multi, i = 0; i < r->multi_next; ++multi, ++i) {
		__wt_free(session, multi->disk_image);
		__wt_free(session, multi->supd);
		__wt_free(session, multi->addr.addr);
	}
	__wt_free(session, r->multi);

	/* Reconciliation is not re-entrant, make sure that doesn't happen. */
	r->ref = NULL;
}

/*
 * __rec_destroy --
 *	Clean up the reconciliation structure.
 */
static void
__rec_destroy(WT_SESSION_IMPL *session, void *reconcilep)
{
	WT_RECONCILE *r;

	if ((r = *(WT_RECONCILE **)reconcilep) == NULL)
		return;
	*(WT_RECONCILE **)reconcilep = NULL;

	__wt_free(session, r->raw_entries);
	__wt_free(session, r->raw_offsets);
	__wt_free(session, r->raw_recnos);
	__wt_buf_free(session, &r->raw_destination);

	__wt_buf_free(session, &r->chunkA.key);
	__wt_buf_free(session, &r->chunkA.min_key);
	__wt_buf_free(session, &r->chunkA.image);
	__wt_buf_free(session, &r->chunkB.key);
	__wt_buf_free(session, &r->chunkB.min_key);
	__wt_buf_free(session, &r->chunkB.image);

	__wt_free(session, r->supd);

	__rec_dictionary_free(session, r);

	__wt_buf_free(session, &r->k.buf);
	__wt_buf_free(session, &r->v.buf);
	__wt_buf_free(session, &r->_cur);
	__wt_buf_free(session, &r->_last);

	__wt_buf_free(session, &r->update_modify_cbt.iface.value);

	__wt_free(session, r);
}

/*
 * __rec_destroy_session --
 *	Clean up the reconciliation structure, session version.
 */
static int
__rec_destroy_session(WT_SESSION_IMPL *session)
{
	__rec_destroy(session, &session->reconcile);
	return (0);
}

/*
 * __rec_update_save --
 *	Save a WT_UPDATE list for later restoration.
 */
static int
__rec_update_save(WT_SESSION_IMPL *session, WT_RECONCILE *r,
    WT_INSERT *ins, void *ripcip, WT_UPDATE *onpage_upd, size_t upd_memsize)
{
	WT_RET(__wt_realloc_def(
	    session, &r->supd_allocated, r->supd_next + 1, &r->supd));
	r->supd[r->supd_next].ins = ins;
	r->supd[r->supd_next].ripcip = ripcip;
	r->supd[r->supd_next].onpage_upd = onpage_upd;
	++r->supd_next;
	r->supd_memsize += upd_memsize;
	return (0);
}

/*
 * __rec_append_orig_value --
 *	Append the key's original value to its update list.
 */
static int
__rec_append_orig_value(WT_SESSION_IMPL *session,
    WT_PAGE *page, WT_UPDATE *upd, WT_CELL_UNPACK *unpack)
{
	WT_DECL_ITEM(tmp);
	WT_DECL_RET;
	WT_UPDATE *append;
	size_t size;

	/* Done if at least one self-contained update is globally visible. */
	for (;; upd = upd->next) {
		if (WT_UPDATE_DATA_VALUE(upd) &&
		    __wt_txn_upd_visible_all(session, upd))
			return (0);

		/* Leave reference at the last item in the chain. */
		if (upd->next == NULL)
			break;
	}

	/*
	 * We need the original on-page value for some reader: get a copy and
	 * append it to the end of the update list with a transaction ID that
	 * guarantees its visibility.
	 *
	 * If we don't have a value cell, it's an insert/append list key/value
	 * pair which simply doesn't exist for some reader; place a deleted
	 * record at the end of the update list.
	 */
	append = NULL;			/* -Wconditional-uninitialized */
	size = 0;			/* -Wconditional-uninitialized */
	if (unpack == NULL || unpack->type == WT_CELL_DEL)
		WT_RET(__wt_update_alloc(session,
		    NULL, &append, &size, WT_UPDATE_DELETED));
	else {
		WT_RET(__wt_scr_alloc(session, 0, &tmp));
		WT_ERR(__wt_page_cell_data_ref(session, page, unpack, tmp));
		WT_ERR(__wt_update_alloc(
		    session, tmp, &append, &size, WT_UPDATE_STANDARD));
	}

	/*
	 * Set the entry's transaction information to the lowest possible value.
	 * Since cleared memory matches the lowest possible transaction ID and
	 * timestamp, do nothing.
	 *
	 * Append the new entry to the update list.
	 */
	WT_PUBLISH(upd->next, append);
	__wt_cache_page_inmem_incr(session, page, size);

err:	__wt_scr_free(session, &tmp);
	return (ret);
}

/*
 * __rec_txn_read --
 *	Return the update in a list that should be written (or NULL if none can
 *	be written).
 */
static int
__rec_txn_read(WT_SESSION_IMPL *session, WT_RECONCILE *r,
    WT_INSERT *ins, void *ripcip, WT_CELL_UNPACK *vpack, WT_UPDATE **updp)
{
	WT_PAGE *page;
	WT_UPDATE *first_txn_upd, *first_upd, *upd;
	wt_timestamp_t *timestampp;
	size_t upd_memsize;
	uint64_t max_txn, txnid;
	bool all_visible, uncommitted;

#ifdef HAVE_TIMESTAMPS
	WT_UPDATE *first_ts_upd;
	first_ts_upd = NULL;
#endif

	*updp = NULL;

	page = r->page;
	first_txn_upd = NULL;
	upd_memsize = 0;
	max_txn = WT_TXN_NONE;
	uncommitted = false;

	/*
	 * If called with a WT_INSERT item, use its WT_UPDATE list (which must
	 * exist), otherwise check for an on-page row-store WT_UPDATE list
	 * (which may not exist). Return immediately if the item has no updates.
	 */
	if (ins != NULL)
		first_upd = ins->upd;
	else if ((first_upd = WT_ROW_UPDATE(page, ripcip)) == NULL)
		return (0);

	for (upd = first_upd; upd != NULL; upd = upd->next) {
		if ((txnid = upd->txnid) == WT_TXN_ABORTED)
			continue;

		/*
		 * Track the first update in the chain that is not aborted and
		 * the maximum transaction ID.
		 */
		if (first_txn_upd == NULL)
			first_txn_upd = upd;

		/* Track the largest transaction ID seen. */
		if (WT_TXNID_LT(max_txn, txnid))
			max_txn = txnid;

		/*
		 * Check whether the update was committed before reconciliation
		 * started.  The global commit point can move forward during
		 * reconciliation so we use a cached copy to avoid races when a
		 * concurrent transaction commits or rolls back while we are
		 * examining its updates.
		 */
		if (WT_TXNID_LE(r->last_running, txnid))
			uncommitted = r->update_uncommitted = true;

		upd_memsize += WT_UPDATE_MEMSIZE(upd);

		/*
		 * Find the first update we can use.
		 *
		 * Update/restore eviction can handle any update (including
		 * uncommitted updates).  Lookaside eviction can save any
		 * committed update.  Regular eviction checks that the maximum
		 * transaction ID and timestamp seen are stable.
		 */
		if (F_ISSET(r, WT_REC_VISIBLE_ALL) ?
		    !__wt_txn_upd_visible_all(session, upd) :
		    !__wt_txn_upd_visible(session, upd)) {
			/*
			 * Rare case: when applications run at low isolation
			 * levels, update/restore eviction may see a stable
			 * update followed by an uncommitted update.  Give up
			 * in that case: we need to discard updates from the
			 * stable update and older for correctness and we can't
			 * discard an uncommitted update.
			 */
			if (F_ISSET(r, WT_REC_UPDATE_RESTORE) &&
			    *updp != NULL && uncommitted)
				return (EBUSY);

			continue;
		}

		if (*updp == NULL)
			*updp = upd;

#ifdef HAVE_TIMESTAMPS
		/* Track the first update with non-zero timestamp. */
		if (first_ts_upd == NULL &&
		    !__wt_timestamp_iszero(&upd->timestamp))
			first_ts_upd = upd;
#endif
	}

	/* Reconciliation should never see an aborted or reserved update. */
	WT_ASSERT(session, *updp == NULL ||
	    ((*updp)->txnid != WT_TXN_ABORTED &&
	    (*updp)->type != WT_UPDATE_RESERVED));

	/* If all of the updates were aborted, quit. */
	if (first_txn_upd == NULL)
		return (0);

	/*
	 * Track the most recent transaction in the page.  We store this in the
	 * tree at the end of reconciliation in the service of checkpoints, it
	 * is used to avoid discarding trees from memory when they have changes
	 * required to satisfy a snapshot read.
	 */
	if (WT_TXNID_LT(r->max_txn, max_txn))
		r->max_txn = max_txn;

#ifdef HAVE_TIMESTAMPS
	if (first_ts_upd != NULL &&
	    __wt_timestamp_cmp(&r->max_timestamp, &first_ts_upd->timestamp) < 0)
		__wt_timestamp_set(&r->max_timestamp, &first_ts_upd->timestamp);
#endif

	/*
	 * The checkpoint transaction is special.  Make sure we never write
	 * metadata updates from a checkpoint in a concurrent session.
	 */
	WT_ASSERT(session, !WT_IS_METADATA(session->dhandle) ||
	    *updp == NULL || (*updp)->txnid == WT_TXN_NONE ||
	    (*updp)->txnid != S2C(session)->txn_global.checkpoint_state.id ||
	    WT_SESSION_IS_CHECKPOINT(session));

	/*
	 * If there are no skipped updates, record that we're making progress.
	 */
	if (*updp == first_txn_upd)
		r->update_used = true;

	/*
	 * Check if all updates on the page are visible.  If not, it must stay
	 * dirty unless we are saving updates to the lookaside table.
	 *
	 * Updates can be out of transaction ID order (but not out of timestamp
	 * order), so we track the maximum transaction ID and the newest update
	 * with a timestamp (if any).
	 */
#ifdef HAVE_TIMESTAMPS
	timestampp = first_ts_upd == NULL ? NULL : &first_ts_upd->timestamp;
#else
	timestampp = NULL;
#endif
	all_visible = *updp == first_txn_upd &&
	    (F_ISSET(r, WT_REC_VISIBLE_ALL) ?
	    __wt_txn_visible_all(session, max_txn, timestampp) :
	    __wt_txn_visible(session, max_txn, timestampp));

	if (all_visible)
		goto check_original_value;

	if (F_ISSET(r, WT_REC_VISIBILITY_ERR))
		WT_PANIC_RET(session, EINVAL,
		    "reconciliation error, update not visible");
	if (!F_ISSET(r, WT_REC_LOOKASIDE))
		r->leave_dirty = true;

	/*
	 * If not trying to evict the page, we know what we'll write and we're
	 * done.
	 */
	if (!F_ISSET(r, WT_REC_EVICT))
		goto check_original_value;

	/*
	 * We are attempting eviction with changes that are not yet stable
	 * (i.e. globally visible).  There are two ways to continue, the
	 * save/restore eviction path or the lookaside table eviction path.
	 * Both cannot be configured because the paths track different
	 * information. The update/restore path can handle uncommitted changes,
	 * by evicting most of the page and then creating a new, smaller page
	 * to which we re-attach those changes. Lookaside eviction writes
	 * changes into the lookaside table and restores them on demand if and
	 * when the page is read back into memory.
	 *
	 * Both paths are configured outside of reconciliation: the save/restore
	 * path is the WT_REC_UPDATE_RESTORE flag, the lookaside table path is
	 * the WT_REC_LOOKASIDE flag.
	 */
	if (!F_ISSET(r, WT_REC_LOOKASIDE | WT_REC_UPDATE_RESTORE))
		return (EBUSY);
	if (uncommitted && !F_ISSET(r, WT_REC_UPDATE_RESTORE))
		return (EBUSY);

	/*
	 * The order of the updates on the list matters, we can't move only the
	 * unresolved updates, move the entire update list.
	 */
	WT_RET(__rec_update_save(session, r, ins, ripcip, *updp, upd_memsize));

#ifdef HAVE_TIMESTAMPS
	/* Track the oldest saved timestamp for lookaside. */
	if (first_ts_upd == NULL)
		__wt_timestamp_set_zero(&r->min_saved_timestamp);
	else if (F_ISSET(r, WT_REC_LOOKASIDE))
		for (upd = first_upd; upd != NULL; upd = upd->next)
			if (upd->txnid != WT_TXN_ABORTED &&
			    upd->txnid != WT_TXN_NONE &&
			    __wt_timestamp_cmp(
			    &upd->timestamp, &r->min_saved_timestamp) < 0)
				__wt_timestamp_set(
				    &r->min_saved_timestamp, &upd->timestamp);
#endif

check_original_value:
	/*
	 * Returning an update means the original on-page value might be lost,
	 * and that's a problem if there's a reader that needs it. There are
	 * two cases: any lookaside table eviction (because the backing disk
	 * image is rewritten), or any reconciliation of a backing overflow
	 * record that will be physically removed once it's no longer needed.
	 */
	if (*updp != NULL && (F_ISSET(r, WT_REC_LOOKASIDE) ||
	    (vpack != NULL &&
	    vpack->ovfl && vpack->raw != WT_CELL_VALUE_OVFL_RM)))
		WT_RET(
		    __rec_append_orig_value(session, page, first_upd, vpack));

	return (0);
}

/*
 * WT_CHILD_RELEASE, WT_CHILD_RELEASE_ERR --
 *	Macros to clean up during internal-page reconciliation, releasing the
 *	hazard pointer we're holding on child pages.
 */
#define	WT_CHILD_RELEASE(session, hazard, ref) do {			\
	if (hazard) {							\
		(hazard) = false;					\
		WT_TRET(						\
		    __wt_page_release(session, ref, WT_READ_NO_EVICT));	\
	}								\
} while (0)
#define	WT_CHILD_RELEASE_ERR(session, hazard, ref) do {			\
	WT_CHILD_RELEASE(session, hazard, ref);				\
	WT_ERR(ret);							\
} while (0)

typedef enum {
    WT_CHILD_IGNORE,				/* Ignored child */
    WT_CHILD_MODIFIED,				/* Modified child */
    WT_CHILD_ORIGINAL,				/* Original child */
    WT_CHILD_PROXY				/* Deleted child: proxy */
} WT_CHILD_STATE;

/*
 * __rec_child_deleted --
 *	Handle pages with leaf pages in the WT_REF_DELETED state.
 */
static int
__rec_child_deleted(WT_SESSION_IMPL *session,
    WT_RECONCILE *r, WT_REF *ref, WT_CHILD_STATE *statep)
{
	WT_PAGE_DELETED *page_del;

	page_del = ref->page_del;

	/*
	 * Internal pages with child leaf pages in the WT_REF_DELETED state are
	 * a special case during reconciliation.  First, if the deletion was a
	 * result of a session truncate call, the deletion may not be visible to
	 * us. In that case, we proceed as with any change not visible during
	 * reconciliation by ignoring the change for the purposes of writing the
	 * internal page.
	 *
	 * In this case, there must be an associated page-deleted structure, and
	 * it holds the transaction ID we care about.
	 *
	 * In some cases, there had better not be any updates we can't see.
	 */
	if (F_ISSET(r, WT_REC_VISIBILITY_ERR) && page_del != NULL &&
	    !__wt_txn_visible(session,
	    page_del->txnid, WT_TIMESTAMP_NULL(&page_del->timestamp)))
		WT_PANIC_RET(session, EINVAL,
		    "reconciliation illegally skipped an update");

	/*
	 * Deal with any underlying disk blocks.
	 *
	 * First, check to see if there is an address associated with this leaf:
	 * if there isn't, we're done, the underlying page is already gone.  If
	 * the page still exists, check for any transactions in the system that
	 * might want to see the page's state before it's deleted.
	 *
	 * If any such transactions exist, we cannot discard the underlying leaf
	 * page to the block manager because the transaction may eventually read
	 * it.  However, this write might be part of a checkpoint, and should we
	 * recover to that checkpoint, we'll need to delete the leaf page, else
	 * we'd leak it.  The solution is to write a proxy cell on the internal
	 * page ensuring the leaf page is eventually discarded.
	 *
	 * If no such transactions exist, we can discard the leaf page to the
	 * block manager and no cell needs to be written at all.  We do this
	 * outside of the underlying tracking routines because this action is
	 * permanent and irrevocable.  (Clearing the address means we've lost
	 * track of the disk address in a permanent way.  This is safe because
	 * there's no path to reading the leaf page again: if there's ever a
	 * read into this part of the name space again, the cache read function
	 * instantiates an entirely new page.)
	 */
	if (ref->addr != NULL &&
	    (page_del == NULL || __wt_txn_visible_all(
	    session, page_del->txnid, WT_TIMESTAMP_NULL(&page_del->timestamp))))
		WT_RET(__wt_ref_block_free(session, ref));

	/*
	 * If the original page is gone, we can skip the slot on the internal
	 * page.
	 */
	if (ref->addr == NULL) {
		*statep = WT_CHILD_IGNORE;

		/*
		 * Minor memory cleanup: if a truncate call deleted this page
		 * and we were ever forced to instantiate the page in memory,
		 * we would have built a list of updates in the page reference
		 * in order to be able to abort the truncate.  It's a cheap
		 * test to make that memory go away, we do it here because
		 * there's really nowhere else we do the checks.  In short, if
		 * we have such a list, and the backing address blocks are
		 * gone, there can't be any transaction that can abort.
		 */
		if (page_del != NULL) {
			__wt_free(session, ref->page_del->update_list);
			__wt_free(session, ref->page_del);
		}

		return (0);
	}

	/*
	 * Internal pages with deletes that aren't stable cannot be evicted, we
	 * don't have sufficient information to restore the page's information
	 * if subsequently read (we wouldn't know which transactions should see
	 * the original page and which should see the deleted page).
	 */
	if (F_ISSET(r, WT_REC_EVICT))
		return (EBUSY);

	/*
	 * If there are deleted child pages we can't discard immediately, keep
	 * the page dirty so they are eventually freed.
	 */
	r->leave_dirty = true;

	/*
	 * If the original page cannot be freed, we need to keep a slot on the
	 * page to reference it from the parent page.
	 *
	 * If the delete is not visible in this checkpoint, write the original
	 * address normally.  Otherwise, we have to write a proxy record.
	 */
	if (__wt_txn_visible(
	    session, page_del->txnid, WT_TIMESTAMP_NULL(&page_del->timestamp)))
		*statep = WT_CHILD_PROXY;

	return (0);
}

/*
 * __rec_child_modify --
 *	Return if the internal page's child references any modifications.
 */
static int
__rec_child_modify(WT_SESSION_IMPL *session,
    WT_RECONCILE *r, WT_REF *ref, bool *hazardp, WT_CHILD_STATE *statep)
{
	WT_DECL_RET;
	WT_PAGE_MODIFY *mod;

	/* We may acquire a hazard pointer our caller must release. */
	*hazardp = false;

	/* Default to using the original child address. */
	*statep = WT_CHILD_ORIGINAL;

	/*
	 * This function is called when walking an internal page to decide how
	 * to handle child pages referenced by the internal page.
	 *
	 * Internal pages are reconciled for two reasons: first, when evicting
	 * an internal page, second by the checkpoint code when writing internal
	 * pages.  During eviction, all pages should be in the WT_REF_DISK or
	 * WT_REF_DELETED state. During checkpoint, eviction that might affect
	 * review of an internal page is prohibited, however, as the subtree is
	 * not reserved for our exclusive use, there are other page states that
	 * must be considered.
	 */
	for (;; __wt_yield()) {
		switch (r->tested_ref_state = ref->state) {
		case WT_REF_DISK:
			/* On disk, not modified by definition. */
			goto done;

		case WT_REF_DELETED:
			/*
			 * The child is in a deleted state.
			 *
			 * It's possible the state could change underneath us as
			 * the page is read in, and we can race between checking
			 * for a deleted state and looking at the transaction ID
			 * to see if the delete is visible to us.  Lock down the
			 * structure.
			 */
			if (!__wt_atomic_casv32(
			    &ref->state, WT_REF_DELETED, WT_REF_LOCKED))
				break;
			ret = __rec_child_deleted(session, r, ref, statep);
			WT_PUBLISH(ref->state, WT_REF_DELETED);
			goto done;

		case WT_REF_LOCKED:
			/*
			 * Locked.
			 *
			 * We should never be here during eviction, active child
			 * pages in an evicted page's subtree fails the eviction
			 * attempt.
			 */
			WT_ASSERT(session, !F_ISSET(r, WT_REC_EVICT));
			if (F_ISSET(r, WT_REC_EVICT))
				return (EBUSY);

			/*
			 * If called during checkpoint, the child is being
			 * considered by the eviction server or the child is a
			 * fast-delete page being read.  The eviction may have
			 * started before the checkpoint and so we must wait
			 * for the eviction to be resolved.  I suspect we could
			 * handle fast-delete reads, but we can't distinguish
			 * between the two and fast-delete reads aren't expected
			 * to be common.
			 */
			break;

		case WT_REF_LOOKASIDE:
			/*
			 * On disk, with lookaside updates.
			 *
			 * We should never be here during eviction, active
			 * child pages in an evicted page's subtree fails the
			 * eviction attempt.
			 */
			WT_ASSERT(session, !F_ISSET(r, WT_REC_EVICT));
			if (F_ISSET(r, WT_REC_EVICT))
				return (EBUSY);

			/*
			 * A page evicted with lookaside entries may not have
			 * an address, if no updates were visible to
			 * reconciliation.  Any child pages in that state
			 * should be ignored.
			 */
			if (ref->addr == NULL) {
				*statep = WT_CHILD_IGNORE;
				WT_CHILD_RELEASE(session, *hazardp, ref);
			}

			goto done;

		case WT_REF_MEM:
			/*
			 * In memory.
			 *
			 * We should never be here during eviction, active child
			 * pages in an evicted page's subtree fails the eviction
			 * attempt.
			 */
			WT_ASSERT(session, !F_ISSET(r, WT_REC_EVICT));
			if (F_ISSET(r, WT_REC_EVICT))
				return (EBUSY);

			/*
			 * If called during checkpoint, acquire a hazard pointer
			 * so the child isn't evicted, it's an in-memory case.
			 *
			 * This call cannot return split/restart, we have a lock
			 * on the parent which prevents a child page split.
			 */
			ret = __wt_page_in(session, ref,
			    WT_READ_CACHE | WT_READ_NO_EVICT |
			    WT_READ_NO_GEN | WT_READ_NO_WAIT);
			if (ret == WT_NOTFOUND) {
				ret = 0;
				break;
			}
			WT_RET(ret);
			*hazardp = true;
			goto in_memory;

		case WT_REF_READING:
			/*
			 * Being read, not modified by definition.
			 *
			 * We should never be here during eviction, active child
			 * pages in an evicted page's subtree fails the eviction
			 * attempt.
			 */
			WT_ASSERT(session, !F_ISSET(r, WT_REC_EVICT));
			if (F_ISSET(r, WT_REC_EVICT))
				return (EBUSY);
			goto done;

		case WT_REF_SPLIT:
			/*
			 * The page was split out from under us.
			 *
			 * We should never be here during eviction, active child
			 * pages in an evicted page's subtree fails the eviction
			 * attempt.
			 *
			 * We should never be here during checkpoint, dirty page
			 * eviction is shutout during checkpoint, all splits in
			 * process will have completed before we walk any pages
			 * for checkpoint.
			 */
			WT_ASSERT(session, WT_REF_SPLIT != WT_REF_SPLIT);
			return (EBUSY);

		WT_ILLEGAL_VALUE(session);
		}
		WT_STAT_CONN_INCR(session, child_modify_blocked_page);
	}

in_memory:
	/*
	 * In-memory states: the child is potentially modified if the page's
	 * modify structure has been instantiated. If the modify structure
	 * exists and the page has actually been modified, set that state.
	 * If that's not the case, we would normally use the original cell's
	 * disk address as our reference, however there are two special cases,
	 * both flagged by a missing block address.
	 *
	 * First, if forced to instantiate a deleted child page and it's never
	 * modified, we end up here with a page that has a modify structure, no
	 * modifications, and no disk address. Ignore those pages, they're not
	 * modified and there is no reason to write the cell.
	 *
	 * Second, insert splits are permitted during checkpoint. When doing the
	 * final checkpoint pass, we first walk the internal page's page-index
	 * and write out any dirty pages we find, then we write out the internal
	 * page in post-order traversal. If we found the split page in the first
	 * step, it will have an address; if we didn't find the split page in
	 * the first step, it won't have an address and we ignore it, it's not
	 * part of the checkpoint.
	 */
	mod = ref->page->modify;
	if (mod != NULL && mod->rec_result != 0)
		*statep = WT_CHILD_MODIFIED;
	else if (ref->addr == NULL) {
		*statep = WT_CHILD_IGNORE;
		WT_CHILD_RELEASE(session, *hazardp, ref);
	}

done:	WT_DIAGNOSTIC_YIELD;
	return (ret);
}

/*
 * __rec_incr --
 *	Update the memory tracking structure for a set of new entries.
 */
static inline void
__rec_incr(WT_SESSION_IMPL *session, WT_RECONCILE *r, uint32_t v, size_t size)
{
	/*
	 * The buffer code is fragile and prone to off-by-one errors -- check
	 * for overflow in diagnostic mode.
	 */
	WT_ASSERT(session, r->space_avail >= size);
	WT_ASSERT(session, WT_BLOCK_FITS(r->first_free, size,
	    r->cur_ptr->image.mem, r->cur_ptr->image.memsize));

	r->entries += v;
	r->space_avail -= size;
	r->first_free += size;

	/*
	 * If offset for the minimum split size boundary is not set, we have not
	 * yet reached the minimum boundary, reduce the space available for it.
	 */
	if (r->cur_ptr->min_offset == 0) {
		if (r->min_space_avail >= size)
			r->min_space_avail -= size;
		else
			r->min_space_avail = 0;
	}
}

/*
 * __rec_copy_incr --
 *	Copy a key/value cell and buffer pair into the new image.
 */
static inline void
__rec_copy_incr(WT_SESSION_IMPL *session, WT_RECONCILE *r, WT_KV *kv)
{
	size_t len;
	uint8_t *p, *t;

	/*
	 * If there's only one chunk of data to copy (because the cell and data
	 * are being copied from the original disk page), the cell length won't
	 * be set, the WT_ITEM data/length will reference the data to be copied.
	 *
	 * WT_CELLs are typically small, 1 or 2 bytes -- don't call memcpy, do
	 * the copy in-line.
	 */
	for (p = r->first_free,
	    t = (uint8_t *)&kv->cell, len = kv->cell_len; len > 0; --len)
		*p++ = *t++;

	/* The data can be quite large -- call memcpy. */
	if (kv->buf.size != 0)
		memcpy(p, kv->buf.data, kv->buf.size);

	WT_ASSERT(session, kv->len == kv->cell_len + kv->buf.size);
	__rec_incr(session, r, 1, kv->len);
}

/*
 * __rec_dict_replace --
 *	Check for a dictionary match.
 */
static int
__rec_dict_replace(
    WT_SESSION_IMPL *session, WT_RECONCILE *r, uint64_t rle, WT_KV *val)
{
	WT_DICTIONARY *dp;
	uint64_t offset;

	/*
	 * We optionally create a dictionary of values and only write a unique
	 * value once per page, using a special "copy" cell for all subsequent
	 * copies of the value.  We have to do the cell build and resolution at
	 * this low level because we need physical cell offsets for the page.
	 *
	 * Sanity check: short-data cells can be smaller than dictionary-copy
	 * cells.  If the data is already small, don't bother doing the work.
	 * This isn't just work avoidance: on-page cells can't grow as a result
	 * of writing a dictionary-copy cell, the reconciliation functions do a
	 * split-boundary test based on the size required by the value's cell;
	 * if we grow the cell after that test we'll potentially write off the
	 * end of the buffer's memory.
	 */
	if (val->buf.size <= WT_INTPACK32_MAXSIZE)
		return (0);
	WT_RET(__rec_dictionary_lookup(session, r, val, &dp));
	if (dp == NULL)
		return (0);

	/*
	 * If the dictionary offset isn't set, we're creating a new entry in the
	 * dictionary, set its location.
	 *
	 * If the dictionary offset is set, we have a matching value. Create a
	 * copy cell instead.
	 */
	if (dp->offset == 0)
		dp->offset = WT_PTRDIFF32(r->first_free, r->cur_ptr->image.mem);
	else {
		/*
		 * The offset is the byte offset from this cell to the previous,
		 * matching cell, NOT the byte offset from the beginning of the
		 * page.
		 */
		offset = (uint64_t)WT_PTRDIFF(r->first_free,
		    (uint8_t *)r->cur_ptr->image.mem + dp->offset);
		val->len = val->cell_len =
		    __wt_cell_pack_copy(&val->cell, rle, offset);
		val->buf.data = NULL;
		val->buf.size = 0;
	}
	return (0);
}

/*
 * __rec_key_state_update --
 *	Update prefix and suffix compression based on the last key.
 */
static inline void
__rec_key_state_update(WT_RECONCILE *r, bool ovfl_key)
{
	WT_ITEM *a;

	/*
	 * If writing an overflow key onto the page, don't update the "last key"
	 * value, and leave the state of prefix compression alone.  (If we are
	 * currently doing prefix compression, we have a key state which will
	 * continue to work, we're just skipping the key just created because
	 * it's an overflow key and doesn't participate in prefix compression.
	 * If we are not currently doing prefix compression, we can't start, an
	 * overflow key doesn't give us any state.)
	 *
	 * Additionally, if we wrote an overflow key onto the page, turn off the
	 * suffix compression of row-store internal node keys.  (When we split,
	 * "last key" is the largest key on the previous page, and "cur key" is
	 * the first key on the next page, which is being promoted.  In some
	 * cases we can discard bytes from the "cur key" that are not needed to
	 * distinguish between the "last key" and "cur key", compressing the
	 * size of keys on internal nodes.  If we just built an overflow key,
	 * we're not going to update the "last key", making suffix compression
	 * impossible for the next key. Alternatively, we could remember where
	 * the last key was on the page, detect it's an overflow key, read it
	 * from disk and do suffix compression, but that's too much work for an
	 * unlikely event.)
	 *
	 * If we're not writing an overflow key on the page, update the last-key
	 * value and turn on both prefix and suffix compression.
	 */
	if (ovfl_key)
		r->key_sfx_compress = false;
	else {
		a = r->cur;
		r->cur = r->last;
		r->last = a;

		r->key_pfx_compress = r->key_pfx_compress_conf;
		r->key_sfx_compress = r->key_sfx_compress_conf;
	}
}

/*
 * Macros from fixed-length entries to/from bytes.
 */
#define	WT_FIX_BYTES_TO_ENTRIES(btree, bytes)				\
    ((uint32_t)((((bytes) * 8) / (btree)->bitcnt)))
#define	WT_FIX_ENTRIES_TO_BYTES(btree, entries)				\
	((uint32_t)WT_ALIGN((entries) * (btree)->bitcnt, 8))

/*
 * __rec_leaf_page_max --
 *	Figure out the maximum leaf page size for the reconciliation.
 */
static inline uint32_t
__rec_leaf_page_max(WT_SESSION_IMPL *session, WT_RECONCILE *r)
{
	WT_BTREE *btree;
	WT_PAGE *page;
	uint32_t page_size;

	btree = S2BT(session);
	page = r->page;

	page_size = 0;
	switch (page->type) {
	case WT_PAGE_COL_FIX:
		/*
		 * Column-store pages can grow if there are missing records
		 * (that is, we lost a chunk of the range, and have to write
		 * deleted records).  Fixed-length objects are a problem, if
		 * there's a big missing range, we could theoretically have to
		 * write large numbers of missing objects.
		 */
		page_size = (uint32_t)WT_ALIGN(WT_FIX_ENTRIES_TO_BYTES(btree,
		    r->salvage->take + r->salvage->missing), btree->allocsize);
		break;
	case WT_PAGE_COL_VAR:
		/*
		 * Column-store pages can grow if there are missing records
		 * (that is, we lost a chunk of the range, and have to write
		 * deleted records).  Variable-length objects aren't usually a
		 * problem because we can write any number of deleted records
		 * in a single page entry because of the RLE, we just need to
		 * ensure that additional entry fits.
		 */
		break;
	case WT_PAGE_ROW_LEAF:
	default:
		/*
		 * Row-store pages can't grow, salvage never does anything
		 * other than reduce the size of a page read from disk.
		 */
		break;
	}

	/*
	 * Default size for variable-length column-store and row-store pages
	 * during salvage is the maximum leaf page size.
	 */
	if (page_size < btree->maxleafpage)
		page_size = btree->maxleafpage;

	/*
	 * The page we read from the disk should be smaller than the page size
	 * we just calculated, check out of paranoia.
	 */
	if (page_size < page->dsk->mem_size)
		page_size = page->dsk->mem_size;

	/*
	 * Salvage is the backup plan: don't let this fail.
	 */
	return (page_size * 2);
}

/*
 * __rec_need_split --
 *	Check whether adding some bytes to the page requires a split.
 */
static bool
__rec_need_split(WT_RECONCILE *r, size_t len)
{
	/*
	 * In the case of a row-store leaf page, trigger a split if a threshold
	 * number of saved updates is reached. This allows pages to split for
	 * update/restore and lookaside eviction when there is no visible data
	 * causing the disk image to grow.
	 *
	 * In the case of small pages or large keys, we might try to split when
	 * a page has no updates or entries, which isn't possible. To consider
	 * update/restore or lookaside information, require either page entries
	 * or updates that will be attached to the image. The limit is one of
	 * either, but it doesn't make sense to create pages or images with few
	 * entries or updates, even where page sizes are small (especially as
	 * updates that will eventually become overflow items can throw off our
	 * calculations). Bound the combination at something reasonable.
	 */
	if (r->page->type == WT_PAGE_ROW_LEAF && r->entries + r->supd_next > 10)
		len += r->supd_memsize;

	/* Check for the disk image crossing a boundary. */
	return (r->raw_compression ?
	    len > r->space_avail : WT_CHECK_CROSSING_BND(r, len));
}

/*
 * __rec_split_page_size_from_pct --
 *	Given a split percentage, calculate split page size in bytes.
 */
static uint32_t
__rec_split_page_size_from_pct(
    int split_pct, uint32_t maxpagesize, uint32_t allocsize) {
	uintmax_t a;
	uint32_t split_size;

	/*
	 * Ideally, the split page size is some percentage of the maximum page
	 * size rounded to an allocation unit (round to an allocation unit so we
	 * don't waste space when we write).
	 */
	a = maxpagesize;			/* Don't overflow. */
	split_size = (uint32_t)WT_ALIGN_NEAREST(
	    (a * (u_int)split_pct) / 100, allocsize);

	/*
	 * Respect the configured split percentage if the calculated split size
	 * is either zero or a full page. The user has either configured an
	 * allocation size that matches the page size, or a split percentage
	 * that is close to zero or one hundred. Rounding is going to provide a
	 * worse outcome than having a split point that doesn't fall on an
	 * allocation size boundary in those cases.
	 */
	if (split_size == 0 || split_size == maxpagesize)
		split_size = (uint32_t)((a * (u_int)split_pct) / 100);

	return (split_size);
}

/*
 * __wt_split_page_size --
 *	Split page size calculation: we don't want to repeatedly split every
 *	time a new entry is added, so we split to a smaller-than-maximum page
 *	size.
 */
uint32_t
__wt_split_page_size(WT_BTREE *btree, uint32_t maxpagesize)
{
	return (__rec_split_page_size_from_pct(
	    btree->split_pct, maxpagesize, btree->allocsize));
}

/*
 * __rec_min_split_page_size --
 *	Minimum split size boundary calculation: To track a boundary at the
 *	minimum split size that we could have split at instead of splitting at
 *	the split page size.
 */
static uint32_t
__rec_min_split_page_size(WT_BTREE *btree, uint32_t maxpagesize)
{
	return (__rec_split_page_size_from_pct(
	    WT_BTREE_MIN_SPLIT_PCT, maxpagesize, btree->allocsize));
}

/*
 * __rec_split_chunk_init --
 *	Initialize a single chunk structure.
 */
static int
__rec_split_chunk_init(
    WT_SESSION_IMPL *session, WT_RECONCILE *r, WT_CHUNK *chunk, size_t memsize)
{
	chunk->min_recno = WT_RECNO_OOB;
	chunk->min_entries = 0;
	/* Don't touch the key item memory, that memory is reused. */
	chunk->min_key.size = 0;

	chunk->recno = WT_RECNO_OOB;
	chunk->entries = 0;
	/* Don't touch the key item memory, that memory is reused. */
	chunk->key.size = 0;

	chunk->min_offset = 0;

	/*
	 * Allocate and clear the disk image buffer.
	 *
	 * Don't touch the disk image item memory, that memory is reused.
	 *
	 * Clear the disk page header to ensure all of it is initialized, even
	 * the unused fields.
	 *
	 * In the case of fixed-length column-store, clear the entire buffer:
	 * fixed-length column-store sets bits in bytes, where the bytes are
	 * assumed to initially be 0.
	 */
	WT_RET(__wt_buf_init(session, &chunk->image, memsize));
	memset(chunk->image.mem, 0,
	    r->page->type == WT_PAGE_COL_FIX ? memsize : WT_PAGE_HEADER_SIZE);

	return (0);
}

/*
 * __rec_split_init --
 *	Initialization for the reconciliation split functions.
 */
static int
__rec_split_init(WT_SESSION_IMPL *session,
    WT_RECONCILE *r, WT_PAGE *page, uint64_t recno, uint32_t max)
{
	WT_BM *bm;
	WT_BTREE *btree;
	WT_CHUNK *chunk;
	WT_REF *ref;
	size_t corrected_page_size, disk_img_buf_size;

	btree = S2BT(session);
	bm = btree->bm;

	/*
	 * The maximum leaf page size governs when an in-memory leaf page splits
	 * into multiple on-disk pages; however, salvage can't be allowed to
	 * split, there's no parent page yet.  If we're doing salvage, override
	 * the caller's selection of a maximum page size, choosing a page size
	 * that ensures we won't split.
	 */
	if (r->salvage != NULL)
		max = __rec_leaf_page_max(session, r);

	/*
	 * Set the page sizes.  If we're doing the page layout, the maximum page
	 * size is the same as the page size.  If the application is doing page
	 * layout (raw compression is configured), we accumulate some amount of
	 * additional data because we don't know how well it will compress, and
	 * we don't want to increment our way up to the amount of data needed by
	 * the application to successfully compress to the target page size.
	 * Ideally accumulate data several times the page size without
	 * approaching the memory page maximum, but at least have data worth
	 * one page.
	 *
	 * There are cases when we grow the page size to accommodate large
	 * records, in those cases we split the pages once they have crossed
	 * the maximum size for a page with raw compression.
	 */
	r->page_size = r->page_size_orig = max;
	if (r->raw_compression)
		r->max_raw_page_size = r->page_size =
		    (uint32_t)WT_MIN((uint64_t)r->page_size * 10,
		    WT_MAX((uint64_t)r->page_size, btree->maxmempage / 2));
	/*
	 * If we have to split, we want to choose a smaller page size for the
	 * split pages, because otherwise we could end up splitting one large
	 * packed page over and over. We don't want to pick the minimum size
	 * either, because that penalizes an application that did a bulk load
	 * and subsequently inserted a few items into packed pages.  Currently
	 * defaulted to 75%, but I have no empirical evidence that's "correct".
	 *
	 * The maximum page size may be a multiple of the split page size (for
	 * example, there's a maximum page size of 128KB, but because the table
	 * is active and we don't want to split a lot, the split size is 20KB).
	 * The maximum page size may NOT be an exact multiple of the split page
	 * size.
	 *
	 * It's lots of work to build these pages and don't want to start over
	 * when we reach the maximum page size (it's painful to restart after
	 * creating overflow items and compacted data, for example, as those
	 * items have already been written to disk).  So, the loop calls the
	 * helper functions when approaching a split boundary, and we save the
	 * information at that point. We also save the boundary information at
	 * the minimum split size. We maintain two chunks (each boundary
	 * represents a chunk that gets written as a page) in the memory,
	 * writing out the older one to the disk as a page when we need to make
	 * space for a new chunk. On reaching the last chunk, if it turns out to
	 * be smaller than the minimum split size, we go back into the
	 * penultimate chunk and split at this minimum split size boundary. This
	 * moves some data from the penultimate chunk to the last chunk, hence
	 * increasing the size of the last page written without decreasing the
	 * penultimate page size beyond the minimum split size.
	 *
	 * Finally, all this doesn't matter for fixed-size column-store pages,
	 * raw compression, and salvage.  Fixed-size column store pages can
	 * split under (very) rare circumstances, but they're allocated at a
	 * fixed page size, never anything smaller.  In raw compression, the
	 * underlying compression routine decides when we split, so it's not our
	 * problem.  In salvage, as noted above, we can't split at all.
	 */
	if (r->raw_compression || r->salvage != NULL) {
		r->split_size = 0;
		r->space_avail = r->page_size - WT_PAGE_HEADER_BYTE_SIZE(btree);
	} else if (page->type == WT_PAGE_COL_FIX) {
		r->split_size = r->page_size;
		r->space_avail =
		    r->split_size - WT_PAGE_HEADER_BYTE_SIZE(btree);
	} else {
		r->split_size = __wt_split_page_size(btree, r->page_size);
		r->space_avail =
		    r->split_size - WT_PAGE_HEADER_BYTE_SIZE(btree);
		r->min_split_size =
		    __rec_min_split_page_size(btree, r->page_size);
		r->min_space_avail =
		    r->min_split_size - WT_PAGE_HEADER_BYTE_SIZE(btree);
	}

	/*
	 * Ensure the disk image buffer is large enough for the max object, as
	 * corrected by the underlying block manager.
	 *
	 * Since we want to support split_size more than the page size (to allow
	 * for adjustments based on the compression), this buffer should be the
	 * greater of split_size and page_size.
	 */
	corrected_page_size = r->page_size;
	WT_RET(bm->write_size(bm, session, &corrected_page_size));
	disk_img_buf_size = WT_MAX(corrected_page_size, r->split_size);

	/* Initialize the first split chunk. */
	WT_RET(
	    __rec_split_chunk_init(session, r, &r->chunkA, disk_img_buf_size));
	r->cur_ptr = &r->chunkA;
	r->prev_ptr = NULL;

	/* Starting record number, entries, first free byte. */
	r->recno = recno;
	r->entries = 0;
	r->first_free = WT_PAGE_HEADER_BYTE(btree, r->cur_ptr->image.mem);

	/* New page, compression off. */
	r->key_pfx_compress = r->key_sfx_compress = false;

	/* Set the first chunk's key. */
	chunk = r->cur_ptr;
	if (btree->type == BTREE_ROW) {
		ref = r->ref;
		if (__wt_ref_is_root(ref))
			WT_RET(__wt_buf_set(session, &chunk->key, "", 1));
		else
			__wt_ref_key(ref->home,
			    ref, &chunk->key.data, &chunk->key.size);
	} else
		chunk->recno = recno;

	return (0);
}

/*
 * __rec_is_checkpoint --
 *	Return if we're writing a checkpoint.
 */
static bool
__rec_is_checkpoint(WT_SESSION_IMPL *session, WT_RECONCILE *r)
{
	WT_BTREE *btree;

	btree = S2BT(session);

	/*
	 * Check to see if we're going to create a checkpoint.
	 *
	 * This function exists as a place to hang this comment.
	 *
	 * Any time we write the root page of the tree without splitting we are
	 * creating a checkpoint (and have to tell the underlying block manager
	 * so it creates and writes the additional information checkpoints
	 * require).  However, checkpoints are completely consistent, and so we
	 * have to resolve information about the blocks we're expecting to free
	 * as part of the checkpoint, before writing the checkpoint.  In short,
	 * we don't do checkpoint writes here; clear the boundary information as
	 * a reminder and create the checkpoint during wrapup.
	 */
	return (!F_ISSET(btree, WT_BTREE_NO_CHECKPOINT) &&
	    __wt_ref_is_root(r->ref));
}

/*
 * __rec_split_row_promote_cell --
 *	Get a key from a cell for the purposes of promotion.
 */
static int
__rec_split_row_promote_cell(WT_SESSION_IMPL *session,
    WT_RECONCILE *r, WT_PAGE_HEADER *dsk, WT_ITEM *key)
{
	WT_BTREE *btree;
	WT_CELL *cell;
	WT_CELL_UNPACK *kpack, _kpack;

	btree = S2BT(session);
	kpack = &_kpack;

	/*
	 * The cell had better have a zero-length prefix and not be a copy cell;
	 * the first cell on a page cannot refer an earlier cell on the page.
	 */
	cell = WT_PAGE_HEADER_BYTE(btree, dsk);
	__wt_cell_unpack(cell, kpack);
	WT_ASSERT(session,
	    kpack->prefix == 0 && kpack->raw != WT_CELL_VALUE_COPY);

	WT_RET(__wt_cell_data_copy(session, r->page->type, kpack, key));
	return (0);
}

/*
 * __rec_split_row_promote --
 *	Key promotion for a row-store.
 */
static int
__rec_split_row_promote(
    WT_SESSION_IMPL *session, WT_RECONCILE *r, WT_ITEM *key, uint8_t type)
{
	WT_BTREE *btree;
	WT_DECL_ITEM(update);
	WT_DECL_RET;
	WT_ITEM *max;
	WT_SAVE_UPD *supd;
	size_t cnt, len, size;
	uint32_t i;
	const uint8_t *pa, *pb;
	int cmp;

	/*
	 * For a column-store, the promoted key is the recno and we already have
	 * a copy.  For a row-store, it's the first key on the page, a variable-
	 * length byte string, get a copy.
	 *
	 * This function is called from the split code at each split boundary,
	 * but that means we're not called before the first boundary, and we
	 * will eventually have to get the first key explicitly when splitting
	 * a page.
	 *
	 * For the current slot, take the last key we built, after doing suffix
	 * compression.  The "last key we built" describes some process: before
	 * calling the split code, we must place the last key on the page before
	 * the boundary into the "last" key structure, and the first key on the
	 * page after the boundary into the "current" key structure, we're going
	 * to compare them for suffix compression.
	 *
	 * Suffix compression is a hack to shorten keys on internal pages.  We
	 * only need enough bytes in the promoted key to ensure searches go to
	 * the correct page: the promoted key has to be larger than the last key
	 * on the leaf page preceding it, but we don't need any more bytes than
	 * that. In other words, we can discard any suffix bytes not required
	 * to distinguish between the key being promoted and the last key on the
	 * leaf page preceding it.  This can only be done for the first level of
	 * internal pages, you cannot repeat suffix truncation as you split up
	 * the tree, it loses too much information.
	 *
	 * Note #1: if the last key on the previous page was an overflow key,
	 * we don't have the in-memory key against which to compare, and don't
	 * try to do suffix compression.  The code for that case turns suffix
	 * compression off for the next key, we don't have to deal with it here.
	 */
	if (type != WT_PAGE_ROW_LEAF || !r->key_sfx_compress)
		return (__wt_buf_set(session, key, r->cur->data, r->cur->size));

	btree = S2BT(session);
	WT_RET(__wt_scr_alloc(session, 0, &update));

	/*
	 * Note #2: if we skipped updates, an update key may be larger than the
	 * last key stored in the previous block (probable for append-centric
	 * workloads).  If there are skipped updates, check for one larger than
	 * the last key and smaller than the current key.
	 */
	max = r->last;
	if (F_ISSET(r, WT_REC_UPDATE_RESTORE))
		for (i = r->supd_next; i > 0; --i) {
			supd = &r->supd[i - 1];
			if (supd->ins == NULL)
				WT_ERR(__wt_row_leaf_key(session,
				    r->page, supd->ripcip, update, false));
			else {
				update->data = WT_INSERT_KEY(supd->ins);
				update->size = WT_INSERT_KEY_SIZE(supd->ins);
			}

			/* Compare against the current key, it must be less. */
			WT_ERR(__wt_compare(
			    session, btree->collator, update, r->cur, &cmp));
			if (cmp >= 0)
				continue;

			/* Compare against the last key, it must be greater. */
			WT_ERR(__wt_compare(
			    session, btree->collator, update, r->last, &cmp));
			if (cmp >= 0)
				max = update;

			/*
			 * The saved updates are in key-sort order so the entry
			 * we're looking for is either the last or the next-to-
			 * last one in the list.  Once we've compared an entry
			 * against the last key on the page, we're done.
			 */
			break;
		}

	/*
	 * The largest key on the last block must sort before the current key,
	 * so we'll either find a larger byte value in the current key, or the
	 * current key will be a longer key, and the interesting byte is one
	 * past the length of the shorter key.
	 */
	pa = max->data;
	pb = r->cur->data;
	len = WT_MIN(max->size, r->cur->size);
	size = len + 1;
	for (cnt = 1; len > 0; ++cnt, --len, ++pa, ++pb)
		if (*pa != *pb) {
			if (size != cnt) {
				WT_STAT_DATA_INCRV(session,
				    rec_suffix_compression, size - cnt);
				size = cnt;
			}
			break;
		}
	ret = __wt_buf_set(session, key, r->cur->data, size);

err:	__wt_scr_free(session, &update);
	return (ret);
}

/*
 * __rec_split_grow --
 *	Grow the split buffer.
 */
static int
__rec_split_grow(WT_SESSION_IMPL *session, WT_RECONCILE *r, size_t add_len)
{
	WT_BM *bm;
	WT_BTREE *btree;
	size_t corrected_page_size, inuse;

	btree = S2BT(session);
	bm = btree->bm;

	inuse = WT_PTRDIFF(r->first_free, r->cur_ptr->image.mem);
	corrected_page_size = inuse + add_len;

	WT_RET(bm->write_size(bm, session, &corrected_page_size));
	WT_RET(__wt_buf_grow(session, &r->cur_ptr->image, corrected_page_size));

	r->first_free = (uint8_t *)r->cur_ptr->image.mem + inuse;
	WT_ASSERT(session, corrected_page_size >= inuse);
	r->space_avail = corrected_page_size - inuse;
	WT_ASSERT(session, r->space_avail >= add_len);

	return (0);
}

/*
 * __rec_split --
 *	Handle the page reconciliation bookkeeping.  (Did you know "bookkeeper"
 *	has 3 doubled letters in a row?  Sweet-tooth does, too.)
 */
static int
__rec_split(WT_SESSION_IMPL *session, WT_RECONCILE *r, size_t next_len)
{
	WT_BTREE *btree;
	WT_CHUNK *tmp;
	size_t inuse;

	btree = S2BT(session);

	/* Fixed length col store can call with next_len 0 */
	WT_ASSERT(session, next_len == 0 || __rec_need_split(r, next_len));

	/*
	 * We should never split during salvage, and we're about to drop core
	 * because there's no parent page.
	 */
	if (r->salvage != NULL)
		WT_PANIC_RET(session, WT_PANIC,
		    "%s page too large, attempted split during salvage",
		    __wt_page_type_string(r->page->type));

	inuse = WT_PTRDIFF(r->first_free, r->cur_ptr->image.mem);

	/*
	 * We can get here if the first key/value pair won't fit.
	 * Additionally, grow the buffer to contain the current item if we
	 * haven't already consumed a reasonable portion of a split chunk.
	 */
	if (inuse < r->split_size / 2 && !__rec_need_split(r, 0))
		goto done;

	/* All page boundaries reset the dictionary. */
	__rec_dictionary_reset(r);

	/* Set the number of entries and size for the just finished chunk. */
	r->cur_ptr->entries = r->entries;
	r->cur_ptr->image.size = inuse;

	/*
	 * In case of bulk load, write out chunks as we get them. Otherwise we
	 * keep two chunks in memory at a given time. So, if there is a previous
	 * chunk, write it out, making space in the buffer for the next chunk to
	 * be written.
	 */
	if (r->is_bulk_load)
		WT_RET(__rec_split_write(session, r, r->cur_ptr, NULL, false));
	else  {
		if (r->prev_ptr == NULL) {
			WT_RET(__rec_split_chunk_init(
			    session, r, &r->chunkB, r->cur_ptr->image.memsize));
			r->prev_ptr = &r->chunkB;
		} else
			WT_RET(__rec_split_write(
			    session, r, r->prev_ptr, NULL, false));

		/* Switch chunks. */
		tmp = r->prev_ptr;
		r->prev_ptr = r->cur_ptr;
		r->cur_ptr = tmp;
	}

	/* Initialize the next chunk. */
	WT_RET(__rec_split_chunk_init(session, r, r->cur_ptr, 0));

	/* Reset the element count and fix where free points. */
	r->entries = 0;
	r->first_free = WT_PAGE_HEADER_BYTE(btree, r->cur_ptr->image.mem);

	/*
	 * Set the space available to another split-size and minimum split-size
	 * chunk.
	 */
	r->space_avail = r->split_size - WT_PAGE_HEADER_BYTE_SIZE(btree);
	r->min_space_avail =
	    r->min_split_size - WT_PAGE_HEADER_BYTE_SIZE(btree);

	/* Set the key for the chunk. */
	r->cur_ptr->recno = r->recno;
	if (btree->type == BTREE_ROW)
		WT_RET(__rec_split_row_promote(
		    session, r, &r->cur_ptr->key, r->page->type));

done:  	/*
	 * Overflow values can be larger than the maximum page size but still be
	 * "on-page". If the next key/value pair is larger than space available
	 * after a split has happened (in other words, larger than the maximum
	 * page size), create a page sized to hold that one key/value pair. This
	 * generally splits the page into key/value pairs before a large object,
	 * the object, and key/value pairs after the object. It's possible other
	 * key/value pairs will also be aggregated onto the bigger page before
	 * or after, if the page happens to hold them, but it won't necessarily
	 * happen that way.
	 */
	if (r->space_avail < next_len)
		WT_RET(__rec_split_grow(session, r, next_len));

	return (0);
}

/*
 * __rec_split_crossing_bnd --
 * 	Save the details for the minimum split size boundary or call for a
 * 	split.
 */
static inline int
__rec_split_crossing_bnd(
    WT_SESSION_IMPL *session, WT_RECONCILE *r, size_t next_len)
{
	WT_BTREE *btree;
	size_t min_offset;

	WT_ASSERT(session, __rec_need_split(r, next_len));

	/*
	 * If crossing the minimum split size boundary, store the boundary
	 * details at the current location in the buffer. If we are crossing the
	 * split boundary at the same time, possible when the next record is
	 * large enough, just split at this point.
	 */
	if (WT_CROSSING_MIN_BND(r, next_len) &&
	    !WT_CROSSING_SPLIT_BND(r, next_len) && !__rec_need_split(r, 0)) {
		btree = S2BT(session);
		WT_ASSERT(session, r->cur_ptr->min_offset == 0);

		/*
		 * If the first record doesn't fit into the minimum split size,
		 * we end up here. Write the record without setting a boundary
		 * here. We will get the opportunity to setup a boundary before
		 * writing out the next record.
		 */
		if (r->entries == 0)
			return (0);

		min_offset = WT_PTRDIFF(r->first_free, r->cur_ptr->image.mem);
		r->cur_ptr->min_offset = min_offset;
		r->cur_ptr->min_entries = r->entries;
		r->cur_ptr->min_recno = r->recno;
		if (btree->type == BTREE_ROW)
			WT_RET(__rec_split_row_promote(
			    session, r, &r->cur_ptr->min_key, r->page->type));

		/* All page boundaries reset the dictionary. */
		__rec_dictionary_reset(r);

		return (0);
	}

	/* We are crossing a split boundary */
	return (__rec_split(session, r, next_len));
}

/*
 * __rec_split_raw --
 *	Raw compression.
 */
static int
__rec_split_raw(WT_SESSION_IMPL *session,
    WT_RECONCILE *r, size_t next_len, bool no_more_rows)
{
	WT_BM *bm;
	WT_BTREE *btree;
	WT_CELL *cell;
	WT_CELL_UNPACK *unpack, _unpack;
	WT_CHUNK *chunk, *next, *tmp;
	WT_COMPRESSOR *compressor;
	WT_DECL_RET;
	WT_ITEM *dst;
	WT_PAGE *page;
	WT_PAGE_HEADER *dsk;
	WT_SESSION *wt_session;
	size_t corrected_page_size, extra_skip, len, result_len;
	uint64_t recno;
	uint32_t entry, i, max_image_slot, result_slots, slots;
	uint8_t *next_start;
	bool compressed, last_block;

	wt_session = (WT_SESSION *)session;
	btree = S2BT(session);
	bm = btree->bm;

	unpack = &_unpack;
	compressor = btree->compressor;
	dst = &r->raw_destination;
	page = r->page;
	compressed = false;

	chunk = r->cur_ptr;
	if (r->prev_ptr == NULL)
		r->prev_ptr = &r->chunkB;
	next = r->prev_ptr;

	/*
	 * We can get here if the first key/value pair won't fit.
	 */
	if (r->entries == 0 && !__rec_need_split(r, 0))
		goto split_grow;

	/*
	 * Build arrays of offsets and cumulative counts of cells and rows in
	 * the page: the offset is the byte offset to the possible split-point
	 * (adjusted for an initial chunk that cannot be compressed), entries
	 * is the cumulative page entries covered by the byte offset, recnos is
	 * the cumulative rows covered by the byte offset. Allocate to handle
	 * both column- and row-store regardless of this page type, structures
	 * are potentially reused for subsequent reconciliations of different
	 * page types.
	 */
	if (r->entries >= r->raw_max_slots) {
		__wt_free(session, r->raw_entries);
		__wt_free(session, r->raw_offsets);
		__wt_free(session, r->raw_recnos);
		r->raw_max_slots = 0;

		i = r->entries + 100;
		WT_RET(__wt_calloc_def(session, i, &r->raw_entries));
		WT_RET(__wt_calloc_def(session, i, &r->raw_offsets));
		WT_RET(__wt_calloc_def(session, i, &r->raw_recnos));
		r->raw_max_slots = i;
	}

	/*
	 * Walk the disk image looking for places where we can split it, which
	 * requires setting the number of entries.
	 */
	dsk = chunk->image.mem;
	dsk->u.entries = r->entries;

	/*
	 * We track the record number at each column-store split point, set an
	 * initial value.
	 */
	recno = WT_RECNO_OOB;
	if (page->type == WT_PAGE_COL_VAR)
		recno = chunk->recno;

	entry = max_image_slot = slots = 0;
	WT_CELL_FOREACH(btree, dsk, cell, unpack, i) {
		++entry;

		/*
		 * Row-store pages can split at keys, but not at values,
		 * column-store pages can split at values.
		 */
		__wt_cell_unpack(cell, unpack);
		switch (unpack->type) {
		case WT_CELL_KEY:
		case WT_CELL_KEY_OVFL:
		case WT_CELL_KEY_SHORT:
			break;
		case WT_CELL_ADDR_DEL:
		case WT_CELL_ADDR_INT:
		case WT_CELL_ADDR_LEAF:
		case WT_CELL_ADDR_LEAF_NO:
		case WT_CELL_DEL:
		case WT_CELL_VALUE:
		case WT_CELL_VALUE_OVFL:
		case WT_CELL_VALUE_SHORT:
			if (page->type == WT_PAGE_COL_INT) {
				recno = unpack->v;
				break;
			}
			if (page->type == WT_PAGE_COL_VAR) {
				recno += __wt_cell_rle(unpack);
				break;
			}
			r->raw_entries[slots] = entry;
			continue;
		WT_ILLEGAL_VALUE(session);
		}

		/*
		 * We can't compress the first 64B of the block (it must be
		 * written without compression), and a possible split point
		 * may appear in that 64B; keep it simple, ignore the first
		 * allocation size of data, anybody splitting smaller than
		 * that (as calculated before compression), is doing it wrong.
		 */
		if ((len = WT_PTRDIFF(cell, dsk)) > btree->allocsize)
			r->raw_offsets[++slots] =
			    WT_STORE_SIZE(len - WT_BLOCK_COMPRESS_SKIP);

		if (page->type == WT_PAGE_COL_INT ||
		    page->type == WT_PAGE_COL_VAR)
			r->raw_recnos[slots] = recno;
		r->raw_entries[slots] = entry;

		/*
		 * Don't create an image so large that any future update will
		 * cause a split in memory.
		 */
		if (max_image_slot == 0 && len > (size_t)r->max_raw_page_size)
			max_image_slot = slots;
	}

	/*
	 * If we haven't managed to find at least one split point, we're done,
	 * don't bother calling the underlying compression function.
	 */
	if (slots == 0) {
		result_slots = 0;
		goto no_slots;
	}

	/* The slot at array's end is the total length of the data. */
	r->raw_offsets[++slots] =
	    WT_STORE_SIZE(WT_PTRDIFF(cell, dsk) - WT_BLOCK_COMPRESS_SKIP);

	/*
	 * Allocate a destination buffer. If there's a pre-size function, call
	 * it to determine the destination buffer's size, else the destination
	 * buffer is documented to be at least the source size. (We can't use
	 * the target page size, any single key/value could be larger than the
	 * page size. Don't bother figuring out a minimum, just use the source
	 * size.)
	 *
	 * The destination buffer needs to be large enough for the final block
	 * size, corrected for the requirements of the underlying block manager.
	 * If the final block size is 8KB, that's a multiple of 512B and so the
	 * underlying block manager is fine with it.  But... we don't control
	 * what the pre_size method returns us as a required size, and we don't
	 * want to document the compress_raw method has to skip bytes in the
	 * buffer because that's confusing, so do something more complicated.
	 * First, find out how much space the compress_raw function might need,
	 * either the value returned from pre_size, or the initial source size.
	 * Add the compress-skip bytes, and then correct that value for the
	 * underlying block manager. As a result, we have a destination buffer
	 * that's large enough when calling the compress_raw method, and there
	 * are bytes in the header just for us.
	 */
	if (compressor->pre_size == NULL)
		result_len = (size_t)r->raw_offsets[slots];
	else
		WT_RET(compressor->pre_size(compressor, wt_session,
		    (uint8_t *)dsk + WT_BLOCK_COMPRESS_SKIP,
		    (size_t)r->raw_offsets[slots], &result_len));
	extra_skip = btree->kencryptor == NULL ? 0 :
	    btree->kencryptor->size_const + WT_ENCRYPT_LEN_SIZE;

	corrected_page_size = result_len + WT_BLOCK_COMPRESS_SKIP;
	WT_RET(bm->write_size(bm, session, &corrected_page_size));
	WT_RET(__wt_buf_init(session, dst, corrected_page_size));

	/*
	 * Copy the header bytes into the destination buffer, then call the
	 * compression function.
	 */
	memcpy(dst->mem, dsk, WT_BLOCK_COMPRESS_SKIP);
	ret = compressor->compress_raw(compressor, wt_session,
	    r->page_size_orig, btree->split_pct,
	    WT_BLOCK_COMPRESS_SKIP + extra_skip,
	    (uint8_t *)dsk + WT_BLOCK_COMPRESS_SKIP, r->raw_offsets,
	    max_image_slot == 0 ? slots : max_image_slot,
	    (uint8_t *)dst->mem + WT_BLOCK_COMPRESS_SKIP,
	    result_len,
	    no_more_rows || max_image_slot != 0,
	    &result_len, &result_slots);
	switch (ret) {
	case EAGAIN:
		/*
		 * The compression function wants more rows, accumulate and
		 * retry if possible.
		 *
		 * First, reset the resulting slots count, just in case the
		 * compression function modified it before giving up.
		 */
		result_slots = 0;

		/*
		 * If the image is too large and there are more rows to gather,
		 * act as if the compression engine gave up on this chunk of
		 * data. That doesn't make sense (we flagged the engine that we
		 * wouldn't give it any more rows, but it's a possible return).
		 */
		if (no_more_rows || max_image_slot == 0)
			break;
		/* FALLTHROUGH */
	case 0:
		/*
		 * If the compression function returned zero result slots, it's
		 * giving up and we write the original data.  (This is a pretty
		 * bad result: we've not done compression on a block much larger
		 * than the maximum page size, but once compression gives up,
		 * there's not much else we can do.)
		 *
		 * If the compression function returned non-zero result slots,
		 * we were successful and have a block to write.
		 */
		if (result_slots == 0) {
			WT_STAT_DATA_INCR(session, compress_raw_fail);

			/*
			 * If there are no more rows, we can write the original
			 * data from the original buffer, else take all but the
			 * last row of the original data (the last row has to be
			 * set as the key for the next block).
			 */
			if (!no_more_rows)
				result_slots = slots - 1;
		} else {
			WT_STAT_DATA_INCR(session, compress_raw_ok);

			/*
			 * If there are more rows and the compression function
			 * consumed all of the current data, there are problems:
			 * First, with row-store objects, we're potentially
			 * skipping updates, we must have a key for the next
			 * block so we know with what block a skipped update is
			 * associated.  Second, if the compression function
			 * compressed all of the data, we're not pushing it
			 * hard enough (unless we got lucky and gave it exactly
			 * the right amount to work with, which is unlikely).
			 * Handle both problems by accumulating more data any
			 * time we're not writing the last block and compression
			 * ate all of the rows.
			 */
			if (result_slots == slots && !no_more_rows)
				result_slots = 0;
			else {
				/*
				 * Finalize the compressed disk image's
				 * information.
				 */
				dst->size = result_len + WT_BLOCK_COMPRESS_SKIP;

				compressed = true;
			}
		}
		break;
	default:
		return (ret);
	}

no_slots:
	/*
	 * Check for the last block we're going to write: if no more rows and
	 * we failed to compress anything, or we compressed everything, it's
	 * the last block.
	 */
	last_block = no_more_rows &&
	    (result_slots == 0 || result_slots == slots);

	if (!last_block && result_slots != 0) {
		/*
		 * Writing the current (possibly compressed), chunk.
		 * Finalize the current chunk's information.
		 */
		chunk->image.size = (size_t)
		    r->raw_offsets[result_slots] + WT_BLOCK_COMPRESS_SKIP;
		chunk->entries = r->raw_entries[result_slots - 1];

		/* Move any remnant to the next chunk. */
		len = WT_PTRDIFF(r->first_free,
		    (uint8_t *)dsk + chunk->image.size);
		WT_ASSERT(session, len > 0);
		WT_RET(__rec_split_chunk_init(
		    session, r, next, chunk->image.memsize));
		next_start = WT_PAGE_HEADER_BYTE(btree, next->image.mem);
		(void)memcpy(next_start, r->first_free - len, len);

		/* Set the key for the next chunk. */
		switch (page->type) {
		case WT_PAGE_COL_INT:
			next->recno = r->raw_recnos[result_slots];
			break;
		case WT_PAGE_COL_VAR:
			next->recno = r->raw_recnos[result_slots - 1];
			break;
		case WT_PAGE_ROW_INT:
		case WT_PAGE_ROW_LEAF:
			next->recno = WT_RECNO_OOB;
			/*
			 * Confirm there was uncompressed data remaining
			 * in the buffer, we're about to read it for the
			 * next chunk's initial key.
			 */
			WT_RET(__rec_split_row_promote_cell(
			    session, r, next->image.mem, &next->key));
			break;
		}

		/* Update the tracking information. */
		r->entries -= r->raw_entries[result_slots - 1];
		r->first_free = next_start + len;
		r->space_avail += r->raw_offsets[result_slots];
		WT_ASSERT(session, r->first_free + r->space_avail <=
		    (uint8_t *)next->image.mem + next->image.memsize);
	} else if (no_more_rows) {
		/*
		 * No more rows to accumulate, writing the entire chunk.
		 * Finalize the current chunk's information.
		 */
		chunk->image.size = WT_PTRDIFF32(r->first_free, dsk);
		chunk->entries = r->entries;

		/* Clear the tracking information. */
		r->entries = 0;
		r->first_free = NULL;
		r->space_avail = 0;
	} else {
		/*
		 * Compression failed, there are more rows to accumulate and the
		 * compression function wants to try again; increase the size of
		 * the "page" and try again after we accumulate some more rows.
		 */
		WT_STAT_DATA_INCR(session, compress_raw_fail_temporary);
		goto split_grow;
	}

	/* Write the chunk. */
	WT_RET(__rec_split_write(session, r,
	    r->cur_ptr, compressed ? dst : NULL, last_block));

	/* Switch chunks. */
	tmp = r->prev_ptr;
	r->prev_ptr = r->cur_ptr;
	r->cur_ptr = tmp;

	/*
	 * We got called because there wasn't enough room in the buffer for the
	 * next key and we might or might not have written a block. In any case,
	 * make sure the next key fits into the buffer.
	 */
	if (r->space_avail < next_len) {
split_grow:	/*
		 * Double the page size and make sure we accommodate at least
		 * one more record. The reason for the latter is that we may
		 * be here because there's a large key/value pair that won't
		 * fit in our initial page buffer, even at its expanded size.
		 */
		r->page_size *= 2;
		return (__rec_split_grow(session, r, r->page_size + next_len));
	}
	return (0);
}

/*
 * __rec_split_finish_process_prev --
 * 	If the two split chunks together fit in a single page, merge them into
 * 	one. If they do not fit in a single page but the last is smaller than
 * 	the minimum desired, move some data from the penultimate chunk to the
 * 	last chunk and write out the previous/penultimate. Finally, update the
 * 	pointer to the current image buffer.  After this function exits, we will
 * 	have one (last) buffer in memory, pointed to by the current image
 * 	pointer.
 */
static int
__rec_split_finish_process_prev(WT_SESSION_IMPL *session, WT_RECONCILE *r)
{
	WT_BTREE *btree;
	WT_CHUNK *cur_ptr, *prev_ptr, *tmp;
	WT_PAGE_HEADER *dsk;
	size_t combined_size, len_to_move;
	uint8_t *cur_dsk_start;

	WT_ASSERT(session, r->prev_ptr != NULL);

	btree = S2BT(session);
	cur_ptr = r->cur_ptr;
	prev_ptr = r->prev_ptr;

	/*
	 * The sizes in the chunk include the header, so when calculating the
	 * combined size, be sure not to include the header twice.
	 */
	combined_size = prev_ptr->image.size +
	    (cur_ptr->image.size - WT_PAGE_HEADER_BYTE_SIZE(btree));

	if (combined_size <= r->page_size) {
		/*
		 * We have two boundaries, but the data in the buffers can fit a
		 * single page. Merge the boundaries and create a single chunk.
		 */
		dsk = r->cur_ptr->image.mem;
		memcpy((uint8_t *)r->prev_ptr->image.mem + prev_ptr->image.size,
		    WT_PAGE_HEADER_BYTE(btree, dsk),
		    cur_ptr->image.size - WT_PAGE_HEADER_BYTE_SIZE(btree));
		prev_ptr->image.size = combined_size;
		prev_ptr->entries += cur_ptr->entries;

		/*
		 * At this point, there is only one disk image in the memory,
		 * the previous chunk. Update the current chunk to that chunk,
		 * discard the unused chunk.
		 */
		tmp = r->prev_ptr;
		r->prev_ptr = r->cur_ptr;
		r->cur_ptr = tmp;
		return (__rec_split_chunk_init(session, r, r->prev_ptr, 0));
	}

	if (prev_ptr->min_offset != 0 &&
	    cur_ptr->image.size < r->min_split_size) {
		/*
		 * The last chunk, pointed to by the current image pointer, has
		 * less than the minimum data. Let's move any data more than the
		 * minimum from the previous image into the current.
		 */
		len_to_move = prev_ptr->image.size - prev_ptr->min_offset;
		/* Grow current buffer if it is not large enough */
		if (r->space_avail < len_to_move)
			WT_RET(__rec_split_grow(session, r, len_to_move));
		cur_dsk_start =
		    WT_PAGE_HEADER_BYTE(btree, r->cur_ptr->image.mem);

		/*
		 * Shift the contents of the current buffer to make space for
		 * the data that will be prepended into the current buffer.
		 * Copy the data from the previous buffer to the start of the
		 * current.
		 */
		memmove(cur_dsk_start + len_to_move, cur_dsk_start,
		    cur_ptr->image.size - WT_PAGE_HEADER_BYTE_SIZE(btree));
		memcpy(cur_dsk_start,
		    (uint8_t *)r->prev_ptr->image.mem + prev_ptr->min_offset,
		    len_to_move);

		/* Update boundary information */
		cur_ptr->image.size += len_to_move;
		prev_ptr->image.size -= len_to_move;
		cur_ptr->entries += prev_ptr->entries - prev_ptr->min_entries;
		prev_ptr->entries = prev_ptr->min_entries;
		cur_ptr->recno = prev_ptr->min_recno;
		WT_RET(__wt_buf_set(session, &cur_ptr->key,
		    prev_ptr->min_key.data, prev_ptr->min_key.size));
	}

	/* Write out the previous image */
	return (__rec_split_write(session, r, r->prev_ptr, NULL, false));
}

/*
 * __rec_split_finish --
 *	Finish processing a page.
 */
static int
__rec_split_finish(WT_SESSION_IMPL *session, WT_RECONCILE *r)
{
	WT_BTREE *btree;
	size_t data_size;

	btree = S2BT(session);

	/*
	 * We're done reconciling, write the final page. Call raw compression
	 * until/unless there's not enough data to compress.
	 */
	if (r->entries != 0 && r->raw_compression) {
		while (r->entries != 0) {
			data_size =
			    WT_PTRDIFF(r->first_free, r->cur_ptr->image.mem);
			if (data_size <= btree->allocsize)
				break;
			WT_RET(__rec_split_raw(session, r, 0, true));
		}
		if (r->entries == 0)
			return (0);
	}

	/*
	 * We may arrive here with no entries to write if the page was entirely
	 * empty or if nothing on the page was visible to us.
	 *
	 * Pages with skipped or not-yet-globally visible updates aren't really
	 * empty; otherwise, the page is truly empty and we will merge it into
	 * its parent during the parent's reconciliation.
	 */
	if (r->entries == 0 && r->supd_next == 0)
		return (0);

	/* Set the number of entries and size for the just finished chunk. */
	r->cur_ptr->image.size =
	    WT_PTRDIFF32(r->first_free, r->cur_ptr->image.mem);
	r->cur_ptr->entries = r->entries;

	/* If not raw compression, potentially reconsider a previous chunk. */
	if (!r->raw_compression && r->prev_ptr != NULL)
		WT_RET(__rec_split_finish_process_prev(session, r));

	/* Write the remaining data/last page. */
	return (__rec_split_write(session, r, r->cur_ptr, NULL, true));
}

/*
 * __rec_supd_move --
 *	Move a saved WT_UPDATE list from the per-page cache to a specific
 *	block's list.
 */
static int
__rec_supd_move(
    WT_SESSION_IMPL *session, WT_MULTI *multi, WT_SAVE_UPD *supd, uint32_t n)
{
	uint32_t i;

	WT_RET(__wt_calloc_def(session, n, &multi->supd));

	for (i = 0; i < n; ++i)
		multi->supd[i] = *supd++;
	multi->supd_entries = n;
	return (0);
}

/*
 * __rec_split_write_supd --
 *	Check if we've saved updates that belong to this block, and move any
 *	to the per-block structure.
 */
static int
__rec_split_write_supd(WT_SESSION_IMPL *session,
    WT_RECONCILE *r, WT_CHUNK *chunk, WT_MULTI *multi, bool last_block)
{
	WT_BTREE *btree;
	WT_CHUNK *next;
	WT_DECL_ITEM(key);
	WT_DECL_RET;
	WT_PAGE *page;
	WT_SAVE_UPD *supd;
	WT_UPDATE *upd;
	uint32_t i, j;
	int cmp;

	/*
	 * Check if we've saved updates that belong to this block, and move
	 * any to the per-block structure.
	 *
	 * This code requires a key be filled in for the next block (or the
	 * last block flag be set, if there's no next block).
	 *
	 * The last block gets all remaining saved updates.
	 */
	if (last_block) {
		WT_RET(__rec_supd_move(session, multi, r->supd, r->supd_next));
		r->supd_next = 0;
		r->supd_memsize = 0;
		return (0);
	}

	/*
	 * Get the saved update's key and compare it with the block's key range.
	 * If the saved update list belongs with the block we're about to write,
	 * move it to the per-block memory. Check only to the first update that
	 * doesn't go with the block, they must be in sorted order.
	 *
	 * The other chunk will have the key for the next page, that's what we
	 * compare against.
	 */
	next = chunk == r->cur_ptr ? r->prev_ptr : r->cur_ptr;
	page = r->page;
	if (page->type == WT_PAGE_ROW_LEAF) {
		btree = S2BT(session);
		WT_RET(__wt_scr_alloc(session, 0, &key));

		for (i = 0, supd = r->supd; i < r->supd_next; ++i, ++supd) {
			if (supd->ins == NULL)
				WT_ERR(__wt_row_leaf_key(
				    session, page, supd->ripcip, key, false));
			else {
				key->data = WT_INSERT_KEY(supd->ins);
				key->size = WT_INSERT_KEY_SIZE(supd->ins);
			}
			WT_ERR(__wt_compare(session,
			    btree->collator, key, &next->key, &cmp));
			if (cmp >= 0)
				break;
		}
	} else
		for (i = 0, supd = r->supd; i < r->supd_next; ++i, ++supd)
			if (WT_INSERT_RECNO(supd->ins) >= next->recno)
				break;
	if (i != 0) {
		WT_ERR(__rec_supd_move(session, multi, r->supd, i));

		/*
		 * If there are updates that weren't moved to the block, shuffle
		 * them to the beginning of the cached list (we maintain the
		 * saved updates in sorted order, new saved updates must be
		 * appended to the list).
		 */
		r->supd_memsize = 0;
		for (j = 0; i < r->supd_next; ++j, ++i) {
			/* Account for the remaining update memory. */
			if (r->supd[i].ins == NULL)
				upd = page->modify->mod_row_update[
				    page->type == WT_PAGE_ROW_LEAF ?
				    WT_ROW_SLOT(page, r->supd[i].ripcip) :
				    WT_COL_SLOT(page, r->supd[i].ripcip)];
			else
				upd = r->supd[i].ins->upd;
			r->supd_memsize += __wt_update_list_memsize(upd);
			r->supd[j] = r->supd[i];
		}
		r->supd_next = j;
	}

err:	__wt_scr_free(session, &key);
	return (ret);
}

/*
 * __rec_split_write_header --
 *	Initialize a disk page's header.
 */
static void
__rec_split_write_header(WT_SESSION_IMPL *session,
    WT_RECONCILE *r, WT_CHUNK *chunk, WT_MULTI *multi, WT_PAGE_HEADER *dsk)
{
	WT_BTREE *btree;
	WT_PAGE *page;

	btree = S2BT(session);
	page = r->page;

	dsk->recno = btree->type == BTREE_ROW ? WT_RECNO_OOB : multi->key.recno;
	dsk->write_gen = 0;
	dsk->mem_size = multi->size;
	dsk->u.entries = chunk->entries;
	dsk->type = page->type;

	/* Set the zero-length value flag in the page header. */
	if (page->type == WT_PAGE_ROW_LEAF) {
		F_CLR(dsk, WT_PAGE_EMPTY_V_ALL | WT_PAGE_EMPTY_V_NONE);

		if (chunk->entries != 0 && r->all_empty_value)
			F_SET(dsk, WT_PAGE_EMPTY_V_ALL);
		if (chunk->entries != 0 && !r->any_empty_value)
			F_SET(dsk, WT_PAGE_EMPTY_V_NONE);
	}

	/*
	 * Note in the page header if using the lookaside table eviction path
	 * and we found updates that weren't globally visible when reconciling
	 * this page.
	 */
	if (F_ISSET(r, WT_REC_LOOKASIDE) && multi->supd != NULL)
		F_SET(dsk, WT_PAGE_LAS_UPDATE);

	dsk->unused[0] = dsk->unused[1] = 0;

	/*
	 * There are page header fields which need to be cleared for consistent
	 * checksums: specifically, the write generation and the memory owned by
	 * the block manager.
	 */
	memset(WT_BLOCK_HEADER_REF(dsk), 0, btree->block_header);
}

/*
 * __rec_split_write_reuse --
 *	Check if a previously written block can be reused.
 */
static bool
__rec_split_write_reuse(WT_SESSION_IMPL *session,
    WT_RECONCILE *r, WT_MULTI *multi, WT_ITEM *image, bool last_block)
{
	WT_MULTI *multi_match;
	WT_PAGE_MODIFY *mod;

	mod = r->page->modify;

	/*
	 * Don't bother calculating checksums for bulk loads, there's no reason
	 * to believe they'll be useful. Check because LSM does bulk-loads as
	 * part of normal operations and the check is cheap.
	 */
	if (r->is_bulk_load)
		return (false);

	/*
	 * Calculating the checksum is the expensive part, try to avoid it.
	 *
	 * Ignore the last block of any reconciliation. Pages are written in the
	 * same block order every time, so the last block written for a page is
	 * unlikely to match any previously written block or block written in
	 * the future, (absent a point-update earlier in the page which didn't
	 * change the size of the on-page object in any way).
	 */
	if (last_block)
		return (false);

	/*
	 * Quit if evicting with no previously written block to compare against.
	 * (In other words, if there's eviction pressure and the page was never
	 * written by a checkpoint, calculating a checksum is worthless.)
	 *
	 * Quit if evicting and a previous check failed, once there's a miss no
	 * future block will match.
	 */
	if (F_ISSET(r, WT_REC_EVICT)) {
		if (mod->rec_result != WT_PM_REC_MULTIBLOCK ||
		    mod->mod_multi_entries < r->multi_next)
			return (false);
		if (r->evict_matching_checksum_failed)
			return (false);
	}

	/* Calculate the checksum for this block. */
	multi->checksum = __wt_checksum(image->data, image->size);

	/*
	 * Don't check for a block match when writing blocks during compaction,
	 * the whole idea is to move those blocks. Check after calculating the
	 * checksum, we don't distinguish between pages written solely as part
	 * of the compaction and pages written at around the same time, and so
	 * there's a possibility the calculated checksum will be useful in the
	 * future.
	 */
	if (session->compact_state != WT_COMPACT_NONE)
		return (false);

	/*
	 * Pages are written in the same block order every time, only check the
	 * appropriate slot.
	 */
	if (mod->rec_result != WT_PM_REC_MULTIBLOCK ||
	    mod->mod_multi_entries < r->multi_next)
		return (false);

	multi_match = &mod->mod_multi[r->multi_next - 1];
	if (multi_match->size != multi->size ||
	    multi_match->checksum != multi->checksum) {
		r->evict_matching_checksum_failed = true;
		return (false);
	}

	multi_match->addr.reuse = 1;
	multi->addr = multi_match->addr;

	WT_STAT_DATA_INCR(session, rec_page_match);
	return (true);
}

/*
 * __rec_split_write --
 *	Write a disk block out for the split helper functions.
 */
static int
__rec_split_write(WT_SESSION_IMPL *session, WT_RECONCILE *r,
    WT_CHUNK *chunk, WT_ITEM *compressed_image, bool last_block)
{
	WT_BTREE *btree;
	WT_MULTI *multi;
	WT_PAGE *page;
	size_t addr_size;
	uint8_t addr[WT_BTREE_MAX_ADDR_COOKIE];
#ifdef HAVE_DIAGNOSTIC
	bool verify_image;
#endif

	btree = S2BT(session);
	page = r->page;
#ifdef HAVE_DIAGNOSTIC
	verify_image = true;
#endif

	/* Make sure there's enough room for another write. */
	WT_RET(__wt_realloc_def(
	    session, &r->multi_allocated, r->multi_next + 1, &r->multi));
	multi = &r->multi[r->multi_next++];

	/* Initialize the address (set the addr type for the parent). */
	switch (page->type) {
	case WT_PAGE_COL_FIX:
		multi->addr.type = WT_ADDR_LEAF_NO;
		break;
	case WT_PAGE_COL_VAR:
	case WT_PAGE_ROW_LEAF:
		multi->addr.type =
		    r->ovfl_items ? WT_ADDR_LEAF : WT_ADDR_LEAF_NO;
		break;
	case WT_PAGE_COL_INT:
	case WT_PAGE_ROW_INT:
		multi->addr.type = WT_ADDR_INT;
		break;
	WT_ILLEGAL_VALUE(session);
	}
	multi->size = WT_STORE_SIZE(chunk->image.size);
	multi->checksum = 0;

	/* Set the key. */
	if (btree->type == BTREE_ROW)
		WT_RET(__wt_row_ikey_alloc(session, 0,
		    chunk->key.data, chunk->key.size, &multi->key.ikey));
	else
		multi->key.recno = chunk->recno;

	/* Check if there are saved updates that might belong to this block. */
	if (r->supd_next != 0)
		WT_RET(__rec_split_write_supd(
		    session, r, chunk, multi, last_block));

	/* Initialize the page header(s). */
	__rec_split_write_header(session, r, chunk, multi, chunk->image.mem);
	if (compressed_image != NULL)
		__rec_split_write_header(
		    session, r, chunk, multi, compressed_image->mem);

	/*
	 * If we are writing the whole page in our first/only attempt, it might
	 * be a checkpoint (checkpoints are only a single page, by definition).
	 * Checkpoints aren't written here, the wrapup functions do the write.
	 *
	 * Track the buffer with the image. (This is bad layering, but we can't
	 * write the image until the wrapup code, and we don't have a code path
	 * from here to there.)
	 */
	if (last_block &&
	    r->multi_next == 1 && __rec_is_checkpoint(session, r)) {
		WT_ASSERT(session, r->supd_next == 0);

		if (compressed_image == NULL)
			r->wrapup_checkpoint = &chunk->image;
		else {
			r->wrapup_checkpoint = compressed_image;
			r->wrapup_checkpoint_compressed = true;
		}
		return (0);
	}

	/*
	 * If configured for an in-memory database, we can't actually write it.
	 * Instead, we will re-instantiate the page using the disk image and
	 * any list of updates we skipped.
	 */
	if (F_ISSET(r, WT_REC_IN_MEMORY))
		goto copy_image;

	/*
	 * If there are saved updates, either doing update/restore eviction or
	 * lookaside eviction.
	 */
	if (multi->supd != NULL) {
		/*
		 * XXX
		 * If no entries were used, the page is empty and we can only
		 * restore eviction/restore or lookaside updates against
		 * empty row-store leaf pages, column-store modify attempts to
		 * allocate a zero-length array.
		 */
		if (r->page->type != WT_PAGE_ROW_LEAF && chunk->entries == 0)
			return (EBUSY);

		if (F_ISSET(r, WT_REC_LOOKASIDE)) {
			r->cache_write_lookaside = true;

			/*
			 * Lookaside eviction writes disk images, but if no
			 * entries were used, there's no disk image to write.
			 * There's no more work to do in this case, lookaside
			 * eviction doesn't copy disk images.
			 */
			if (chunk->entries == 0)
				return (0);
		} else {
			r->cache_write_restore = true;

			/*
			 * Update/restore never writes a disk image, but always
			 * copies a disk image.
			 */
			goto copy_image;
		}
	}

	/*
	 * If we wrote this block before, re-use it. Prefer a checksum of the
	 * compressed image. It's an identical test and should be faster.
	 */
	if (__rec_split_write_reuse(session, r, multi,
	    compressed_image == NULL ? &chunk->image : compressed_image,
	    last_block))
		goto copy_image;

	/* Write the disk image and get an address. */
	WT_RET(__wt_bt_write(session,
	    compressed_image == NULL ? &chunk->image : compressed_image,
	    addr, &addr_size, false, F_ISSET(r, WT_REC_CHECKPOINT),
	    compressed_image != NULL));
#ifdef HAVE_DIAGNOSTIC
	verify_image = false;
#endif
	WT_RET(__wt_memdup(session, addr, addr_size, &multi->addr.addr));
	multi->addr.size = (uint8_t)addr_size;

copy_image:
#ifdef HAVE_DIAGNOSTIC
	/*
	 * The I/O routines verify all disk images we write, but there are paths
	 * in reconciliation that don't do I/O. Verify those images, too.
	 */
	WT_ASSERT(session, verify_image == false ||
	    __wt_verify_dsk_image(session,
	    "[reconcile-image]", chunk->image.data, 0, true) == 0);
#endif

	/*
	 * If re-instantiating this page in memory (either because eviction
	 * wants to, or because we skipped updates to build the disk image),
	 * save a copy of the disk image.
	 */
	if (F_ISSET(r, WT_REC_SCRUB) ||
	    (F_ISSET(r, WT_REC_UPDATE_RESTORE) && multi->supd != NULL))
		WT_RET(__wt_memdup(session,
		    chunk->image.data, chunk->image.size, &multi->disk_image));

	return (0);
}

/*
 * __wt_bulk_init --
 *	Bulk insert initialization.
 */
int
__wt_bulk_init(WT_SESSION_IMPL *session, WT_CURSOR_BULK *cbulk)
{
	WT_BTREE *btree;
	WT_PAGE_INDEX *pindex;
	WT_RECONCILE *r;
	uint64_t recno;

	btree = S2BT(session);

	/*
	 * Bulk-load is only permitted on newly created files, not any empty
	 * file -- see the checkpoint code for a discussion.
	 */
	if (!btree->original)
		WT_RET_MSG(session, EINVAL,
		    "bulk-load is only possible for newly created trees");

	/*
	 * Get a reference to the empty leaf page; we have exclusive access so
	 * we can take a copy of the page, confident the parent won't split.
	 */
	pindex = WT_INTL_INDEX_GET_SAFE(btree->root.page);
	cbulk->ref = pindex->index[0];
	cbulk->leaf = cbulk->ref->page;

	WT_RET(__rec_init(session, cbulk->ref, 0, NULL, &cbulk->reconcile));
	r = cbulk->reconcile;
	r->is_bulk_load = true;

	recno = btree->type == BTREE_ROW ? WT_RECNO_OOB : 1;

	return (__rec_split_init(
	    session, r, cbulk->leaf, recno, btree->maxleafpage));
}

/*
 * __wt_bulk_wrapup --
 *	Bulk insert cleanup.
 */
int
__wt_bulk_wrapup(WT_SESSION_IMPL *session, WT_CURSOR_BULK *cbulk)
{
	WT_BTREE *btree;
	WT_PAGE *parent;
	WT_RECONCILE *r;

	btree = S2BT(session);
	if ((r = cbulk->reconcile) == NULL)
		return (0);

	switch (btree->type) {
	case BTREE_COL_FIX:
		if (cbulk->entry != 0)
			__rec_incr(session, r, cbulk->entry,
			    __bitstr_size(
			    (size_t)cbulk->entry * btree->bitcnt));
		break;
	case BTREE_COL_VAR:
		if (cbulk->rle != 0)
			WT_RET(__wt_bulk_insert_var(session, cbulk, false));
		break;
	case BTREE_ROW:
		break;
	}

	WT_RET(__rec_split_finish(session, r));
	WT_RET(__rec_write_wrapup(session, r, r->page));
	__rec_write_page_status(session, r);

	/* Mark the page's parent and the tree dirty. */
	parent = r->ref->home;
	WT_RET(__wt_page_modify_init(session, parent));
	__wt_page_modify_set(session, parent);

	__rec_cleanup(session, r);
	__rec_destroy(session, &cbulk->reconcile);

	return (0);
}

/*
 * __wt_bulk_insert_row --
 *	Row-store bulk insert.
 */
int
__wt_bulk_insert_row(WT_SESSION_IMPL *session, WT_CURSOR_BULK *cbulk)
{
	WT_BTREE *btree;
	WT_CURSOR *cursor;
	WT_KV *key, *val;
	WT_RECONCILE *r;
	bool ovfl_key;

	r = cbulk->reconcile;
	btree = S2BT(session);
	cursor = &cbulk->cbt.iface;

	key = &r->k;
	val = &r->v;
	WT_RET(__rec_cell_build_leaf_key(session, r,	/* Build key cell */
	    cursor->key.data, cursor->key.size, &ovfl_key));
	WT_RET(__rec_cell_build_val(session, r,		/* Build value cell */
	    cursor->value.data, cursor->value.size, (uint64_t)0));

	/* Boundary: split or write the page. */
	if (r->raw_compression) {
		if (key->len + val->len > r->space_avail)
			WT_RET(__rec_split_raw(
			    session, r, key->len + val->len, false));
	} else
		if (WT_CROSSING_SPLIT_BND(r, key->len + val->len)) {
			/*
			 * Turn off prefix compression until a full key written
			 * to the new page, and (unless already working with an
			 * overflow key), rebuild the key without compression.
			 */
			if (r->key_pfx_compress_conf) {
				r->key_pfx_compress = false;
				if (!ovfl_key)
					WT_RET(__rec_cell_build_leaf_key(
					    session, r, NULL, 0, &ovfl_key));
			}
			WT_RET(__rec_split_crossing_bnd(
			    session, r, key->len + val->len));
		}

	/* Copy the key/value pair onto the page. */
	__rec_copy_incr(session, r, key);
	if (val->len == 0)
		r->any_empty_value = true;
	else {
		r->all_empty_value = false;
		if (btree->dictionary)
			WT_RET(__rec_dict_replace(session, r, 0, val));
		__rec_copy_incr(session, r, val);
	}

	/* Update compression state. */
	__rec_key_state_update(r, ovfl_key);

	return (0);
}

/*
 * __rec_col_fix_bulk_insert_split_check --
 *	Check if a bulk-loaded fixed-length column store page needs to split.
 */
static inline int
__rec_col_fix_bulk_insert_split_check(WT_CURSOR_BULK *cbulk)
{
	WT_BTREE *btree;
	WT_RECONCILE *r;
	WT_SESSION_IMPL *session;

	session = (WT_SESSION_IMPL *)cbulk->cbt.iface.session;
	r = cbulk->reconcile;
	btree = S2BT(session);

	if (cbulk->entry == cbulk->nrecs) {
		if (cbulk->entry != 0) {
			/*
			 * If everything didn't fit, update the counters and
			 * split.
			 *
			 * Boundary: split or write the page.
			 *
			 * No need to have a minimum split size boundary, all
			 * pages are filled 100% except the last, allowing it to
			 * grow in the future.
			 */
			__rec_incr(session, r, cbulk->entry,
			    __bitstr_size(
			    (size_t)cbulk->entry * btree->bitcnt));
			WT_RET(__rec_split(session, r, 0));
		}
		cbulk->entry = 0;
		cbulk->nrecs = WT_FIX_BYTES_TO_ENTRIES(btree, r->space_avail);
	}
	return (0);
}

/*
 * __wt_bulk_insert_fix --
 *	Fixed-length column-store bulk insert.
 */
int
__wt_bulk_insert_fix(
    WT_SESSION_IMPL *session, WT_CURSOR_BULK *cbulk, bool deleted)
{
	WT_BTREE *btree;
	WT_CURSOR *cursor;
	WT_RECONCILE *r;

	r = cbulk->reconcile;
	btree = S2BT(session);
	cursor = &cbulk->cbt.iface;

	WT_RET(__rec_col_fix_bulk_insert_split_check(cbulk));
	__bit_setv(r->first_free, cbulk->entry,
	    btree->bitcnt, deleted ? 0 : ((uint8_t *)cursor->value.data)[0]);
	++cbulk->entry;
	++r->recno;

	return (0);
}

/*
 * __wt_bulk_insert_fix_bitmap --
 *	Fixed-length column-store bulk insert.
 */
int
__wt_bulk_insert_fix_bitmap(WT_SESSION_IMPL *session, WT_CURSOR_BULK *cbulk)
{
	WT_BTREE *btree;
	WT_CURSOR *cursor;
	WT_RECONCILE *r;
	uint32_t entries, offset, page_entries, page_size;
	const uint8_t *data;

	r = cbulk->reconcile;
	btree = S2BT(session);
	cursor = &cbulk->cbt.iface;

	if (((r->recno - 1) * btree->bitcnt) & 0x7)
		WT_RET_MSG(session, EINVAL,
		    "Bulk bitmap load not aligned on a byte boundary");
	for (data = cursor->value.data,
	    entries = (uint32_t)cursor->value.size;
	    entries > 0;
	    entries -= page_entries, data += page_size) {
		WT_RET(__rec_col_fix_bulk_insert_split_check(cbulk));

		page_entries = WT_MIN(entries, cbulk->nrecs - cbulk->entry);
		page_size = __bitstr_size(page_entries * btree->bitcnt);
		offset = __bitstr_size(cbulk->entry * btree->bitcnt);
		memcpy(r->first_free + offset, data, page_size);
		cbulk->entry += page_entries;
		r->recno += page_entries;
	}
	return (0);
}

/*
 * __wt_bulk_insert_var --
 *	Variable-length column-store bulk insert.
 */
int
__wt_bulk_insert_var(
    WT_SESSION_IMPL *session, WT_CURSOR_BULK *cbulk, bool deleted)
{
	WT_BTREE *btree;
	WT_KV *val;
	WT_RECONCILE *r;

	r = cbulk->reconcile;
	btree = S2BT(session);

	val = &r->v;
	if (deleted) {
		val->cell_len = __wt_cell_pack_del(&val->cell, cbulk->rle);
		val->buf.data = NULL;
		val->buf.size = 0;
		val->len = val->cell_len;
	} else
		/*
		 * Store the bulk cursor's last buffer, not the current value,
		 * we're tracking duplicates, which means we want the previous
		 * value seen, not the current value.
		 */
		WT_RET(__rec_cell_build_val(session,
		    r, cbulk->last.data, cbulk->last.size, cbulk->rle));

	/* Boundary: split or write the page. */
	if (r->raw_compression) {
		if (val->len > r->space_avail)
			WT_RET(__rec_split_raw(session, r, val->len, false));
	} else
		if (WT_CROSSING_SPLIT_BND(r, val->len))
			WT_RET(__rec_split_crossing_bnd(session, r, val->len));

	/* Copy the value onto the page. */
	if (btree->dictionary)
		WT_RET(__rec_dict_replace(session, r, cbulk->rle, val));
	__rec_copy_incr(session, r, val);

	/* Update the starting record number in case we split. */
	r->recno += cbulk->rle;

	return (0);
}

/*
 * __rec_vtype --
 *	Return a value cell's address type.
 */
static inline u_int
__rec_vtype(WT_ADDR *addr)
{
	if (addr->type == WT_ADDR_INT)
		return (WT_CELL_ADDR_INT);
	if (addr->type == WT_ADDR_LEAF)
		return (WT_CELL_ADDR_LEAF);
	return (WT_CELL_ADDR_LEAF_NO);
}

/*
 * __rec_col_int --
 *	Reconcile a column-store internal page.
 */
static int
__rec_col_int(WT_SESSION_IMPL *session, WT_RECONCILE *r, WT_REF *pageref)
{
	WT_ADDR *addr;
	WT_BTREE *btree;
	WT_CELL_UNPACK *vpack, _vpack;
	WT_CHILD_STATE state;
	WT_DECL_RET;
	WT_KV *val;
	WT_PAGE *child, *page;
	WT_REF *ref;
	bool hazard;

	btree = S2BT(session);
	page = pageref->page;
	child = NULL;
	hazard = false;

	val = &r->v;
	vpack = &_vpack;

	WT_RET(__rec_split_init(
	    session, r, page, pageref->ref_recno, btree->maxintlpage));

	/* For each entry in the in-memory page... */
	WT_INTL_FOREACH_BEGIN(session, page, ref) {
		/* Update the starting record number in case we split. */
		r->recno = ref->ref_recno;

		/*
		 * Modified child.
		 * The page may be emptied or internally created during a split.
		 * Deleted/split pages are merged into the parent and discarded.
		 */
		WT_ERR(__rec_child_modify(session, r, ref, &hazard, &state));
		addr = NULL;
		child = ref->page;

		switch (state) {
		case WT_CHILD_IGNORE:
			/* Ignored child. */
			WT_CHILD_RELEASE_ERR(session, hazard, ref);
			continue;

		case WT_CHILD_MODIFIED:
			/*
			 * Modified child. Empty pages are merged into the
			 * parent and discarded.
			 */
			switch (child->modify->rec_result) {
			case WT_PM_REC_EMPTY:
				/*
				 * Column-store pages are almost never empty, as
				 * discarding a page would remove a chunk of the
				 * name space.  The exceptions are pages created
				 * when the tree is created, and never filled.
				 */
				WT_CHILD_RELEASE_ERR(session, hazard, ref);
				continue;
			case WT_PM_REC_MULTIBLOCK:
				WT_ERR(__rec_col_merge(session, r, child));
				WT_CHILD_RELEASE_ERR(session, hazard, ref);
				continue;
			case WT_PM_REC_REPLACE:
				addr = &child->modify->mod_replace;
				break;
			WT_ILLEGAL_VALUE_ERR(session);
			}
			break;
		case WT_CHILD_ORIGINAL:
			/* Original child. */
			break;
		case WT_CHILD_PROXY:
			/*
			 * Deleted child where we write a proxy cell, not
			 * yet supported for column-store.
			 */
			ret = __wt_illegal_value(session, NULL);
			goto err;
		}

		/*
		 * Build the value cell.  The child page address is in one of 3
		 * places: if the page was replaced, the page's modify structure
		 * references it and we built the value cell just above in the
		 * switch statement.  Else, the WT_REF->addr reference points to
		 * an on-page cell or an off-page WT_ADDR structure: if it's an
		 * on-page cell and we copy it from the page, else build a new
		 * cell.
		 */
		if (addr == NULL && __wt_off_page(page, ref->addr))
			addr = ref->addr;
		if (addr == NULL) {
			__wt_cell_unpack(ref->addr, vpack);
			val->buf.data = ref->addr;
			val->buf.size = __wt_cell_total_len(vpack);
			val->cell_len = 0;
			val->len = val->buf.size;
		} else
			__rec_cell_build_addr(session, r,
			    addr->addr, addr->size,
			    __rec_vtype(addr), ref->ref_recno);
		WT_CHILD_RELEASE_ERR(session, hazard, ref);

		/* Boundary: split or write the page. */
		if (__rec_need_split(r, val->len)) {
			if (r->raw_compression)
				WT_ERR(__rec_split_raw(
				    session, r, val->len, false));
			else
				WT_ERR(__rec_split_crossing_bnd(
				    session, r, val->len));
		}

		/* Copy the value onto the page. */
		__rec_copy_incr(session, r, val);
	} WT_INTL_FOREACH_END;

	/* Write the remnant page. */
	return (__rec_split_finish(session, r));

err:	WT_CHILD_RELEASE(session, hazard, ref);
	return (ret);
}

/*
 * __rec_col_merge --
 *	Merge in a split page.
 */
static int
__rec_col_merge(WT_SESSION_IMPL *session, WT_RECONCILE *r, WT_PAGE *page)
{
	WT_ADDR *addr;
	WT_KV *val;
	WT_MULTI *multi;
	WT_PAGE_MODIFY *mod;
	uint32_t i;

	mod = page->modify;

	val = &r->v;

	/* For each entry in the split array... */
	for (multi = mod->mod_multi,
	    i = 0; i < mod->mod_multi_entries; ++multi, ++i) {
		/* Update the starting record number in case we split. */
		r->recno = multi->key.recno;

		/* Build the value cell. */
		addr = &multi->addr;
		__rec_cell_build_addr(session, r,
		    addr->addr, addr->size, __rec_vtype(addr), r->recno);

		/* Boundary: split or write the page. */
		if (__rec_need_split(r, val->len)) {
			if (r->raw_compression)
				WT_RET(__rec_split_raw(
				    session, r, val->len, false));
			else
				WT_RET(__rec_split_crossing_bnd(
				    session, r, val->len));
		}

		/* Copy the value onto the page. */
		__rec_copy_incr(session, r, val);
	}
	return (0);
}

/*
 * __rec_col_fix --
 *	Reconcile a fixed-width, column-store leaf page.
 */
static int
__rec_col_fix(WT_SESSION_IMPL *session, WT_RECONCILE *r, WT_REF *pageref)
{
	WT_BTREE *btree;
	WT_INSERT *ins;
	WT_PAGE *page;
	WT_UPDATE *upd;
	uint64_t recno;
	uint32_t entry, nrecs;

	btree = S2BT(session);
	page = pageref->page;

	WT_RET(__rec_split_init(
	    session, r, page, pageref->ref_recno, btree->maxleafpage));

	/* Copy the original, disk-image bytes into place. */
	memcpy(r->first_free, page->pg_fix_bitf,
	    __bitstr_size((size_t)page->entries * btree->bitcnt));

	/* Update any changes to the original on-page data items. */
	WT_SKIP_FOREACH(ins, WT_COL_UPDATE_SINGLE(page)) {
		WT_RET(__rec_txn_read(session, r, ins, NULL, NULL, &upd));
		if (upd != NULL)
			__bit_setv(r->first_free,
			    WT_INSERT_RECNO(ins) - pageref->ref_recno,
			    btree->bitcnt, *upd->data);
	}

	/* Calculate the number of entries per page remainder. */
	entry = page->entries;
	nrecs = WT_FIX_BYTES_TO_ENTRIES(btree, r->space_avail) - page->entries;
	r->recno += entry;

	/* Walk any append list. */
	for (ins =
	    WT_SKIP_FIRST(WT_COL_APPEND(page));; ins = WT_SKIP_NEXT(ins)) {
		if (ins == NULL) {
			/*
			 * If the page split, instantiate any missing records in
			 * the page's name space. (Imagine record 98 is
			 * transactionally visible, 99 wasn't created or is not
			 * yet visible, 100 is visible. Then the page splits and
			 * record 100 moves to another page. When we reconcile
			 * the original page, we write record 98, then we don't
			 * see record 99 for whatever reason. If we've moved
			 * record 100, we don't know to write a deleted record
			 * 99 on the page.)
			 *
			 * The record number recorded during the split is the
			 * first key on the split page, that is, one larger than
			 * the last key on this page, we have to decrement it.
			 */
			if ((recno =
			    page->modify->mod_col_split_recno) == WT_RECNO_OOB)
				break;
			recno -= 1;

			/*
			 * The following loop assumes records to write, and the
			 * previous key might have been visible.
			 */
			if (r->recno > recno)
				break;
			upd = NULL;
		} else {
			WT_RET(
			    __rec_txn_read(session, r, ins, NULL, NULL, &upd));
			recno = WT_INSERT_RECNO(ins);
		}
		for (;;) {
			/*
			 * The application may have inserted records which left
			 * gaps in the name space.
			 */
			for (;
			    nrecs > 0 && r->recno < recno;
			    --nrecs, ++entry, ++r->recno)
				__bit_setv(
				    r->first_free, entry, btree->bitcnt, 0);

			if (nrecs > 0) {
				__bit_setv(r->first_free, entry, btree->bitcnt,
				    upd == NULL ? 0 : *upd->data);
				--nrecs;
				++entry;
				++r->recno;
				break;
			}

			/*
			 * If everything didn't fit, update the counters and
			 * split.
			 *
			 * Boundary: split or write the page.
			 *
			 * No need to have a minimum split size boundary, all
			 * pages are filled 100% except the last, allowing it to
			 * grow in the future.
			 */
			__rec_incr(session, r, entry,
			    __bitstr_size((size_t)entry * btree->bitcnt));
			WT_RET(__rec_split(session, r, 0));

			/* Calculate the number of entries per page. */
			entry = 0;
			nrecs = WT_FIX_BYTES_TO_ENTRIES(btree, r->space_avail);
		}

		/*
		 * Execute this loop once without an insert item to catch any
		 * missing records due to a split, then quit.
		 */
		if (ins == NULL)
			break;
	}

	/* Update the counters. */
	__rec_incr(
	    session, r, entry, __bitstr_size((size_t)entry * btree->bitcnt));

	/* Write the remnant page. */
	return (__rec_split_finish(session, r));
}

/*
 * __rec_col_fix_slvg --
 *	Reconcile a fixed-width, column-store leaf page created during salvage.
 */
static int
__rec_col_fix_slvg(WT_SESSION_IMPL *session,
    WT_RECONCILE *r, WT_REF *pageref, WT_SALVAGE_COOKIE *salvage)
{
	WT_BTREE *btree;
	WT_PAGE *page;
	uint64_t page_start, page_take;
	uint32_t entry, nrecs;

	btree = S2BT(session);
	page = pageref->page;

	/*
	 * !!!
	 * It's vanishingly unlikely and probably impossible for fixed-length
	 * column-store files to have overlapping key ranges.  It's possible
	 * for an entire key range to go missing (if a page is corrupted and
	 * lost), but because pages can't split, it shouldn't be possible to
	 * find pages where the key ranges overlap.  That said, we check for
	 * it during salvage and clean up after it here because it doesn't
	 * cost much and future column-store formats or operations might allow
	 * for fixed-length format ranges to overlap during salvage, and I
	 * don't want to have to retrofit the code later.
	 */
	WT_RET(__rec_split_init(
	    session, r, page, pageref->ref_recno, btree->maxleafpage));

	/* We may not be taking all of the entries on the original page. */
	page_take = salvage->take == 0 ? page->entries : salvage->take;
	page_start = salvage->skip == 0 ? 0 : salvage->skip;

	/* Calculate the number of entries per page. */
	entry = 0;
	nrecs = WT_FIX_BYTES_TO_ENTRIES(btree, r->space_avail);

	for (; nrecs > 0 && salvage->missing > 0;
	    --nrecs, --salvage->missing, ++entry)
		__bit_setv(r->first_free, entry, btree->bitcnt, 0);

	for (; nrecs > 0 && page_take > 0;
	    --nrecs, --page_take, ++page_start, ++entry)
		__bit_setv(r->first_free, entry, btree->bitcnt,
		    __bit_getv(page->pg_fix_bitf,
			(uint32_t)page_start, btree->bitcnt));

	r->recno += entry;
	__rec_incr(session, r, entry,
	    __bitstr_size((size_t)entry * btree->bitcnt));

	/*
	 * We can't split during salvage -- if everything didn't fit, it's
	 * all gone wrong.
	 */
	if (salvage->missing != 0 || page_take != 0)
		WT_PANIC_RET(session, WT_PANIC,
		    "%s page too large, attempted split during salvage",
		    __wt_page_type_string(page->type));

	/* Write the page. */
	return (__rec_split_finish(session, r));
}

/*
 * __rec_col_var_helper --
 *	Create a column-store variable length record cell and write it onto a
 *	page.
 */
static int
__rec_col_var_helper(WT_SESSION_IMPL *session, WT_RECONCILE *r,
    WT_SALVAGE_COOKIE *salvage,
    WT_ITEM *value, bool deleted, uint8_t overflow_type, uint64_t rle)
{
	WT_BTREE *btree;
	WT_KV *val;

	btree = S2BT(session);

	val = &r->v;

	/*
	 * Occasionally, salvage needs to discard records from the beginning or
	 * end of the page, and because the items may be part of a RLE cell, do
	 * the adjustments here. It's not a mistake we don't bother telling
	 * our caller we've handled all the records from the page we care about,
	 * and can quit processing the page: salvage is a rare operation and I
	 * don't want to complicate our caller's loop.
	 */
	if (salvage != NULL) {
		if (salvage->done)
			return (0);
		if (salvage->skip != 0) {
			if (rle <= salvage->skip) {
				salvage->skip -= rle;
				return (0);
			}
			rle -= salvage->skip;
			salvage->skip = 0;
		}
		if (salvage->take != 0) {
			if (rle <= salvage->take)
				salvage->take -= rle;
			else {
				rle = salvage->take;
				salvage->take = 0;
			}
			if (salvage->take == 0)
				salvage->done = true;
		}
	}

	if (deleted) {
		val->cell_len = __wt_cell_pack_del(&val->cell, rle);
		val->buf.data = NULL;
		val->buf.size = 0;
		val->len = val->cell_len;
	} else if (overflow_type) {
		val->cell_len = __wt_cell_pack_ovfl(
		    &val->cell, overflow_type, rle, value->size);
		val->buf.data = value->data;
		val->buf.size = value->size;
		val->len = val->cell_len + value->size;
	} else
		WT_RET(__rec_cell_build_val(
		    session, r, value->data, value->size, rle));

	/* Boundary: split or write the page. */
	if (__rec_need_split(r, val->len)) {
		if (r->raw_compression)
			WT_RET(__rec_split_raw(session, r, val->len, false));
		else
			WT_RET(__rec_split_crossing_bnd(session, r, val->len));
	}

	/* Copy the value onto the page. */
	if (!deleted && !overflow_type && btree->dictionary)
		WT_RET(__rec_dict_replace(session, r, rle, val));
	__rec_copy_incr(session, r, val);

	/* Update the starting record number in case we split. */
	r->recno += rle;

	return (0);
}

/*
 * __rec_col_var --
 *	Reconcile a variable-width column-store leaf page.
 */
static int
__rec_col_var(WT_SESSION_IMPL *session,
    WT_RECONCILE *r, WT_REF *pageref, WT_SALVAGE_COOKIE *salvage)
{
	enum { OVFL_IGNORE, OVFL_UNUSED, OVFL_USED } ovfl_state;
	WT_BTREE *btree;
	WT_CELL *cell;
	WT_CELL_UNPACK *vpack, _vpack;
	WT_COL *cip;
	WT_CURSOR_BTREE *cbt;
	WT_DECL_ITEM(orig);
	WT_DECL_RET;
	WT_INSERT *ins;
	WT_ITEM *last;
	WT_PAGE *page;
	WT_UPDATE *upd;
	uint64_t n, nrepeat, repeat_count, rle, skip, src_recno;
	uint32_t i, size;
	bool deleted, last_deleted, orig_deleted, update_no_copy;
	const void *data;

	btree = S2BT(session);
	page = pageref->page;
	last = r->last;
	vpack = &_vpack;
	cbt = &r->update_modify_cbt;

	WT_RET(__rec_split_init(
	    session, r, page, pageref->ref_recno, btree->maxleafpage));

	WT_RET(__wt_scr_alloc(session, 0, &orig));
	data = NULL;
	size = 0;
	upd = NULL;

	/*
	 * The salvage code may be calling us to reconcile a page where there
	 * were missing records in the column-store name space.  If taking the
	 * first record from on the page, it might be a deleted record, so we
	 * have to give the RLE code a chance to figure that out.  Else, if
	 * not taking the first record from the page, write a single element
	 * representing the missing records onto a new page.  (Don't pass the
	 * salvage cookie to our helper function in this case, we're handling
	 * one of the salvage cookie fields on our own, and we don't need the
	 * helper function's assistance.)
	 */
	rle = 0;
	last_deleted = false;
	if (salvage != NULL && salvage->missing != 0) {
		if (salvage->skip == 0) {
			rle = salvage->missing;
			last_deleted = true;

			/*
			 * Correct the number of records we're going to "take",
			 * pretending the missing records were on the page.
			 */
			salvage->take += salvage->missing;
		} else
			WT_ERR(__rec_col_var_helper(session,
			    r, NULL, NULL, true, false, salvage->missing));
	}

	/*
	 * We track two data items through this loop: the previous (last) item
	 * and the current item: if the last item is the same as the current
	 * item, we increment the RLE count for the last item; if the last item
	 * is different from the current item, we write the last item onto the
	 * page, and replace it with the current item.  The r->recno counter
	 * tracks records written to the page, and is incremented by the helper
	 * function immediately after writing records to the page.  The record
	 * number of our source record, that is, the current item, is maintained
	 * in src_recno.
	 */
	src_recno = r->recno + rle;

	/* For each entry in the in-memory page... */
	WT_COL_FOREACH(page, cip, i) {
		ovfl_state = OVFL_IGNORE;
		if ((cell = WT_COL_PTR(page, cip)) == NULL) {
			nrepeat = 1;
			ins = NULL;
			orig_deleted = true;
		} else {
			__wt_cell_unpack(cell, vpack);
			nrepeat = __wt_cell_rle(vpack);
			ins = WT_SKIP_FIRST(WT_COL_UPDATE(page, cip));

			/*
			 * If the original value is "deleted", there's no value
			 * to compare, we're done.
			 */
			orig_deleted = vpack->type == WT_CELL_DEL;
			if (orig_deleted)
				goto record_loop;

			/*
			 * Overflow items are tricky: we don't know until we're
			 * finished processing the set of values if we need the
			 * overflow value or not.  If we don't use the overflow
			 * item at all, we have to discard it from the backing
			 * file, otherwise we'll leak blocks on the checkpoint.
			 * That's safe because if the backing overflow value is
			 * still needed by any running transaction, we'll cache
			 * a copy in the update list.
			 *
			 * Regardless, we avoid copying in overflow records: if
			 * there's a WT_INSERT entry that modifies a reference
			 * counted overflow record, we may have to write copies
			 * of the overflow record, and in that case we'll do the
			 * comparisons, but we don't read overflow items just to
			 * see if they match records on either side.
			 */
			if (vpack->ovfl) {
				ovfl_state = OVFL_UNUSED;
				goto record_loop;
			}

			/*
			 * If data is Huffman encoded, we have to decode it in
			 * order to compare it with the last item we saw, which
			 * may have been an update string.  This guarantees we
			 * find every single pair of objects we can RLE encode,
			 * including applications updating an existing record
			 * where the new value happens (?) to match a Huffman-
			 * encoded value in a previous or next record.
			 */
			WT_ERR(__wt_dsk_cell_data_ref(
			    session, WT_PAGE_COL_VAR, vpack, orig));
		}

record_loop:	/*
		 * Generate on-page entries: loop repeat records, looking for
		 * WT_INSERT entries matching the record number.  The WT_INSERT
		 * lists are in sorted order, so only need check the next one.
		 */
		for (n = 0;
		    n < nrepeat; n += repeat_count, src_recno += repeat_count) {
			upd = NULL;
			if (ins != NULL && WT_INSERT_RECNO(ins) == src_recno) {
				WT_ERR(__rec_txn_read(
				    session, r, ins, cip, vpack, &upd));
				ins = WT_SKIP_NEXT(ins);
			}

			update_no_copy = true;	/* No data copy */
			repeat_count = 1;	/* Single record */
			deleted = false;

			if (upd != NULL) {
				switch (upd->type) {
				case WT_UPDATE_DELETED:
					deleted = true;
					break;
				case WT_UPDATE_MODIFIED:
					cbt->slot = WT_COL_SLOT(page, cip);
					WT_ERR(__wt_value_return(
					    session, cbt, upd));
					data = cbt->iface.value.data;
					size = (uint32_t)cbt->iface.value.size;
					update_no_copy = false;
					break;
				case WT_UPDATE_STANDARD:
					data = upd->data;
					size = upd->size;
					break;
				WT_ILLEGAL_VALUE_ERR(session);
				}
			} else if (vpack->raw == WT_CELL_VALUE_OVFL_RM) {
				/*
				 * If doing an update save and restore, and the
				 * underlying value is a removed overflow value,
				 * we end up here.
				 *
				 * If necessary, when the overflow value was
				 * originally removed, reconciliation appended
				 * a globally visible copy of the value to the
				 * key's update list, meaning the on-page item
				 * isn't accessed after page re-instantiation.
				 *
				 * Assert the case.
				 */
				WT_ASSERT(session,
				    F_ISSET(r, WT_REC_UPDATE_RESTORE));

				/*
				 * The on-page value will never be accessed,
				 * write a placeholder record.
				 */
				data = "ovfl-unused";
				size = WT_STORE_SIZE(strlen("ovfl-unused"));
			} else {
				update_no_copy = false;	/* Maybe data copy */

				/*
				 * The repeat count is the number of records up
				 * to the next WT_INSERT record, or up to the
				 * end of the entry if we have no more WT_INSERT
				 * records.
				 */
				if (ins == NULL)
					repeat_count = nrepeat - n;
				else
					repeat_count =
					    WT_INSERT_RECNO(ins) - src_recno;

				deleted = orig_deleted;
				if (deleted)
					goto compare;

				/*
				 * If we are handling overflow items, use the
				 * overflow item itself exactly once, after
				 * which we have to copy it into a buffer and
				 * from then on use a complete copy because we
				 * are re-creating a new overflow record each
				 * time.
				 */
				switch (ovfl_state) {
				case OVFL_UNUSED:
					/*
					 * An as-yet-unused overflow item.
					 *
					 * We're going to copy the on-page cell,
					 * write out any record we're tracking.
					 */
					if (rle != 0) {
						WT_ERR(__rec_col_var_helper(
						    session, r, salvage, last,
						    last_deleted, 0, rle));
						rle = 0;
					}

					last->data = vpack->data;
					last->size = vpack->size;
					WT_ERR(__rec_col_var_helper(
					    session, r, salvage, last, false,
					    WT_CELL_VALUE_OVFL, repeat_count));

					/* Track if page has overflow items. */
					r->ovfl_items = true;

					ovfl_state = OVFL_USED;
					continue;
				case OVFL_USED:
					/*
					 * Original is an overflow item; we used
					 * it for a key and now we need another
					 * copy; read it into memory.
					 */
					WT_ERR(__wt_dsk_cell_data_ref(session,
					    WT_PAGE_COL_VAR, vpack, orig));

					ovfl_state = OVFL_IGNORE;
					/* FALLTHROUGH */
				case OVFL_IGNORE:
					/*
					 * Original is an overflow item and we
					 * were forced to copy it into memory,
					 * or the original wasn't an overflow
					 * item; use the data copied into orig.
					 */
					data = orig->data;
					size = (uint32_t)orig->size;
					break;
				}
			}

compare:		/*
			 * If we have a record against which to compare, and
			 * the records compare equal, increment the rle counter
			 * and continue.  If the records don't compare equal,
			 * output the last record and swap the last and current
			 * buffers: do NOT update the starting record number,
			 * we've been doing that all along.
			 */
			if (rle != 0) {
				if ((deleted && last_deleted) ||
				    (!last_deleted && !deleted &&
				    last->size == size &&
				    memcmp(last->data, data, size) == 0)) {
					rle += repeat_count;
					continue;
				}
				WT_ERR(__rec_col_var_helper(session, r,
				    salvage, last, last_deleted, 0, rle));
			}

			/*
			 * Swap the current/last state.
			 *
			 * Reset RLE counter and turn on comparisons.
			 */
			if (!deleted) {
				/*
				 * We can't simply assign the data values into
				 * the last buffer because they may have come
				 * from a copy built from an encoded/overflow
				 * cell and creating the next record is going
				 * to overwrite that memory.  Check, because
				 * encoded/overflow cells aren't that common
				 * and we'd like to avoid the copy.  If data
				 * was taken from the current unpack structure
				 * (which points into the page), or was taken
				 * from an update structure, we can just use
				 * the pointers, they're not moving.
				 */
				if (data == vpack->data || update_no_copy) {
					last->data = data;
					last->size = size;
				} else
					WT_ERR(__wt_buf_set(
					    session, last, data, size));
			}
			last_deleted = deleted;
			rle = repeat_count;
		}

		/*
		 * The first time we find an overflow record we never used,
		 * discard the underlying blocks, they're no longer useful.
		 */
		if (ovfl_state == OVFL_UNUSED &&
		    vpack->raw != WT_CELL_VALUE_OVFL_RM)
			WT_ERR(__wt_ovfl_remove(
			    session, page, vpack, F_ISSET(r, WT_REC_EVICT)));
	}

	/* Walk any append list. */
	for (ins =
	    WT_SKIP_FIRST(WT_COL_APPEND(page));; ins = WT_SKIP_NEXT(ins)) {
		if (ins == NULL) {
			/*
			 * If the page split, instantiate any missing records in
			 * the page's name space. (Imagine record 98 is
			 * transactionally visible, 99 wasn't created or is not
			 * yet visible, 100 is visible. Then the page splits and
			 * record 100 moves to another page. When we reconcile
			 * the original page, we write record 98, then we don't
			 * see record 99 for whatever reason. If we've moved
			 * record 100, we don't know to write a deleted record
			 * 99 on the page.)
			 *
			 * Assert the recorded record number is past the end of
			 * the page.
			 *
			 * The record number recorded during the split is the
			 * first key on the split page, that is, one larger than
			 * the last key on this page, we have to decrement it.
			 */
			if ((n = page->
			    modify->mod_col_split_recno) == WT_RECNO_OOB)
				break;
			WT_ASSERT(session, n >= src_recno);
			n -= 1;

			upd = NULL;
		} else {
			WT_ERR(
			    __rec_txn_read(session, r, ins, NULL, NULL, &upd));
			n = WT_INSERT_RECNO(ins);
		}
		while (src_recno <= n) {
			deleted = false;
			update_no_copy = true;

			/*
			 * The application may have inserted records which left
			 * gaps in the name space, and these gaps can be huge.
			 * If we're in a set of deleted records, skip the boring
			 * part.
			 */
			if (src_recno < n) {
				deleted = true;
				if (last_deleted) {
					/*
					 * The record adjustment is decremented
					 * by one so we can naturally fall into
					 * the RLE accounting below, where we
					 * increment rle by one, then continue
					 * in the outer loop, where we increment
					 * src_recno by one.
					 */
					skip = (n - src_recno) - 1;
					rle += skip;
					src_recno += skip;
				}
			} else if (upd == NULL)
				deleted = true;
			else
				switch (upd->type) {
				case WT_UPDATE_DELETED:
					deleted = true;
					break;
				case WT_UPDATE_MODIFIED:
					/*
					 * Impossible slot, there's no backing
					 * on-page item.
					 */
					cbt->slot = UINT32_MAX;
					WT_ERR(__wt_value_return(
					    session, cbt, upd));
					data = cbt->iface.value.data;
					size = (uint32_t)cbt->iface.value.size;
					update_no_copy = false;
					break;
				case WT_UPDATE_STANDARD:
					data = upd->data;
					size = upd->size;
					break;
				WT_ILLEGAL_VALUE_ERR(session);
				}

			/*
			 * Handle RLE accounting and comparisons -- see comment
			 * above, this code fragment does the same thing.
			 */
			if (rle != 0) {
				if ((deleted && last_deleted) ||
				    (!last_deleted && !deleted &&
				    last->size == size &&
				    memcmp(last->data, data, size) == 0)) {
					++rle;
					goto next;
				}
				WT_ERR(__rec_col_var_helper(session, r,
				    salvage, last, last_deleted, 0, rle));
			}

			/*
			 * Swap the current/last state. We can't simply assign
			 * the data values into the last buffer because they may
			 * be a temporary copy built from a chain of modified
			 * updates and creating the next record will overwrite
			 * that memory. Check, we'd like to avoid the copy. If
			 * data was taken from an update structure, we can just
			 * use the pointers, they're not moving.
			 */
			if (!deleted) {
				if (update_no_copy) {
					last->data = data;
					last->size = size;
				} else
					WT_ERR(__wt_buf_set(
					    session, last, data, size));
			}

			/* Ready for the next loop, reset the RLE counter. */
			last_deleted = deleted;
			rle = 1;

			/*
			 * Move to the next record. It's not a simple increment
			 * because if it's the maximum record, incrementing it
			 * wraps to 0 and this turns into an infinite loop.
			 */
next:			if (src_recno == UINT64_MAX)
				break;
			++src_recno;
		}

		/*
		 * Execute this loop once without an insert item to catch any
		 * missing records due to a split, then quit.
		 */
		if (ins == NULL)
			break;
	}

	/* If we were tracking a record, write it. */
	if (rle != 0)
		WT_ERR(__rec_col_var_helper(
		    session, r, salvage, last, last_deleted, 0, rle));

	/* Write the remnant page. */
	ret = __rec_split_finish(session, r);

err:	__wt_scr_free(session, &orig);
	return (ret);
}

/*
 * __rec_row_int --
 *	Reconcile a row-store internal page.
 */
static int
__rec_row_int(WT_SESSION_IMPL *session, WT_RECONCILE *r, WT_PAGE *page)
{
	WT_ADDR *addr;
	WT_BTREE *btree;
	WT_CELL *cell;
	WT_CELL_UNPACK *kpack, _kpack, *vpack, _vpack;
	WT_CHILD_STATE state;
	WT_DECL_RET;
	WT_IKEY *ikey;
	WT_KV *key, *val;
	WT_PAGE *child;
	WT_REF *ref;
	size_t size;
	u_int vtype;
	bool hazard, key_onpage_ovfl, ovfl_key;
	const void *p;

	btree = S2BT(session);
	child = NULL;
	hazard = false;

	key = &r->k;
	kpack = &_kpack;
	WT_CLEAR(*kpack);	/* -Wuninitialized */
	val = &r->v;
	vpack = &_vpack;
	WT_CLEAR(*vpack);	/* -Wuninitialized */

	ikey = NULL;		/* -Wuninitialized */
	cell = NULL;
	key_onpage_ovfl = false;

	WT_RET(__rec_split_init(session, r, page, 0, btree->maxintlpage));

	/*
	 * Ideally, we'd never store the 0th key on row-store internal pages
	 * because it's never used during tree search and there's no reason
	 * to waste the space.  The problem is how we do splits: when we split,
	 * we've potentially picked out several "split points" in the buffer
	 * which is overflowing the maximum page size, and when the overflow
	 * happens, we go back and physically split the buffer, at those split
	 * points, into new pages.  It would be both difficult and expensive
	 * to re-process the 0th key at each split point to be an empty key,
	 * so we don't do that.  However, we are reconciling an internal page
	 * for whatever reason, and the 0th key is known to be useless.  We
	 * truncate the key to a single byte, instead of removing it entirely,
	 * it simplifies various things in other parts of the code (we don't
	 * have to special case transforming the page from its disk image to
	 * its in-memory version, for example).
	 */
	r->cell_zero = true;

	/* For each entry in the in-memory page... */
	WT_INTL_FOREACH_BEGIN(session, page, ref) {
		/*
		 * There are different paths if the key is an overflow item vs.
		 * a straight-forward on-page value. If an overflow item, we
		 * would have instantiated it, and we can use that fact to set
		 * things up.
		 *
		 * Note the cell reference and unpacked key cell are available
		 * only in the case of an instantiated, off-page key, we don't
		 * bother setting them if that's not possible.
		 */
		if (F_ISSET_ATOMIC(page, WT_PAGE_OVERFLOW_KEYS)) {
			cell = NULL;
			key_onpage_ovfl = false;
			ikey = __wt_ref_key_instantiated(ref);
			if (ikey != NULL && ikey->cell_offset != 0) {
				cell =
				    WT_PAGE_REF_OFFSET(page, ikey->cell_offset);
				__wt_cell_unpack(cell, kpack);
				key_onpage_ovfl = kpack->ovfl &&
				    kpack->raw != WT_CELL_KEY_OVFL_RM;
			}
		}

		WT_ERR(__rec_child_modify(session, r, ref, &hazard, &state));
		addr = ref->addr;
		child = ref->page;

		switch (state) {
		case WT_CHILD_IGNORE:
			/*
			 * Ignored child.
			 *
			 * Overflow keys referencing pages we're not writing are
			 * no longer useful, schedule them for discard.  Don't
			 * worry about instantiation, internal page keys are
			 * always instantiated.  Don't worry about reuse,
			 * reusing this key in this reconciliation is unlikely.
			 */
			if (key_onpage_ovfl)
				WT_ERR(__wt_ovfl_discard_add(
				    session, page, kpack->cell));
			WT_CHILD_RELEASE_ERR(session, hazard, ref);
			continue;

		case WT_CHILD_MODIFIED:
			/*
			 * Modified child.  Empty pages are merged into the
			 * parent and discarded.
			 */
			switch (child->modify->rec_result) {
			case WT_PM_REC_EMPTY:
				/*
				 * Overflow keys referencing empty pages are no
				 * longer useful, schedule them for discard.
				 * Don't worry about instantiation, internal
				 * page keys are always instantiated.  Don't
				 * worry about reuse, reusing this key in this
				 * reconciliation is unlikely.
				 */
				if (key_onpage_ovfl)
					WT_ERR(__wt_ovfl_discard_add(
					    session, page, kpack->cell));
				WT_CHILD_RELEASE_ERR(session, hazard, ref);
				continue;
			case WT_PM_REC_MULTIBLOCK:
				/*
				 * Overflow keys referencing split pages are no
				 * longer useful (the split page's key is the
				 * interesting key); schedule them for discard.
				 * Don't worry about instantiation, internal
				 * page keys are always instantiated.  Don't
				 * worry about reuse, reusing this key in this
				 * reconciliation is unlikely.
				 */
				if (key_onpage_ovfl)
					WT_ERR(__wt_ovfl_discard_add(
					    session, page, kpack->cell));

				WT_ERR(__rec_row_merge(session, r, child));
				WT_CHILD_RELEASE_ERR(session, hazard, ref);
				continue;
			case WT_PM_REC_REPLACE:
				/*
				 * If the page is replaced, the page's modify
				 * structure has the page's address.
				 */
				addr = &child->modify->mod_replace;
				break;
			WT_ILLEGAL_VALUE_ERR(session);
			}
			break;
		case WT_CHILD_ORIGINAL:
			/* Original child. */
			break;
		case WT_CHILD_PROXY:
			/* Deleted child where we write a proxy cell. */
			break;
		}

		/*
		 * Build the value cell, the child page's address.  Addr points
		 * to an on-page cell or an off-page WT_ADDR structure. There's
		 * a special cell type in the case of page deletion requiring
		 * a proxy cell, otherwise use the information from the addr or
		 * original cell.
		 */
		if (__wt_off_page(page, addr)) {
			p = addr->addr;
			size = addr->size;
			vtype = state == WT_CHILD_PROXY ?
			    WT_CELL_ADDR_DEL : __rec_vtype(addr);
		} else {
			__wt_cell_unpack(ref->addr, vpack);
			p = vpack->data;
			size = vpack->size;
			vtype = state == WT_CHILD_PROXY ?
			    WT_CELL_ADDR_DEL : (u_int)vpack->raw;
		}
		__rec_cell_build_addr(session, r, p, size, vtype, WT_RECNO_OOB);
		WT_CHILD_RELEASE_ERR(session, hazard, ref);

		/*
		 * Build key cell.
		 * Truncate any 0th key, internal pages don't need 0th keys.
		 */
		if (key_onpage_ovfl) {
			key->buf.data = cell;
			key->buf.size = __wt_cell_total_len(kpack);
			key->cell_len = 0;
			key->len = key->buf.size;
			ovfl_key = true;
		} else {
			__wt_ref_key(page, ref, &p, &size);
			WT_ERR(__rec_cell_build_int_key(
			    session, r, p, r->cell_zero ? 1 : size, &ovfl_key));
		}
		r->cell_zero = false;

		/* Boundary: split or write the page. */
		if (__rec_need_split(r, key->len + val->len)) {
			if (r->raw_compression)
				WT_ERR(__rec_split_raw(
				    session, r, key->len + val->len, false));
			else {
				/*
				 * In one path above, we copied address blocks
				 * from the page rather than building the actual
				 * key.  In that case, we have to build the key
				 * now because we are about to promote it.
				 */
				if (key_onpage_ovfl) {
					WT_ERR(__wt_buf_set(session, r->cur,
					    WT_IKEY_DATA(ikey), ikey->size));
					key_onpage_ovfl = false;
				}

				WT_ERR(__rec_split_crossing_bnd(
				    session, r, key->len + val->len));
			}
		}

		/* Copy the key and value onto the page. */
		__rec_copy_incr(session, r, key);
		__rec_copy_incr(session, r, val);

		/* Update compression state. */
		__rec_key_state_update(r, ovfl_key);
	} WT_INTL_FOREACH_END;

	/* Write the remnant page. */
	return (__rec_split_finish(session, r));

err:	WT_CHILD_RELEASE(session, hazard, ref);
	return (ret);
}

/*
 * __rec_row_merge --
 *	Merge in a split page.
 */
static int
__rec_row_merge(WT_SESSION_IMPL *session, WT_RECONCILE *r, WT_PAGE *page)
{
	WT_ADDR *addr;
	WT_KV *key, *val;
	WT_MULTI *multi;
	WT_PAGE_MODIFY *mod;
	uint32_t i;
	bool ovfl_key;

	mod = page->modify;

	key = &r->k;
	val = &r->v;

	/* For each entry in the split array... */
	for (multi = mod->mod_multi,
	    i = 0; i < mod->mod_multi_entries; ++multi, ++i) {
		/* Build the key and value cells. */
		WT_RET(__rec_cell_build_int_key(session, r,
		    WT_IKEY_DATA(multi->key.ikey),
		    r->cell_zero ? 1 : multi->key.ikey->size, &ovfl_key));
		r->cell_zero = false;

		addr = &multi->addr;
		__rec_cell_build_addr(session, r,
		    addr->addr, addr->size, __rec_vtype(addr), WT_RECNO_OOB);

		/* Boundary: split or write the page. */
		if (__rec_need_split(r, key->len + val->len)) {
			if (r->raw_compression)
				WT_RET(__rec_split_raw(
				    session, r, key->len + val->len, false));
			else
				WT_RET(__rec_split_crossing_bnd(
				    session, r, key->len + val->len));
		}

		/* Copy the key and value onto the page. */
		__rec_copy_incr(session, r, key);
		__rec_copy_incr(session, r, val);

		/* Update compression state. */
		__rec_key_state_update(r, ovfl_key);
	}
	return (0);
}

/*
 * __rec_row_leaf --
 *	Reconcile a row-store leaf page.
 */
static int
__rec_row_leaf(WT_SESSION_IMPL *session,
    WT_RECONCILE *r, WT_PAGE *page, WT_SALVAGE_COOKIE *salvage)
{
	WT_BTREE *btree;
	WT_CELL *cell, *val_cell;
	WT_CELL_UNPACK *kpack, _kpack, *vpack, _vpack;
	WT_CURSOR_BTREE *cbt;
	WT_DECL_ITEM(tmpkey);
	WT_DECL_ITEM(tmpval);
	WT_DECL_RET;
	WT_IKEY *ikey;
	WT_INSERT *ins;
	WT_KV *key, *val;
	WT_ROW *rip;
	WT_UPDATE *upd;
	size_t size;
	uint64_t slvg_skip;
	uint32_t i;
	bool dictionary, key_onpage_ovfl, ovfl_key;
	void *copy;
	const void *p;

	btree = S2BT(session);
	cbt = &r->update_modify_cbt;
	slvg_skip = salvage == NULL ? 0 : salvage->skip;

	key = &r->k;
	val = &r->v;

	WT_RET(__rec_split_init(session, r, page, 0, btree->maxleafpage));

	/*
	 * Write any K/V pairs inserted into the page before the first from-disk
	 * key on the page.
	 */
	if ((ins = WT_SKIP_FIRST(WT_ROW_INSERT_SMALLEST(page))) != NULL)
		WT_RET(__rec_row_leaf_insert(session, r, ins));

	/*
	 * Temporary buffers in which to instantiate any uninstantiated keys
	 * or value items we need.
	 */
	WT_ERR(__wt_scr_alloc(session, 0, &tmpkey));
	WT_ERR(__wt_scr_alloc(session, 0, &tmpval));

	/* For each entry in the page... */
	WT_ROW_FOREACH(page, rip, i) {
		/*
		 * The salvage code, on some rare occasions, wants to reconcile
		 * a page but skip some leading records on the page.  Because
		 * the row-store leaf reconciliation function copies keys from
		 * the original disk page, this is non-trivial -- just changing
		 * the in-memory pointers isn't sufficient, we have to change
		 * the WT_CELL structures on the disk page, too.  It's ugly, but
		 * we pass in a value that tells us how many records to skip in
		 * this case.
		 */
		if (slvg_skip != 0) {
			--slvg_skip;
			continue;
		}

		/*
		 * Figure out the key: set any cell reference (and unpack it),
		 * set any instantiated key reference.
		 */
		copy = WT_ROW_KEY_COPY(rip);
		(void)__wt_row_leaf_key_info(
		    page, copy, &ikey, &cell, NULL, NULL);
		if (cell == NULL)
			kpack = NULL;
		else {
			kpack = &_kpack;
			__wt_cell_unpack(cell, kpack);
		}

		/* Unpack the on-page value cell, and look for an update. */
		if ((val_cell =
		    __wt_row_leaf_value_cell(page, rip, NULL)) == NULL)
			vpack = NULL;
		else {
			vpack = &_vpack;
			__wt_cell_unpack(val_cell, vpack);
		}
		WT_ERR(__rec_txn_read(session, r, NULL, rip, vpack, &upd));

		/* Build value cell. */
		dictionary = false;
		if (upd == NULL) {
			/*
			 * When the page was read into memory, there may not
			 * have been a value item.
			 *
			 * If there was a value item, check if it's a dictionary
			 * cell (a copy of another item on the page).  If it's a
			 * copy, we have to create a new value item as the old
			 * item might have been discarded from the page.
			 */
			if (vpack == NULL) {
				val->buf.data = NULL;
				val->cell_len = val->len = val->buf.size = 0;
			} else if (vpack->raw == WT_CELL_VALUE_COPY) {
				/* If the item is Huffman encoded, decode it. */
				if (btree->huffman_value == NULL) {
					p = vpack->data;
					size = vpack->size;
				} else {
					WT_ERR(__wt_huffman_decode(session,
					    btree->huffman_value,
					    vpack->data, vpack->size,
					    tmpval));
					p = tmpval->data;
					size = tmpval->size;
				}
				WT_ERR(__rec_cell_build_val(
				    session, r, p, size, (uint64_t)0));
				dictionary = true;
			} else if (vpack->raw == WT_CELL_VALUE_OVFL_RM) {
				/*
				 * If doing an update save and restore, and the
				 * underlying value is a removed overflow value,
				 * we end up here.
				 *
				 * If necessary, when the overflow value was
				 * originally removed, reconciliation appended
				 * a globally visible copy of the value to the
				 * key's update list, meaning the on-page item
				 * isn't accessed after page re-instantiation.
				 *
				 * Assert the case.
				 */
				WT_ASSERT(session,
				    F_ISSET(r, WT_REC_UPDATE_RESTORE));

				/*
				 * If the key is also a removed overflow item,
				 * don't write anything at all.
				 *
				 * We don't have to write anything because the
				 * code re-instantiating the page gets the key
				 * to match the saved list of updates from the
				 * original page.  By not putting the key on
				 * the page, we'll move the key/value set from
				 * a row-store leaf page slot to an insert list,
				 * but that shouldn't matter.
				 *
				 * The reason we bother with the test is because
				 * overflows are expensive to write.  It's hard
				 * to imagine a real workload where this test is
				 * worth the effort, but it's a simple test.
				 */
				if (kpack != NULL &&
				    kpack->raw == WT_CELL_KEY_OVFL_RM)
					goto leaf_insert;

				/*
				 * The on-page value will never be accessed,
				 * write a placeholder record.
				 */
				WT_ERR(__rec_cell_build_val(session, r,
				    "ovfl-unused", strlen("ovfl-unused"),
				    (uint64_t)0));
			} else {
				val->buf.data = val_cell;
				val->buf.size = __wt_cell_total_len(vpack);
				val->cell_len = 0;
				val->len = val->buf.size;

				/* Track if page has overflow items. */
				if (vpack->ovfl)
					r->ovfl_items = true;
			}
		} else {
			/*
			 * The first time we find an overflow record we're not
			 * going to use, discard the underlying blocks.
			 */
			if (vpack != NULL &&
			    vpack->ovfl && vpack->raw != WT_CELL_VALUE_OVFL_RM)
				WT_ERR(__wt_ovfl_remove(session,
				    page, vpack, F_ISSET(r, WT_REC_EVICT)));

			switch (upd->type) {
			case WT_UPDATE_DELETED:
				/*
				 * If this key/value pair was deleted, we're
				 * done.
				 *
				 * Overflow keys referencing discarded values
				 * are no longer useful, discard the backing
				 * blocks.  Don't worry about reuse, reusing
				 * keys from a row-store page reconciliation
				 * seems unlikely enough to ignore.
				 */
				if (kpack != NULL && kpack->ovfl &&
				    kpack->raw != WT_CELL_KEY_OVFL_RM) {
					/*
					 * Keys are part of the name-space, we
					 * can't remove them from the in-memory
					 * tree; if an overflow key was deleted
					 * without being instantiated (for
					 * example, cursor-based truncation), do
					 * it now.
					 */
					if (ikey == NULL)
						WT_ERR(__wt_row_leaf_key(
						    session,
						    page, rip, tmpkey, true));

					WT_ERR(__wt_ovfl_discard_add(
					    session, page, kpack->cell));
				}

				/*
				 * We aren't actually creating the key so we
				 * can't use bytes from this key to provide
				 * prefix information for a subsequent key.
				 */
				tmpkey->size = 0;

				/* Proceed with appended key/value pairs. */
				goto leaf_insert;
			case WT_UPDATE_MODIFIED:
				cbt->slot = WT_ROW_SLOT(page, rip);
				WT_ERR(__wt_value_return(session, cbt, upd));
				WT_ERR(__rec_cell_build_val(session, r,
				    cbt->iface.value.data,
				    cbt->iface.value.size, (uint64_t)0));
				dictionary = true;
				break;
			case WT_UPDATE_STANDARD:
				/*
				 * If no value, nothing needs to be copied.
				 * Otherwise, build the value's chunk from the
				 * update value.
				 */
				if (upd->size == 0) {
					val->buf.data = NULL;
					val->cell_len =
					    val->len = val->buf.size = 0;
				} else {
					WT_ERR(__rec_cell_build_val(session, r,
					    upd->data, upd->size,
					    (uint64_t)0));
					dictionary = true;
				}
				break;
			WT_ILLEGAL_VALUE_ERR(session);
			}
		}

		/*
		 * Build key cell.
		 *
		 * If the key is an overflow key that hasn't been removed, use
		 * the original backing blocks.
		 */
		key_onpage_ovfl = kpack != NULL &&
		    kpack->ovfl && kpack->raw != WT_CELL_KEY_OVFL_RM;
		if (key_onpage_ovfl) {
			key->buf.data = cell;
			key->buf.size = __wt_cell_total_len(kpack);
			key->cell_len = 0;
			key->len = key->buf.size;
			ovfl_key = true;

			/*
			 * We aren't creating a key so we can't use this key as
			 * a prefix for a subsequent key.
			 */
			tmpkey->size = 0;

			/* Track if page has overflow items. */
			r->ovfl_items = true;
		} else {
			/*
			 * Get the key from the page or an instantiated key, or
			 * inline building the key from a previous key (it's a
			 * fast path for simple, prefix-compressed keys), or by
			 * by building the key from scratch.
			 */
			if (__wt_row_leaf_key_info(page, copy,
			    NULL, &cell, &tmpkey->data, &tmpkey->size))
				goto build;

			kpack = &_kpack;
			__wt_cell_unpack(cell, kpack);
			if (btree->huffman_key == NULL &&
			    kpack->type == WT_CELL_KEY &&
			    tmpkey->size >= kpack->prefix) {
				/*
				 * The previous clause checked for a prefix of
				 * zero, which means the temporary buffer must
				 * have a non-zero size, and it references a
				 * valid key.
				 */
				WT_ASSERT(session, tmpkey->size != 0);

				/*
				 * Grow the buffer as necessary, ensuring data
				 * data has been copied into local buffer space,
				 * then append the suffix to the prefix already
				 * in the buffer.
				 *
				 * Don't grow the buffer unnecessarily or copy
				 * data we don't need, truncate the item's data
				 * length to the prefix bytes.
				 */
				tmpkey->size = kpack->prefix;
				WT_ERR(__wt_buf_grow(session,
				    tmpkey, tmpkey->size + kpack->size));
				memcpy((uint8_t *)tmpkey->mem + tmpkey->size,
				    kpack->data, kpack->size);
				tmpkey->size += kpack->size;
			} else
				WT_ERR(__wt_row_leaf_key_copy(
				    session, page, rip, tmpkey));
build:
			WT_ERR(__rec_cell_build_leaf_key(session, r,
			    tmpkey->data, tmpkey->size, &ovfl_key));
		}

		/* Boundary: split or write the page. */
		if (__rec_need_split(r, key->len + val->len)) {
			if (r->raw_compression)
				WT_ERR(__rec_split_raw(
				    session, r, key->len + val->len, false));
			else {
				/*
				 * If we copied address blocks from the page
				 * rather than building the actual key, we have
				 * to build the key now because we are about to
				 * promote it.
				 */
				if (key_onpage_ovfl) {
					WT_ERR(__wt_dsk_cell_data_ref(session,
					    WT_PAGE_ROW_LEAF, kpack, r->cur));
					key_onpage_ovfl = false;
				}

				/*
				 * Turn off prefix compression until a full key
				 * written to the new page, and (unless already
				 * working with an overflow key), rebuild the
				 * key without compression.
				 */
				if (r->key_pfx_compress_conf) {
					r->key_pfx_compress = false;
					if (!ovfl_key)
						WT_ERR(
						    __rec_cell_build_leaf_key(
						    session, r, NULL, 0,
						    &ovfl_key));
				}

				WT_ERR(__rec_split_crossing_bnd(
				    session, r, key->len + val->len));
			}
		}

		/* Copy the key/value pair onto the page. */
		__rec_copy_incr(session, r, key);
		if (val->len == 0)
			r->any_empty_value = true;
		else {
			r->all_empty_value = false;
			if (dictionary && btree->dictionary)
				WT_ERR(__rec_dict_replace(session, r, 0, val));
			__rec_copy_incr(session, r, val);
		}

		/* Update compression state. */
		__rec_key_state_update(r, ovfl_key);

leaf_insert:	/* Write any K/V pairs inserted into the page after this key. */
		if ((ins = WT_SKIP_FIRST(WT_ROW_INSERT(page, rip))) != NULL)
		    WT_ERR(__rec_row_leaf_insert(session, r, ins));
	}

	/* Write the remnant page. */
	ret = __rec_split_finish(session, r);

err:	__wt_scr_free(session, &tmpkey);
	__wt_scr_free(session, &tmpval);
	return (ret);
}

/*
 * __rec_row_leaf_insert --
 *	Walk an insert chain, writing K/V pairs.
 */
static int
__rec_row_leaf_insert(WT_SESSION_IMPL *session, WT_RECONCILE *r, WT_INSERT *ins)
{
	WT_BTREE *btree;
	WT_CURSOR_BTREE *cbt;
	WT_KV *key, *val;
	WT_UPDATE *upd;
	bool ovfl_key;

	btree = S2BT(session);
	cbt = &r->update_modify_cbt;

	key = &r->k;
	val = &r->v;

	for (; ins != NULL; ins = WT_SKIP_NEXT(ins)) {
		WT_RET(__rec_txn_read(session, r, ins, NULL, NULL, &upd));

		/* If no updates are visible there's no work to do. */
		if (upd == NULL)
			continue;

		switch (upd->type) {
		case WT_UPDATE_DELETED:
			continue;
		case WT_UPDATE_MODIFIED:
			/*
			 * Impossible slot, there's no backing on-page
			 * item.
			 */
			cbt->slot = UINT32_MAX;
			WT_RET(__wt_value_return(session, cbt, upd));
			WT_RET(__rec_cell_build_val(session, r,
			    cbt->iface.value.data,
			    cbt->iface.value.size, (uint64_t)0));
			break;
		case WT_UPDATE_STANDARD:
			if (upd->size == 0)
				val->len = 0;
			else
				WT_RET(__rec_cell_build_val(session,
				    r, upd->data, upd->size,
				    (uint64_t)0));
			break;
		WT_ILLEGAL_VALUE(session);
		}
							/* Build key cell. */
		WT_RET(__rec_cell_build_leaf_key(session, r,
		    WT_INSERT_KEY(ins), WT_INSERT_KEY_SIZE(ins), &ovfl_key));

		/* Boundary: split or write the page. */
		if (__rec_need_split(r, key->len + val->len)) {
			if (r->raw_compression)
				WT_RET(__rec_split_raw(
				    session, r, key->len + val->len, false));
			else {
				/*
				 * Turn off prefix compression until a full key
				 * written to the new page, and (unless already
				 * working with an overflow key), rebuild the
				 * key without compression.
				 */
				if (r->key_pfx_compress_conf) {
					r->key_pfx_compress = false;
					if (!ovfl_key)
						WT_RET(
						    __rec_cell_build_leaf_key(
						    session, r, NULL, 0,
						    &ovfl_key));
				}

				WT_RET(__rec_split_crossing_bnd(
				    session, r, key->len + val->len));
			}
		}

		/* Copy the key/value pair onto the page. */
		__rec_copy_incr(session, r, key);
		if (val->len == 0)
			r->any_empty_value = true;
		else {
			r->all_empty_value = false;
			if (btree->dictionary)
				WT_RET(__rec_dict_replace(session, r, 0, val));
			__rec_copy_incr(session, r, val);
		}

		/* Update compression state. */
		__rec_key_state_update(r, ovfl_key);
	}

	return (0);
}

/*
 * __rec_split_discard --
 *	Discard the pages resulting from a previous split.
 */
static int
__rec_split_discard(WT_SESSION_IMPL *session, WT_PAGE *page)
{
	WT_BTREE *btree;
	WT_MULTI *multi;
	WT_PAGE_MODIFY *mod;
	uint32_t i;

	btree = S2BT(session);
	mod = page->modify;

	/*
	 * A page that split is being reconciled for the second, or subsequent
	 * time; discard underlying block space used in the last reconciliation
	 * that is not being reused for this reconciliation.
	 */
	for (multi = mod->mod_multi,
	    i = 0; i < mod->mod_multi_entries; ++multi, ++i) {
		if (btree->type == BTREE_ROW)
			__wt_free(session, multi->key);

		__wt_free(session, multi->disk_image);
		__wt_free(session, multi->supd);

		/*
		 * If the page was re-written free the backing disk blocks used
		 * in the previous write (unless the blocks were reused in this
		 * write). The page may instead have been a disk image with
		 * associated saved updates: ownership of the disk image is
		 * transferred when rewriting the page in-memory and there may
		 * not have been saved updates. We've gotten this wrong a few
		 * times, so use the existence of an address to confirm backing
		 * blocks we care about, and free any disk image/saved updates.
		 */
		if (multi->addr.addr != NULL && !multi->addr.reuse) {
			WT_RET(__wt_btree_block_free(
			    session, multi->addr.addr, multi->addr.size));
			__wt_free(session, multi->addr.addr);
		}
	}
	__wt_free(session, mod->mod_multi);
	mod->mod_multi_entries = 0;

	/*
	 * This routine would be trivial, and only walk a single page freeing
	 * any blocks written to support the split, except for root splits.
	 * In the case of root splits, we have to cope with multiple pages in
	 * a linked list, and we also have to discard overflow items written
	 * for the page.
	 */
	if (WT_PAGE_IS_INTERNAL(page) && mod->mod_root_split != NULL) {
		WT_RET(__rec_split_discard(session, mod->mod_root_split));
		WT_RET(__wt_ovfl_track_wrapup(session, mod->mod_root_split));
		__wt_page_out(session, &mod->mod_root_split);
	}

	return (0);
}

/*
 * __rec_split_dump_keys --
 *	Dump out the split keys in verbose mode.
 */
static int
__rec_split_dump_keys(WT_SESSION_IMPL *session, WT_RECONCILE *r)
{
	WT_BTREE *btree;
	WT_DECL_ITEM(tkey);
	WT_MULTI *multi;
	uint32_t i;

	btree = S2BT(session);

	__wt_verbose(
	    session, WT_VERB_SPLIT, "split: %" PRIu32 " pages", r->multi_next);

	if (btree->type == BTREE_ROW) {
		WT_RET(__wt_scr_alloc(session, 0, &tkey));
		for (multi = r->multi, i = 0; i < r->multi_next; ++multi, ++i)
			__wt_verbose(session, WT_VERB_SPLIT,
			    "starting key %s",
			    __wt_buf_set_printable(session,
			    WT_IKEY_DATA(multi->key.ikey),
			    multi->key.ikey->size, tkey));
		__wt_scr_free(session, &tkey);
	} else
		for (multi = r->multi, i = 0; i < r->multi_next; ++multi, ++i)
			__wt_verbose(session, WT_VERB_SPLIT,
			    "starting recno %" PRIu64, multi->key.recno);
	return (0);
}

/*
 * __rec_write_wrapup --
 *	Finish the reconciliation.
 */
static int
__rec_write_wrapup(WT_SESSION_IMPL *session, WT_RECONCILE *r, WT_PAGE *page)
{
	WT_BM *bm;
	WT_BTREE *btree;
	WT_MULTI *multi;
	WT_PAGE_MODIFY *mod;
	WT_REF *ref;
	uint32_t i;

	btree = S2BT(session);
	bm = btree->bm;
	mod = page->modify;
	ref = r->ref;

	/*
	 * This page may have previously been reconciled, and that information
	 * is now about to be replaced.  Make sure it's discarded at some point,
	 * and clear the underlying modification information, we're creating a
	 * new reality.
	 */
	switch (mod->rec_result) {
	case 0:	/*
		 * The page has never been reconciled before, free the original
		 * address blocks (if any).  The "if any" is for empty trees
		 * created when a new tree is opened or previously deleted pages
		 * instantiated in memory.
		 *
		 * The exception is root pages are never tracked or free'd, they
		 * are checkpoints, and must be explicitly dropped.
		 */
		if (__wt_ref_is_root(ref))
			break;
		WT_RET(__wt_ref_block_free(session, ref));
		break;
	case WT_PM_REC_EMPTY:				/* Page deleted */
		break;
	case WT_PM_REC_MULTIBLOCK:			/* Multiple blocks */
		/*
		 * Discard the multiple replacement blocks.
		 */
		WT_RET(__rec_split_discard(session, page));
		break;
	case WT_PM_REC_REPLACE:				/* 1-for-1 page swap */
		/*
		 * Discard the replacement leaf page's blocks.
		 *
		 * The exception is root pages are never tracked or free'd, they
		 * are checkpoints, and must be explicitly dropped.
		 */
		if (!__wt_ref_is_root(ref))
			WT_RET(__wt_btree_block_free(session,
			    mod->mod_replace.addr, mod->mod_replace.size));

		/* Discard the replacement page's address and disk image. */
		__wt_free(session, mod->mod_replace.addr);
		mod->mod_replace.size = 0;
		__wt_free(session, mod->mod_disk_image);
		break;
	WT_ILLEGAL_VALUE(session);
	}

	/* Reset the reconciliation state. */
	mod->rec_result = 0;

	/*
	 * If using the lookaside table eviction path and we found updates that
	 * weren't globally visible when reconciling this page, copy them into
	 * the database's lookaside store.
	 */
	if (F_ISSET(r, WT_REC_LOOKASIDE))
		WT_RET(__rec_las_wrapup(session, r));

	/*
	 * Wrap up overflow tracking.  If we are about to create a checkpoint,
	 * the system must be entirely consistent at that point (the underlying
	 * block manager is presumably going to do some action to resolve the
	 * list of allocated/free/whatever blocks that are associated with the
	 * checkpoint).
	 */
	WT_RET(__wt_ovfl_track_wrapup(session, page));

	__wt_verbose(session, WT_VERB_RECONCILE,
	    "%p reconciled into %" PRIu32 " pages", (void *)ref, r->multi_next);

	switch (r->multi_next) {
	case 0:						/* Page delete */
		WT_STAT_CONN_INCR(session, rec_page_delete);
		WT_STAT_DATA_INCR(session, rec_page_delete);

		/* If this is the root page, we need to create a sync point. */
		ref = r->ref;
		if (__wt_ref_is_root(ref))
			WT_RET(bm->checkpoint(
			    bm, session, NULL, btree->ckpt, false));

		/*
		 * If the page was empty, we want to discard it from the tree
		 * by discarding the parent's key when evicting the parent.
		 * Mark the page as deleted, then return success, leaving the
		 * page in memory.  If the page is subsequently modified, that
		 * is OK, we'll just reconcile it again.
		 */
		mod->rec_result = WT_PM_REC_EMPTY;
		break;
	case 1:						/* 1-for-1 page swap */
		/*
		 * Because WiredTiger's pages grow without splitting, we're
		 * replacing a single page with another single page most of
		 * the time.
		 *
		 * If in-memory, or saving/restoring changes for this page and
		 * there's only one block, there's nothing to write. Set up
		 * a single block as if to split, then use that disk image to
		 * rewrite the page in memory. This is separate from simple
		 * replacements where eviction has decided to retain the page
		 * in memory because the latter can't handle update lists and
		 * splits can.
		 */
		if (F_ISSET(r, WT_REC_IN_MEMORY) ||
		    (F_ISSET(r, WT_REC_UPDATE_RESTORE) &&
		    r->multi->supd_entries != 0))
			goto split;

		/*
		 * We may have a root page, create a sync point. (The write code
		 * ignores root page updates, leaving that work to us.)
		 */
		if (r->wrapup_checkpoint == NULL) {
			mod->mod_replace = r->multi->addr;
			r->multi->addr.addr = NULL;
			mod->mod_disk_image = r->multi->disk_image;
			r->multi->disk_image = NULL;
			mod->mod_replace_las_pageid = r->multi->las_pageid;
#ifdef HAVE_TIMESTAMPS
			__wt_timestamp_set(&mod->mod_replace_las_min_timestamp,
			     &r->min_saved_timestamp);
#endif
		} else
			WT_RET(__wt_bt_write(session, r->wrapup_checkpoint,
			    NULL, NULL, true, F_ISSET(r, WT_REC_CHECKPOINT),
			    r->wrapup_checkpoint_compressed));

		mod->rec_result = WT_PM_REC_REPLACE;
		break;
	default:					/* Page split */
		if (WT_PAGE_IS_INTERNAL(page))
			WT_STAT_DATA_INCR(session, rec_multiblock_internal);
		else
			WT_STAT_DATA_INCR(session, rec_multiblock_leaf);

		/* Optionally display the actual split keys in verbose mode. */
		if (WT_VERBOSE_ISSET(session, WT_VERB_SPLIT))
			WT_RET(__rec_split_dump_keys(session, r));

		/*
		 * The reuse flag was set in some cases, but we have to clear
		 * it, otherwise on subsequent reconciliation we would fail to
		 * remove blocks that are being discarded.
		 */
split:		for (multi = r->multi, i = 0; i < r->multi_next; ++multi, ++i)
			multi->addr.reuse = 0;
		mod->mod_multi = r->multi;
		mod->mod_multi_entries = r->multi_next;
		mod->rec_result = WT_PM_REC_MULTIBLOCK;

		r->multi = NULL;
		r->multi_next = 0;
		break;
	}

	return (0);
}

/*
 * __rec_write_wrapup_err --
 *	Finish the reconciliation on error.
 */
static int
__rec_write_wrapup_err(WT_SESSION_IMPL *session, WT_RECONCILE *r, WT_PAGE *page)
{
	WT_DECL_RET;
	WT_MULTI *multi;
	WT_PAGE_MODIFY *mod;
	uint32_t i;

	mod = page->modify;

	/*
	 * Clear the address-reused flag from the multiblock reconciliation
	 * information (otherwise we might think the backing block is being
	 * reused on a subsequent reconciliation where we want to free it).
	 */
	if (mod->rec_result == WT_PM_REC_MULTIBLOCK)
		for (multi = mod->mod_multi,
		    i = 0; i < mod->mod_multi_entries; ++multi, ++i)
			multi->addr.reuse = 0;

	/*
	 * On error, discard blocks we've written, they're unreferenced by the
	 * tree.  This is not a question of correctness, we're avoiding block
	 * leaks.
	 *
	 * Don't discard backing blocks marked for reuse, they remain part of
	 * a previous reconciliation.
	 */
	for (multi = r->multi, i = 0; i < r->multi_next; ++multi, ++i)
		if (multi->addr.addr != NULL) {
			if (multi->addr.reuse)
				multi->addr.addr = NULL;
			else
				WT_TRET(__wt_btree_block_free(session,
				    multi->addr.addr, multi->addr.size));
		}

	/*
	 * If using the lookaside table eviction path and we found updates that
	 * weren't globally visible when reconciling this page, we might have
	 * already copied them into the database's lookaside store. Remove them.
	 */
	if (F_ISSET(r, WT_REC_LOOKASIDE))
		WT_TRET(__rec_las_wrapup_err(session, r));

	WT_TRET(__wt_ovfl_track_wrapup_err(session, page));

	return (ret);
}

/*
 * __rec_las_wrapup --
 *	Copy all of the saved updates into the database's lookaside buffer.
 */
static int
__rec_las_wrapup(WT_SESSION_IMPL *session, WT_RECONCILE *r)
{
	WT_CURSOR *cursor;
	WT_DECL_ITEM(key);
	WT_DECL_RET;
	WT_MULTI *multi;
	uint32_t i, session_flags;

	/* Check if there's work to do. */
	for (multi = r->multi, i = 0; i < r->multi_next; ++multi, ++i)
		if (multi->supd != NULL)
			break;
	if (i == r->multi_next)
		return (0);

	/* Ensure enough room for a column-store key without checking. */
	WT_RET(__wt_scr_alloc(session, WT_INTPACK64_MAXSIZE, &key));

	__wt_las_cursor(session, &cursor, &session_flags);

	for (multi = r->multi, i = 0; i < r->multi_next; ++multi, ++i)
		if (multi->supd != NULL)
			WT_ERR(__wt_las_insert_block(
			    session, r->page, cursor, multi, key));

err:	WT_TRET(__wt_las_cursor_close(session, &cursor, session_flags));

	__wt_scr_free(session, &key);
	return (ret);
}

/*
 * __rec_las_wrapup_err --
 *	Discard any saved updates from the database's lookaside buffer.
 */
static int
__rec_las_wrapup_err(WT_SESSION_IMPL *session, WT_RECONCILE *r)
{
	WT_DECL_RET;
	WT_MULTI *multi;
	uint32_t btree_id, i;

	btree_id = S2BT(session)->id;

	/*
	 * Note the additional check for a non-zero lookaside page ID, that
	 * flags if lookaside table entries for this page have been written.
	 */
	for (multi = r->multi, i = 0; i < r->multi_next; ++multi, ++i)
		if (multi->supd != NULL && multi->las_pageid != 0)
			WT_TRET(__wt_las_remove_block(
			    session, NULL, btree_id, multi->las_pageid));

	return (ret);
}

/*
 * __rec_cell_build_int_key --
 *	Process a key and return a WT_CELL structure and byte string to be
 *	stored on a row-store internal page.
 */
static int
__rec_cell_build_int_key(WT_SESSION_IMPL *session,
    WT_RECONCILE *r, const void *data, size_t size, bool *is_ovflp)
{
	WT_BTREE *btree;
	WT_KV *key;

	*is_ovflp = false;

	btree = S2BT(session);

	key = &r->k;

	/* Copy the bytes into the "current" and key buffers. */
	WT_RET(__wt_buf_set(session, r->cur, data, size));
	WT_RET(__wt_buf_set(session, &key->buf, data, size));

	/* Create an overflow object if the data won't fit. */
	if (size > btree->maxintlkey) {
		WT_STAT_DATA_INCR(session, rec_overflow_key_internal);

		*is_ovflp = true;
		return (__rec_cell_build_ovfl(
		    session, r, key, WT_CELL_KEY_OVFL, (uint64_t)0));
	}

	key->cell_len = __wt_cell_pack_int_key(&key->cell, key->buf.size);
	key->len = key->cell_len + key->buf.size;

	return (0);
}

/*
 * __rec_cell_build_leaf_key --
 *	Process a key and return a WT_CELL structure and byte string to be
 *	stored on a row-store leaf page.
 */
static int
__rec_cell_build_leaf_key(WT_SESSION_IMPL *session,
    WT_RECONCILE *r, const void *data, size_t size, bool *is_ovflp)
{
	WT_BTREE *btree;
	WT_KV *key;
	size_t pfx_max;
	const uint8_t *a, *b;
	uint8_t pfx;

	*is_ovflp = false;

	btree = S2BT(session);

	key = &r->k;

	pfx = 0;
	if (data == NULL)
		/*
		 * When data is NULL, our caller has a prefix compressed key
		 * they can't use (probably because they just crossed a split
		 * point).  Use the full key saved when last called, instead.
		 */
		WT_RET(__wt_buf_set(
		    session, &key->buf, r->cur->data, r->cur->size));
	else {
		/*
		 * Save a copy of the key for later reference: we use the full
		 * key for prefix-compression comparisons, and if we are, for
		 * any reason, unable to use the compressed key we generate.
		 */
		WT_RET(__wt_buf_set(session, r->cur, data, size));

		/*
		 * Do prefix compression on the key.  We know by definition the
		 * previous key sorts before the current key, which means the
		 * keys must differ and we just need to compare up to the
		 * shorter of the two keys.
		 */
		if (r->key_pfx_compress) {
			/*
			 * We can't compress out more than 256 bytes, limit the
			 * comparison to that.
			 */
			pfx_max = UINT8_MAX;
			if (size < pfx_max)
				pfx_max = size;
			if (r->last->size < pfx_max)
				pfx_max = r->last->size;
			for (a = data, b = r->last->data; pfx < pfx_max; ++pfx)
				if (*a++ != *b++)
					break;

			/*
			 * Prefix compression may cost us CPU and memory when
			 * the page is re-loaded, don't do it unless there's
			 * reasonable gain.
			 */
			if (pfx < btree->prefix_compression_min)
				pfx = 0;
			else
				WT_STAT_DATA_INCRV(
				    session, rec_prefix_compression, pfx);
		}

		/* Copy the non-prefix bytes into the key buffer. */
		WT_RET(__wt_buf_set(
		    session, &key->buf, (uint8_t *)data + pfx, size - pfx));
	}

	/* Optionally compress the key using the Huffman engine. */
	if (btree->huffman_key != NULL)
		WT_RET(__wt_huffman_encode(session, btree->huffman_key,
		    key->buf.data, (uint32_t)key->buf.size, &key->buf));

	/* Create an overflow object if the data won't fit. */
	if (key->buf.size > btree->maxleafkey) {
		/*
		 * Overflow objects aren't prefix compressed -- rebuild any
		 * object that was prefix compressed.
		 */
		if (pfx == 0) {
			WT_STAT_DATA_INCR(session, rec_overflow_key_leaf);

			*is_ovflp = true;
			return (__rec_cell_build_ovfl(
			    session, r, key, WT_CELL_KEY_OVFL, (uint64_t)0));
		}
		return (
		    __rec_cell_build_leaf_key(session, r, NULL, 0, is_ovflp));
	}

	key->cell_len = __wt_cell_pack_leaf_key(&key->cell, pfx, key->buf.size);
	key->len = key->cell_len + key->buf.size;

	return (0);
}

/*
 * __rec_cell_build_addr --
 *	Process an address reference and return a cell structure to be stored
 *	on the page.
 */
static void
__rec_cell_build_addr(WT_SESSION_IMPL *session, WT_RECONCILE *r,
    const void *addr, size_t size, u_int cell_type, uint64_t recno)
{
	WT_KV *val;

	val = &r->v;

	WT_ASSERT(session, size != 0 || cell_type == WT_CELL_ADDR_DEL);

	/*
	 * We don't check the address size because we can't store an address on
	 * an overflow page: if the address won't fit, the overflow page's
	 * address won't fit either.  This possibility must be handled by Btree
	 * configuration, we have to disallow internal page sizes that are too
	 * small with respect to the largest address cookie the underlying block
	 * manager might return.
	 */

	/*
	 * We don't copy the data into the buffer, it's not necessary; just
	 * re-point the buffer's data/length fields.
	 */
	val->buf.data = addr;
	val->buf.size = size;
	val->cell_len =
	    __wt_cell_pack_addr(&val->cell, cell_type, recno, val->buf.size);
	val->len = val->cell_len + val->buf.size;
}

/*
 * __rec_cell_build_val --
 *	Process a data item and return a WT_CELL structure and byte string to
 *	be stored on the page.
 */
static int
__rec_cell_build_val(WT_SESSION_IMPL *session,
    WT_RECONCILE *r, const void *data, size_t size, uint64_t rle)
{
	WT_BTREE *btree;
	WT_KV *val;

	btree = S2BT(session);

	val = &r->v;

	/*
	 * We don't copy the data into the buffer, it's not necessary; just
	 * re-point the buffer's data/length fields.
	 */
	val->buf.data = data;
	val->buf.size = size;

	/* Handle zero-length cells quickly. */
	if (size != 0) {
		/* Optionally compress the data using the Huffman engine. */
		if (btree->huffman_value != NULL)
			WT_RET(__wt_huffman_encode(
			    session, btree->huffman_value,
			    val->buf.data, (uint32_t)val->buf.size, &val->buf));

		/* Create an overflow object if the data won't fit. */
		if (val->buf.size > btree->maxleafvalue) {
			WT_STAT_DATA_INCR(session, rec_overflow_value);

			return (__rec_cell_build_ovfl(
			    session, r, val, WT_CELL_VALUE_OVFL, rle));
		}
	}
	val->cell_len = __wt_cell_pack_data(&val->cell, rle, val->buf.size);
	val->len = val->cell_len + val->buf.size;

	return (0);
}

/*
 * __rec_cell_build_ovfl --
 *	Store overflow items in the file, returning the address cookie.
 */
static int
__rec_cell_build_ovfl(WT_SESSION_IMPL *session,
    WT_RECONCILE *r, WT_KV *kv, uint8_t type, uint64_t rle)
{
	WT_BM *bm;
	WT_BTREE *btree;
	WT_DECL_ITEM(tmp);
	WT_DECL_RET;
	WT_PAGE *page;
	WT_PAGE_HEADER *dsk;
	size_t size;
	uint8_t *addr, buf[WT_BTREE_MAX_ADDR_COOKIE];

	btree = S2BT(session);
	bm = btree->bm;
	page = r->page;

	/* Track if page has overflow items. */
	r->ovfl_items = true;

	/*
	 * See if this overflow record has already been written and reuse it if
	 * possible, otherwise write a new overflow record.
	 */
	WT_RET(__wt_ovfl_reuse_search(
	    session, page, &addr, &size, kv->buf.data, kv->buf.size));
	if (addr == NULL) {
		/* Allocate a buffer big enough to write the overflow record. */
		size = kv->buf.size;
		WT_RET(bm->write_size(bm, session, &size));
		WT_RET(__wt_scr_alloc(session, size, &tmp));

		/* Initialize the buffer: disk header and overflow record. */
		dsk = tmp->mem;
		memset(dsk, 0, WT_PAGE_HEADER_SIZE);
		dsk->type = WT_PAGE_OVFL;
		dsk->u.datalen = (uint32_t)kv->buf.size;
		memcpy(WT_PAGE_HEADER_BYTE(btree, dsk),
		    kv->buf.data, kv->buf.size);
		dsk->mem_size =
		    WT_PAGE_HEADER_BYTE_SIZE(btree) + (uint32_t)kv->buf.size;
		tmp->size = dsk->mem_size;

		/* Write the buffer. */
		addr = buf;
		WT_ERR(__wt_bt_write(session, tmp,
		    addr, &size, false, F_ISSET(r, WT_REC_CHECKPOINT), false));

		/*
		 * Track the overflow record (unless it's a bulk load, which
		 * by definition won't ever reuse a record.
		 */
		if (!r->is_bulk_load)
			WT_ERR(__wt_ovfl_reuse_add(session, page,
			    addr, size, kv->buf.data, kv->buf.size));
	}

	/* Set the callers K/V to reference the overflow record's address. */
	WT_ERR(__wt_buf_set(session, &kv->buf, addr, size));

	/* Build the cell and return. */
	kv->cell_len = __wt_cell_pack_ovfl(&kv->cell, type, rle, kv->buf.size);
	kv->len = kv->cell_len + kv->buf.size;

err:	__wt_scr_free(session, &tmp);
	return (ret);
}

/*
 * __rec_dictionary_skip_search --
 *	Search a dictionary skiplist.
 */
static WT_DICTIONARY *
__rec_dictionary_skip_search(WT_DICTIONARY **head, uint64_t hash)
{
	WT_DICTIONARY **e;
	int i;

	/*
	 * Start at the highest skip level, then go as far as possible at each
	 * level before stepping down to the next.
	 */
	for (i = WT_SKIP_MAXDEPTH - 1, e = &head[i]; i >= 0;) {
		if (*e == NULL) {		/* Empty levels */
			--i;
			--e;
			continue;
		}

		/*
		 * Return any exact matches: we don't care in what search level
		 * we found a match.
		 */
		if ((*e)->hash == hash)		/* Exact match */
			return (*e);
		if ((*e)->hash > hash) {	/* Drop down a level */
			--i;
			--e;
		} else				/* Keep going at this level */
			e = &(*e)->next[i];
	}
	return (NULL);
}

/*
 * __rec_dictionary_skip_search_stack --
 *	Search a dictionary skiplist, returning an insert/remove stack.
 */
static void
__rec_dictionary_skip_search_stack(
    WT_DICTIONARY **head, WT_DICTIONARY ***stack, uint64_t hash)
{
	WT_DICTIONARY **e;
	int i;

	/*
	 * Start at the highest skip level, then go as far as possible at each
	 * level before stepping down to the next.
	 */
	for (i = WT_SKIP_MAXDEPTH - 1, e = &head[i]; i >= 0;)
		if (*e == NULL || (*e)->hash > hash)
			stack[i--] = e--;	/* Drop down a level */
		else
			e = &(*e)->next[i];	/* Keep going at this level */
}

/*
 * __rec_dictionary_skip_insert --
 *	Insert an entry into the dictionary skip-list.
 */
static void
__rec_dictionary_skip_insert(
    WT_DICTIONARY **head, WT_DICTIONARY *e, uint64_t hash)
{
	WT_DICTIONARY **stack[WT_SKIP_MAXDEPTH];
	u_int i;

	/* Insert the new entry into the skiplist. */
	__rec_dictionary_skip_search_stack(head, stack, hash);
	for (i = 0; i < e->depth; ++i) {
		e->next[i] = *stack[i];
		*stack[i] = e;
	}
}

/*
 * __rec_dictionary_init --
 *	Allocate and initialize the dictionary.
 */
static int
__rec_dictionary_init(WT_SESSION_IMPL *session, WT_RECONCILE *r, u_int slots)
{
	u_int depth, i;

	/* Free any previous dictionary. */
	__rec_dictionary_free(session, r);

	r->dictionary_slots = slots;
	WT_RET(__wt_calloc(session,
	    r->dictionary_slots, sizeof(WT_DICTIONARY *), &r->dictionary));
	for (i = 0; i < r->dictionary_slots; ++i) {
		depth = __wt_skip_choose_depth(session);
		WT_RET(__wt_calloc(session, 1,
		    sizeof(WT_DICTIONARY) + depth * sizeof(WT_DICTIONARY *),
		    &r->dictionary[i]));
		r->dictionary[i]->depth = depth;
	}
	return (0);
}

/*
 * __rec_dictionary_free --
 *	Free the dictionary.
 */
static void
__rec_dictionary_free(WT_SESSION_IMPL *session, WT_RECONCILE *r)
{
	u_int i;

	if (r->dictionary == NULL)
		return;

	/*
	 * We don't correct dictionary_slots when we fail during allocation,
	 * but that's OK, the value is either NULL or a memory reference to
	 * be free'd.
	 */
	for (i = 0; i < r->dictionary_slots; ++i)
		__wt_free(session, r->dictionary[i]);
	__wt_free(session, r->dictionary);
}

/*
 * __rec_dictionary_reset --
 *	Reset the dictionary when reconciliation restarts and when crossing a
 *	page boundary (a potential split).
 */
static void
__rec_dictionary_reset(WT_RECONCILE *r)
{
	if (r->dictionary_slots) {
		r->dictionary_next = 0;
		memset(r->dictionary_head, 0, sizeof(r->dictionary_head));
	}
}

/*
 * __rec_dictionary_lookup --
 *	Check the dictionary for a matching value on this page.
 */
static int
__rec_dictionary_lookup(
    WT_SESSION_IMPL *session, WT_RECONCILE *r, WT_KV *val, WT_DICTIONARY **dpp)
{
	WT_DICTIONARY *dp, *next;
	uint64_t hash;
	bool match;

	*dpp = NULL;

	/* Search the dictionary, and return any match we find. */
	hash = __wt_hash_fnv64(val->buf.data, val->buf.size);
	for (dp = __rec_dictionary_skip_search(r->dictionary_head, hash);
	    dp != NULL && dp->hash == hash; dp = dp->next[0]) {
		WT_RET(__wt_cell_pack_data_match(
		    (WT_CELL *)((uint8_t *)r->cur_ptr->image.mem + dp->offset),
		    &val->cell, val->buf.data, &match));
		if (match) {
			WT_STAT_DATA_INCR(session, rec_dictionary);
			*dpp = dp;
			return (0);
		}
	}

	/*
	 * We're not doing value replacement in the dictionary.  We stop adding
	 * new entries if we run out of empty dictionary slots (but continue to
	 * use the existing entries).  I can't think of any reason a leaf page
	 * value is more likely to be seen because it was seen more recently
	 * than some other value: if we find working sets where that's not the
	 * case, it shouldn't be too difficult to maintain a pointer which is
	 * the next dictionary slot to re-use.
	 */
	if (r->dictionary_next >= r->dictionary_slots)
		return (0);

	/*
	 * Set the hash value, we'll add this entry into the dictionary when we
	 * write it into the page's disk image buffer (because that's when we
	 * know where on the page it will be written).
	 */
	next = r->dictionary[r->dictionary_next++];
	next->offset = 0;		/* Not necessary, just cautious. */
	next->hash = hash;
	__rec_dictionary_skip_insert(r->dictionary_head, next, hash);
	*dpp = next;
	return (0);
<<<<<<< HEAD
}

/*
 * __rec_verbose_lookaside_write --
 *	Create a verbose message to display once per checkpoint with details
 *	about the cache state when performing a lookaside table write.
 */
static void
__rec_verbose_lookaside_write(
    WT_SESSION_IMPL *session, uint32_t las_id, uint64_t las_pageid)
{
#ifdef HAVE_VERBOSE
	WT_CONNECTION_IMPL *conn;
	uint64_t ckpt_gen_current, ckpt_gen_last;
	uint32_t pct_dirty, pct_full;

	if (!WT_VERBOSE_ISSET(session, WT_VERB_LOOKASIDE))
		return;

	conn = S2C(session);
	ckpt_gen_current = __wt_gen(session, WT_GEN_CHECKPOINT);
	ckpt_gen_last = conn->las_verb_gen_write;

	/*
	 * This message is throttled to one per checkpoint. To do this we
	 * track the generation of the last checkpoint for which the message
	 * was printed and check against the current checkpoint generation.
	 */
	if (ckpt_gen_current > ckpt_gen_last) {
		/*
		 * Attempt to atomically replace the last checkpoint generation
		 * for which this message was printed. If the atomic swap fails
		 * we have raced and the winning thread will print the message.
		 */
		if (__wt_atomic_casv64(&conn->las_verb_gen_write,
		    ckpt_gen_last, ckpt_gen_current)) {
			(void)__wt_eviction_clean_needed(session, &pct_full);
			(void)__wt_eviction_dirty_needed(session, &pct_dirty);

			__wt_verbose(session, WT_VERB_LOOKASIDE,
			    "Page reconciliation triggered lookaside write"
			    "file ID %" PRIu32 ", page ID %" PRIu64 ". "
			    "Entries now in lookaside file: %" PRId64 ", "
			    "cache dirty: %" PRIu32 "%% , "
			    "cache use: %" PRIu32 "%%",
			    las_id, las_pageid,
			    WT_STAT_READ(conn->stats, cache_lookaside_entries),
			    pct_dirty, pct_full);
		}
	}
#else
	WT_UNUSED(session);
	WT_UNUSED(las_id);
	WT_UNUSED(las_pageid);
#endif
=======
>>>>>>> 09bae70b
}<|MERGE_RESOLUTION|>--- conflicted
+++ resolved
@@ -6490,62 +6490,4 @@
 	__rec_dictionary_skip_insert(r->dictionary_head, next, hash);
 	*dpp = next;
 	return (0);
-<<<<<<< HEAD
-}
-
-/*
- * __rec_verbose_lookaside_write --
- *	Create a verbose message to display once per checkpoint with details
- *	about the cache state when performing a lookaside table write.
- */
-static void
-__rec_verbose_lookaside_write(
-    WT_SESSION_IMPL *session, uint32_t las_id, uint64_t las_pageid)
-{
-#ifdef HAVE_VERBOSE
-	WT_CONNECTION_IMPL *conn;
-	uint64_t ckpt_gen_current, ckpt_gen_last;
-	uint32_t pct_dirty, pct_full;
-
-	if (!WT_VERBOSE_ISSET(session, WT_VERB_LOOKASIDE))
-		return;
-
-	conn = S2C(session);
-	ckpt_gen_current = __wt_gen(session, WT_GEN_CHECKPOINT);
-	ckpt_gen_last = conn->las_verb_gen_write;
-
-	/*
-	 * This message is throttled to one per checkpoint. To do this we
-	 * track the generation of the last checkpoint for which the message
-	 * was printed and check against the current checkpoint generation.
-	 */
-	if (ckpt_gen_current > ckpt_gen_last) {
-		/*
-		 * Attempt to atomically replace the last checkpoint generation
-		 * for which this message was printed. If the atomic swap fails
-		 * we have raced and the winning thread will print the message.
-		 */
-		if (__wt_atomic_casv64(&conn->las_verb_gen_write,
-		    ckpt_gen_last, ckpt_gen_current)) {
-			(void)__wt_eviction_clean_needed(session, &pct_full);
-			(void)__wt_eviction_dirty_needed(session, &pct_dirty);
-
-			__wt_verbose(session, WT_VERB_LOOKASIDE,
-			    "Page reconciliation triggered lookaside write"
-			    "file ID %" PRIu32 ", page ID %" PRIu64 ". "
-			    "Entries now in lookaside file: %" PRId64 ", "
-			    "cache dirty: %" PRIu32 "%% , "
-			    "cache use: %" PRIu32 "%%",
-			    las_id, las_pageid,
-			    WT_STAT_READ(conn->stats, cache_lookaside_entries),
-			    pct_dirty, pct_full);
-		}
-	}
-#else
-	WT_UNUSED(session);
-	WT_UNUSED(las_id);
-	WT_UNUSED(las_pageid);
-#endif
-=======
->>>>>>> 09bae70b
 }