--- conflicted
+++ resolved
@@ -2065,7 +2065,7 @@
  *     Build delta init.
  */
 int
-__wti_rec_build_delta_init(WT_SESSION_IMPL *session, WT_RECONCILE *r)
+__wti_rec_build_delta_init(WT_SESSION_IMPL *session, WTI_RECONCILE *r)
 {
     WT_RET(__wt_buf_init(session, &r->delta, r->disk_img_buf_size));
     memset(r->delta.mem, 0, WT_DELTA_HEADER_SIZE);
@@ -2079,7 +2079,7 @@
  *     Pack the delta key
  */
 static WT_INLINE int
-__rec_delta_pack_key(WT_SESSION_IMPL *session, WT_BTREE *btree, WT_RECONCILE *r, WT_INSERT *ins,
+__rec_delta_pack_key(WT_SESSION_IMPL *session, WT_BTREE *btree, WTI_RECONCILE *r, WT_INSERT *ins,
   WT_ROW *rip, WT_ITEM *key)
 {
     WT_DECL_RET;
@@ -2115,7 +2115,7 @@
  */
 int
 __wti_rec_pack_delta_internal(
-  WT_SESSION_IMPL *session, WT_RECONCILE *r, WTI_REC_KV *key, WTI_REC_KV *value)
+  WT_SESSION_IMPL *session, WTI_RECONCILE *r, WTI_REC_KV *key, WTI_REC_KV *value)
 {
     WT_DELTA_HEADER *header;
     size_t packed_size;
@@ -2155,7 +2155,7 @@
  *     Pack a delta for a leaf page
  */
 static int
-__rec_pack_delta_leaf(WT_SESSION_IMPL *session, WT_RECONCILE *r, WT_SAVE_UPD *supd)
+__rec_pack_delta_leaf(WT_SESSION_IMPL *session, WTI_RECONCILE *r, WT_SAVE_UPD *supd)
 {
     WT_CURSOR_BTREE *cbt;
     WT_DECL_RET;
@@ -2276,7 +2276,7 @@
  *     Build delta for leaf pages.
  */
 static int
-__rec_build_delta_leaf(WT_SESSION_IMPL *session, WT_PAGE_HEADER *full_image, WT_RECONCILE *r)
+__rec_build_delta_leaf(WT_SESSION_IMPL *session, WT_PAGE_HEADER *full_image, WTI_RECONCILE *r)
 {
     WT_DELTA_HEADER *header;
     WT_MULTI *multi;
@@ -2331,7 +2331,7 @@
  */
 static int
 __rec_build_delta(
-  WT_SESSION_IMPL *session, WT_RECONCILE *r, WT_PAGE_HEADER *full_image, bool *build_deltap)
+  WT_SESSION_IMPL *session, WTI_RECONCILE *r, WT_PAGE_HEADER *full_image, bool *build_deltap)
 {
     *build_deltap = false;
     if (F_ISSET(r->ref, WT_REF_FLAG_LEAF)) {
@@ -2815,7 +2815,7 @@
  *     Set the updates durable. This must be called when the reconciliation can no longer fail.
  */
 static WT_INLINE void
-__rec_set_updates_durable(WT_RECONCILE *r)
+__rec_set_updates_durable(WTI_RECONCILE *r)
 {
     WT_MULTI *multi;
     WT_SAVE_UPD *supd;
@@ -3160,21 +3160,10 @@
      */
     WT_ERR(__wti_rec_hs_delete_updates(session, r));
 
-<<<<<<< HEAD
     for (multi = r->multi, i = 0; i < r->multi_next; ++multi, ++i) {
         if (multi->supd != NULL)
-            WT_ERR(__wt_hs_insert_updates(session, r, multi));
-    }
-=======
-    for (multi = r->multi, i = 0; i < r->multi_next; ++multi, ++i)
-        if (multi->supd != NULL) {
             WT_ERR(__wti_rec_hs_insert_updates(session, r, multi));
-            if (!multi->supd_restore) {
-                __wt_free(session, multi->supd);
-                multi->supd_entries = 0;
-            }
-        }
->>>>>>> 90fb8c70
+    }
 
 err:
     return (ret);
