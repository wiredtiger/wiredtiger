/*-
 * Copyright (c) 2014-2017 MongoDB, Inc.
 * Copyright (c) 2008-2014 WiredTiger, Inc.
 *	All rights reserved.
 *
 * See the file LICENSE for redistribution information.
 */

#include "wt_internal.h"

struct __rec_chunk;		typedef struct __rec_chunk WT_CHUNK;
struct __rec_dictionary;	typedef struct __rec_dictionary WT_DICTIONARY;
struct __rec_kv;		typedef struct __rec_kv WT_KV;

/*
 * Reconciliation is the process of taking an in-memory page, walking each entry
 * in the page, building a backing disk image in a temporary buffer representing
 * that information, and writing that buffer to disk.  What could be simpler?
 *
 * WT_RECONCILE --
 *	Information tracking a single page reconciliation.
 */
typedef struct {
	WT_REF  *ref;			/* Page being reconciled */
	WT_PAGE *page;
	uint32_t flags;			/* Caller's configuration */

	/*
	 * Track start/stop write generation to decide if all changes to the
	 * page are written.
	 */
	uint32_t orig_write_gen;

	/*
	 * Track start/stop checkpoint generations to decide if lookaside table
	 * records are correct.
	 */
	uint64_t orig_btree_checkpoint_gen;
	uint64_t orig_txn_checkpoint_gen;

	/*
	 * Track the oldest running transaction and the stable timestamp when
	 * reconciliation starts.
	 */
	uint64_t last_running;
	WT_DECL_TIMESTAMP(stable_timestamp)

	/* Track the page's min/maximum transactions. */
	uint64_t max_txn;
	WT_DECL_TIMESTAMP(max_timestamp)
	WT_DECL_TIMESTAMP(min_saved_timestamp)

	bool update_uncommitted;	/* An update was uncommitted */
	bool update_used;		/* An update could be used */

	/*
	 * When we can't mark the page clean (for example, checkpoint found some
	 * uncommitted updates), there's a leave-dirty flag.
	 */
	bool leave_dirty;

	/*
	 * Raw compression (don't get me started, as if normal reconciliation
	 * wasn't bad enough).  If an application wants absolute control over
	 * what gets written to disk, we give it a list of byte strings and it
	 * gives us back an image that becomes a file block.  Because we don't
	 * know the number of items we're storing in a block until we've done
	 * a lot of work, we turn off most compression: dictionary, copy-cell,
	 * prefix and row-store internal page suffix compression are all off.
	 */
	bool	  raw_compression;
	uint32_t  raw_max_slots;	/* Raw compression array sizes */
	uint32_t *raw_entries;		/* Raw compression slot entries */
	uint32_t *raw_offsets;		/* Raw compression slot offsets */
	uint64_t *raw_recnos;		/* Raw compression recno count */
	WT_ITEM	  raw_destination;	/* Raw compression destination buffer */

	/*
	 * Track if reconciliation has seen any overflow items.  If a leaf page
	 * with no overflow items is written, the parent page's address cell is
	 * set to the leaf-no-overflow type.  This means we can delete the leaf
	 * page without reading it because we don't have to discard any overflow
	 * items it might reference.
	 *
	 * The test test is per-page reconciliation, that is, once we see an
	 * overflow item on the page, all subsequent leaf pages written for the
	 * page will not be leaf-no-overflow type, regardless of whether or not
	 * they contain overflow items.  In other words, leaf-no-overflow is not
	 * guaranteed to be set on every page that doesn't contain an overflow
	 * item, only that if it is set, the page contains no overflow items.
	 *
	 * The reason is because of raw compression: there's no easy/fast way to
	 * figure out if the rows selected by raw compression included overflow
	 * items, and the optimization isn't worth another pass over the data.
	 */
	bool	ovfl_items;

	/*
	 * Track if reconciliation of a row-store leaf page has seen empty (zero
	 * length) values.  We don't write out anything for empty values, so if
	 * there are empty values on a page, we have to make two passes over the
	 * page when it's read to figure out how many keys it has, expensive in
	 * the common case of no empty values and (entries / 2) keys.  Likewise,
	 * a page with only empty values is another common data set, and keys on
	 * that page will be equal to the number of entries.  In both cases, set
	 * a flag in the page's on-disk header.
	 *
	 * The test is per-page reconciliation as described above for the
	 * overflow-item test.
	 */
	bool	all_empty_value, any_empty_value;

	/*
	 * Reconciliation gets tricky if we have to split a page, which happens
	 * when the disk image we create exceeds the page type's maximum disk
	 * image size.
	 *
	 * First, the sizes of the page we're building.  If WiredTiger is doing
	 * page layout, page_size is the same as page_size_orig. We accumulate
	 * a "page size" of raw data and when we reach that size, we split the
	 * page into multiple chunks, eventually compressing those chunks.  When
	 * the application is doing page layout (raw compression is configured),
	 * page_size can continue to grow past page_size_orig, and we keep
	 * accumulating raw data until the raw compression callback accepts it.
	 */
	uint32_t page_size;		/* Set page size */
	uint32_t page_size_orig;	/* Saved set page size */
	uint32_t max_raw_page_size;	/* Max page size with raw compression */

	/*
	 * Second, the split size: if we're doing the page layout, split to a
	 * smaller-than-maximum page size when a split is required so we don't
	 * repeatedly split a packed page.
	 */
	uint32_t split_size;		/* Split page size */
	uint32_t min_split_size;	/* Minimum split page size */

	/*
	 * We maintain two split chunks in the memory during reconciliation to
	 * be written out as pages. As we get to the end of the data, if the
	 * last one turns out to be smaller than the minimum split size, we go
	 * back into the penultimate chunk and split at this minimum split size
	 * boundary. This moves some data from the penultimate chunk to the last
	 * chunk, hence increasing the size of the last page written without
	 * decreasing the penultimate page size beyond the minimum split size.
	 * For this reason, we maintain an expected split percentage boundary
	 * and a minimum split percentage boundary.
	 *
	 * Chunks are referenced by current and previous pointers. In case of a
	 * split, previous references the first chunk and current switches to
	 * the second chunk. If reconciliation generates more split chunks, the
	 * the previous chunk is written to the disk and current and previous
	 * swap.
	 */
	struct __rec_chunk {
		/*
		 *
		 * The recno and entries fields are the starting record number
		 * of the split chunk (for column-store splits), and the number
		 * of entries in the split chunk.
		 *
		 * The key for a row-store page; no column-store key is needed
		 * because the page's recno, stored in the recno field, is the
		 * column-store key.
		 */
		uint32_t entries;
		uint64_t recno;
		WT_ITEM  key;

		uint32_t min_entries;
		uint64_t min_recno;
		WT_ITEM  min_key;

		/* Minimum split-size boundary buffer offset. */
		size_t   min_offset;

		WT_ITEM image;				/* disk-image */
		uint64_t lookaside_pageid;
	} chunkA, chunkB, *cur_ptr, *prev_ptr;

	/*
	 * We track current information about the current record number, the
	 * number of entries copied into the disk image buffer, where we are
	 * in the buffer, and how much memory remains. Those values are
	 * packaged here rather than passing pointers to stack locations
	 * around the code.
	 */
	uint64_t recno;			/* Current record number */
	uint32_t entries;		/* Current number of entries */
	uint8_t *first_free;		/* Current first free byte */
	size_t	 space_avail;		/* Remaining space in this chunk */
	/* Remaining space in this chunk to put a minimum size boundary */
	size_t	 min_space_avail;

	/*
	 * Saved update list, supporting the WT_REC_UPDATE_RESTORE and
	 * WT_REC_LOOKASIDE configurations. While reviewing updates for each
	 * page, we save WT_UPDATE lists here, and then move them to per-block
	 * areas as the blocks are defined.
	 */
	WT_SAVE_UPD *supd;		/* Saved updates */
	uint32_t     supd_next;
	size_t	     supd_allocated;

	/* List of pages we've written so far. */
	WT_MULTI *multi;
	uint32_t  multi_next;
	size_t	  multi_allocated;

	/*
	 * Root pages are written when wrapping up the reconciliation, remember
	 * the image we're going to write.
	 */
	WT_ITEM *wrapup_checkpoint;
	bool	 wrapup_checkpoint_compressed;

	/*
	 * We don't need to keep the 0th key around on internal pages, the
	 * search code ignores them as nothing can sort less by definition.
	 * There's some trickiness here, see the code for comments on how
	 * these fields work.
	 */
	bool	cell_zero;		/* Row-store internal page 0th key */

	/*
	 * We calculate checksums to find previously written identical blocks,
	 * but once a match fails during an eviction, there's no point trying
	 * again.
	 */
	bool	evict_matching_checksum_failed;

	/*
	 * WT_DICTIONARY --
	 *	We optionally build a dictionary of values for leaf pages. Where
	 * two value cells are identical, only write the value once, the second
	 * and subsequent copies point to the original cell. The dictionary is
	 * fixed size, but organized in a skip-list to make searches faster.
	 */
	struct __rec_dictionary {
		uint64_t hash;				/* Hash value */
		uint32_t offset;			/* Matching cell */

		u_int depth;				/* Skiplist */
		WT_DICTIONARY *next[0];
	} **dictionary;					/* Dictionary */
	u_int dictionary_next, dictionary_slots;	/* Next, max entries */
							/* Skiplist head. */
	WT_DICTIONARY *dictionary_head[WT_SKIP_MAXDEPTH];

	/*
	 * WT_KV--
	 *	An on-page key/value item we're building.
	 */
	struct __rec_kv {
		WT_ITEM	 buf;		/* Data */
		WT_CELL	 cell;		/* Cell and cell's length */
		size_t cell_len;
		size_t len;		/* Total length of cell + data */
	} k, v;				/* Key/Value being built */

	WT_ITEM *cur, _cur;		/* Key/Value being built */
	WT_ITEM *last, _last;		/* Last key/value built */

	bool key_pfx_compress;		/* If can prefix-compress next key */
	bool key_pfx_compress_conf;	/* If prefix compression configured */
	bool key_sfx_compress;		/* If can suffix-compress next key */
	bool key_sfx_compress_conf;	/* If suffix compression configured */

	bool is_bulk_load;		/* If it's a bulk load */

	WT_SALVAGE_COOKIE *salvage;	/* If it's a salvage operation */

	bool cache_write_lookaside;	/* Used the lookaside table */
	bool cache_write_restore;	/* Used update/restoration */

	uint32_t tested_ref_state;	/* Debugging information */

	/*
	 * XXX
	 * In the case of a modified update, we may need a copy of the current
	 * value as a set of bytes. We call back into the btree code using a
	 * fake cursor to do that work. This a layering violation and fragile,
	 * we need a better solution.
	 */
	WT_CURSOR_BTREE update_modify_cbt;
} WT_RECONCILE;

#define	WT_CROSSING_MIN_BND(r, next_len)				\
	((r)->cur_ptr->min_offset == 0 &&				\
	    (next_len) > (r)->min_space_avail)
#define	WT_CROSSING_SPLIT_BND(r, next_len) ((next_len) > (r)->space_avail)
#define	WT_CHECK_CROSSING_BND(r, next_len)				\
	(WT_CROSSING_MIN_BND(r, next_len) || WT_CROSSING_SPLIT_BND(r, next_len))

static void __rec_cell_build_addr(WT_SESSION_IMPL *,
		WT_RECONCILE *, const void *, size_t, u_int, uint64_t);
static int  __rec_cell_build_int_key(WT_SESSION_IMPL *,
		WT_RECONCILE *, const void *, size_t, bool *);
static int  __rec_cell_build_leaf_key(WT_SESSION_IMPL *,
		WT_RECONCILE *, const void *, size_t, bool *);
static int  __rec_cell_build_ovfl(WT_SESSION_IMPL *,
		WT_RECONCILE *, WT_KV *, uint8_t, uint64_t);
static int  __rec_cell_build_val(WT_SESSION_IMPL *,
		WT_RECONCILE *, const void *, size_t, uint64_t);
static void __rec_cleanup(WT_SESSION_IMPL *, WT_RECONCILE *);
static int  __rec_col_fix(WT_SESSION_IMPL *, WT_RECONCILE *, WT_REF *);
static int  __rec_col_fix_slvg(WT_SESSION_IMPL *,
		WT_RECONCILE *, WT_REF *, WT_SALVAGE_COOKIE *);
static int  __rec_col_int(WT_SESSION_IMPL *, WT_RECONCILE *, WT_REF *);
static int  __rec_col_merge(WT_SESSION_IMPL *, WT_RECONCILE *, WT_PAGE *);
static int  __rec_col_var(WT_SESSION_IMPL *,
		WT_RECONCILE *, WT_REF *, WT_SALVAGE_COOKIE *);
static int  __rec_col_var_helper(WT_SESSION_IMPL *, WT_RECONCILE *,
		WT_SALVAGE_COOKIE *, WT_ITEM *, bool, uint8_t, uint64_t);
static int  __rec_destroy_session(WT_SESSION_IMPL *);
static int  __rec_init(WT_SESSION_IMPL *,
		WT_REF *, uint32_t, WT_SALVAGE_COOKIE *, void *);
static uint32_t __rec_min_split_page_size(WT_BTREE *, uint32_t);
static int  __rec_root_write(WT_SESSION_IMPL *, WT_PAGE *, uint32_t);
static int  __rec_row_int(WT_SESSION_IMPL *, WT_RECONCILE *, WT_PAGE *);
static int  __rec_row_leaf(WT_SESSION_IMPL *,
		WT_RECONCILE *, WT_PAGE *, WT_SALVAGE_COOKIE *);
static int  __rec_row_leaf_insert(
		WT_SESSION_IMPL *, WT_RECONCILE *, WT_INSERT *);
static int  __rec_row_merge(WT_SESSION_IMPL *, WT_RECONCILE *, WT_PAGE *);
static int  __rec_split_discard(WT_SESSION_IMPL *, WT_PAGE *);
static int  __rec_split_row_promote(
		WT_SESSION_IMPL *, WT_RECONCILE *, WT_ITEM *, uint8_t);
static int  __rec_split_write(
		WT_SESSION_IMPL *, WT_RECONCILE *, WT_CHUNK *, WT_ITEM *, bool);
static int  __rec_update_las(
		WT_SESSION_IMPL *, WT_RECONCILE *, uint32_t, WT_MULTI *);
static int  __rec_write_check_complete(
		WT_SESSION_IMPL *, WT_RECONCILE *, bool *);
static void __rec_write_page_status(WT_SESSION_IMPL *, WT_RECONCILE *);
static int  __rec_write_wrapup(WT_SESSION_IMPL *, WT_RECONCILE *, WT_PAGE *);
static int  __rec_write_wrapup_err(
		WT_SESSION_IMPL *, WT_RECONCILE *, WT_PAGE *);

static void __rec_dictionary_free(WT_SESSION_IMPL *, WT_RECONCILE *);
static int  __rec_dictionary_init(WT_SESSION_IMPL *, WT_RECONCILE *, u_int);
static int  __rec_dictionary_lookup(
		WT_SESSION_IMPL *, WT_RECONCILE *, WT_KV *, WT_DICTIONARY **);
static void __rec_dictionary_reset(WT_RECONCILE *);
static void __rec_verbose_lookaside_write(
		WT_SESSION_IMPL *, uint32_t, uint64_t);

/*
 * __wt_reconcile --
 *	Reconcile an in-memory page into its on-disk format, and write it.
 */
int
__wt_reconcile(WT_SESSION_IMPL *session, WT_REF *ref,
    WT_SALVAGE_COOKIE *salvage, uint32_t flags, bool *lookaside_retryp)
{
	WT_BTREE *btree;
	WT_DECL_RET;
	WT_PAGE *page;
	WT_PAGE_MODIFY *mod;
	WT_RECONCILE *r;
	uint64_t oldest_id;

	btree = S2BT(session);
	page = ref->page;
	mod = page->modify;
	if (lookaside_retryp != NULL)
		*lookaside_retryp = false;

	__wt_verbose(session, WT_VERB_RECONCILE,
	    "%p reconcile %s (%s%s%s)",
	    (void *)ref, __wt_page_type_string(page->type),
	    LF_ISSET(WT_REC_EVICT) ? "evict" : "checkpoint",
	    LF_ISSET(WT_REC_LOOKASIDE) ? ", lookaside" : "",
	    LF_ISSET(WT_REC_UPDATE_RESTORE) ? ", update/restore" : "");

	/*
	 * Sanity check flags.
	 *
	 * We can only do update/restore eviction when the version that ends up
	 * in the page image is the oldest one any reader could need.
	 * Otherwise we would need to keep updates in memory that go back older
	 * than the version in the disk image, and since modify operations
	 * aren't idempotent, that is problematic.
	 */
	WT_ASSERT(session, !LF_ISSET(WT_REC_UPDATE_RESTORE) ||
	    LF_ISSET(WT_REC_VISIBLE_ALL));

	/* We shouldn't get called with a clean page, that's an error. */
	WT_ASSERT(session, __wt_page_is_modified(page));

	/*
	 * Reconciliation locks the page for three reasons:
	 *    Reconciliation reads the lists of page updates, obsolete updates
	 * cannot be discarded while reconciliation is in progress;
	 *    The compaction process reads page modification information, which
	 * reconciliation modifies;
	 *    In-memory splits: reconciliation of an internal page cannot handle
	 * a child page splitting during the reconciliation.
	 */
	WT_PAGE_LOCK(session, page);

	oldest_id = __wt_txn_oldest_id(session);
	if (LF_ISSET(WT_REC_EVICT))
		mod->last_eviction_id = oldest_id;

#ifdef HAVE_DIAGNOSTIC
	/*
	 * Check that transaction time always moves forward for a given page.
	 * If this check fails, reconciliation can free something that a future
	 * reconciliation will need.
	 */
	WT_ASSERT(session, WT_TXNID_LE(mod->last_oldest_id, oldest_id));
	mod->last_oldest_id = oldest_id;
#endif

	/* Initialize the reconciliation structure for each new run. */
	if ((ret = __rec_init(
	    session, ref, flags, salvage, &session->reconcile)) != 0) {
		WT_PAGE_UNLOCK(session, page);
		return (ret);
	}
	r = session->reconcile;

	/* Reconcile the page. */
	switch (page->type) {
	case WT_PAGE_COL_FIX:
		if (salvage != NULL)
			ret = __rec_col_fix_slvg(session, r, ref, salvage);
		else
			ret = __rec_col_fix(session, r, ref);
		break;
	case WT_PAGE_COL_INT:
		WT_WITH_PAGE_INDEX(session,
		    ret = __rec_col_int(session, r, ref));
		break;
	case WT_PAGE_COL_VAR:
		ret = __rec_col_var(session, r, ref, salvage);
		break;
	case WT_PAGE_ROW_INT:
		WT_WITH_PAGE_INDEX(session,
		    ret = __rec_row_int(session, r, page));
		break;
	case WT_PAGE_ROW_LEAF:
		ret = __rec_row_leaf(session, r, page, salvage);
		break;
	WT_ILLEGAL_VALUE_SET(session);
	}

	/* Check for a successful reconciliation. */
	if (ret == 0)
		ret = __rec_write_check_complete(session, r, lookaside_retryp);

	/*
	 * XXX special case to fall back to lookaside eviction during
	 * checkpoints if a page can't be evicted.
	 */
	if (ret == EBUSY && lookaside_retryp != NULL &&
	    !F_ISSET(r, WT_REC_UPDATE_RESTORE) && !r->update_uncommitted)
		*lookaside_retryp = true;

	/* Wrap up the page reconciliation. */
	if (ret == 0 && (ret = __rec_write_wrapup(session, r, page)) == 0)
		__rec_write_page_status(session, r);
	else
		WT_TRET(__rec_write_wrapup_err(session, r, page));

	/* Release the reconciliation lock. */
	WT_PAGE_UNLOCK(session, page);

	/* Update statistics. */
	WT_STAT_CONN_INCR(session, rec_pages);
	WT_STAT_DATA_INCR(session, rec_pages);
	if (LF_ISSET(WT_REC_EVICT)) {
		WT_STAT_CONN_INCR(session, rec_pages_eviction);
		WT_STAT_DATA_INCR(session, rec_pages_eviction);
	}
	if (r->cache_write_lookaside) {
		WT_STAT_CONN_INCR(session, cache_write_lookaside);
		WT_STAT_DATA_INCR(session, cache_write_lookaside);
	}
	if (r->cache_write_restore) {
		WT_STAT_CONN_INCR(session, cache_write_restore);
		WT_STAT_DATA_INCR(session, cache_write_restore);
	}
	if (r->multi_next > btree->rec_multiblock_max)
		btree->rec_multiblock_max = r->multi_next;

	/* Clean up the reconciliation structure. */
	__rec_cleanup(session, r);

	/*
	 * When threads perform eviction, don't cache block manager structures
	 * (even across calls), we can have a significant number of threads
	 * doing eviction at the same time with large items. Ignore checkpoints,
	 * once the checkpoint completes, all unnecessary session resources will
	 * be discarded.
	 */
	if (!WT_SESSION_IS_CHECKPOINT(session)) {
		/*
		 * Clean up the underlying block manager memory too: it's not
		 * reconciliation, but threads discarding reconciliation
		 * structures want to clean up the block manager's structures
		 * as well, and there's no obvious place to do that.
		 */
		if (session->block_manager_cleanup != NULL)
			WT_TRET(session->block_manager_cleanup(session));

		WT_TRET(__rec_destroy_session(session));
	}
	/*
	 * We track removed overflow objects in case there's a reader in
	 * transit when they're removed. Any form of eviction locks out
	 * readers, we can discard them all.
	 */
	if (LF_ISSET(WT_REC_EVICT))
		__wt_ovfl_discard_remove(session, page);
	WT_RET(ret);

	/*
	 * Root pages are special, splits have to be done, we can't put it off
	 * as the parent's problem any more.
	 */
	if (__wt_ref_is_root(ref)) {
		WT_WITH_PAGE_INDEX(session,
		    ret = __rec_root_write(session, page, flags));
		return (ret);
	}

	/*
	 * Otherwise, mark the page's parent dirty.
	 * Don't mark the tree dirty: if this reconciliation is in service of a
	 * checkpoint, it's cleared the tree's dirty flag, and we don't want to
	 * set it again as part of that walk.
	 */
	return (__wt_page_parent_modify_set(session, ref, true));
}

/*
 * __rec_las_checkpoint_test --
 *	Return if the lookaside table is going to collide with a checkpoint.
 */
static inline bool
__rec_las_checkpoint_test(WT_SESSION_IMPL *session, WT_RECONCILE *r)
{
	WT_BTREE *btree;

	btree = S2BT(session);

	/*
	 * Running checkpoints can collide with the lookaside table because
	 * reconciliation using the lookaside table writes the key's last
	 * committed value, which might not be the value checkpoint would write.
	 * If reconciliation was configured for lookaside table eviction, this
	 * file participates in checkpoints, and any of the tree or system
	 * transactional generation numbers don't match, there's a possible
	 * collision.
	 *
	 * It's a complicated test, but the alternative is to have checkpoint
	 * drain lookaside table reconciliations, and this isn't a problem for
	 * most workloads.
	 */
	if (!F_ISSET(r, WT_REC_LOOKASIDE))
		return (false);
	if (F_ISSET(btree, WT_BTREE_NO_CHECKPOINT))
		return (false);
	if (r->orig_btree_checkpoint_gen == btree->checkpoint_gen &&
	    r->orig_txn_checkpoint_gen ==
	    __wt_gen(session, WT_GEN_CHECKPOINT) &&
	    r->orig_btree_checkpoint_gen == r->orig_txn_checkpoint_gen)
		return (false);
	return (true);
}

/*
 * __rec_write_check_complete --
 *	Check that reconciliation should complete.
 */
static int
__rec_write_check_complete(
    WT_SESSION_IMPL *session, WT_RECONCILE *r, bool *lookaside_retryp)
{
	WT_MULTI *multi;
	uint32_t i;

	/*
	 * Tests in this function are lookaside tests and tests to decide if
	 * rewriting a page in memory is worth doing. In-memory configurations
	 * can't use a lookaside table, and we ignore page rewrite desirability
	 * checks for in-memory eviction because a small cache can force us to
	 * rewrite every possible page.
	 */
	if (F_ISSET(r, WT_REC_IN_MEMORY))
		return (0);

	/*
	 * If we have used the lookaside table, check for a lookaside table and
	 * checkpoint collision.
	 */
	if (r->cache_write_lookaside && __rec_las_checkpoint_test(session, r))
		return (EBUSY);

	/*
	 * If no entries were used, the page is empty and we can only restore
	 * updates against an empty row store leaf page.  (Column store modify
	 * will attempt to allocate a zero-length array).
	 */
	if (r->page->type != WT_PAGE_ROW_LEAF) {
		if (r->entries == 0 && r->supd_next != 0)
			return (EBUSY);
		for (multi = r->multi, i = 0; i < r->multi_next; ++multi, ++i)
			if (multi->disk_image == NULL &&
			    multi->supd_entries != 0)
				return (EBUSY);
	}

	/*
	 * Check if this reconciliation attempt is making progress.  If there's
	 * any sign of progress, don't fall back to the lookaside table.
	 *
	 * Check if the current reconciliation split, in which case we'll
	 * likely get to write at least one of the blocks.  If we've created a
	 * page image for a page that previously didn't have one, or we had a
	 * page image and it is now empty, that's also progress.
	 */
	if (r->multi_next > 1)
		return (0);

	/*
	 * We only suggest lookaside if currently in an evict/restore attempt
	 * and some updates were saved.  Our caller sets the evict/restore flag
	 * based on various conditions (like if this is a leaf page), which is
	 * why we're testing that flag instead of a set of other conditions.
	 * If no updates were saved, eviction will succeed without needing to
	 * restore anything.
	 */
	if (!F_ISSET(r, WT_REC_UPDATE_RESTORE) || lookaside_retryp == NULL ||
	    (r->multi_next == 1 && r->multi->supd_entries == 0))
		return (0);

	/*
	 * Check if the current reconciliation applied some updates, in which
	 * case evict/restore should gain us some space.
	 *
	 * Check if lookaside eviction is possible.  If any of the updates we
	 * saw were uncommitted, the lookaside table cannot be used.
	 */
	if (r->update_used || r->update_uncommitted)
		return (0);

	*lookaside_retryp = true;
	return (EBUSY);
}

/*
 * __rec_write_page_status --
 *	Set the page status after reconciliation.
 */
static void
__rec_write_page_status(WT_SESSION_IMPL *session, WT_RECONCILE *r)
{
	WT_BTREE *btree;
	WT_PAGE *page;
	WT_PAGE_MODIFY *mod;

	btree = S2BT(session);
	page = r->page;
	mod = page->modify;

	/*
	 * Set the page's status based on whether or not we cleaned the page.
	 */
	if (r->leave_dirty) {
		/*
		 * The page remains dirty.
		 *
		 * Any checkpoint call cleared the tree's modified flag before
		 * writing pages, so we must explicitly reset it.  We insert a
		 * barrier after the change for clarity (the requirement is the
		 * flag be set before a subsequent checkpoint reads it, and
		 * as the current checkpoint is waiting on this reconciliation
		 * to complete, there's no risk of that happening).
		 */
		btree->modified = true;
		WT_FULL_BARRIER();
		if (!S2C(session)->modified)
			S2C(session)->modified = true;

		/*
		 * Eviction should only be here if following the save/restore
		 * eviction path.
		 */
		WT_ASSERT(session,
		    !F_ISSET(r, WT_REC_EVICT) ||
		    F_ISSET(r, WT_REC_UPDATE_RESTORE));
	} else {
		/*
		 * Track the page's maximum transaction ID (used to decide if
		 * we're likely to be able to evict this page in the future).
		 */
		mod->rec_max_txn = r->max_txn;
#ifdef HAVE_TIMESTAMPS
		__wt_timestamp_set(&mod->rec_max_timestamp, &r->max_timestamp);
#endif

		/*
		 * Track the tree's maximum transaction ID (used to decide if
		 * it's safe to discard the tree). Reconciliation for eviction
		 * is multi-threaded, only update the tree's maximum transaction
		 * ID when doing a checkpoint. That's sufficient, we only care
		 * about the maximum transaction ID of current updates in the
		 * tree, and checkpoint visits every dirty page in the tree.
		 */
		if (F_ISSET(r, WT_REC_EVICT)) {
			if (WT_TXNID_LT(btree->rec_max_txn, r->max_txn))
				btree->rec_max_txn = r->max_txn;
#ifdef HAVE_TIMESTAMPS
			if (__wt_timestamp_cmp(
			    &btree->rec_max_timestamp, &r->max_timestamp) < 0)
				__wt_timestamp_set(&btree->rec_max_timestamp,
				    &r->max_timestamp);
#endif
		}

		/*
		 * The page only might be clean; if the write generation is
		 * unchanged since reconciliation started, it's clean.
		 *
		 * If the write generation changed, the page has been written
		 * since reconciliation started and remains dirty (that can't
		 * happen when evicting, the page is exclusively locked).
		 */
		if (__wt_atomic_cas32(&mod->write_gen, r->orig_write_gen, 0))
			__wt_cache_dirty_decr(session, page);
		else
			WT_ASSERT(session, !F_ISSET(r, WT_REC_EVICT));
	}
}

/*
 * __rec_root_write --
 *	Handle the write of a root page.
 */
static int
__rec_root_write(WT_SESSION_IMPL *session, WT_PAGE *page, uint32_t flags)
{
	WT_DECL_RET;
	WT_PAGE *next;
	WT_PAGE_INDEX *pindex;
	WT_PAGE_MODIFY *mod;
	WT_REF fake_ref;
	uint32_t i;

	mod = page->modify;

	/*
	 * If a single root page was written (either an empty page or there was
	 * a 1-for-1 page swap), we've written root and checkpoint, we're done.
	 * If the root page split, write the resulting WT_REF array.  We already
	 * have an infrastructure for writing pages, create a fake root page and
	 * write it instead of adding code to write blocks based on the list of
	 * blocks resulting from a multiblock reconciliation.
	 */
	switch (mod->rec_result) {
	case WT_PM_REC_EMPTY:				/* Page is empty */
	case WT_PM_REC_REPLACE:				/* 1-for-1 page swap */
		return (0);
	case WT_PM_REC_MULTIBLOCK:			/* Multiple blocks */
		break;
	WT_ILLEGAL_VALUE(session);
	}

	__wt_verbose(session, WT_VERB_SPLIT,
	    "root page split -> %" PRIu32 " pages", mod->mod_multi_entries);

	/*
	 * Create a new root page, initialize the array of child references,
	 * mark it dirty, then write it.
	 */
	WT_RET(__wt_page_alloc(session,
	    page->type, mod->mod_multi_entries, false, &next));

	WT_INTL_INDEX_GET(session, next, pindex);
	for (i = 0; i < mod->mod_multi_entries; ++i) {
		/*
		 * There's special error handling required when re-instantiating
		 * pages in memory; it's not needed here, asserted for safety.
		 */
		WT_ASSERT(session, mod->mod_multi[i].supd == NULL);
		WT_ASSERT(session, mod->mod_multi[i].disk_image == NULL);

		WT_ERR(__wt_multi_to_ref(session,
		    next, &mod->mod_multi[i], &pindex->index[i], NULL, false));
		pindex->index[i]->home = next;
	}

	/*
	 * We maintain a list of pages written for the root in order to free the
	 * backing blocks the next time the root is written.
	 */
	mod->mod_root_split = next;

	/*
	 * Mark the page dirty.
	 * Don't mark the tree dirty: if this reconciliation is in service of a
	 * checkpoint, it's cleared the tree's dirty flag, and we don't want to
	 * set it again as part of that walk.
	 */
	WT_ERR(__wt_page_modify_init(session, next));
	__wt_page_only_modify_set(session, next);

	/*
	 * Fake up a reference structure, and write the next root page.
	 */
	__wt_root_ref_init(&fake_ref, next, page->type == WT_PAGE_COL_INT);
	return (__wt_reconcile(session, &fake_ref, NULL, flags, NULL));

err:	__wt_page_out(session, &next);
	return (ret);
}

/*
 * __rec_raw_compression_config --
 *	Configure raw compression.
 */
static inline bool
__rec_raw_compression_config(
    WT_SESSION_IMPL *session, WT_PAGE *page, WT_SALVAGE_COOKIE *salvage)
{
	WT_BTREE *btree;

	btree = S2BT(session);

	/* Check if raw compression configured. */
	if (btree->compressor == NULL ||
	    btree->compressor->compress_raw == NULL)
		return (false);

	/* Only for row-store and variable-length column-store objects. */
	if (page->type == WT_PAGE_COL_FIX)
		return (false);

	/*
	 * Raw compression cannot support dictionary compression. (Technically,
	 * we could still use the raw callback on column-store variable length
	 * internal pages with dictionary compression configured, because
	 * dictionary compression only applies to column-store leaf pages, but
	 * that seems an unlikely use case.)
	 */
	if (btree->dictionary != 0)
		return (false);

	/* Raw compression cannot support prefix compression. */
	if (btree->prefix_compression)
		return (false);

	/*
	 * Raw compression is also turned off during salvage: we can't allow
	 * pages to split during salvage, raw compression has no point if it
	 * can't manipulate the page size.
	 */
	if (salvage != NULL)
		return (false);

	return (true);
}

/*
 * __rec_init --
 *	Initialize the reconciliation structure.
 */
static int
__rec_init(WT_SESSION_IMPL *session,
    WT_REF *ref, uint32_t flags, WT_SALVAGE_COOKIE *salvage, void *reconcilep)
{
	WT_BTREE *btree;
	WT_PAGE *page;
	WT_RECONCILE *r;
	WT_TXN_GLOBAL *txn_global;

	btree = S2BT(session);
	page = ref->page;

	if ((r = *(WT_RECONCILE **)reconcilep) == NULL) {
		WT_RET(__wt_calloc_one(session, &r));

		*(WT_RECONCILE **)reconcilep = r;
		session->reconcile_cleanup = __rec_destroy_session;

		/* Connect pointers/buffers. */
		r->cur = &r->_cur;
		r->last = &r->_last;

		/* Disk buffers need to be aligned for writing. */
		F_SET(&r->chunkA.image, WT_ITEM_ALIGNED);
		F_SET(&r->chunkB.image, WT_ITEM_ALIGNED);
	}

	/* Reconciliation is not re-entrant, make sure that doesn't happen. */
	WT_ASSERT(session, r->ref == NULL);

	/* Remember the configuration. */
	r->ref = ref;
	r->page = page;

	/*
	 * Save the page's write generation before reading the page.
	 * Save the transaction generations before reading the page.
	 * These are all ordered reads, but we only need one.
	 */
	r->orig_btree_checkpoint_gen = btree->checkpoint_gen;
	r->orig_txn_checkpoint_gen = __wt_gen(session, WT_GEN_CHECKPOINT);
	WT_ORDERED_READ(r->orig_write_gen, page->modify->write_gen);

	/*
	 * Cache the oldest running transaction ID.  This is used to check
	 * whether updates seen by reconciliation have committed.  We keep a
	 * cached copy to avoid races where a concurrent transaction could
	 * abort while reconciliation is examining its updates.  This way, any
	 * transaction running when reconciliation starts is considered
	 * uncommitted.
	 */
	txn_global = &S2C(session)->txn_global;
	WT_ORDERED_READ(r->last_running, txn_global->last_running);
#ifdef HAVE_TIMESTAMPS
	WT_WITH_TIMESTAMP_READLOCK(session, &txn_global->rwlock,
	    __wt_timestamp_set(
		&r->stable_timestamp, &txn_global->stable_timestamp));
#endif

	/*
	 * When operating on the lookaside table, we can't save updates and
	 * there is no point trying update/restore eviction: just evict pages
	 * as soon as we can.
	 */
	if (F_ISSET(btree, WT_BTREE_LOOKASIDE))
		LF_CLR(WT_REC_LOOKASIDE | WT_REC_UPDATE_RESTORE);

	/*
	 * Lookaside table eviction is configured when eviction gets aggressive,
	 * adjust the flags for cases we don't support.
	 *
	 * We don't yet support fixed-length column-store combined with the
	 * lookaside table. It's not hard to do, but the underlying function
	 * that reviews which updates can be written to the evicted page and
	 * which updates need to be written to the lookaside table needs access
	 * to the original value from the page being evicted, and there's no
	 * code path for that in the case of fixed-length column-store objects.
	 * (Row-store and variable-width column-store objects provide a
	 * reference to the unpacked on-page cell for this purpose, but there
	 * isn't an on-page cell for fixed-length column-store objects.) For
	 * now, turn it off.
	 */
	if (page->type == WT_PAGE_COL_FIX)
		LF_CLR(WT_REC_LOOKASIDE);

	/*
	 * Check for a lookaside table and checkpoint collision, and if we find
	 * one, turn off the lookaside file (we've gone to all the effort of
	 * getting exclusive access to the page, might as well try and evict
	 * it).
	 */
	if (LF_ISSET(WT_REC_LOOKASIDE) &&
	    __rec_las_checkpoint_test(session, r))
		LF_CLR(WT_REC_LOOKASIDE);

	r->flags = flags;

	/* Track the page's min/maximum transaction */
	r->max_txn = WT_TXN_NONE;
#ifdef HAVE_TIMESTAMPS
	__wt_timestamp_set_zero(&r->max_timestamp);
	__wt_timestamp_set_inf(&r->min_saved_timestamp);
#endif

	/* Track if updates were used and/or uncommitted. */
	r->update_used = r->update_uncommitted = false;

	/* Track if the page can be marked clean. */
	r->leave_dirty = false;

	/* Raw compression. */
	r->raw_compression =
	    __rec_raw_compression_config(session, page, salvage);
	r->raw_destination.flags = WT_ITEM_ALIGNED;

	/* Track overflow items. */
	r->ovfl_items = false;

	/* Track empty values. */
	r->all_empty_value = true;
	r->any_empty_value = false;

	/* The list of saved updates is reused. */
	r->supd_next = 0;

	/* The list of pages we've written. */
	r->multi = NULL;
	r->multi_next = 0;
	r->multi_allocated = 0;

	r->wrapup_checkpoint = NULL;
	r->wrapup_checkpoint_compressed = false;

	r->evict_matching_checksum_failed = false;

	/*
	 * Dictionary compression only writes repeated values once.  We grow
	 * the dictionary as necessary, always using the largest size we've
	 * seen.
	 *
	 * Reset the dictionary.
	 *
	 * Sanity check the size: 100 slots is the smallest dictionary we use.
	 */
	if (btree->dictionary != 0 && btree->dictionary > r->dictionary_slots)
		WT_RET(__rec_dictionary_init(session,
		    r, btree->dictionary < 100 ? 100 : btree->dictionary));
	__rec_dictionary_reset(r);

	/*
	 * Prefix compression discards repeated prefix bytes from row-store leaf
	 * page keys.
	 */
	r->key_pfx_compress_conf = false;
	if (btree->prefix_compression && page->type == WT_PAGE_ROW_LEAF)
		r->key_pfx_compress_conf = true;

	/*
	 * Suffix compression shortens internal page keys by discarding trailing
	 * bytes that aren't necessary for tree navigation.  We don't do suffix
	 * compression if there is a custom collator because we don't know what
	 * bytes a custom collator might use.  Some custom collators (for
	 * example, a collator implementing reverse ordering of strings), won't
	 * have any problem with suffix compression: if there's ever a reason to
	 * implement suffix compression for custom collators, we can add a
	 * setting to the collator, configured when the collator is added, that
	 * turns on suffix compression.
	 *
	 * The raw compression routines don't even consider suffix compression,
	 * but it doesn't hurt to confirm that.
	 */
	r->key_sfx_compress_conf = false;
	if (btree->collator == NULL &&
	    btree->internal_key_truncate && !r->raw_compression)
		r->key_sfx_compress_conf = true;

	r->is_bulk_load = false;

	r->salvage = salvage;

	r->cache_write_lookaside = r->cache_write_restore = false;

	/*
	 * The fake cursor used to figure out modified update values points to
	 * the enclosing WT_REF as a way to access the page.
	 */
	r->update_modify_cbt.ref = ref;

	return (0);
}

/*
 * __rec_cleanup --
 *	Clean up after a reconciliation run, except for structures cached
 *	across runs.
 */
static void
__rec_cleanup(WT_SESSION_IMPL *session, WT_RECONCILE *r)
{
	WT_BTREE *btree;
	WT_MULTI *multi;
	uint32_t i;

	btree = S2BT(session);

	if (btree->type == BTREE_ROW)
		for (multi = r->multi, i = 0; i < r->multi_next; ++multi, ++i)
			__wt_free(session, multi->key.ikey);
	for (multi = r->multi, i = 0; i < r->multi_next; ++multi, ++i) {
		__wt_free(session, multi->disk_image);
		__wt_free(session, multi->supd);
		__wt_free(session, multi->addr.addr);
	}
	__wt_free(session, r->multi);

	/* Reconciliation is not re-entrant, make sure that doesn't happen. */
	r->ref = NULL;
}

/*
 * __rec_destroy --
 *	Clean up the reconciliation structure.
 */
static void
__rec_destroy(WT_SESSION_IMPL *session, void *reconcilep)
{
	WT_RECONCILE *r;

	if ((r = *(WT_RECONCILE **)reconcilep) == NULL)
		return;
	*(WT_RECONCILE **)reconcilep = NULL;

	__wt_free(session, r->raw_entries);
	__wt_free(session, r->raw_offsets);
	__wt_free(session, r->raw_recnos);
	__wt_buf_free(session, &r->raw_destination);

	__wt_buf_free(session, &r->chunkA.key);
	__wt_buf_free(session, &r->chunkA.min_key);
	__wt_buf_free(session, &r->chunkA.image);
	__wt_buf_free(session, &r->chunkB.key);
	__wt_buf_free(session, &r->chunkB.min_key);
	__wt_buf_free(session, &r->chunkB.image);

	__wt_free(session, r->supd);

	__rec_dictionary_free(session, r);

	__wt_buf_free(session, &r->k.buf);
	__wt_buf_free(session, &r->v.buf);
	__wt_buf_free(session, &r->_cur);
	__wt_buf_free(session, &r->_last);

	__wt_buf_free(session, &r->update_modify_cbt.iface.value);

	__wt_free(session, r);
}

/*
 * __rec_destroy_session --
 *	Clean up the reconciliation structure, session version.
 */
static int
__rec_destroy_session(WT_SESSION_IMPL *session)
{
	__rec_destroy(session, &session->reconcile);
	return (0);
}

/*
 * __rec_update_save --
 *	Save a WT_UPDATE list for later restoration.
 */
static int
__rec_update_save(WT_SESSION_IMPL *session,
    WT_RECONCILE *r, WT_INSERT *ins, void *ripcip, WT_UPDATE *onpage_upd)
{
	WT_RET(__wt_realloc_def(
	    session, &r->supd_allocated, r->supd_next + 1, &r->supd));
	r->supd[r->supd_next].ins = ins;
	r->supd[r->supd_next].ripcip = ripcip;
	r->supd[r->supd_next].onpage_upd = onpage_upd;
	++r->supd_next;
	return (0);
}

/*
 * __rec_append_orig_value --
 *	Append the key's original value to its update list.
 */
static int
__rec_append_orig_value(WT_SESSION_IMPL *session,
    WT_PAGE *page, WT_UPDATE *first_upd, WT_CELL_UNPACK *unpack)
{
	WT_DECL_ITEM(tmp);
	WT_DECL_RET;
	WT_UPDATE *append, *upd;
	size_t size;

	/*
	 * If at least one self-contained update is globally visible, we're
	 * done.
	 */
	for (upd = first_upd; upd != NULL; upd = upd->next)
		if (WT_UPDATE_DATA_VALUE(upd) &&
		    __wt_txn_upd_visible_all(session, upd))
			return (0);

	/*
	 * We need the original on-page value for some reader: get a copy and
	 * append it to the end of the update list with a transaction ID that
	 * guarantees its visibility.
	 *
	 * If we don't have a value cell, it's an insert/append list key/value
	 * pair which simply doesn't exist for some reader; place a deleted
	 * record at the end of the update list.
	 */
	append = NULL;			/* -Wconditional-uninitialized */
	size = 0;			/* -Wconditional-uninitialized */
	if (unpack == NULL || unpack->type == WT_CELL_DEL)
		WT_RET(__wt_update_alloc(session,
		    NULL, &append, &size, WT_UPDATE_DELETED));
	else {
		WT_RET(__wt_scr_alloc(session, 0, &tmp));
		WT_ERR(__wt_page_cell_data_ref(session, page, unpack, tmp));
		WT_ERR(__wt_update_alloc(
		    session, tmp, &append, &size, WT_UPDATE_STANDARD));
	}

	/*
	 * Set the entry's transaction information to the lowest possible value.
	 * Since cleared memory matches the lowest possible transaction ID and
	 * timestamp, do nothing.
	 *
	 * Append the new entry to the update list.
	 */
	for (upd = first_upd; upd->next != NULL; upd = upd->next)
		;
	WT_PUBLISH(upd->next, append);
	__wt_cache_page_inmem_incr(session, page, size);

err:	__wt_scr_free(session, &tmp);
	return (ret);
}

/*
 * __rec_txn_read --
 *	Return the update in a list that should be written (or NULL if none can
 *	be written).
 */
static int
__rec_txn_read(WT_SESSION_IMPL *session, WT_RECONCILE *r,
    WT_INSERT *ins, void *ripcip, WT_CELL_UNPACK *vpack, WT_UPDATE **updp)
{
	WT_BTREE *btree;
	WT_PAGE *page;
	WT_UPDATE *first_ts_upd, *first_txn_upd, *first_upd, *next_upd;
	WT_UPDATE *upd;
	wt_timestamp_t *timestampp;
	uint64_t max_txn, txnid;
	bool all_visible, uncommitted;

	*updp = NULL;

	btree = S2BT(session);
	page = r->page;
	first_ts_upd = first_txn_upd = NULL;
	max_txn = WT_TXN_NONE;
	uncommitted = false;

	/*
	 * If called with a WT_INSERT item, use its WT_UPDATE list (which must
	 * exist), otherwise check for an on-page row-store WT_UPDATE list
	 * (which may not exist). Return immediately if the item has no updates.
	 */
	if (ins != NULL)
		first_upd = ins->upd;
	else if ((first_upd = WT_ROW_UPDATE(page, ripcip)) == NULL)
		return (0);

	for (upd = first_upd; upd != NULL; upd = next_upd) {
		next_upd = upd->next;

		if ((txnid = upd->txnid) == WT_TXN_ABORTED)
			continue;

		/*
		 * Track the first update in the chain that is not aborted and
		 * the maximum transaction ID.
		 */
		if (first_txn_upd == NULL)
			first_txn_upd = upd;

		/* Track the largest transaction ID seen. */
		if (WT_TXNID_LT(max_txn, txnid))
			max_txn = txnid;

		/*
		 * Check whether the update was committed before reconciliation
		 * started.  The global commit point can move forward during
		 * reconciliation so we use a cached copy to avoid races when a
		 * concurrent transaction commits or rolls back while we are
		 * examining its updates.
		 */
		if (WT_TXNID_LE(r->last_running, txnid))
			uncommitted = r->update_uncommitted = true;

		/*
		 * Find the first update we can use.
		 *
		 * Update/restore eviction can handle any update (including
		 * uncommitted updates).  Lookaside eviction can save any
		 * committed update.  Regular eviction checks that the maximum
		 * transaction ID and timestamp seen are stable.
		 *
		 * Use the first committed entry we find in the lookaside
		 * table.
		 */
		if (F_ISSET(btree, WT_BTREE_LOOKASIDE) && !uncommitted) {
			*updp = upd;
			break;
		}

		if (F_ISSET(r, WT_REC_VISIBLE_ALL) ?
		    !__wt_txn_upd_visible_all(session, upd) :
		    !__wt_txn_upd_visible(session, upd)) {
			/*
			 * Rare case: when applications run at low isolation
			 * levels, update/restore eviction may see a stable
			 * update followed by an uncommitted update.  Give up
			 * in that case: we need to discard updates from the
			 * stable update and older for correctness and we can't
			 * discard an uncommitted update.
			 */
			if (F_ISSET(r, WT_REC_UPDATE_RESTORE) &&
			    *updp != NULL && uncommitted)
				return (EBUSY);

			continue;
		}

		if (*updp == NULL)
			*updp = upd;

#ifdef HAVE_TIMESTAMPS
		/* Track the first update with non-zero timestamp. */
		if (first_ts_upd == NULL &&
		    !__wt_timestamp_iszero(&upd->timestamp))
			first_ts_upd = upd;
#endif
	}

	/* Reconciliation should never see an aborted or reserved update. */
	WT_ASSERT(session, *updp == NULL ||
	    ((*updp)->txnid != WT_TXN_ABORTED &&
	    (*updp)->type != WT_UPDATE_RESERVED));

	/* If all of the updates were aborted, quit. */
	if (first_txn_upd == NULL)
		return (0);

	/*
	 * Track the most recent transaction in the page.  We store this in the
	 * tree at the end of reconciliation in the service of checkpoints, it
	 * is used to avoid discarding trees from memory when they have changes
	 * required to satisfy a snapshot read.
	 */
	if (WT_TXNID_LT(r->max_txn, max_txn))
		r->max_txn = max_txn;

#ifdef HAVE_TIMESTAMPS
	if (first_ts_upd != NULL &&
	    __wt_timestamp_cmp(&r->max_timestamp, &first_ts_upd->timestamp) < 0)
		__wt_timestamp_set(&r->max_timestamp, &first_ts_upd->timestamp);
#endif

	/*
	 * The checkpoint transaction is special.  Make sure we never write
	 * (metadata) updates from a checkpoint in a concurrent session.
	 */
	WT_ASSERT(session, *updp == NULL || (*updp)->txnid == WT_TXN_NONE ||
	    (*updp)->txnid != S2C(session)->txn_global.checkpoint_state.id ||
	    WT_SESSION_IS_CHECKPOINT(session));

	/*
	 * If there are no skipped updates, record that we're making progress.
	 */
	if (*updp == first_txn_upd)
		r->update_used = true;

	/*
	 * Check if all updates on the page are visible.  If not, it must stay
	 * dirty unless we are saving updates to the lookaside table.
	 *
	 * Updates can be out of transaction ID order (but not out of timestamp
	 * order), so we track the maximum transaction ID and the newest update
	 * with a timestamp (if any).
	 */
	timestampp = first_ts_upd == NULL ? NULL :
	    WT_TIMESTAMP_NULL(&first_ts_upd->timestamp);
	if (F_ISSET(btree, WT_BTREE_LOOKASIDE))
		all_visible = !uncommitted;
	else
		all_visible = *updp == first_txn_upd &&
		    (F_ISSET(r, WT_REC_VISIBLE_ALL) ?
		    __wt_txn_visible_all(session, max_txn, timestampp) :
		    __wt_txn_visible(session, max_txn, timestampp));

	if (all_visible)
		goto check_original_value;

	if (F_ISSET(r, WT_REC_VISIBILITY_ERR))
		WT_PANIC_RET(session, EINVAL,
		    "reconciliation error, update not visible");
	if (!F_ISSET(r, WT_REC_LOOKASIDE))
		r->leave_dirty = true;

	/*
	 * If not trying to evict the page, we know what we'll write and we're
	 * done.
	 */
	if (!F_ISSET(r, WT_REC_EVICT))
		goto check_original_value;

	/*
	 * We are attempting eviction with changes that are not yet stable
	 * (i.e. globally visible).  There are two ways to continue, the
	 * save/restore eviction path or the lookaside table eviction path.
	 * Both cannot be configured because the paths track different
	 * information. The update/restore path can handle uncommitted changes,
	 * by evicting most of the page and then creating a new, smaller page
	 * to which we re-attach those changes. Lookaside eviction writes
	 * changes into the lookaside table and restores them on demand if and
	 * when the page is read back into memory.
	 *
	 * Both paths are configured outside of reconciliation: the save/restore
	 * path is the WT_REC_UPDATE_RESTORE flag, the lookaside table path is
	 * the WT_REC_LOOKASIDE flag.
	 */
	if (!F_ISSET(r, WT_REC_LOOKASIDE | WT_REC_UPDATE_RESTORE) &&
	    !F_ISSET(btree, WT_BTREE_LOOKASIDE))
		return (EBUSY);
	if (uncommitted && !F_ISSET(r, WT_REC_UPDATE_RESTORE))
		return (EBUSY);

	/*
	 * The order of the updates on the list matters, we can't move only the
	 * unresolved updates, move the entire update list.
	 */
	WT_RET(__rec_update_save(session, r, ins, ripcip, *updp));

#ifdef HAVE_TIMESTAMPS
	/* Track the oldest saved timestamp for lookaside. */
	if (F_ISSET(r, WT_REC_LOOKASIDE)) {
		for (upd = first_upd; upd->next != NULL; upd = upd->next)
			;
		if (__wt_timestamp_cmp(
		    &r->min_saved_timestamp, &upd->timestamp) > 0)
			__wt_timestamp_set(
			    &r->min_saved_timestamp, &upd->timestamp);
	}
#endif

check_original_value:
	/*
	 * Returning an update means the original on-page value might be lost,
	 * and that's a problem if there's a reader that needs it.  This can
	 * happen if there is any reconciliation of a backing overflow record
	 * that will be physically removed once it's no longer needed.
	 */
	if (F_ISSET(r, WT_REC_LOOKASIDE) || (*updp != NULL && vpack != NULL &&
	    vpack->ovfl && vpack->raw != WT_CELL_VALUE_OVFL_RM))
		WT_RET(
		    __rec_append_orig_value(session, page, first_upd, vpack));

	return (0);
}

/*
 * WT_CHILD_RELEASE, WT_CHILD_RELEASE_ERR --
 *	Macros to clean up during internal-page reconciliation, releasing the
 *	hazard pointer we're holding on child pages.
 */
#define	WT_CHILD_RELEASE(session, hazard, ref) do {			\
	if (hazard) {							\
		(hazard) = false;					\
		WT_TRET(						\
		    __wt_page_release(session, ref, WT_READ_NO_EVICT));	\
	}								\
} while (0)
#define	WT_CHILD_RELEASE_ERR(session, hazard, ref) do {			\
	WT_CHILD_RELEASE(session, hazard, ref);				\
	WT_ERR(ret);							\
} while (0)

typedef enum {
    WT_CHILD_IGNORE,				/* Ignored child */
    WT_CHILD_MODIFIED,				/* Modified child */
    WT_CHILD_ORIGINAL,				/* Original child */
    WT_CHILD_PROXY				/* Deleted child: proxy */
} WT_CHILD_STATE;

/*
 * __rec_child_deleted --
 *	Handle pages with leaf pages in the WT_REF_DELETED state.
 */
static int
__rec_child_deleted(WT_SESSION_IMPL *session,
    WT_RECONCILE *r, WT_REF *ref, WT_CHILD_STATE *statep)
{
	WT_PAGE_DELETED *page_del;

	page_del = ref->page_del;

	/*
	 * Internal pages with child leaf pages in the WT_REF_DELETED state are
	 * a special case during reconciliation.  First, if the deletion was a
	 * result of a session truncate call, the deletion may not be visible to
	 * us. In that case, we proceed as with any change not visible during
	 * reconciliation by ignoring the change for the purposes of writing the
	 * internal page.
	 *
	 * In this case, there must be an associated page-deleted structure, and
	 * it holds the transaction ID we care about.
	 *
	 * In some cases, there had better not be any updates we can't see.
	 */
	if (F_ISSET(r, WT_REC_VISIBILITY_ERR) && page_del != NULL &&
	    !__wt_txn_visible(session,
	    page_del->txnid, WT_TIMESTAMP_NULL(&page_del->timestamp)))
		WT_PANIC_RET(session, EINVAL,
		    "reconciliation illegally skipped an update");

	/*
	 * Deal with any underlying disk blocks.
	 *
	 * First, check to see if there is an address associated with this leaf:
	 * if there isn't, we're done, the underlying page is already gone.  If
	 * the page still exists, check for any transactions in the system that
	 * might want to see the page's state before it's deleted.
	 *
	 * If any such transactions exist, we cannot discard the underlying leaf
	 * page to the block manager because the transaction may eventually read
	 * it.  However, this write might be part of a checkpoint, and should we
	 * recover to that checkpoint, we'll need to delete the leaf page, else
	 * we'd leak it.  The solution is to write a proxy cell on the internal
	 * page ensuring the leaf page is eventually discarded.
	 *
	 * If no such transactions exist, we can discard the leaf page to the
	 * block manager and no cell needs to be written at all.  We do this
	 * outside of the underlying tracking routines because this action is
	 * permanent and irrevocable.  (Clearing the address means we've lost
	 * track of the disk address in a permanent way.  This is safe because
	 * there's no path to reading the leaf page again: if there's ever a
	 * read into this part of the name space again, the cache read function
	 * instantiates an entirely new page.)
	 */
	if (ref->addr != NULL &&
	    (page_del == NULL || __wt_txn_visible_all(
	    session, page_del->txnid, WT_TIMESTAMP_NULL(&page_del->timestamp))))
		WT_RET(__wt_ref_block_free(session, ref));

	/*
	 * If the original page is gone, we can skip the slot on the internal
	 * page.
	 */
	if (ref->addr == NULL) {
		*statep = WT_CHILD_IGNORE;

		/*
		 * Minor memory cleanup: if a truncate call deleted this page
		 * and we were ever forced to instantiate the page in memory,
		 * we would have built a list of updates in the page reference
		 * in order to be able to abort the truncate.  It's a cheap
		 * test to make that memory go away, we do it here because
		 * there's really nowhere else we do the checks.  In short, if
		 * we have such a list, and the backing address blocks are
		 * gone, there can't be any transaction that can abort.
		 */
		if (page_del != NULL) {
			__wt_free(session, ref->page_del->update_list);
			__wt_free(session, ref->page_del);
		}

		return (0);
	}

	/*
	 * Internal pages with deletes that aren't stable cannot be evicted, we
	 * don't have sufficient information to restore the page's information
	 * if subsequently read (we wouldn't know which transactions should see
	 * the original page and which should see the deleted page).
	 */
	if (F_ISSET(r, WT_REC_EVICT))
		return (EBUSY);

	/*
	 * If there are deleted child pages we can't discard immediately, keep
	 * the page dirty so they are eventually freed.
	 */
	r->leave_dirty = true;

	/*
	 * If the original page cannot be freed, we need to keep a slot on the
	 * page to reference it from the parent page.
	 *
	 * If the delete is not visible in this checkpoint, write the original
	 * address normally.  Otherwise, we have to write a proxy record.
	 */
	if (__wt_txn_visible(
	    session, page_del->txnid, WT_TIMESTAMP_NULL(&page_del->timestamp)))
		*statep = WT_CHILD_PROXY;

	return (0);
}

/*
 * __rec_child_modify --
 *	Return if the internal page's child references any modifications.
 */
static int
__rec_child_modify(WT_SESSION_IMPL *session,
    WT_RECONCILE *r, WT_REF *ref, bool *hazardp, WT_CHILD_STATE *statep)
{
	WT_DECL_RET;
	WT_PAGE_MODIFY *mod;

	/* We may acquire a hazard pointer our caller must release. */
	*hazardp = false;

	/* Default to using the original child address. */
	*statep = WT_CHILD_ORIGINAL;

	/*
	 * This function is called when walking an internal page to decide how
	 * to handle child pages referenced by the internal page.
	 *
	 * Internal pages are reconciled for two reasons: first, when evicting
	 * an internal page, second by the checkpoint code when writing internal
	 * pages.  During eviction, all pages should be in the WT_REF_DISK or
	 * WT_REF_DELETED state. During checkpoint, eviction that might affect
	 * review of an internal page is prohibited, however, as the subtree is
	 * not reserved for our exclusive use, there are other page states that
	 * must be considered.
	 */
	for (;; __wt_yield()) {
		switch (r->tested_ref_state = ref->state) {
		case WT_REF_DISK:
			/* On disk, not modified by definition. */
			goto done;

		case WT_REF_DELETED:
			/*
			 * The child is in a deleted state.
			 *
			 * It's possible the state could change underneath us as
			 * the page is read in, and we can race between checking
			 * for a deleted state and looking at the transaction ID
			 * to see if the delete is visible to us.  Lock down the
			 * structure.
			 */
			if (!__wt_atomic_casv32(
			    &ref->state, WT_REF_DELETED, WT_REF_LOCKED))
				break;
			ret = __rec_child_deleted(session, r, ref, statep);
			WT_PUBLISH(ref->state, WT_REF_DELETED);
			goto done;

		case WT_REF_LOCKED:
			/*
			 * Locked.
			 *
			 * We should never be here during eviction, active child
			 * pages in an evicted page's subtree fails the eviction
			 * attempt.
			 */
			WT_ASSERT(session, !F_ISSET(r, WT_REC_EVICT));
			if (F_ISSET(r, WT_REC_EVICT))
				return (EBUSY);

			/*
			 * If called during checkpoint, the child is being
			 * considered by the eviction server or the child is a
			 * fast-delete page being read.  The eviction may have
			 * started before the checkpoint and so we must wait
			 * for the eviction to be resolved.  I suspect we could
			 * handle fast-delete reads, but we can't distinguish
			 * between the two and fast-delete reads aren't expected
			 * to be common.
			 */
			break;

		case WT_REF_LOOKASIDE:
			/*
			 * On disk, with lookaside updates.
			 *
			 * We should never be here during eviction, active
			 * child pages in an evicted page's subtree fails the
			 * eviction attempt.
			 */
			WT_ASSERT(session, !F_ISSET(r, WT_REC_EVICT));
			if (F_ISSET(r, WT_REC_EVICT))
				return (EBUSY);

			goto done;

		case WT_REF_MEM:
			/*
			 * In memory.
			 *
			 * We should never be here during eviction, active child
			 * pages in an evicted page's subtree fails the eviction
			 * attempt.
			 */
			WT_ASSERT(session, !F_ISSET(r, WT_REC_EVICT));
			if (F_ISSET(r, WT_REC_EVICT))
				return (EBUSY);

			/*
			 * If called during checkpoint, acquire a hazard pointer
			 * so the child isn't evicted, it's an in-memory case.
			 *
			 * This call cannot return split/restart, we have a lock
			 * on the parent which prevents a child page split.
			 */
			ret = __wt_page_in(session, ref,
			    WT_READ_CACHE | WT_READ_NO_EVICT |
			    WT_READ_NO_GEN | WT_READ_NO_WAIT);
			if (ret == WT_NOTFOUND) {
				ret = 0;
				break;
			}
			WT_RET(ret);
			*hazardp = true;
			goto in_memory;

		case WT_REF_READING:
			/*
			 * Being read, not modified by definition.
			 *
			 * We should never be here during eviction, active child
			 * pages in an evicted page's subtree fails the eviction
			 * attempt.
			 */
			WT_ASSERT(session, !F_ISSET(r, WT_REC_EVICT));
			if (F_ISSET(r, WT_REC_EVICT))
				return (EBUSY);
			goto done;

		case WT_REF_SPLIT:
			/*
			 * The page was split out from under us.
			 *
			 * We should never be here during eviction, active child
			 * pages in an evicted page's subtree fails the eviction
			 * attempt.
			 *
			 * We should never be here during checkpoint, dirty page
			 * eviction is shutout during checkpoint, all splits in
			 * process will have completed before we walk any pages
			 * for checkpoint.
			 */
			WT_ASSERT(session, WT_REF_SPLIT != WT_REF_SPLIT);
			return (EBUSY);

		WT_ILLEGAL_VALUE(session);
		}
		WT_STAT_CONN_INCR(session, child_modify_blocked_page);
	}

in_memory:
	/*
	 * In-memory states: the child is potentially modified if the page's
	 * modify structure has been instantiated. If the modify structure
	 * exists and the page has actually been modified, set that state.
	 * If that's not the case, we would normally use the original cell's
	 * disk address as our reference, however there are two special cases,
	 * both flagged by a missing block address.
	 *
	 * First, if forced to instantiate a deleted child page and it's never
	 * modified, we end up here with a page that has a modify structure, no
	 * modifications, and no disk address. Ignore those pages, they're not
	 * modified and there is no reason to write the cell.
	 *
	 * Second, insert splits are permitted during checkpoint. When doing the
	 * final checkpoint pass, we first walk the internal page's page-index
	 * and write out any dirty pages we find, then we write out the internal
	 * page in post-order traversal. If we found the split page in the first
	 * step, it will have an address; if we didn't find the split page in
	 * the first step, it won't have an address and we ignore it, it's not
	 * part of the checkpoint.
	 */
	mod = ref->page->modify;
	if (mod != NULL && mod->rec_result != 0)
		*statep = WT_CHILD_MODIFIED;
	else if (ref->addr == NULL) {
		*statep = WT_CHILD_IGNORE;
		WT_CHILD_RELEASE(session, *hazardp, ref);
	}

done:	WT_DIAGNOSTIC_YIELD;
	return (ret);
}

/*
 * __rec_incr --
 *	Update the memory tracking structure for a set of new entries.
 */
static inline void
__rec_incr(WT_SESSION_IMPL *session, WT_RECONCILE *r, uint32_t v, size_t size)
{
	/*
	 * The buffer code is fragile and prone to off-by-one errors -- check
	 * for overflow in diagnostic mode.
	 */
	WT_ASSERT(session, r->space_avail >= size);
	WT_ASSERT(session, WT_BLOCK_FITS(r->first_free, size,
	    r->cur_ptr->image.mem, r->cur_ptr->image.memsize));

	r->entries += v;
	r->space_avail -= size;
	r->first_free += size;

	/*
	 * If offset for the minimum split size boundary is not set, we have not
	 * yet reached the minimum boundary, reduce the space available for it.
	 */
	if (r->cur_ptr->min_offset == 0) {
		if (r->min_space_avail >= size)
			r->min_space_avail -= size;
		else
			r->min_space_avail = 0;
	}
}

/*
 * __rec_copy_incr --
 *	Copy a key/value cell and buffer pair into the new image.
 */
static inline void
__rec_copy_incr(WT_SESSION_IMPL *session, WT_RECONCILE *r, WT_KV *kv)
{
	size_t len;
	uint8_t *p, *t;

	/*
	 * If there's only one chunk of data to copy (because the cell and data
	 * are being copied from the original disk page), the cell length won't
	 * be set, the WT_ITEM data/length will reference the data to be copied.
	 *
	 * WT_CELLs are typically small, 1 or 2 bytes -- don't call memcpy, do
	 * the copy in-line.
	 */
	for (p = r->first_free,
	    t = (uint8_t *)&kv->cell, len = kv->cell_len; len > 0; --len)
		*p++ = *t++;

	/* The data can be quite large -- call memcpy. */
	if (kv->buf.size != 0)
		memcpy(p, kv->buf.data, kv->buf.size);

	WT_ASSERT(session, kv->len == kv->cell_len + kv->buf.size);
	__rec_incr(session, r, 1, kv->len);
}

/*
 * __rec_dict_replace --
 *	Check for a dictionary match.
 */
static int
__rec_dict_replace(
    WT_SESSION_IMPL *session, WT_RECONCILE *r, uint64_t rle, WT_KV *val)
{
	WT_DICTIONARY *dp;
	uint64_t offset;

	/*
	 * We optionally create a dictionary of values and only write a unique
	 * value once per page, using a special "copy" cell for all subsequent
	 * copies of the value.  We have to do the cell build and resolution at
	 * this low level because we need physical cell offsets for the page.
	 *
	 * Sanity check: short-data cells can be smaller than dictionary-copy
	 * cells.  If the data is already small, don't bother doing the work.
	 * This isn't just work avoidance: on-page cells can't grow as a result
	 * of writing a dictionary-copy cell, the reconciliation functions do a
	 * split-boundary test based on the size required by the value's cell;
	 * if we grow the cell after that test we'll potentially write off the
	 * end of the buffer's memory.
	 */
	if (val->buf.size <= WT_INTPACK32_MAXSIZE)
		return (0);
	WT_RET(__rec_dictionary_lookup(session, r, val, &dp));
	if (dp == NULL)
		return (0);

	/*
	 * If the dictionary offset isn't set, we're creating a new entry in the
	 * dictionary, set its location.
	 *
	 * If the dictionary offset is set, we have a matching value. Create a
	 * copy cell instead.
	 */
	if (dp->offset == 0)
		dp->offset = WT_PTRDIFF32(r->first_free, r->cur_ptr->image.mem);
	else {
		/*
		 * The offset is the byte offset from this cell to the previous,
		 * matching cell, NOT the byte offset from the beginning of the
		 * page.
		 */
		offset = (uint64_t)WT_PTRDIFF(r->first_free,
		    (uint8_t *)r->cur_ptr->image.mem + dp->offset);
		val->len = val->cell_len =
		    __wt_cell_pack_copy(&val->cell, rle, offset);
		val->buf.data = NULL;
		val->buf.size = 0;
	}
	return (0);
}

/*
 * __rec_key_state_update --
 *	Update prefix and suffix compression based on the last key.
 */
static inline void
__rec_key_state_update(WT_RECONCILE *r, bool ovfl_key)
{
	WT_ITEM *a;

	/*
	 * If writing an overflow key onto the page, don't update the "last key"
	 * value, and leave the state of prefix compression alone.  (If we are
	 * currently doing prefix compression, we have a key state which will
	 * continue to work, we're just skipping the key just created because
	 * it's an overflow key and doesn't participate in prefix compression.
	 * If we are not currently doing prefix compression, we can't start, an
	 * overflow key doesn't give us any state.)
	 *
	 * Additionally, if we wrote an overflow key onto the page, turn off the
	 * suffix compression of row-store internal node keys.  (When we split,
	 * "last key" is the largest key on the previous page, and "cur key" is
	 * the first key on the next page, which is being promoted.  In some
	 * cases we can discard bytes from the "cur key" that are not needed to
	 * distinguish between the "last key" and "cur key", compressing the
	 * size of keys on internal nodes.  If we just built an overflow key,
	 * we're not going to update the "last key", making suffix compression
	 * impossible for the next key. Alternatively, we could remember where
	 * the last key was on the page, detect it's an overflow key, read it
	 * from disk and do suffix compression, but that's too much work for an
	 * unlikely event.)
	 *
	 * If we're not writing an overflow key on the page, update the last-key
	 * value and turn on both prefix and suffix compression.
	 */
	if (ovfl_key)
		r->key_sfx_compress = false;
	else {
		a = r->cur;
		r->cur = r->last;
		r->last = a;

		r->key_pfx_compress = r->key_pfx_compress_conf;
		r->key_sfx_compress = r->key_sfx_compress_conf;
	}
}

/*
 * Macros from fixed-length entries to/from bytes.
 */
#define	WT_FIX_BYTES_TO_ENTRIES(btree, bytes)				\
    ((uint32_t)((((bytes) * 8) / (btree)->bitcnt)))
#define	WT_FIX_ENTRIES_TO_BYTES(btree, entries)				\
	((uint32_t)WT_ALIGN((entries) * (btree)->bitcnt, 8))

/*
 * __rec_leaf_page_max --
 *	Figure out the maximum leaf page size for the reconciliation.
 */
static inline uint32_t
__rec_leaf_page_max(WT_SESSION_IMPL *session, WT_RECONCILE *r)
{
	WT_BTREE *btree;
	WT_PAGE *page;
	uint32_t page_size;

	btree = S2BT(session);
	page = r->page;

	page_size = 0;
	switch (page->type) {
	case WT_PAGE_COL_FIX:
		/*
		 * Column-store pages can grow if there are missing records
		 * (that is, we lost a chunk of the range, and have to write
		 * deleted records).  Fixed-length objects are a problem, if
		 * there's a big missing range, we could theoretically have to
		 * write large numbers of missing objects.
		 */
		page_size = (uint32_t)WT_ALIGN(WT_FIX_ENTRIES_TO_BYTES(btree,
		    r->salvage->take + r->salvage->missing), btree->allocsize);
		break;
	case WT_PAGE_COL_VAR:
		/*
		 * Column-store pages can grow if there are missing records
		 * (that is, we lost a chunk of the range, and have to write
		 * deleted records).  Variable-length objects aren't usually a
		 * problem because we can write any number of deleted records
		 * in a single page entry because of the RLE, we just need to
		 * ensure that additional entry fits.
		 */
		break;
	case WT_PAGE_ROW_LEAF:
	default:
		/*
		 * Row-store pages can't grow, salvage never does anything
		 * other than reduce the size of a page read from disk.
		 */
		break;
	}

	/*
	 * Default size for variable-length column-store and row-store pages
	 * during salvage is the maximum leaf page size.
	 */
	if (page_size < btree->maxleafpage)
		page_size = btree->maxleafpage;

	/*
	 * The page we read from the disk should be smaller than the page size
	 * we just calculated, check out of paranoia.
	 */
	if (page_size < page->dsk->mem_size)
		page_size = page->dsk->mem_size;

	/*
	 * Salvage is the backup plan: don't let this fail.
	 */
	return (page_size * 2);
}

/*
 * __rec_split_page_size_from_pct --
 *	Given a split percentage, calculate split page size in bytes.
 */
static uint32_t
__rec_split_page_size_from_pct(
    int split_pct, uint32_t maxpagesize, uint32_t allocsize) {
	uintmax_t a;
	uint32_t split_size;

	/*
	 * Ideally, the split page size is some percentage of the maximum page
	 * size rounded to an allocation unit (round to an allocation unit so we
	 * don't waste space when we write).
	 */
	a = maxpagesize;			/* Don't overflow. */
	split_size = (uint32_t)WT_ALIGN_NEAREST(
	    (a * (u_int)split_pct) / 100, allocsize);

	/*
	 * Respect the configured split percentage if the calculated split size
	 * is either zero or a full page. The user has either configured an
	 * allocation size that matches the page size, or a split percentage
	 * that is close to zero or one hundred. Rounding is going to provide a
	 * worse outcome than having a split point that doesn't fall on an
	 * allocation size boundary in those cases.
	 */
	if (split_size == 0 || split_size == maxpagesize)
		split_size = (uint32_t)((a * (u_int)split_pct) / 100);

	return (split_size);
}

/*
 * __wt_split_page_size --
 *	Split page size calculation: we don't want to repeatedly split every
 *	time a new entry is added, so we split to a smaller-than-maximum page
 *	size.
 */
uint32_t
__wt_split_page_size(WT_BTREE *btree, uint32_t maxpagesize)
{
	return (__rec_split_page_size_from_pct(
	    btree->split_pct, maxpagesize, btree->allocsize));
}

/*
 * __rec_min_split_page_size --
 *	Minimum split size boundary calculation: To track a boundary at the
 *	minimum split size that we could have split at instead of splitting at
 *	the split page size.
 */
static uint32_t
__rec_min_split_page_size(WT_BTREE *btree, uint32_t maxpagesize)
{
	return (__rec_split_page_size_from_pct(
	    WT_BTREE_MIN_SPLIT_PCT, maxpagesize, btree->allocsize));
}

/*
 * __rec_split_chunk_init --
 *	Initialize a single chunk structure.
 */
static int
__rec_split_chunk_init(
    WT_SESSION_IMPL *session, WT_RECONCILE *r, WT_CHUNK *chunk, size_t memsize)
{
	chunk->min_recno = WT_RECNO_OOB;
	chunk->min_entries = 0;
	/* Don't touch the key item memory, that memory is reused. */
	chunk->min_key.size = 0;

	chunk->recno = WT_RECNO_OOB;
	chunk->entries = 0;
	/* Don't touch the key item memory, that memory is reused. */
	chunk->key.size = 0;

	chunk->min_offset = 0;

	/*
	 * Allocate and clear the disk image buffer.
	 *
	 * Don't touch the disk image item memory, that memory is reused.
	 *
	 * Clear the disk page header to ensure all of it is initialized, even
	 * the unused fields.
	 *
	 * In the case of fixed-length column-store, clear the entire buffer:
	 * fixed-length column-store sets bits in bytes, where the bytes are
	 * assumed to initially be 0.
	 */
	WT_RET(__wt_buf_init(session, &chunk->image, memsize));
	memset(chunk->image.mem, 0,
	    r->page->type == WT_PAGE_COL_FIX ? memsize : WT_PAGE_HEADER_SIZE);

	return (0);
}

/*
 * __rec_split_init --
 *	Initialization for the reconciliation split functions.
 */
static int
__rec_split_init(WT_SESSION_IMPL *session,
    WT_RECONCILE *r, WT_PAGE *page, uint64_t recno, uint32_t max)
{
	WT_BM *bm;
	WT_BTREE *btree;
	WT_CHUNK *chunk;
	WT_REF *ref;
	size_t corrected_page_size, disk_img_buf_size;

	btree = S2BT(session);
	bm = btree->bm;

	/*
	 * The maximum leaf page size governs when an in-memory leaf page splits
	 * into multiple on-disk pages; however, salvage can't be allowed to
	 * split, there's no parent page yet.  If we're doing salvage, override
	 * the caller's selection of a maximum page size, choosing a page size
	 * that ensures we won't split.
	 */
	if (r->salvage != NULL)
		max = __rec_leaf_page_max(session, r);

	/*
	 * Set the page sizes.  If we're doing the page layout, the maximum page
	 * size is the same as the page size.  If the application is doing page
	 * layout (raw compression is configured), we accumulate some amount of
	 * additional data because we don't know how well it will compress, and
	 * we don't want to increment our way up to the amount of data needed by
	 * the application to successfully compress to the target page size.
	 * Ideally accumulate data several times the page size without
	 * approaching the memory page maximum, but at least have data worth
	 * one page.
	 *
	 * There are cases when we grow the page size to accommodate large
	 * records, in those cases we split the pages once they have crossed
	 * the maximum size for a page with raw compression.
	 */
	r->page_size = r->page_size_orig = max;
	if (r->raw_compression)
		r->max_raw_page_size = r->page_size =
		    (uint32_t)WT_MIN((uint64_t)r->page_size * 10,
		    WT_MAX((uint64_t)r->page_size, btree->maxmempage / 2));
	/*
	 * If we have to split, we want to choose a smaller page size for the
	 * split pages, because otherwise we could end up splitting one large
	 * packed page over and over. We don't want to pick the minimum size
	 * either, because that penalizes an application that did a bulk load
	 * and subsequently inserted a few items into packed pages.  Currently
	 * defaulted to 75%, but I have no empirical evidence that's "correct".
	 *
	 * The maximum page size may be a multiple of the split page size (for
	 * example, there's a maximum page size of 128KB, but because the table
	 * is active and we don't want to split a lot, the split size is 20KB).
	 * The maximum page size may NOT be an exact multiple of the split page
	 * size.
	 *
	 * It's lots of work to build these pages and don't want to start over
	 * when we reach the maximum page size (it's painful to restart after
	 * creating overflow items and compacted data, for example, as those
	 * items have already been written to disk).  So, the loop calls the
	 * helper functions when approaching a split boundary, and we save the
	 * information at that point. We also save the boundary information at
	 * the minimum split size. We maintain two chunks (each boundary
	 * represents a chunk that gets written as a page) in the memory,
	 * writing out the older one to the disk as a page when we need to make
	 * space for a new chunk. On reaching the last chunk, if it turns out to
	 * be smaller than the minimum split size, we go back into the
	 * penultimate chunk and split at this minimum split size boundary. This
	 * moves some data from the penultimate chunk to the last chunk, hence
	 * increasing the size of the last page written without decreasing the
	 * penultimate page size beyond the minimum split size.
	 *
	 * Finally, all this doesn't matter for fixed-size column-store pages,
	 * raw compression, and salvage.  Fixed-size column store pages can
	 * split under (very) rare circumstances, but they're allocated at a
	 * fixed page size, never anything smaller.  In raw compression, the
	 * underlying compression routine decides when we split, so it's not our
	 * problem.  In salvage, as noted above, we can't split at all.
	 */
	if (r->raw_compression || r->salvage != NULL) {
		r->split_size = 0;
		r->space_avail = r->page_size - WT_PAGE_HEADER_BYTE_SIZE(btree);
	} else if (page->type == WT_PAGE_COL_FIX) {
		r->split_size = r->page_size;
		r->space_avail =
		    r->split_size - WT_PAGE_HEADER_BYTE_SIZE(btree);
	} else {
		r->split_size = __wt_split_page_size(btree, r->page_size);
		r->space_avail =
		    r->split_size - WT_PAGE_HEADER_BYTE_SIZE(btree);
		r->min_split_size =
		    __rec_min_split_page_size(btree, r->page_size);
		r->min_space_avail =
		    r->min_split_size - WT_PAGE_HEADER_BYTE_SIZE(btree);
	}

	/*
	 * Ensure the disk image buffer is large enough for the max object, as
	 * corrected by the underlying block manager.
	 *
	 * Since we want to support split_size more than the page size (to allow
	 * for adjustments based on the compression), this buffer should be the
	 * greater of split_size and page_size.
	 */
	corrected_page_size = r->page_size;
	WT_RET(bm->write_size(bm, session, &corrected_page_size));
	disk_img_buf_size = WT_MAX(corrected_page_size, r->split_size);

	/* Initialize the first split chunk. */
	WT_RET(
	    __rec_split_chunk_init(session, r, &r->chunkA, disk_img_buf_size));
	r->cur_ptr = &r->chunkA;
	r->prev_ptr = NULL;

	/* Starting record number, entries, first free byte. */
	r->recno = recno;
	r->entries = 0;
	r->first_free = WT_PAGE_HEADER_BYTE(btree, r->cur_ptr->image.mem);

	/* New page, compression off. */
	r->key_pfx_compress = r->key_sfx_compress = false;

	/* Set the first chunk's key. */
	chunk = r->cur_ptr;
	if (btree->type == BTREE_ROW) {
		ref = r->ref;
		if (__wt_ref_is_root(ref))
			WT_RET(__wt_buf_set(session, &chunk->key, "", 1));
		else
			__wt_ref_key(ref->home,
			    ref, &chunk->key.data, &chunk->key.size);
	} else
		chunk->recno = recno;

	return (0);
}

/*
 * __rec_is_checkpoint --
 *	Return if we're writing a checkpoint.
 */
static bool
__rec_is_checkpoint(WT_SESSION_IMPL *session, WT_RECONCILE *r)
{
	WT_BTREE *btree;

	btree = S2BT(session);

	/*
	 * Check to see if we're going to create a checkpoint.
	 *
	 * This function exists as a place to hang this comment.
	 *
	 * Any time we write the root page of the tree without splitting we are
	 * creating a checkpoint (and have to tell the underlying block manager
	 * so it creates and writes the additional information checkpoints
	 * require).  However, checkpoints are completely consistent, and so we
	 * have to resolve information about the blocks we're expecting to free
	 * as part of the checkpoint, before writing the checkpoint.  In short,
	 * we don't do checkpoint writes here; clear the boundary information as
	 * a reminder and create the checkpoint during wrapup.
	 */
	return (!F_ISSET(btree, WT_BTREE_NO_CHECKPOINT) &&
	    __wt_ref_is_root(r->ref));
}

/*
 * __rec_split_row_promote_cell --
 *	Get a key from a cell for the purposes of promotion.
 */
static int
__rec_split_row_promote_cell(WT_SESSION_IMPL *session,
    WT_RECONCILE *r, WT_PAGE_HEADER *dsk, WT_ITEM *key)
{
	WT_BTREE *btree;
	WT_CELL *cell;
	WT_CELL_UNPACK *kpack, _kpack;

	btree = S2BT(session);
	kpack = &_kpack;

	/*
	 * The cell had better have a zero-length prefix and not be a copy cell;
	 * the first cell on a page cannot refer an earlier cell on the page.
	 */
	cell = WT_PAGE_HEADER_BYTE(btree, dsk);
	__wt_cell_unpack(cell, kpack);
	WT_ASSERT(session,
	    kpack->prefix == 0 && kpack->raw != WT_CELL_VALUE_COPY);

	WT_RET(__wt_cell_data_copy(session, r->page->type, kpack, key));
	return (0);
}

/*
 * __rec_split_row_promote --
 *	Key promotion for a row-store.
 */
static int
__rec_split_row_promote(
    WT_SESSION_IMPL *session, WT_RECONCILE *r, WT_ITEM *key, uint8_t type)
{
	WT_BTREE *btree;
	WT_DECL_ITEM(update);
	WT_DECL_RET;
	WT_ITEM *max;
	WT_SAVE_UPD *supd;
	size_t cnt, len, size;
	uint32_t i;
	const uint8_t *pa, *pb;
	int cmp;

	/*
	 * For a column-store, the promoted key is the recno and we already have
	 * a copy.  For a row-store, it's the first key on the page, a variable-
	 * length byte string, get a copy.
	 *
	 * This function is called from the split code at each split boundary,
	 * but that means we're not called before the first boundary, and we
	 * will eventually have to get the first key explicitly when splitting
	 * a page.
	 *
	 * For the current slot, take the last key we built, after doing suffix
	 * compression.  The "last key we built" describes some process: before
	 * calling the split code, we must place the last key on the page before
	 * the boundary into the "last" key structure, and the first key on the
	 * page after the boundary into the "current" key structure, we're going
	 * to compare them for suffix compression.
	 *
	 * Suffix compression is a hack to shorten keys on internal pages.  We
	 * only need enough bytes in the promoted key to ensure searches go to
	 * the correct page: the promoted key has to be larger than the last key
	 * on the leaf page preceding it, but we don't need any more bytes than
	 * that. In other words, we can discard any suffix bytes not required
	 * to distinguish between the key being promoted and the last key on the
	 * leaf page preceding it.  This can only be done for the first level of
	 * internal pages, you cannot repeat suffix truncation as you split up
	 * the tree, it loses too much information.
	 *
	 * Note #1: if the last key on the previous page was an overflow key,
	 * we don't have the in-memory key against which to compare, and don't
	 * try to do suffix compression.  The code for that case turns suffix
	 * compression off for the next key, we don't have to deal with it here.
	 */
	if (type != WT_PAGE_ROW_LEAF || !r->key_sfx_compress)
		return (__wt_buf_set(session, key, r->cur->data, r->cur->size));

	btree = S2BT(session);
	WT_RET(__wt_scr_alloc(session, 0, &update));

	/*
	 * Note #2: if we skipped updates, an update key may be larger than the
	 * last key stored in the previous block (probable for append-centric
	 * workloads).  If there are skipped updates, check for one larger than
	 * the last key and smaller than the current key.
	 */
	max = r->last;
	if (F_ISSET(r, WT_REC_UPDATE_RESTORE))
		for (i = r->supd_next; i > 0; --i) {
			supd = &r->supd[i - 1];
			if (supd->ins == NULL)
				WT_ERR(__wt_row_leaf_key(session,
				    r->page, supd->ripcip, update, false));
			else {
				update->data = WT_INSERT_KEY(supd->ins);
				update->size = WT_INSERT_KEY_SIZE(supd->ins);
			}

			/* Compare against the current key, it must be less. */
			WT_ERR(__wt_compare(
			    session, btree->collator, update, r->cur, &cmp));
			if (cmp >= 0)
				continue;

			/* Compare against the last key, it must be greater. */
			WT_ERR(__wt_compare(
			    session, btree->collator, update, r->last, &cmp));
			if (cmp >= 0)
				max = update;

			/*
			 * The saved updates are in key-sort order so the entry
			 * we're looking for is either the last or the next-to-
			 * last one in the list.  Once we've compared an entry
			 * against the last key on the page, we're done.
			 */
			break;
		}

	/*
	 * The largest key on the last block must sort before the current key,
	 * so we'll either find a larger byte value in the current key, or the
	 * current key will be a longer key, and the interesting byte is one
	 * past the length of the shorter key.
	 */
	pa = max->data;
	pb = r->cur->data;
	len = WT_MIN(max->size, r->cur->size);
	size = len + 1;
	for (cnt = 1; len > 0; ++cnt, --len, ++pa, ++pb)
		if (*pa != *pb) {
			if (size != cnt) {
				WT_STAT_DATA_INCRV(session,
				    rec_suffix_compression, size - cnt);
				size = cnt;
			}
			break;
		}
	ret = __wt_buf_set(session, key, r->cur->data, size);

err:	__wt_scr_free(session, &update);
	return (ret);
}

/*
 * __rec_split_grow --
 *	Grow the split buffer.
 */
static int
__rec_split_grow(WT_SESSION_IMPL *session, WT_RECONCILE *r, size_t add_len)
{
	WT_BM *bm;
	WT_BTREE *btree;
	size_t corrected_page_size, inuse;

	btree = S2BT(session);
	bm = btree->bm;

	inuse = WT_PTRDIFF(r->first_free, r->cur_ptr->image.mem);
	corrected_page_size = inuse + add_len;

	WT_RET(bm->write_size(bm, session, &corrected_page_size));
	WT_RET(__wt_buf_grow(session, &r->cur_ptr->image, corrected_page_size));

	r->first_free = (uint8_t *)r->cur_ptr->image.mem + inuse;
	WT_ASSERT(session, corrected_page_size >= inuse);
	r->space_avail = corrected_page_size - inuse;
	WT_ASSERT(session, r->space_avail >= add_len);

	return (0);
}

/*
 * __rec_split --
 *	Handle the page reconciliation bookkeeping.  (Did you know "bookkeeper"
 *	has 3 doubled letters in a row?  Sweet-tooth does, too.)
 */
static int
__rec_split(WT_SESSION_IMPL *session, WT_RECONCILE *r, size_t next_len)
{
	WT_BTREE *btree;
	WT_CHUNK *tmp;
	size_t inuse;

	btree = S2BT(session);

	/* Fixed length col store can call with next_len 0 */
	WT_ASSERT(session, next_len == 0 || r->space_avail < next_len);

	/*
	 * We should never split during salvage, and we're about to drop core
	 * because there's no parent page.
	 */
	if (r->salvage != NULL)
		WT_PANIC_RET(session, WT_PANIC,
		    "%s page too large, attempted split during salvage",
		    __wt_page_type_string(r->page->type));

	inuse = WT_PTRDIFF(r->first_free, r->cur_ptr->image.mem);

	/*
	 * We can get here if the first key/value pair won't fit.
	 * Additionally, grow the buffer to contain the current item if we
	 * haven't already consumed a reasonable portion of a split chunk.
	 */
	if (inuse < r->split_size / 2)
		goto done;

	/* All page boundaries reset the dictionary. */
	__rec_dictionary_reset(r);

	/* Set the number of entries and size for the just finished chunk. */
	r->cur_ptr->entries = r->entries;
	r->cur_ptr->image.size = inuse;

	/*
	 * In case of bulk load, write out chunks as we get them. Otherwise we
	 * keep two chunks in memory at a given time. So, if there is a previous
	 * chunk, write it out, making space in the buffer for the next chunk to
	 * be written.
	 */
	if (r->is_bulk_load)
		WT_RET(__rec_split_write(session, r, r->cur_ptr, NULL, false));
	else  {
		if (r->prev_ptr == NULL) {
			WT_RET(__rec_split_chunk_init(
			    session, r, &r->chunkB, r->cur_ptr->image.memsize));
			r->prev_ptr = &r->chunkB;
		} else
			WT_RET(__rec_split_write(
			    session, r, r->prev_ptr, NULL, false));

		/* Switch chunks. */
		tmp = r->prev_ptr;
		r->prev_ptr = r->cur_ptr;
		r->cur_ptr = tmp;
	}

	/* Initialize the next chunk. */
	WT_RET(__rec_split_chunk_init(session, r, r->cur_ptr, 0));

	/* Reset the element count and fix where free points. */
	r->entries = 0;
	r->first_free = WT_PAGE_HEADER_BYTE(btree, r->cur_ptr->image.mem);

	/*
	 * Set the space available to another split-size and minimum split-size
	 * chunk.
	 */
	r->space_avail = r->split_size - WT_PAGE_HEADER_BYTE_SIZE(btree);
	r->min_space_avail =
	    r->min_split_size - WT_PAGE_HEADER_BYTE_SIZE(btree);

	/* Set the key for the chunk. */
	r->cur_ptr->recno = r->recno;
	if (btree->type == BTREE_ROW)
		WT_RET(__rec_split_row_promote(
		    session, r, &r->cur_ptr->key, r->page->type));

done:  	/*
	 * Overflow values can be larger than the maximum page size but still be
	 * "on-page". If the next key/value pair is larger than space available
	 * after a split has happened (in other words, larger than the maximum
	 * page size), create a page sized to hold that one key/value pair. This
	 * generally splits the page into key/value pairs before a large object,
	 * the object, and key/value pairs after the object. It's possible other
	 * key/value pairs will also be aggregated onto the bigger page before
	 * or after, if the page happens to hold them, but it won't necessarily
	 * happen that way.
	 */
	if (r->space_avail < next_len)
		WT_RET(__rec_split_grow(session, r, next_len));

	return (0);
}

/*
 * __rec_split_crossing_bnd --
 * 	Save the details for the minimum split size boundary or call for a
 * 	split.
 */
static inline int
__rec_split_crossing_bnd(
    WT_SESSION_IMPL *session, WT_RECONCILE *r, size_t next_len)
{
	WT_BTREE *btree;
	size_t min_offset;

	WT_ASSERT(session, WT_CHECK_CROSSING_BND(r, next_len));

	/*
	 * If crossing the minimum split size boundary, store the boundary
	 * details at the current location in the buffer. If we are crossing the
	 * split boundary at the same time, possible when the next record is
	 * large enough, just split at this point.
	 */
	if (WT_CROSSING_MIN_BND(r, next_len) &&
	    !WT_CROSSING_SPLIT_BND(r, next_len)) {
		btree = S2BT(session);
		WT_ASSERT(session, r->cur_ptr->min_offset == 0);

		/*
		 * If the first record doesn't fit into the minimum split size,
		 * we end up here. Write the record without setting a boundary
		 * here. We will get the opportunity to setup a boundary before
		 * writing out the next record.
		 */
		if (r->entries == 0)
			return (0);

		min_offset = WT_PTRDIFF(r->first_free, r->cur_ptr->image.mem);
		r->cur_ptr->min_offset = min_offset;
		r->cur_ptr->min_entries = r->entries;
		r->cur_ptr->min_recno = r->recno;
		if (btree->type == BTREE_ROW)
			WT_RET(__rec_split_row_promote(
			    session, r, &r->cur_ptr->min_key, r->page->type));

		/* All page boundaries reset the dictionary. */
		__rec_dictionary_reset(r);

		return (0);
	}

	/* We are crossing a split boundary */
	return (__rec_split(session, r, next_len));
}

/*
 * __rec_split_raw_worker --
 *	Handle the raw compression page reconciliation bookkeeping.
 */
static int
__rec_split_raw_worker(WT_SESSION_IMPL *session,
    WT_RECONCILE *r, size_t next_len, bool no_more_rows)
{
	WT_BM *bm;
	WT_BTREE *btree;
	WT_CELL *cell;
	WT_CELL_UNPACK *unpack, _unpack;
	WT_CHUNK *chunk, *next, *tmp;
	WT_COMPRESSOR *compressor;
	WT_DECL_RET;
	WT_ITEM *dst;
	WT_PAGE *page;
	WT_PAGE_HEADER *dsk;
	WT_SESSION *wt_session;
	size_t corrected_page_size, extra_skip, len, result_len;
	uint64_t recno;
	uint32_t entry, i, max_image_slot, result_slots, slots;
	uint8_t *next_start;
	bool compressed, last_block;

	wt_session = (WT_SESSION *)session;
	btree = S2BT(session);
	bm = btree->bm;

	unpack = &_unpack;
	compressor = btree->compressor;
	dst = &r->raw_destination;
	page = r->page;
	compressed = false;

	chunk = r->cur_ptr;
	if (r->prev_ptr == NULL)
		r->prev_ptr = &r->chunkB;
	next = r->prev_ptr;

	/*
	 * We can get here if the first key/value pair won't fit.
	 */
	if (r->entries == 0)
		goto split_grow;

	/*
	 * Build arrays of offsets and cumulative counts of cells and rows in
	 * the page: the offset is the byte offset to the possible split-point
	 * (adjusted for an initial chunk that cannot be compressed), entries
	 * is the cumulative page entries covered by the byte offset, recnos is
	 * the cumulative rows covered by the byte offset. Allocate to handle
	 * both column- and row-store regardless of this page type, structures
	 * are potentially reused for subsequent reconciliations of different
	 * page types.
	 */
	if (r->entries >= r->raw_max_slots) {
		__wt_free(session, r->raw_entries);
		__wt_free(session, r->raw_offsets);
		__wt_free(session, r->raw_recnos);
		r->raw_max_slots = 0;

		i = r->entries + 100;
		WT_RET(__wt_calloc_def(session, i, &r->raw_entries));
		WT_RET(__wt_calloc_def(session, i, &r->raw_offsets));
		WT_RET(__wt_calloc_def(session, i, &r->raw_recnos));
		r->raw_max_slots = i;
	}

	/*
	 * Walk the disk image looking for places where we can split it, which
	 * requires setting the number of entries.
	 */
	dsk = chunk->image.mem;
	dsk->u.entries = r->entries;

	/*
	 * We track the record number at each column-store split point, set an
	 * initial value.
	 */
	recno = WT_RECNO_OOB;
	if (page->type == WT_PAGE_COL_VAR)
		recno = chunk->recno;

	entry = max_image_slot = slots = 0;
	WT_CELL_FOREACH(btree, dsk, cell, unpack, i) {
		++entry;

		/*
		 * Row-store pages can split at keys, but not at values,
		 * column-store pages can split at values.
		 */
		__wt_cell_unpack(cell, unpack);
		switch (unpack->type) {
		case WT_CELL_KEY:
		case WT_CELL_KEY_OVFL:
		case WT_CELL_KEY_SHORT:
			break;
		case WT_CELL_ADDR_DEL:
		case WT_CELL_ADDR_INT:
		case WT_CELL_ADDR_LEAF:
		case WT_CELL_ADDR_LEAF_NO:
		case WT_CELL_DEL:
		case WT_CELL_VALUE:
		case WT_CELL_VALUE_OVFL:
		case WT_CELL_VALUE_SHORT:
			if (page->type == WT_PAGE_COL_INT) {
				recno = unpack->v;
				break;
			}
			if (page->type == WT_PAGE_COL_VAR) {
				recno += __wt_cell_rle(unpack);
				break;
			}
			r->raw_entries[slots] = entry;
			continue;
		WT_ILLEGAL_VALUE(session);
		}

		/*
		 * We can't compress the first 64B of the block (it must be
		 * written without compression), and a possible split point
		 * may appear in that 64B; keep it simple, ignore the first
		 * allocation size of data, anybody splitting smaller than
		 * that (as calculated before compression), is doing it wrong.
		 */
		if ((len = WT_PTRDIFF(cell, dsk)) > btree->allocsize)
			r->raw_offsets[++slots] =
			    WT_STORE_SIZE(len - WT_BLOCK_COMPRESS_SKIP);

		if (page->type == WT_PAGE_COL_INT ||
		    page->type == WT_PAGE_COL_VAR)
			r->raw_recnos[slots] = recno;
		r->raw_entries[slots] = entry;

		/*
		 * Don't create an image so large that any future update will
		 * cause a split in memory.
		 */
		if (max_image_slot == 0 && len > (size_t)r->max_raw_page_size)
			max_image_slot = slots;
	}

	/*
	 * If we haven't managed to find at least one split point, we're done,
	 * don't bother calling the underlying compression function.
	 */
	if (slots == 0) {
		result_slots = 0;
		goto no_slots;
	}

	/* The slot at array's end is the total length of the data. */
	r->raw_offsets[++slots] =
	    WT_STORE_SIZE(WT_PTRDIFF(cell, dsk) - WT_BLOCK_COMPRESS_SKIP);

	/*
	 * Allocate a destination buffer. If there's a pre-size function, call
	 * it to determine the destination buffer's size, else the destination
	 * buffer is documented to be at least the source size. (We can't use
	 * the target page size, any single key/value could be larger than the
	 * page size. Don't bother figuring out a minimum, just use the source
	 * size.)
	 *
	 * The destination buffer needs to be large enough for the final block
	 * size, corrected for the requirements of the underlying block manager.
	 * If the final block size is 8KB, that's a multiple of 512B and so the
	 * underlying block manager is fine with it.  But... we don't control
	 * what the pre_size method returns us as a required size, and we don't
	 * want to document the compress_raw method has to skip bytes in the
	 * buffer because that's confusing, so do something more complicated.
	 * First, find out how much space the compress_raw function might need,
	 * either the value returned from pre_size, or the initial source size.
	 * Add the compress-skip bytes, and then correct that value for the
	 * underlying block manager. As a result, we have a destination buffer
	 * that's large enough when calling the compress_raw method, and there
	 * are bytes in the header just for us.
	 */
	if (compressor->pre_size == NULL)
		result_len = (size_t)r->raw_offsets[slots];
	else
		WT_RET(compressor->pre_size(compressor, wt_session,
		    (uint8_t *)dsk + WT_BLOCK_COMPRESS_SKIP,
		    (size_t)r->raw_offsets[slots], &result_len));
	extra_skip = btree->kencryptor == NULL ? 0 :
	    btree->kencryptor->size_const + WT_ENCRYPT_LEN_SIZE;

	corrected_page_size = result_len + WT_BLOCK_COMPRESS_SKIP;
	WT_RET(bm->write_size(bm, session, &corrected_page_size));
	WT_RET(__wt_buf_init(session, dst, corrected_page_size));

	/*
	 * Copy the header bytes into the destination buffer, then call the
	 * compression function.
	 */
	memcpy(dst->mem, dsk, WT_BLOCK_COMPRESS_SKIP);
	ret = compressor->compress_raw(compressor, wt_session,
	    r->page_size_orig, btree->split_pct,
	    WT_BLOCK_COMPRESS_SKIP + extra_skip,
	    (uint8_t *)dsk + WT_BLOCK_COMPRESS_SKIP, r->raw_offsets,
	    max_image_slot == 0 ? slots : max_image_slot,
	    (uint8_t *)dst->mem + WT_BLOCK_COMPRESS_SKIP,
	    result_len,
	    no_more_rows || max_image_slot != 0,
	    &result_len, &result_slots);
	switch (ret) {
	case EAGAIN:
		/*
		 * The compression function wants more rows, accumulate and
		 * retry if possible.
		 *
		 * First, reset the resulting slots count, just in case the
		 * compression function modified it before giving up.
		 */
		result_slots = 0;

		/*
		 * If the image is too large and there are more rows to gather,
		 * act as if the compression engine gave up on this chunk of
		 * data. That doesn't make sense (we flagged the engine that we
		 * wouldn't give it any more rows, but it's a possible return).
		 */
		if (no_more_rows || max_image_slot == 0)
			break;
		/* FALLTHROUGH */
	case 0:
		/*
		 * If the compression function returned zero result slots, it's
		 * giving up and we write the original data.  (This is a pretty
		 * bad result: we've not done compression on a block much larger
		 * than the maximum page size, but once compression gives up,
		 * there's not much else we can do.)
		 *
		 * If the compression function returned non-zero result slots,
		 * we were successful and have a block to write.
		 */
		if (result_slots == 0) {
			WT_STAT_DATA_INCR(session, compress_raw_fail);

			/*
			 * If there are no more rows, we can write the original
			 * data from the original buffer, else take all but the
			 * last row of the original data (the last row has to be
			 * set as the key for the next block).
			 */
			if (!no_more_rows)
				result_slots = slots - 1;
		} else {
			WT_STAT_DATA_INCR(session, compress_raw_ok);

			/*
			 * If there are more rows and the compression function
			 * consumed all of the current data, there are problems:
			 * First, with row-store objects, we're potentially
			 * skipping updates, we must have a key for the next
			 * block so we know with what block a skipped update is
			 * associated.  Second, if the compression function
			 * compressed all of the data, we're not pushing it
			 * hard enough (unless we got lucky and gave it exactly
			 * the right amount to work with, which is unlikely).
			 * Handle both problems by accumulating more data any
			 * time we're not writing the last block and compression
			 * ate all of the rows.
			 */
			if (result_slots == slots && !no_more_rows)
				result_slots = 0;
			else {
				/*
				 * Finalize the compressed disk image's
				 * information.
				 */
				dst->size = result_len + WT_BLOCK_COMPRESS_SKIP;

				compressed = true;
			}
		}
		break;
	default:
		return (ret);
	}

no_slots:
	/*
	 * Check for the last block we're going to write: if no more rows and
	 * we failed to compress anything, or we compressed everything, it's
	 * the last block.
	 */
	last_block = no_more_rows &&
	    (result_slots == 0 || result_slots == slots);

	if (!last_block && result_slots != 0) {
		/*
		 * Writing the current (possibly compressed), chunk.
		 * Finalize the current chunk's information.
		 */
		chunk->image.size = (size_t)
		    r->raw_offsets[result_slots] + WT_BLOCK_COMPRESS_SKIP;
		chunk->entries = r->raw_entries[result_slots - 1];

		/* Move any remnant to the next chunk. */
		len = WT_PTRDIFF(r->first_free,
		    (uint8_t *)dsk + chunk->image.size);
		WT_ASSERT(session, len > 0);
		WT_RET(__rec_split_chunk_init(
		    session, r, next, chunk->image.memsize));
		next_start = WT_PAGE_HEADER_BYTE(btree, next->image.mem);
		(void)memcpy(next_start, r->first_free - len, len);

		/* Set the key for the next chunk. */
		switch (page->type) {
		case WT_PAGE_COL_INT:
			next->recno = r->raw_recnos[result_slots];
			break;
		case WT_PAGE_COL_VAR:
			next->recno = r->raw_recnos[result_slots - 1];
			break;
		case WT_PAGE_ROW_INT:
		case WT_PAGE_ROW_LEAF:
			next->recno = WT_RECNO_OOB;
			/*
			 * Confirm there was uncompressed data remaining
			 * in the buffer, we're about to read it for the
			 * next chunk's initial key.
			 */
			WT_RET(__rec_split_row_promote_cell(
			    session, r, next->image.mem, &next->key));
			break;
		}

		/* Update the tracking information. */
		r->entries -= r->raw_entries[result_slots - 1];
		r->first_free = next_start + len;
		r->space_avail += r->raw_offsets[result_slots];
		WT_ASSERT(session, r->first_free + r->space_avail <=
		    (uint8_t *)next->image.mem + next->image.memsize);
	} else if (no_more_rows) {
		/*
		 * No more rows to accumulate, writing the entire chunk.
		 * Finalize the current chunk's information.
		 */
		chunk->image.size = WT_PTRDIFF32(r->first_free, dsk);
		chunk->entries = r->entries;

		/* Clear the tracking information. */
		r->entries = 0;
		r->first_free = NULL;
		r->space_avail = 0;
	} else {
		/*
		 * Compression failed, there are more rows to accumulate and the
		 * compression function wants to try again; increase the size of
		 * the "page" and try again after we accumulate some more rows.
		 */
		WT_STAT_DATA_INCR(session, compress_raw_fail_temporary);
		goto split_grow;
	}

	/* Write the chunk. */
	WT_RET(__rec_split_write(session, r,
	    r->cur_ptr, compressed ? dst : NULL, last_block));

	/* Switch chunks. */
	tmp = r->prev_ptr;
	r->prev_ptr = r->cur_ptr;
	r->cur_ptr = tmp;

	/*
	 * We got called because there wasn't enough room in the buffer for the
	 * next key and we might or might not have written a block. In any case,
	 * make sure the next key fits into the buffer.
	 */
	if (r->space_avail < next_len) {
split_grow:	/*
		 * Double the page size and make sure we accommodate at least
		 * one more record. The reason for the latter is that we may
		 * be here because there's a large key/value pair that won't
		 * fit in our initial page buffer, even at its expanded size.
		 */
		r->page_size *= 2;
		return (__rec_split_grow(session, r, r->page_size + next_len));
	}
	return (0);
}

/*
 * __rec_split_raw --
 *	Raw compression split routine.
 */
static inline int
__rec_split_raw(WT_SESSION_IMPL *session, WT_RECONCILE *r, size_t next_len)
{
	return (__rec_split_raw_worker(session, r, next_len, false));
}

/*
 * __rec_split_finish_process_prev --
 * 	If the two split chunks together fit in a single page, merge them into
 * 	one. If they do not fit in a single page but the last is smaller than
 * 	the minimum desired, move some data from the penultimate chunk to the
 * 	last chunk and write out the previous/penultimate. Finally, update the
 * 	pointer to the current image buffer.  After this function exits, we will
 * 	have one (last) buffer in memory, pointed to by the current image
 * 	pointer.
 */
static int
__rec_split_finish_process_prev(WT_SESSION_IMPL *session, WT_RECONCILE *r)
{
	WT_BTREE *btree;
	WT_CHUNK *cur_ptr, *prev_ptr, *tmp;
	WT_PAGE_HEADER *dsk;
	size_t combined_size, len_to_move;
	uint8_t *cur_dsk_start;

	WT_ASSERT(session, r->prev_ptr != NULL);

	btree = S2BT(session);
	cur_ptr = r->cur_ptr;
	prev_ptr = r->prev_ptr;

	/*
	 * The sizes in the chunk include the header, so when calculating the
	 * combined size, be sure not to include the header twice.
	 */
	combined_size = prev_ptr->image.size +
	    (cur_ptr->image.size - WT_PAGE_HEADER_BYTE_SIZE(btree));

	if (combined_size <= r->page_size) {
		/*
		 * We have two boundaries, but the data in the buffers can fit a
		 * single page. Merge the boundaries and create a single chunk.
		 */
		dsk = r->cur_ptr->image.mem;
		memcpy((uint8_t *)r->prev_ptr->image.mem + prev_ptr->image.size,
		    WT_PAGE_HEADER_BYTE(btree, dsk),
		    cur_ptr->image.size - WT_PAGE_HEADER_BYTE_SIZE(btree));
		prev_ptr->image.size = combined_size;
		prev_ptr->entries += cur_ptr->entries;

		/*
		 * At this point, there is only one disk image in the memory,
		 * the previous chunk. Update the current chunk to that chunk,
		 * discard the unused chunk.
		 */
		tmp = r->prev_ptr;
		r->prev_ptr = r->cur_ptr;
		r->cur_ptr = tmp;
		return (__rec_split_chunk_init(session, r, r->prev_ptr, 0));
	}

	if (prev_ptr->min_offset != 0 &&
	    cur_ptr->image.size < r->min_split_size) {
		/*
		 * The last chunk, pointed to by the current image pointer, has
		 * less than the minimum data. Let's move any data more than the
		 * minimum from the previous image into the current.
		 */
		len_to_move = prev_ptr->image.size - prev_ptr->min_offset;
		/* Grow current buffer if it is not large enough */
		if (r->space_avail < len_to_move)
			WT_RET(__rec_split_grow(session, r, len_to_move));
		cur_dsk_start =
		    WT_PAGE_HEADER_BYTE(btree, r->cur_ptr->image.mem);

		/*
		 * Shift the contents of the current buffer to make space for
		 * the data that will be prepended into the current buffer.
		 * Copy the data from the previous buffer to the start of the
		 * current.
		 */
		memmove(cur_dsk_start + len_to_move, cur_dsk_start,
		    cur_ptr->image.size - WT_PAGE_HEADER_BYTE_SIZE(btree));
		memcpy(cur_dsk_start,
		    (uint8_t *)r->prev_ptr->image.mem + prev_ptr->min_offset,
		    len_to_move);

		/* Update boundary information */
		cur_ptr->image.size += len_to_move;
		prev_ptr->image.size -= len_to_move;
		cur_ptr->entries += prev_ptr->entries - prev_ptr->min_entries;
		prev_ptr->entries = prev_ptr->min_entries;
		cur_ptr->recno = prev_ptr->min_recno;
		WT_RET(__wt_buf_set(session, &cur_ptr->key,
		    prev_ptr->min_key.data, prev_ptr->min_key.size));
	}

	/* Write out the previous image */
	return (__rec_split_write(session, r, r->prev_ptr, NULL, false));
}

/*
 * __rec_split_finish --
 *	Finish processing a page.
 */
static int
__rec_split_finish(WT_SESSION_IMPL *session, WT_RECONCILE *r)
{
	WT_BTREE *btree;
	size_t data_size;

	btree = S2BT(session);

	/*
	 * We're done reconciling, write the final page. Call raw compression
	 * until/unless there's not enough data to compress.
	 */
	if (r->entries != 0 && r->raw_compression) {
		while (r->entries != 0) {
			data_size =
			    WT_PTRDIFF(r->first_free, r->cur_ptr->image.mem);
			if (data_size <= btree->allocsize)
				break;
			WT_RET(__rec_split_raw_worker(session, r, 0, true));
		}
		if (r->entries == 0)
			return (0);
	}

	/*
	 * We may arrive here with no entries to write if the page was entirely
	 * empty or if nothing on the page was visible to us.
	 *
	 * Pages with skipped or not-yet-globally visible updates aren't really
	 * empty; otherwise, the page is truly empty and we will merge it into
	 * its parent during the parent's reconciliation.
	 */
	if (r->entries == 0 && r->supd_next == 0)
		return (0);

	/* Set the number of entries and size for the just finished chunk. */
	r->cur_ptr->image.size =
	    WT_PTRDIFF32(r->first_free, r->cur_ptr->image.mem);
	r->cur_ptr->entries = r->entries;

	/* If not raw compression, potentially reconsider a previous chunk. */
	if (!r->raw_compression && r->prev_ptr != NULL)
		WT_RET(__rec_split_finish_process_prev(session, r));

	/* Write the remaining data/last page. */
	return (__rec_split_write(session, r, r->cur_ptr, NULL, true));
}

/*
 * __rec_supd_move --
 *	Move a saved WT_UPDATE list from the per-page cache to a specific
 *	block's list.
 */
static int
__rec_supd_move(
    WT_SESSION_IMPL *session, WT_MULTI *multi, WT_SAVE_UPD *supd, uint32_t n)
{
	uint32_t i;

	WT_RET(__wt_calloc_def(session, n, &multi->supd));

	for (i = 0; i < n; ++i)
		multi->supd[i] = *supd++;
	multi->supd_entries = n;
	return (0);
}

/*
 * __rec_split_write_supd --
 *	Check if we've saved updates that belong to this block, and move any
 *	to the per-block structure.
 */
static int
__rec_split_write_supd(WT_SESSION_IMPL *session,
    WT_RECONCILE *r, WT_CHUNK *chunk, WT_MULTI *multi, bool last_block)
{
	WT_BTREE *btree;
	WT_CHUNK *next;
	WT_DECL_ITEM(key);
	WT_DECL_RET;
	WT_PAGE *page;
	WT_SAVE_UPD *supd;
	uint32_t i, j;
	int cmp;

	/*
	 * Check if we've saved updates that belong to this block, and move
	 * any to the per-block structure.
	 *
	 * This code requires a key be filled in for the next block (or the
	 * last block flag be set, if there's no next block).
	 *
	 * The last block gets all remaining saved updates.
	 */
	if (last_block) {
		WT_RET(__rec_supd_move(session, multi, r->supd, r->supd_next));
		r->supd_next = 0;
		return (0);
	}

	/*
	 * Get the saved update's key and compare it with the block's key range.
	 * If the saved update list belongs with the block we're about to write,
	 * move it to the per-block memory. Check only to the first update that
	 * doesn't go with the block, they must be in sorted order.
	 *
	 * The other chunk will have the key for the next page, that's what we
	 * compare against.
	 */
	next = chunk == r->cur_ptr ? r->prev_ptr : r->cur_ptr;
	page = r->page;
	if (page->type == WT_PAGE_ROW_LEAF) {
		btree = S2BT(session);
		WT_RET(__wt_scr_alloc(session, 0, &key));

		for (i = 0, supd = r->supd; i < r->supd_next; ++i, ++supd) {
			if (supd->ins == NULL)
				WT_ERR(__wt_row_leaf_key(
				    session, page, supd->ripcip, key, false));
			else {
				key->data = WT_INSERT_KEY(supd->ins);
				key->size = WT_INSERT_KEY_SIZE(supd->ins);
			}
			WT_ERR(__wt_compare(session,
			    btree->collator, key, &next->key, &cmp));
			if (cmp >= 0)
				break;
		}
	} else
		for (i = 0, supd = r->supd; i < r->supd_next; ++i, ++supd)
			if (WT_INSERT_RECNO(supd->ins) >= next->recno)
				break;
	if (i != 0) {
		WT_ERR(__rec_supd_move(session, multi, r->supd, i));

		/*
		 * If there are updates that weren't moved to the block, shuffle
		 * them to the beginning of the cached list (we maintain the
		 * saved updates in sorted order, new saved updates must be
		 * appended to the list).
		 */
		for (j = 0; i < r->supd_next; ++j, ++i)
			r->supd[j] = r->supd[i];
		r->supd_next = j;
	}

err:	__wt_scr_free(session, &key);
	return (ret);
}

/*
 * __rec_split_write_header --
 *	Initialize a disk page's header.
 */
static void
__rec_split_write_header(WT_SESSION_IMPL *session,
    WT_RECONCILE *r, WT_CHUNK *chunk, WT_MULTI *multi, WT_PAGE_HEADER *dsk)
{
	WT_BTREE *btree;
	WT_PAGE *page;

	btree = S2BT(session);
	page = r->page;

	dsk->recno = btree->type == BTREE_ROW ? WT_RECNO_OOB : multi->key.recno;
	dsk->write_gen = 0;
	dsk->mem_size = multi->size;
	dsk->u.entries = chunk->entries;
	dsk->type = page->type;

	/* Set the zero-length value flag in the page header. */
	if (page->type == WT_PAGE_ROW_LEAF) {
		F_CLR(dsk, WT_PAGE_EMPTY_V_ALL | WT_PAGE_EMPTY_V_NONE);

		if (chunk->entries != 0 && r->all_empty_value)
			F_SET(dsk, WT_PAGE_EMPTY_V_ALL);
		if (chunk->entries != 0 && !r->any_empty_value)
			F_SET(dsk, WT_PAGE_EMPTY_V_NONE);
	}

	/*
	 * Note in the page header if using the lookaside table eviction path
	 * and we found updates that weren't globally visible when reconciling
	 * this page.
	 */
	if (F_ISSET(r, WT_REC_LOOKASIDE) && multi->supd != NULL) {
		F_SET(dsk, WT_PAGE_LAS_UPDATE);
		r->cache_write_lookaside = true;
	}

	dsk->unused[0] = dsk->unused[1] = 0;

	/*
	 * There are page header fields which need to be cleared for consistent
	 * checksums: specifically, the write generation and the memory owned by
	 * the block manager.
	 */
	memset(WT_BLOCK_HEADER_REF(dsk), 0, btree->block_header);
}

/*
 * __rec_split_write_reuse --
 *	Check if a previously written block can be reused.
 */
static bool
__rec_split_write_reuse(WT_SESSION_IMPL *session,
    WT_RECONCILE *r, WT_MULTI *multi, WT_ITEM *image, bool last_block)
{
	WT_MULTI *multi_match;
	WT_PAGE_MODIFY *mod;

	mod = r->page->modify;

	/*
	 * Don't bother calculating checksums for bulk loads, there's no reason
	 * to believe they'll be useful. Check because LSM does bulk-loads as
	 * part of normal operations and the check is cheap.
	 */
	if (r->is_bulk_load)
		return (false);

	/*
	 * Calculating the checksum is the expensive part, try to avoid it.
	 *
	 * Ignore the last block of any reconciliation. Pages are written in the
	 * same block order every time, so the last block written for a page is
	 * unlikely to match any previously written block or block written in
	 * the future, (absent a point-update earlier in the page which didn't
	 * change the size of the on-page object in any way).
	 */
	if (last_block)
		return (false);

	/*
	 * Quit if evicting with no previously written block to compare against.
	 * (In other words, if there's eviction pressure and the page was never
	 * written by a checkpoint, calculating a checksum is worthless.)
	 *
	 * Quit if evicting and a previous check failed, once there's a miss no
	 * future block will match.
	 */
	if (F_ISSET(r, WT_EVICTING)) {
		if (mod->rec_result != WT_PM_REC_MULTIBLOCK ||
		    mod->mod_multi_entries < r->multi_next)
			return (false);
		if (r->evict_matching_checksum_failed)
			return (false);
	}

	/* Calculate the checksum for this block. */
	multi->checksum = __wt_checksum(image->data, image->size);

	/*
	 * Don't check for a block match when writing blocks during compaction,
	 * the whole idea is to move those blocks. Check after calculating the
	 * checksum, we don't distinguish between pages written solely as part
	 * of the compaction and pages written at around the same time, and so
	 * there's a possibility the calculated checksum will be useful in the
	 * future.
	 */
	if (session->compact_state != WT_COMPACT_NONE)
		return (false);

	/*
	 * Pages are written in the same block order every time, only check the
	 * appropriate slot.
	 */
	if (mod->rec_result != WT_PM_REC_MULTIBLOCK ||
	    mod->mod_multi_entries < r->multi_next)
		return (false);

	multi_match = &mod->mod_multi[r->multi_next - 1];
	if (multi_match->size != multi->size ||
	    multi_match->checksum != multi->checksum) {
		r->evict_matching_checksum_failed = true;
		return (false);
	}

	multi_match->addr.reuse = 1;
	multi->addr = multi_match->addr;

	WT_STAT_DATA_INCR(session, rec_page_match);
	return (true);
}

/*
 * __rec_split_write --
 *	Write a disk block out for the split helper functions.
 */
static int
__rec_split_write(WT_SESSION_IMPL *session, WT_RECONCILE *r,
    WT_CHUNK *chunk, WT_ITEM *compressed_image, bool last_block)
{
	WT_BTREE *btree;
	WT_MULTI *multi;
	WT_PAGE *page;
	size_t addr_size;
	uint8_t addr[WT_BTREE_MAX_ADDR_COOKIE];
#ifdef HAVE_DIAGNOSTIC
	bool verify_image;
#endif

	btree = S2BT(session);
	page = r->page;
#ifdef HAVE_DIAGNOSTIC
	verify_image = true;
#endif

	/* Make sure there's enough room for another write. */
	WT_RET(__wt_realloc_def(
	    session, &r->multi_allocated, r->multi_next + 1, &r->multi));
	multi = &r->multi[r->multi_next++];

	/* Initialize the address (set the addr type for the parent). */
	switch (page->type) {
	case WT_PAGE_COL_FIX:
		multi->addr.type = WT_ADDR_LEAF_NO;
		break;
	case WT_PAGE_COL_VAR:
	case WT_PAGE_ROW_LEAF:
		multi->addr.type =
		    r->ovfl_items ? WT_ADDR_LEAF : WT_ADDR_LEAF_NO;
		break;
	case WT_PAGE_COL_INT:
	case WT_PAGE_ROW_INT:
		multi->addr.type = WT_ADDR_INT;
		break;
	WT_ILLEGAL_VALUE(session);
	}
	multi->size = WT_STORE_SIZE(chunk->image.size);
	multi->checksum = 0;

	/* Set the key. */
	if (btree->type == BTREE_ROW)
		WT_RET(__wt_row_ikey_alloc(session, 0,
		    chunk->key.data, chunk->key.size, &multi->key.ikey));
	else
		multi->key.recno = chunk->recno;

	/* Check if there are saved updates that might belong to this block. */
	if (r->supd_next != 0)
		WT_RET(__rec_split_write_supd(
		    session, r, chunk, multi, last_block));

	/* Initialize the page header(s). */
	__rec_split_write_header(session, r, chunk, multi, chunk->image.mem);
	if (compressed_image != NULL)
		__rec_split_write_header(
		    session, r, chunk, multi, compressed_image->mem);

	/*
	 * If we are writing the whole page in our first/only attempt, it might
	 * be a checkpoint (checkpoints are only a single page, by definition).
	 * Checkpoints aren't written here, the wrapup functions do the write.
	 *
	 * Track the buffer with the image. (This is bad layering, but we can't
	 * write the image until the wrapup code, and we don't have a code path
	 * from here to there.)
	 */
	if (last_block &&
	    r->multi_next == 1 && __rec_is_checkpoint(session, r)) {
		WT_ASSERT(session, r->supd_next == 0);

		if (compressed_image == NULL)
			r->wrapup_checkpoint = &chunk->image;
		else {
			r->wrapup_checkpoint = compressed_image;
			r->wrapup_checkpoint_compressed = true;
		}
		return (0);
	}

	/*
	 * If configured for an in-memory database, we can't actually write it.
	 * Instead, we will re-instantiate the page using the disk image and
	 * any list of updates we skipped.
	 */
	if (F_ISSET(r, WT_REC_IN_MEMORY))
		goto skip_write;

	/*
	 * If there are saved updates, we are either doing update/restore
	 * eviction or lookaside eviction.  Update/restore never writes the
	 * disk image.
	 *
	 * Lookaside does write disk images, but also needs to cope with the
	 * case where no updates could be written, which means there are no
	 * entries in the page image to write.
	 */
	if (multi->supd != NULL &&
	    (F_ISSET(r, WT_REC_UPDATE_RESTORE) || chunk->entries == 0)) {
		r->cache_write_restore = true;
		goto skip_write;
	}

	/*
	 * If we wrote this block before, re-use it. Prefer a checksum of the
	 * compressed image. It's an identical test and should be faster.
	 */
<<<<<<< HEAD
	if (r->multi_next > 1 ||
	    (mod->rec_result == WT_PM_REC_MULTIBLOCK &&
	    mod->mod_multi != NULL)) {
		multi->checksum =
		    __wt_checksum(chunk->image.data, chunk->image.size);

		/*
		 * One last check: don't reuse blocks if compacting, the reason
		 * for compaction is to move blocks to different locations. We
		 * do this check after calculating the checksums, hopefully the
		 * next write can be skipped.
		 */
		if (session->compact_state == WT_COMPACT_NONE &&
		    mod->rec_result == WT_PM_REC_MULTIBLOCK &&
		    mod->mod_multi_entries > r->multi_next) {
			multi_mod = &mod->mod_multi[r->multi_next - 1];
			if (multi_mod->size == multi->size &&
			    multi_mod->checksum == multi->checksum) {
				multi_mod->addr.reuse = 1;
				multi->addr = multi_mod->addr;

				WT_STAT_DATA_INCR(session, rec_page_match);
				goto skip_write;
			}
		}
	}
=======
	if (__rec_split_write_reuse(session, r, multi,
	    compressed_image == NULL ? &chunk->image : compressed_image,
	    last_block))
		goto copy_image;
>>>>>>> 8ab38db1

	WT_RET(__wt_bt_write(session,
	    compressed_image == NULL ? &chunk->image : compressed_image,
	    addr, &addr_size, false, F_ISSET(r, WT_REC_CHECKPOINT),
	    compressed_image != NULL));
#ifdef HAVE_DIAGNOSTIC
	verify_image = false;
#endif
	WT_RET(__wt_memdup(session, addr, addr_size, &multi->addr.addr));
	multi->addr.size = (uint8_t)addr_size;

skip_write:
	/*
	 * If using the lookaside table eviction path and we found updates that
	 * weren't globally visible when reconciling this page, copy them into
	 * the database's lookaside store.
	 */
	if (F_ISSET(r, WT_REC_LOOKASIDE) && multi->supd != NULL)
		WT_RET(__rec_update_las(session, r, btree->id, multi));

#ifdef HAVE_DIAGNOSTIC
	/*
	 * The I/O routines verify all disk images we write, but there are paths
	 * in reconciliation that don't do I/O. Verify those images, too.
	 */
	WT_ASSERT(session, verify_image == false ||
	    __wt_verify_dsk_image(session,
	    "[reconcile-image]", chunk->image.data, 0, true) == 0);
#endif

	/*
	 * If re-instantiating this page in memory (either because eviction
	 * wants to, or because we skipped updates to build the disk image),
	 * save a copy of the disk image.
	 */
	if (F_ISSET(r, WT_REC_SCRUB) ||
	    (F_ISSET(r, WT_REC_UPDATE_RESTORE) && multi->supd != NULL))
		WT_RET(__wt_memdup(session,
		    chunk->image.data, chunk->image.size, &multi->disk_image));

	return (0);
}

/*
 * __rec_update_las --
 *	Copy a set of updates into the database's lookaside buffer.
 */
static int
__rec_update_las(WT_SESSION_IMPL *session,
    WT_RECONCILE *r, uint32_t btree_id, WT_MULTI *multi)
{
	WT_CURSOR *cursor;
	WT_DECL_ITEM(key);
	WT_DECL_RET;
	WT_ITEM las_timestamp, las_value;
	WT_PAGE *page;
	WT_SAVE_UPD *list;
	WT_UPDATE *upd;
	uint64_t insert_cnt, las_counter, las_pageid;
	uint32_t i, session_flags, slot;
	uint8_t *p;

	cursor = NULL;
	WT_CLEAR(las_timestamp);
	WT_CLEAR(las_value);
	page = r->page;
	insert_cnt = las_pageid = 0;

	__wt_las_cursor(session, &cursor, &session_flags);

	/* Ensure enough room for a column-store key without checking. */
	WT_ERR(__wt_scr_alloc(session, WT_INTPACK64_MAXSIZE, &key));

	/*
	 * Each key in the lookaside table is associated with a unique
	 * identifier, allocated sequentially per tree.
	 */
	las_pageid = multi->lookaside_pageid =
	    __wt_atomic_add64(&S2BT(session)->lookaside_pageid, 1);

	/*
	 * Make sure there are no left over entries (e.g., from a handle
	 * reopen).
	 */
	WT_ERR(__wt_las_remove_block(session, cursor, btree_id, las_pageid));

	/* Enter each update in the boundary's list into the lookaside store. */
	for (las_counter = 0, i = 0,
	    list = multi->supd; i < multi->supd_entries; ++i, ++list) {
		/* Lookaside table key component: source key. */
		switch (page->type) {
		case WT_PAGE_COL_FIX:
		case WT_PAGE_COL_VAR:
			p = key->mem;
			WT_ERR(
			    __wt_vpack_uint(&p, 0, WT_INSERT_RECNO(list->ins)));
			key->size = WT_PTRDIFF(p, key->data);
			break;
		case WT_PAGE_ROW_LEAF:
			if (list->ins == NULL)
				WT_ERR(__wt_row_leaf_key(
				    session, page, list->ripcip, key, false));
			else {
				key->data = WT_INSERT_KEY(list->ins);
				key->size = WT_INSERT_KEY_SIZE(list->ins);
			}
			break;
		WT_ILLEGAL_VALUE_ERR(session);
		}

		/*
		 * Lookaside table value component: update reference. Updates
		 * come from the row-store insert list (an inserted item), or
		 * update array (an update to an original on-page item), or from
		 * a column-store insert list (column-store format has no update
		 * array, the insert list contains both inserted items and
		 * updates to original on-page items). When rolling forward a
		 * modify update from an original on-page item, we need an
		 * on-page slot so we can find the original on-page item. When
		 * rolling forward from an inserted item, no on-page slot is
		 * possible.
		 */
		slot = UINT32_MAX;			/* Impossible slot */
		if (list->ripcip != NULL)
			slot = page->type == WT_PAGE_ROW_LEAF ?
			    WT_ROW_SLOT(page, list->ripcip) :
			    WT_COL_SLOT(page, list->ripcip);
		upd = list->ins == NULL ?
		    page->modify->mod_row_update[slot] : list->ins->upd;

		/*
		 * Walk the list of updates, storing each key/value pair into
		 * the lookaside table. Skip aborted items (there's no point
		 * to restoring them), and assert we never see a reserved item.
		 */
		do {
			if (upd->txnid == WT_TXN_ABORTED)
				continue;

			switch (upd->type) {
			case WT_UPDATE_DELETED:
				las_value.size = 0;
				break;
			case WT_UPDATE_MODIFIED:
			case WT_UPDATE_STANDARD:
				las_value.data = upd->data;
				las_value.size = upd->size;
				break;
			case WT_UPDATE_RESERVED:
				WT_ASSERT(session,
				    upd->type != WT_UPDATE_RESERVED);
				continue;
			}

			cursor->set_key(cursor,
			    btree_id, las_pageid, ++las_counter, key);

#ifdef HAVE_TIMESTAMPS
			las_timestamp.data = &upd->timestamp;
			las_timestamp.size = WT_TIMESTAMP_SIZE;
#endif
			cursor->set_value(cursor,
			    upd->txnid, &las_timestamp, upd->type, &las_value);

			WT_ERR(cursor->insert(cursor));
			++insert_cnt;
		} while ((upd = upd->next) != NULL);
	}

	__wt_free(session, multi->supd);
	multi->supd_entries = 0;

err:	WT_TRET(__wt_las_cursor_close(session, &cursor, session_flags));

	if (insert_cnt > 0) {
		WT_STAT_CONN_INCRV(
		    session, cache_lookaside_entries, insert_cnt);
		__rec_verbose_lookaside_write(session, btree_id, las_pageid);
	}

	__wt_scr_free(session, &key);
	return (ret);
}

/*
 * __wt_bulk_init --
 *	Bulk insert initialization.
 */
int
__wt_bulk_init(WT_SESSION_IMPL *session, WT_CURSOR_BULK *cbulk)
{
	WT_BTREE *btree;
	WT_PAGE_INDEX *pindex;
	WT_RECONCILE *r;
	uint64_t recno;

	btree = S2BT(session);

	/*
	 * Bulk-load is only permitted on newly created files, not any empty
	 * file -- see the checkpoint code for a discussion.
	 */
	if (!btree->original)
		WT_RET_MSG(session, EINVAL,
		    "bulk-load is only possible for newly created trees");

	/*
	 * Get a reference to the empty leaf page; we have exclusive access so
	 * we can take a copy of the page, confident the parent won't split.
	 */
	pindex = WT_INTL_INDEX_GET_SAFE(btree->root.page);
	cbulk->ref = pindex->index[0];
	cbulk->leaf = cbulk->ref->page;

	WT_RET(__rec_init(session, cbulk->ref, 0, NULL, &cbulk->reconcile));
	r = cbulk->reconcile;
	r->is_bulk_load = true;

	recno = btree->type == BTREE_ROW ? WT_RECNO_OOB : 1;

	return (__rec_split_init(
	    session, r, cbulk->leaf, recno, btree->maxleafpage));
}

/*
 * __wt_bulk_wrapup --
 *	Bulk insert cleanup.
 */
int
__wt_bulk_wrapup(WT_SESSION_IMPL *session, WT_CURSOR_BULK *cbulk)
{
	WT_BTREE *btree;
	WT_PAGE *parent;
	WT_RECONCILE *r;

	btree = S2BT(session);
	if ((r = cbulk->reconcile) == NULL)
		return (0);

	switch (btree->type) {
	case BTREE_COL_FIX:
		if (cbulk->entry != 0)
			__rec_incr(session, r, cbulk->entry,
			    __bitstr_size(
			    (size_t)cbulk->entry * btree->bitcnt));
		break;
	case BTREE_COL_VAR:
		if (cbulk->rle != 0)
			WT_RET(__wt_bulk_insert_var(session, cbulk, false));
		break;
	case BTREE_ROW:
		break;
	}

	WT_RET(__rec_split_finish(session, r));
	WT_RET(__rec_write_wrapup(session, r, r->page));
	__rec_write_page_status(session, r);

	/* Mark the page's parent and the tree dirty. */
	parent = r->ref->home;
	WT_RET(__wt_page_modify_init(session, parent));
	__wt_page_modify_set(session, parent);

	__rec_cleanup(session, r);
	__rec_destroy(session, &cbulk->reconcile);

	return (0);
}

/*
 * __wt_bulk_insert_row --
 *	Row-store bulk insert.
 */
int
__wt_bulk_insert_row(WT_SESSION_IMPL *session, WT_CURSOR_BULK *cbulk)
{
	WT_BTREE *btree;
	WT_CURSOR *cursor;
	WT_KV *key, *val;
	WT_RECONCILE *r;
	bool ovfl_key;

	r = cbulk->reconcile;
	btree = S2BT(session);
	cursor = &cbulk->cbt.iface;

	key = &r->k;
	val = &r->v;
	WT_RET(__rec_cell_build_leaf_key(session, r,	/* Build key cell */
	    cursor->key.data, cursor->key.size, &ovfl_key));
	WT_RET(__rec_cell_build_val(session, r,		/* Build value cell */
	    cursor->value.data, cursor->value.size, (uint64_t)0));

	/* Boundary: split or write the page. */
	if (r->raw_compression) {
		if (key->len + val->len > r->space_avail)
			WT_RET(__rec_split_raw(
			    session, r, key->len + val->len));
	} else
		if (WT_CROSSING_SPLIT_BND(r, key->len + val->len)) {
			/*
			 * Turn off prefix compression until a full key written
			 * to the new page, and (unless already working with an
			 * overflow key), rebuild the key without compression.
			 */
			if (r->key_pfx_compress_conf) {
				r->key_pfx_compress = false;
				if (!ovfl_key)
					WT_RET(__rec_cell_build_leaf_key(
					    session, r, NULL, 0, &ovfl_key));
			}
			WT_RET(__rec_split_crossing_bnd(
			    session, r, key->len + val->len));
		}

	/* Copy the key/value pair onto the page. */
	__rec_copy_incr(session, r, key);
	if (val->len == 0)
		r->any_empty_value = true;
	else {
		r->all_empty_value = false;
		if (btree->dictionary)
			WT_RET(__rec_dict_replace(session, r, 0, val));
		__rec_copy_incr(session, r, val);
	}

	/* Update compression state. */
	__rec_key_state_update(r, ovfl_key);

	return (0);
}

/*
 * __rec_col_fix_bulk_insert_split_check --
 *	Check if a bulk-loaded fixed-length column store page needs to split.
 */
static inline int
__rec_col_fix_bulk_insert_split_check(WT_CURSOR_BULK *cbulk)
{
	WT_BTREE *btree;
	WT_RECONCILE *r;
	WT_SESSION_IMPL *session;

	session = (WT_SESSION_IMPL *)cbulk->cbt.iface.session;
	r = cbulk->reconcile;
	btree = S2BT(session);

	if (cbulk->entry == cbulk->nrecs) {
		if (cbulk->entry != 0) {
			/*
			 * If everything didn't fit, update the counters and
			 * split.
			 *
			 * Boundary: split or write the page.
			 *
			 * No need to have a minimum split size boundary, all
			 * pages are filled 100% except the last, allowing it to
			 * grow in the future.
			 */
			__rec_incr(session, r, cbulk->entry,
			    __bitstr_size(
			    (size_t)cbulk->entry * btree->bitcnt));
			WT_RET(__rec_split(session, r, 0));
		}
		cbulk->entry = 0;
		cbulk->nrecs = WT_FIX_BYTES_TO_ENTRIES(btree, r->space_avail);
	}
	return (0);
}

/*
 * __wt_bulk_insert_fix --
 *	Fixed-length column-store bulk insert.
 */
int
__wt_bulk_insert_fix(
    WT_SESSION_IMPL *session, WT_CURSOR_BULK *cbulk, bool deleted)
{
	WT_BTREE *btree;
	WT_CURSOR *cursor;
	WT_RECONCILE *r;

	r = cbulk->reconcile;
	btree = S2BT(session);
	cursor = &cbulk->cbt.iface;

	WT_RET(__rec_col_fix_bulk_insert_split_check(cbulk));
	__bit_setv(r->first_free, cbulk->entry,
	    btree->bitcnt, deleted ? 0 : ((uint8_t *)cursor->value.data)[0]);
	++cbulk->entry;
	++r->recno;

	return (0);
}

/*
 * __wt_bulk_insert_fix_bitmap --
 *	Fixed-length column-store bulk insert.
 */
int
__wt_bulk_insert_fix_bitmap(WT_SESSION_IMPL *session, WT_CURSOR_BULK *cbulk)
{
	WT_BTREE *btree;
	WT_CURSOR *cursor;
	WT_RECONCILE *r;
	uint32_t entries, offset, page_entries, page_size;
	const uint8_t *data;

	r = cbulk->reconcile;
	btree = S2BT(session);
	cursor = &cbulk->cbt.iface;

	if (((r->recno - 1) * btree->bitcnt) & 0x7)
		WT_RET_MSG(session, EINVAL,
		    "Bulk bitmap load not aligned on a byte boundary");
	for (data = cursor->value.data,
	    entries = (uint32_t)cursor->value.size;
	    entries > 0;
	    entries -= page_entries, data += page_size) {
		WT_RET(__rec_col_fix_bulk_insert_split_check(cbulk));

		page_entries = WT_MIN(entries, cbulk->nrecs - cbulk->entry);
		page_size = __bitstr_size(page_entries * btree->bitcnt);
		offset = __bitstr_size(cbulk->entry * btree->bitcnt);
		memcpy(r->first_free + offset, data, page_size);
		cbulk->entry += page_entries;
		r->recno += page_entries;
	}
	return (0);
}

/*
 * __wt_bulk_insert_var --
 *	Variable-length column-store bulk insert.
 */
int
__wt_bulk_insert_var(
    WT_SESSION_IMPL *session, WT_CURSOR_BULK *cbulk, bool deleted)
{
	WT_BTREE *btree;
	WT_KV *val;
	WT_RECONCILE *r;

	r = cbulk->reconcile;
	btree = S2BT(session);

	val = &r->v;
	if (deleted) {
		val->cell_len = __wt_cell_pack_del(&val->cell, cbulk->rle);
		val->buf.data = NULL;
		val->buf.size = 0;
		val->len = val->cell_len;
	} else
		/*
		 * Store the bulk cursor's last buffer, not the current value,
		 * we're tracking duplicates, which means we want the previous
		 * value seen, not the current value.
		 */
		WT_RET(__rec_cell_build_val(session,
		    r, cbulk->last.data, cbulk->last.size, cbulk->rle));

	/* Boundary: split or write the page. */
	if (r->raw_compression) {
		if (val->len > r->space_avail)
			WT_RET(__rec_split_raw(session, r, val->len));
	} else
		if (WT_CROSSING_SPLIT_BND(r, val->len))
			WT_RET(__rec_split_crossing_bnd(session, r, val->len));

	/* Copy the value onto the page. */
	if (btree->dictionary)
		WT_RET(__rec_dict_replace(session, r, cbulk->rle, val));
	__rec_copy_incr(session, r, val);

	/* Update the starting record number in case we split. */
	r->recno += cbulk->rle;

	return (0);
}

/*
 * __rec_vtype --
 *	Return a value cell's address type.
 */
static inline u_int
__rec_vtype(WT_ADDR *addr)
{
	if (addr->type == WT_ADDR_INT)
		return (WT_CELL_ADDR_INT);
	if (addr->type == WT_ADDR_LEAF)
		return (WT_CELL_ADDR_LEAF);
	return (WT_CELL_ADDR_LEAF_NO);
}

/*
 * __rec_col_int --
 *	Reconcile a column-store internal page.
 */
static int
__rec_col_int(WT_SESSION_IMPL *session, WT_RECONCILE *r, WT_REF *pageref)
{
	WT_ADDR *addr;
	WT_BTREE *btree;
	WT_CELL_UNPACK *vpack, _vpack;
	WT_CHILD_STATE state;
	WT_DECL_RET;
	WT_KV *val;
	WT_PAGE *child, *page;
	WT_REF *ref;
	bool hazard;

	btree = S2BT(session);
	page = pageref->page;
	child = NULL;
	hazard = false;

	val = &r->v;
	vpack = &_vpack;

	WT_RET(__rec_split_init(
	    session, r, page, pageref->ref_recno, btree->maxintlpage));

	/* For each entry in the in-memory page... */
	WT_INTL_FOREACH_BEGIN(session, page, ref) {
		/* Update the starting record number in case we split. */
		r->recno = ref->ref_recno;

		/*
		 * Modified child.
		 * The page may be emptied or internally created during a split.
		 * Deleted/split pages are merged into the parent and discarded.
		 */
		WT_ERR(__rec_child_modify(session, r, ref, &hazard, &state));
		addr = NULL;
		child = ref->page;

		switch (state) {
		case WT_CHILD_IGNORE:
			/* Ignored child. */
			WT_CHILD_RELEASE_ERR(session, hazard, ref);
			continue;

		case WT_CHILD_MODIFIED:
			/*
			 * Modified child. Empty pages are merged into the
			 * parent and discarded.
			 */
			switch (child->modify->rec_result) {
			case WT_PM_REC_EMPTY:
				/*
				 * Column-store pages are almost never empty, as
				 * discarding a page would remove a chunk of the
				 * name space.  The exceptions are pages created
				 * when the tree is created, and never filled.
				 */
				WT_CHILD_RELEASE_ERR(session, hazard, ref);
				continue;
			case WT_PM_REC_MULTIBLOCK:
				WT_ERR(__rec_col_merge(session, r, child));
				WT_CHILD_RELEASE_ERR(session, hazard, ref);
				continue;
			case WT_PM_REC_REPLACE:
				addr = &child->modify->mod_replace;
				break;
			WT_ILLEGAL_VALUE_ERR(session);
			}
			break;
		case WT_CHILD_ORIGINAL:
			/* Original child. */
			break;
		case WT_CHILD_PROXY:
			/*
			 * Deleted child where we write a proxy cell, not
			 * yet supported for column-store.
			 */
			ret = __wt_illegal_value(session, NULL);
			goto err;
		}

		/*
		 * Build the value cell.  The child page address is in one of 3
		 * places: if the page was replaced, the page's modify structure
		 * references it and we built the value cell just above in the
		 * switch statement.  Else, the WT_REF->addr reference points to
		 * an on-page cell or an off-page WT_ADDR structure: if it's an
		 * on-page cell and we copy it from the page, else build a new
		 * cell.
		 */
		if (addr == NULL && __wt_off_page(page, ref->addr))
			addr = ref->addr;
		if (addr == NULL) {
			__wt_cell_unpack(ref->addr, vpack);
			val->buf.data = ref->addr;
			val->buf.size = __wt_cell_total_len(vpack);
			val->cell_len = 0;
			val->len = val->buf.size;
		} else
			__rec_cell_build_addr(session, r,
			    addr->addr, addr->size,
			    __rec_vtype(addr), ref->ref_recno);
		WT_CHILD_RELEASE_ERR(session, hazard, ref);

		/* Boundary: split or write the page. */
		if (r->raw_compression) {
			if (val->len > r->space_avail)
				WT_ERR(__rec_split_raw(session, r, val->len));
		} else
			if (WT_CHECK_CROSSING_BND(r, val->len))
				WT_ERR(__rec_split_crossing_bnd(
				    session, r, val->len));

		/* Copy the value onto the page. */
		__rec_copy_incr(session, r, val);
	} WT_INTL_FOREACH_END;

	/* Write the remnant page. */
	return (__rec_split_finish(session, r));

err:	WT_CHILD_RELEASE(session, hazard, ref);
	return (ret);
}

/*
 * __rec_col_merge --
 *	Merge in a split page.
 */
static int
__rec_col_merge(WT_SESSION_IMPL *session, WT_RECONCILE *r, WT_PAGE *page)
{
	WT_ADDR *addr;
	WT_KV *val;
	WT_MULTI *multi;
	WT_PAGE_MODIFY *mod;
	uint32_t i;

	mod = page->modify;

	val = &r->v;

	/* For each entry in the split array... */
	for (multi = mod->mod_multi,
	    i = 0; i < mod->mod_multi_entries; ++multi, ++i) {
		/* Update the starting record number in case we split. */
		r->recno = multi->key.recno;

		/* Build the value cell. */
		addr = &multi->addr;
		__rec_cell_build_addr(session, r,
		    addr->addr, addr->size, __rec_vtype(addr), r->recno);

		/* Boundary: split or write the page. */
		if (r->raw_compression) {
			if (val->len > r->space_avail)
				WT_RET(__rec_split_raw(session, r, val->len));
		} else
			if (WT_CHECK_CROSSING_BND(r, val->len))
				WT_RET(__rec_split_crossing_bnd(
				    session, r, val->len));

		/* Copy the value onto the page. */
		__rec_copy_incr(session, r, val);
	}
	return (0);
}

/*
 * __rec_col_fix --
 *	Reconcile a fixed-width, column-store leaf page.
 */
static int
__rec_col_fix(WT_SESSION_IMPL *session, WT_RECONCILE *r, WT_REF *pageref)
{
	WT_BTREE *btree;
	WT_INSERT *ins;
	WT_PAGE *page;
	WT_UPDATE *upd;
	uint64_t recno;
	uint32_t entry, nrecs;

	btree = S2BT(session);
	page = pageref->page;

	WT_RET(__rec_split_init(
	    session, r, page, pageref->ref_recno, btree->maxleafpage));

	/* Copy the original, disk-image bytes into place. */
	memcpy(r->first_free, page->pg_fix_bitf,
	    __bitstr_size((size_t)page->entries * btree->bitcnt));

	/* Update any changes to the original on-page data items. */
	WT_SKIP_FOREACH(ins, WT_COL_UPDATE_SINGLE(page)) {
		WT_RET(__rec_txn_read(session, r, ins, NULL, NULL, &upd));
		if (upd != NULL)
			__bit_setv(r->first_free,
			    WT_INSERT_RECNO(ins) - pageref->ref_recno,
			    btree->bitcnt, *upd->data);
	}

	/* Calculate the number of entries per page remainder. */
	entry = page->entries;
	nrecs = WT_FIX_BYTES_TO_ENTRIES(btree, r->space_avail) - page->entries;
	r->recno += entry;

	/* Walk any append list. */
	for (ins =
	    WT_SKIP_FIRST(WT_COL_APPEND(page));; ins = WT_SKIP_NEXT(ins)) {
		if (ins == NULL) {
			/*
			 * If the page split, instantiate any missing records in
			 * the page's name space. (Imagine record 98 is
			 * transactionally visible, 99 wasn't created or is not
			 * yet visible, 100 is visible. Then the page splits and
			 * record 100 moves to another page. When we reconcile
			 * the original page, we write record 98, then we don't
			 * see record 99 for whatever reason. If we've moved
			 * record 100, we don't know to write a deleted record
			 * 99 on the page.)
			 *
			 * The record number recorded during the split is the
			 * first key on the split page, that is, one larger than
			 * the last key on this page, we have to decrement it.
			 */
			if ((recno =
			    page->modify->mod_col_split_recno) == WT_RECNO_OOB)
				break;
			recno -= 1;

			/*
			 * The following loop assumes records to write, and the
			 * previous key might have been visible.
			 */
			if (r->recno > recno)
				break;
			upd = NULL;
		} else {
			WT_RET(
			    __rec_txn_read(session, r, ins, NULL, NULL, &upd));
			recno = WT_INSERT_RECNO(ins);
		}
		for (;;) {
			/*
			 * The application may have inserted records which left
			 * gaps in the name space.
			 */
			for (;
			    nrecs > 0 && r->recno < recno;
			    --nrecs, ++entry, ++r->recno)
				__bit_setv(
				    r->first_free, entry, btree->bitcnt, 0);

			if (nrecs > 0) {
				__bit_setv(r->first_free, entry, btree->bitcnt,
				    upd == NULL ? 0 : *upd->data);
				--nrecs;
				++entry;
				++r->recno;
				break;
			}

			/*
			 * If everything didn't fit, update the counters and
			 * split.
			 *
			 * Boundary: split or write the page.
			 *
			 * No need to have a minimum split size boundary, all
			 * pages are filled 100% except the last, allowing it to
			 * grow in the future.
			 */
			__rec_incr(session, r, entry,
			    __bitstr_size((size_t)entry * btree->bitcnt));
			WT_RET(__rec_split(session, r, 0));

			/* Calculate the number of entries per page. */
			entry = 0;
			nrecs = WT_FIX_BYTES_TO_ENTRIES(btree, r->space_avail);
		}

		/*
		 * Execute this loop once without an insert item to catch any
		 * missing records due to a split, then quit.
		 */
		if (ins == NULL)
			break;
	}

	/* Update the counters. */
	__rec_incr(
	    session, r, entry, __bitstr_size((size_t)entry * btree->bitcnt));

	/* Write the remnant page. */
	return (__rec_split_finish(session, r));
}

/*
 * __rec_col_fix_slvg --
 *	Reconcile a fixed-width, column-store leaf page created during salvage.
 */
static int
__rec_col_fix_slvg(WT_SESSION_IMPL *session,
    WT_RECONCILE *r, WT_REF *pageref, WT_SALVAGE_COOKIE *salvage)
{
	WT_BTREE *btree;
	WT_PAGE *page;
	uint64_t page_start, page_take;
	uint32_t entry, nrecs;

	btree = S2BT(session);
	page = pageref->page;

	/*
	 * !!!
	 * It's vanishingly unlikely and probably impossible for fixed-length
	 * column-store files to have overlapping key ranges.  It's possible
	 * for an entire key range to go missing (if a page is corrupted and
	 * lost), but because pages can't split, it shouldn't be possible to
	 * find pages where the key ranges overlap.  That said, we check for
	 * it during salvage and clean up after it here because it doesn't
	 * cost much and future column-store formats or operations might allow
	 * for fixed-length format ranges to overlap during salvage, and I
	 * don't want to have to retrofit the code later.
	 */
	WT_RET(__rec_split_init(
	    session, r, page, pageref->ref_recno, btree->maxleafpage));

	/* We may not be taking all of the entries on the original page. */
	page_take = salvage->take == 0 ? page->entries : salvage->take;
	page_start = salvage->skip == 0 ? 0 : salvage->skip;

	/* Calculate the number of entries per page. */
	entry = 0;
	nrecs = WT_FIX_BYTES_TO_ENTRIES(btree, r->space_avail);

	for (; nrecs > 0 && salvage->missing > 0;
	    --nrecs, --salvage->missing, ++entry)
		__bit_setv(r->first_free, entry, btree->bitcnt, 0);

	for (; nrecs > 0 && page_take > 0;
	    --nrecs, --page_take, ++page_start, ++entry)
		__bit_setv(r->first_free, entry, btree->bitcnt,
		    __bit_getv(page->pg_fix_bitf,
			(uint32_t)page_start, btree->bitcnt));

	r->recno += entry;
	__rec_incr(session, r, entry,
	    __bitstr_size((size_t)entry * btree->bitcnt));

	/*
	 * We can't split during salvage -- if everything didn't fit, it's
	 * all gone wrong.
	 */
	if (salvage->missing != 0 || page_take != 0)
		WT_PANIC_RET(session, WT_PANIC,
		    "%s page too large, attempted split during salvage",
		    __wt_page_type_string(page->type));

	/* Write the page. */
	return (__rec_split_finish(session, r));
}

/*
 * __rec_col_var_helper --
 *	Create a column-store variable length record cell and write it onto a
 *	page.
 */
static int
__rec_col_var_helper(WT_SESSION_IMPL *session, WT_RECONCILE *r,
    WT_SALVAGE_COOKIE *salvage,
    WT_ITEM *value, bool deleted, uint8_t overflow_type, uint64_t rle)
{
	WT_BTREE *btree;
	WT_KV *val;

	btree = S2BT(session);

	val = &r->v;

	/*
	 * Occasionally, salvage needs to discard records from the beginning or
	 * end of the page, and because the items may be part of a RLE cell, do
	 * the adjustments here. It's not a mistake we don't bother telling
	 * our caller we've handled all the records from the page we care about,
	 * and can quit processing the page: salvage is a rare operation and I
	 * don't want to complicate our caller's loop.
	 */
	if (salvage != NULL) {
		if (salvage->done)
			return (0);
		if (salvage->skip != 0) {
			if (rle <= salvage->skip) {
				salvage->skip -= rle;
				return (0);
			}
			rle -= salvage->skip;
			salvage->skip = 0;
		}
		if (salvage->take != 0) {
			if (rle <= salvage->take)
				salvage->take -= rle;
			else {
				rle = salvage->take;
				salvage->take = 0;
			}
			if (salvage->take == 0)
				salvage->done = true;
		}
	}

	if (deleted) {
		val->cell_len = __wt_cell_pack_del(&val->cell, rle);
		val->buf.data = NULL;
		val->buf.size = 0;
		val->len = val->cell_len;
	} else if (overflow_type) {
		val->cell_len = __wt_cell_pack_ovfl(
		    &val->cell, overflow_type, rle, value->size);
		val->buf.data = value->data;
		val->buf.size = value->size;
		val->len = val->cell_len + value->size;
	} else
		WT_RET(__rec_cell_build_val(
		    session, r, value->data, value->size, rle));

	/* Boundary: split or write the page. */
	if (r->raw_compression) {
		if (val->len > r->space_avail)
			WT_RET(__rec_split_raw(session, r, val->len));
	} else
		if (WT_CHECK_CROSSING_BND(r, val->len))
			WT_RET(__rec_split_crossing_bnd(session, r, val->len));

	/* Copy the value onto the page. */
	if (!deleted && !overflow_type && btree->dictionary)
		WT_RET(__rec_dict_replace(session, r, rle, val));
	__rec_copy_incr(session, r, val);

	/* Update the starting record number in case we split. */
	r->recno += rle;

	return (0);
}

/*
 * __rec_col_var --
 *	Reconcile a variable-width column-store leaf page.
 */
static int
__rec_col_var(WT_SESSION_IMPL *session,
    WT_RECONCILE *r, WT_REF *pageref, WT_SALVAGE_COOKIE *salvage)
{
	enum { OVFL_IGNORE, OVFL_UNUSED, OVFL_USED } ovfl_state;
	WT_BTREE *btree;
	WT_CELL *cell;
	WT_CELL_UNPACK *vpack, _vpack;
	WT_COL *cip;
	WT_CURSOR_BTREE *cbt;
	WT_DECL_ITEM(orig);
	WT_DECL_RET;
	WT_INSERT *ins;
	WT_ITEM *last;
	WT_PAGE *page;
	WT_UPDATE *upd;
	uint64_t n, nrepeat, repeat_count, rle, skip, src_recno;
	uint32_t i, size;
	bool deleted, last_deleted, orig_deleted, update_no_copy;
	const void *data;

	btree = S2BT(session);
	page = pageref->page;
	last = r->last;
	vpack = &_vpack;
	cbt = &r->update_modify_cbt;

	WT_RET(__rec_split_init(
	    session, r, page, pageref->ref_recno, btree->maxleafpage));

	WT_RET(__wt_scr_alloc(session, 0, &orig));
	data = NULL;
	size = 0;
	upd = NULL;

	/*
	 * The salvage code may be calling us to reconcile a page where there
	 * were missing records in the column-store name space.  If taking the
	 * first record from on the page, it might be a deleted record, so we
	 * have to give the RLE code a chance to figure that out.  Else, if
	 * not taking the first record from the page, write a single element
	 * representing the missing records onto a new page.  (Don't pass the
	 * salvage cookie to our helper function in this case, we're handling
	 * one of the salvage cookie fields on our own, and we don't need the
	 * helper function's assistance.)
	 */
	rle = 0;
	last_deleted = false;
	if (salvage != NULL && salvage->missing != 0) {
		if (salvage->skip == 0) {
			rle = salvage->missing;
			last_deleted = true;

			/*
			 * Correct the number of records we're going to "take",
			 * pretending the missing records were on the page.
			 */
			salvage->take += salvage->missing;
		} else
			WT_ERR(__rec_col_var_helper(session,
			    r, NULL, NULL, true, false, salvage->missing));
	}

	/*
	 * We track two data items through this loop: the previous (last) item
	 * and the current item: if the last item is the same as the current
	 * item, we increment the RLE count for the last item; if the last item
	 * is different from the current item, we write the last item onto the
	 * page, and replace it with the current item.  The r->recno counter
	 * tracks records written to the page, and is incremented by the helper
	 * function immediately after writing records to the page.  The record
	 * number of our source record, that is, the current item, is maintained
	 * in src_recno.
	 */
	src_recno = r->recno + rle;

	/* For each entry in the in-memory page... */
	WT_COL_FOREACH(page, cip, i) {
		ovfl_state = OVFL_IGNORE;
		if ((cell = WT_COL_PTR(page, cip)) == NULL) {
			nrepeat = 1;
			ins = NULL;
			orig_deleted = true;
		} else {
			__wt_cell_unpack(cell, vpack);
			nrepeat = __wt_cell_rle(vpack);
			ins = WT_SKIP_FIRST(WT_COL_UPDATE(page, cip));

			/*
			 * If the original value is "deleted", there's no value
			 * to compare, we're done.
			 */
			orig_deleted = vpack->type == WT_CELL_DEL;
			if (orig_deleted)
				goto record_loop;

			/*
			 * Overflow items are tricky: we don't know until we're
			 * finished processing the set of values if we need the
			 * overflow value or not.  If we don't use the overflow
			 * item at all, we have to discard it from the backing
			 * file, otherwise we'll leak blocks on the checkpoint.
			 * That's safe because if the backing overflow value is
			 * still needed by any running transaction, we'll cache
			 * a copy in the update list.
			 *
			 * Regardless, we avoid copying in overflow records: if
			 * there's a WT_INSERT entry that modifies a reference
			 * counted overflow record, we may have to write copies
			 * of the overflow record, and in that case we'll do the
			 * comparisons, but we don't read overflow items just to
			 * see if they match records on either side.
			 */
			if (vpack->ovfl) {
				ovfl_state = OVFL_UNUSED;
				goto record_loop;
			}

			/*
			 * If data is Huffman encoded, we have to decode it in
			 * order to compare it with the last item we saw, which
			 * may have been an update string.  This guarantees we
			 * find every single pair of objects we can RLE encode,
			 * including applications updating an existing record
			 * where the new value happens (?) to match a Huffman-
			 * encoded value in a previous or next record.
			 */
			WT_ERR(__wt_dsk_cell_data_ref(
			    session, WT_PAGE_COL_VAR, vpack, orig));
		}

record_loop:	/*
		 * Generate on-page entries: loop repeat records, looking for
		 * WT_INSERT entries matching the record number.  The WT_INSERT
		 * lists are in sorted order, so only need check the next one.
		 */
		for (n = 0;
		    n < nrepeat; n += repeat_count, src_recno += repeat_count) {
			upd = NULL;
			if (ins != NULL && WT_INSERT_RECNO(ins) == src_recno) {
				WT_ERR(__rec_txn_read(
				    session, r, ins, cip, vpack, &upd));
				ins = WT_SKIP_NEXT(ins);
			}

			update_no_copy = true;	/* No data copy */
			repeat_count = 1;	/* Single record */
			deleted = false;

			if (upd != NULL) {
				switch (upd->type) {
				case WT_UPDATE_DELETED:
					deleted = true;
					break;
				case WT_UPDATE_MODIFIED:
					cbt->slot = WT_COL_SLOT(page, cip);
					WT_ERR(__wt_value_return(
					    session, cbt, upd));
					data = cbt->iface.value.data;
					size = (uint32_t)cbt->iface.value.size;
					update_no_copy = false;
					break;
				case WT_UPDATE_STANDARD:
					data = upd->data;
					size = upd->size;
					break;
				WT_ILLEGAL_VALUE_ERR(session);
				}
			} else if (vpack->raw == WT_CELL_VALUE_OVFL_RM) {
				/*
				 * If doing an update save and restore, and the
				 * underlying value is a removed overflow value,
				 * we end up here.
				 *
				 * If necessary, when the overflow value was
				 * originally removed, reconciliation appended
				 * a globally visible copy of the value to the
				 * key's update list, meaning the on-page item
				 * isn't accessed after page re-instantiation.
				 *
				 * Assert the case.
				 */
				WT_ASSERT(session,
				    F_ISSET(r, WT_REC_UPDATE_RESTORE));

				/*
				 * The on-page value will never be accessed,
				 * write a placeholder record.
				 */
				data = "ovfl-unused";
				size = WT_STORE_SIZE(strlen("ovfl-unused"));
			} else {
				update_no_copy = false;	/* Maybe data copy */

				/*
				 * The repeat count is the number of records up
				 * to the next WT_INSERT record, or up to the
				 * end of the entry if we have no more WT_INSERT
				 * records.
				 */
				if (ins == NULL)
					repeat_count = nrepeat - n;
				else
					repeat_count =
					    WT_INSERT_RECNO(ins) - src_recno;

				deleted = orig_deleted;
				if (deleted)
					goto compare;

				/*
				 * If we are handling overflow items, use the
				 * overflow item itself exactly once, after
				 * which we have to copy it into a buffer and
				 * from then on use a complete copy because we
				 * are re-creating a new overflow record each
				 * time.
				 */
				switch (ovfl_state) {
				case OVFL_UNUSED:
					/*
					 * An as-yet-unused overflow item.
					 *
					 * We're going to copy the on-page cell,
					 * write out any record we're tracking.
					 */
					if (rle != 0) {
						WT_ERR(__rec_col_var_helper(
						    session, r, salvage, last,
						    last_deleted, 0, rle));
						rle = 0;
					}

					last->data = vpack->data;
					last->size = vpack->size;
					WT_ERR(__rec_col_var_helper(
					    session, r, salvage, last, false,
					    WT_CELL_VALUE_OVFL, repeat_count));

					/* Track if page has overflow items. */
					r->ovfl_items = true;

					ovfl_state = OVFL_USED;
					continue;
				case OVFL_USED:
					/*
					 * Original is an overflow item; we used
					 * it for a key and now we need another
					 * copy; read it into memory.
					 */
					WT_ERR(__wt_dsk_cell_data_ref(session,
					    WT_PAGE_COL_VAR, vpack, orig));

					ovfl_state = OVFL_IGNORE;
					/* FALLTHROUGH */
				case OVFL_IGNORE:
					/*
					 * Original is an overflow item and we
					 * were forced to copy it into memory,
					 * or the original wasn't an overflow
					 * item; use the data copied into orig.
					 */
					data = orig->data;
					size = (uint32_t)orig->size;
					break;
				}
			}

compare:		/*
			 * If we have a record against which to compare, and
			 * the records compare equal, increment the rle counter
			 * and continue.  If the records don't compare equal,
			 * output the last record and swap the last and current
			 * buffers: do NOT update the starting record number,
			 * we've been doing that all along.
			 */
			if (rle != 0) {
				if ((deleted && last_deleted) ||
				    (!last_deleted && !deleted &&
				    last->size == size &&
				    memcmp(last->data, data, size) == 0)) {
					rle += repeat_count;
					continue;
				}
				WT_ERR(__rec_col_var_helper(session, r,
				    salvage, last, last_deleted, 0, rle));
			}

			/*
			 * Swap the current/last state.
			 *
			 * Reset RLE counter and turn on comparisons.
			 */
			if (!deleted) {
				/*
				 * We can't simply assign the data values into
				 * the last buffer because they may have come
				 * from a copy built from an encoded/overflow
				 * cell and creating the next record is going
				 * to overwrite that memory.  Check, because
				 * encoded/overflow cells aren't that common
				 * and we'd like to avoid the copy.  If data
				 * was taken from the current unpack structure
				 * (which points into the page), or was taken
				 * from an update structure, we can just use
				 * the pointers, they're not moving.
				 */
				if (data == vpack->data || update_no_copy) {
					last->data = data;
					last->size = size;
				} else
					WT_ERR(__wt_buf_set(
					    session, last, data, size));
			}
			last_deleted = deleted;
			rle = repeat_count;
		}

		/*
		 * The first time we find an overflow record we never used,
		 * discard the underlying blocks, they're no longer useful.
		 */
		if (ovfl_state == OVFL_UNUSED &&
		    vpack->raw != WT_CELL_VALUE_OVFL_RM)
			WT_ERR(__wt_ovfl_remove(
			    session, page, vpack, F_ISSET(r, WT_REC_EVICT)));
	}

	/* Walk any append list. */
	for (ins =
	    WT_SKIP_FIRST(WT_COL_APPEND(page));; ins = WT_SKIP_NEXT(ins)) {
		if (ins == NULL) {
			/*
			 * If the page split, instantiate any missing records in
			 * the page's name space. (Imagine record 98 is
			 * transactionally visible, 99 wasn't created or is not
			 * yet visible, 100 is visible. Then the page splits and
			 * record 100 moves to another page. When we reconcile
			 * the original page, we write record 98, then we don't
			 * see record 99 for whatever reason. If we've moved
			 * record 100, we don't know to write a deleted record
			 * 99 on the page.)
			 *
			 * Assert the recorded record number is past the end of
			 * the page.
			 *
			 * The record number recorded during the split is the
			 * first key on the split page, that is, one larger than
			 * the last key on this page, we have to decrement it.
			 */
			if ((n = page->
			    modify->mod_col_split_recno) == WT_RECNO_OOB)
				break;
			WT_ASSERT(session, n >= src_recno);
			n -= 1;

			upd = NULL;
		} else {
			WT_ERR(
			    __rec_txn_read(session, r, ins, NULL, NULL, &upd));
			n = WT_INSERT_RECNO(ins);
		}
		while (src_recno <= n) {
			deleted = false;
			update_no_copy = true;

			/*
			 * The application may have inserted records which left
			 * gaps in the name space, and these gaps can be huge.
			 * If we're in a set of deleted records, skip the boring
			 * part.
			 */
			if (src_recno < n) {
				deleted = true;
				if (last_deleted) {
					/*
					 * The record adjustment is decremented
					 * by one so we can naturally fall into
					 * the RLE accounting below, where we
					 * increment rle by one, then continue
					 * in the outer loop, where we increment
					 * src_recno by one.
					 */
					skip = (n - src_recno) - 1;
					rle += skip;
					src_recno += skip;
				}
			} else if (upd == NULL)
				deleted = true;
			else
				switch (upd->type) {
				case WT_UPDATE_DELETED:
					deleted = true;
					break;
				case WT_UPDATE_MODIFIED:
					/*
					 * Impossible slot, there's no backing
					 * on-page item.
					 */
					cbt->slot = UINT32_MAX;
					WT_ERR(__wt_value_return(
					    session, cbt, upd));
					data = cbt->iface.value.data;
					size = (uint32_t)cbt->iface.value.size;
					update_no_copy = false;
					break;
				case WT_UPDATE_STANDARD:
					data = upd->data;
					size = upd->size;
					break;
				WT_ILLEGAL_VALUE_ERR(session);
				}

			/*
			 * Handle RLE accounting and comparisons -- see comment
			 * above, this code fragment does the same thing.
			 */
			if (rle != 0) {
				if ((deleted && last_deleted) ||
				    (!last_deleted && !deleted &&
				    last->size == size &&
				    memcmp(last->data, data, size) == 0)) {
					++rle;
					goto next;
				}
				WT_ERR(__rec_col_var_helper(session, r,
				    salvage, last, last_deleted, 0, rle));
			}

			/*
			 * Swap the current/last state. We can't simply assign
			 * the data values into the last buffer because they may
			 * be a temporary copy built from a chain of modified
			 * updates and creating the next record will overwrite
			 * that memory. Check, we'd like to avoid the copy. If
			 * data was taken from an update structure, we can just
			 * use the pointers, they're not moving.
			 */
			if (!deleted) {
				if (update_no_copy) {
					last->data = data;
					last->size = size;
				} else
					WT_ERR(__wt_buf_set(
					    session, last, data, size));
			}

			/* Ready for the next loop, reset the RLE counter. */
			last_deleted = deleted;
			rle = 1;

			/*
			 * Move to the next record. It's not a simple increment
			 * because if it's the maximum record, incrementing it
			 * wraps to 0 and this turns into an infinite loop.
			 */
next:			if (src_recno == UINT64_MAX)
				break;
			++src_recno;
		}

		/*
		 * Execute this loop once without an insert item to catch any
		 * missing records due to a split, then quit.
		 */
		if (ins == NULL)
			break;
	}

	/* If we were tracking a record, write it. */
	if (rle != 0)
		WT_ERR(__rec_col_var_helper(
		    session, r, salvage, last, last_deleted, 0, rle));

	/* Write the remnant page. */
	ret = __rec_split_finish(session, r);

err:	__wt_scr_free(session, &orig);
	return (ret);
}

/*
 * __rec_row_int --
 *	Reconcile a row-store internal page.
 */
static int
__rec_row_int(WT_SESSION_IMPL *session, WT_RECONCILE *r, WT_PAGE *page)
{
	WT_ADDR *addr;
	WT_BTREE *btree;
	WT_CELL *cell;
	WT_CELL_UNPACK *kpack, _kpack, *vpack, _vpack;
	WT_CHILD_STATE state;
	WT_DECL_RET;
	WT_IKEY *ikey;
	WT_KV *key, *val;
	WT_PAGE *child;
	WT_REF *ref;
	size_t size;
	u_int vtype;
	bool hazard, key_onpage_ovfl, ovfl_key;
	const void *p;

	btree = S2BT(session);
	child = NULL;
	hazard = false;

	key = &r->k;
	kpack = &_kpack;
	WT_CLEAR(*kpack);	/* -Wuninitialized */
	val = &r->v;
	vpack = &_vpack;
	WT_CLEAR(*vpack);	/* -Wuninitialized */

	ikey = NULL;		/* -Wuninitialized */
	cell = NULL;
	key_onpage_ovfl = false;

	WT_RET(__rec_split_init(session, r, page, 0, btree->maxintlpage));

	/*
	 * Ideally, we'd never store the 0th key on row-store internal pages
	 * because it's never used during tree search and there's no reason
	 * to waste the space.  The problem is how we do splits: when we split,
	 * we've potentially picked out several "split points" in the buffer
	 * which is overflowing the maximum page size, and when the overflow
	 * happens, we go back and physically split the buffer, at those split
	 * points, into new pages.  It would be both difficult and expensive
	 * to re-process the 0th key at each split point to be an empty key,
	 * so we don't do that.  However, we are reconciling an internal page
	 * for whatever reason, and the 0th key is known to be useless.  We
	 * truncate the key to a single byte, instead of removing it entirely,
	 * it simplifies various things in other parts of the code (we don't
	 * have to special case transforming the page from its disk image to
	 * its in-memory version, for example).
	 */
	r->cell_zero = true;

	/* For each entry in the in-memory page... */
	WT_INTL_FOREACH_BEGIN(session, page, ref) {
		/*
		 * There are different paths if the key is an overflow item vs.
		 * a straight-forward on-page value. If an overflow item, we
		 * would have instantiated it, and we can use that fact to set
		 * things up.
		 *
		 * Note the cell reference and unpacked key cell are available
		 * only in the case of an instantiated, off-page key, we don't
		 * bother setting them if that's not possible.
		 */
		if (F_ISSET_ATOMIC(page, WT_PAGE_OVERFLOW_KEYS)) {
			cell = NULL;
			key_onpage_ovfl = false;
			ikey = __wt_ref_key_instantiated(ref);
			if (ikey != NULL && ikey->cell_offset != 0) {
				cell =
				    WT_PAGE_REF_OFFSET(page, ikey->cell_offset);
				__wt_cell_unpack(cell, kpack);
				key_onpage_ovfl = kpack->ovfl &&
				    kpack->raw != WT_CELL_KEY_OVFL_RM;
			}
		}

		WT_ERR(__rec_child_modify(session, r, ref, &hazard, &state));
		addr = ref->addr;
		child = ref->page;

		switch (state) {
		case WT_CHILD_IGNORE:
			/*
			 * Ignored child.
			 *
			 * Overflow keys referencing pages we're not writing are
			 * no longer useful, schedule them for discard.  Don't
			 * worry about instantiation, internal page keys are
			 * always instantiated.  Don't worry about reuse,
			 * reusing this key in this reconciliation is unlikely.
			 */
			if (key_onpage_ovfl)
				WT_ERR(__wt_ovfl_discard_add(
				    session, page, kpack->cell));
			WT_CHILD_RELEASE_ERR(session, hazard, ref);
			continue;

		case WT_CHILD_MODIFIED:
			/*
			 * Modified child.  Empty pages are merged into the
			 * parent and discarded.
			 */
			switch (child->modify->rec_result) {
			case WT_PM_REC_EMPTY:
				/*
				 * Overflow keys referencing empty pages are no
				 * longer useful, schedule them for discard.
				 * Don't worry about instantiation, internal
				 * page keys are always instantiated.  Don't
				 * worry about reuse, reusing this key in this
				 * reconciliation is unlikely.
				 */
				if (key_onpage_ovfl)
					WT_ERR(__wt_ovfl_discard_add(
					    session, page, kpack->cell));
				WT_CHILD_RELEASE_ERR(session, hazard, ref);
				continue;
			case WT_PM_REC_MULTIBLOCK:
				/*
				 * Overflow keys referencing split pages are no
				 * longer useful (the split page's key is the
				 * interesting key); schedule them for discard.
				 * Don't worry about instantiation, internal
				 * page keys are always instantiated.  Don't
				 * worry about reuse, reusing this key in this
				 * reconciliation is unlikely.
				 */
				if (key_onpage_ovfl)
					WT_ERR(__wt_ovfl_discard_add(
					    session, page, kpack->cell));

				WT_ERR(__rec_row_merge(session, r, child));
				WT_CHILD_RELEASE_ERR(session, hazard, ref);
				continue;
			case WT_PM_REC_REPLACE:
				/*
				 * If the page is replaced, the page's modify
				 * structure has the page's address.
				 */
				addr = &child->modify->mod_replace;
				break;
			WT_ILLEGAL_VALUE_ERR(session);
			}
			break;
		case WT_CHILD_ORIGINAL:
			/* Original child. */
			break;
		case WT_CHILD_PROXY:
			/* Deleted child where we write a proxy cell. */
			break;
		}

		/*
		 * Build the value cell, the child page's address.  Addr points
		 * to an on-page cell or an off-page WT_ADDR structure. There's
		 * a special cell type in the case of page deletion requiring
		 * a proxy cell, otherwise use the information from the addr or
		 * original cell.
		 */
		if (__wt_off_page(page, addr)) {
			p = addr->addr;
			size = addr->size;
			vtype = state == WT_CHILD_PROXY ?
			    WT_CELL_ADDR_DEL : __rec_vtype(addr);
		} else {
			__wt_cell_unpack(ref->addr, vpack);
			p = vpack->data;
			size = vpack->size;
			vtype = state == WT_CHILD_PROXY ?
			    WT_CELL_ADDR_DEL : (u_int)vpack->raw;
		}
		__rec_cell_build_addr(session, r, p, size, vtype, WT_RECNO_OOB);
		WT_CHILD_RELEASE_ERR(session, hazard, ref);

		/*
		 * Build key cell.
		 * Truncate any 0th key, internal pages don't need 0th keys.
		 */
		if (key_onpage_ovfl) {
			key->buf.data = cell;
			key->buf.size = __wt_cell_total_len(kpack);
			key->cell_len = 0;
			key->len = key->buf.size;
			ovfl_key = true;
		} else {
			__wt_ref_key(page, ref, &p, &size);
			WT_ERR(__rec_cell_build_int_key(
			    session, r, p, r->cell_zero ? 1 : size, &ovfl_key));
		}
		r->cell_zero = false;

		/* Boundary: split or write the page. */
		if (r->raw_compression) {
			if (key->len + val->len > r->space_avail)
				WT_ERR(__rec_split_raw(
				    session, r, key->len + val->len));
		} else
			if (WT_CHECK_CROSSING_BND(r, key->len + val->len)) {
				/*
				 * In one path above, we copied address blocks
				 * from the page rather than building the actual
				 * key.  In that case, we have to build the key
				 * now because we are about to promote it.
				 */
				if (key_onpage_ovfl) {
					WT_ERR(__wt_buf_set(session, r->cur,
					    WT_IKEY_DATA(ikey), ikey->size));
					key_onpage_ovfl = false;
				}

				WT_ERR(__rec_split_crossing_bnd(
				    session, r, key->len + val->len));
			}

		/* Copy the key and value onto the page. */
		__rec_copy_incr(session, r, key);
		__rec_copy_incr(session, r, val);

		/* Update compression state. */
		__rec_key_state_update(r, ovfl_key);
	} WT_INTL_FOREACH_END;

	/* Write the remnant page. */
	return (__rec_split_finish(session, r));

err:	WT_CHILD_RELEASE(session, hazard, ref);
	return (ret);
}

/*
 * __rec_row_merge --
 *	Merge in a split page.
 */
static int
__rec_row_merge(WT_SESSION_IMPL *session, WT_RECONCILE *r, WT_PAGE *page)
{
	WT_ADDR *addr;
	WT_KV *key, *val;
	WT_MULTI *multi;
	WT_PAGE_MODIFY *mod;
	uint32_t i;
	bool ovfl_key;

	mod = page->modify;

	key = &r->k;
	val = &r->v;

	/* For each entry in the split array... */
	for (multi = mod->mod_multi,
	    i = 0; i < mod->mod_multi_entries; ++multi, ++i) {
		/* Build the key and value cells. */
		WT_RET(__rec_cell_build_int_key(session, r,
		    WT_IKEY_DATA(multi->key.ikey),
		    r->cell_zero ? 1 : multi->key.ikey->size, &ovfl_key));
		r->cell_zero = false;

		addr = &multi->addr;
		__rec_cell_build_addr(session, r,
		    addr->addr, addr->size, __rec_vtype(addr), WT_RECNO_OOB);

		/* Boundary: split or write the page. */
		if (r->raw_compression) {
			if (key->len + val->len > r->space_avail)
				WT_RET(__rec_split_raw(
				    session, r, key->len + val->len));
		} else
			if (WT_CHECK_CROSSING_BND(r, key->len + val->len))
				WT_RET(__rec_split_crossing_bnd(
				    session, r, key->len + val->len));

		/* Copy the key and value onto the page. */
		__rec_copy_incr(session, r, key);
		__rec_copy_incr(session, r, val);

		/* Update compression state. */
		__rec_key_state_update(r, ovfl_key);
	}
	return (0);
}

/*
 * __rec_row_leaf --
 *	Reconcile a row-store leaf page.
 */
static int
__rec_row_leaf(WT_SESSION_IMPL *session,
    WT_RECONCILE *r, WT_PAGE *page, WT_SALVAGE_COOKIE *salvage)
{
	WT_BTREE *btree;
	WT_CELL *cell, *val_cell;
	WT_CELL_UNPACK *kpack, _kpack, *vpack, _vpack;
	WT_CURSOR_BTREE *cbt;
	WT_DECL_ITEM(tmpkey);
	WT_DECL_ITEM(tmpval);
	WT_DECL_RET;
	WT_IKEY *ikey;
	WT_INSERT *ins;
	WT_KV *key, *val;
	WT_ROW *rip;
	WT_UPDATE *upd;
	size_t size;
	uint64_t slvg_skip;
	uint32_t i;
	bool dictionary, key_onpage_ovfl, ovfl_key;
	void *copy;
	const void *p;

	btree = S2BT(session);
	cbt = &r->update_modify_cbt;
	slvg_skip = salvage == NULL ? 0 : salvage->skip;

	key = &r->k;
	val = &r->v;

	WT_RET(__rec_split_init(session, r, page, 0, btree->maxleafpage));

	/*
	 * Write any K/V pairs inserted into the page before the first from-disk
	 * key on the page.
	 */
	if ((ins = WT_SKIP_FIRST(WT_ROW_INSERT_SMALLEST(page))) != NULL)
		WT_RET(__rec_row_leaf_insert(session, r, ins));

	/*
	 * Temporary buffers in which to instantiate any uninstantiated keys
	 * or value items we need.
	 */
	WT_ERR(__wt_scr_alloc(session, 0, &tmpkey));
	WT_ERR(__wt_scr_alloc(session, 0, &tmpval));

	/* For each entry in the page... */
	WT_ROW_FOREACH(page, rip, i) {
		/*
		 * The salvage code, on some rare occasions, wants to reconcile
		 * a page but skip some leading records on the page.  Because
		 * the row-store leaf reconciliation function copies keys from
		 * the original disk page, this is non-trivial -- just changing
		 * the in-memory pointers isn't sufficient, we have to change
		 * the WT_CELL structures on the disk page, too.  It's ugly, but
		 * we pass in a value that tells us how many records to skip in
		 * this case.
		 */
		if (slvg_skip != 0) {
			--slvg_skip;
			continue;
		}

		/*
		 * Figure out the key: set any cell reference (and unpack it),
		 * set any instantiated key reference.
		 */
		copy = WT_ROW_KEY_COPY(rip);
		(void)__wt_row_leaf_key_info(
		    page, copy, &ikey, &cell, NULL, NULL);
		if (cell == NULL)
			kpack = NULL;
		else {
			kpack = &_kpack;
			__wt_cell_unpack(cell, kpack);
		}

		/* Unpack the on-page value cell, and look for an update. */
		if ((val_cell =
		    __wt_row_leaf_value_cell(page, rip, NULL)) == NULL)
			vpack = NULL;
		else {
			vpack = &_vpack;
			__wt_cell_unpack(val_cell, vpack);
		}
		WT_ERR(__rec_txn_read(session, r, NULL, rip, vpack, &upd));

		/* Build value cell. */
		dictionary = false;
		if (upd == NULL) {
			/*
			 * When the page was read into memory, there may not
			 * have been a value item.
			 *
			 * If there was a value item, check if it's a dictionary
			 * cell (a copy of another item on the page).  If it's a
			 * copy, we have to create a new value item as the old
			 * item might have been discarded from the page.
			 */
			if (vpack == NULL) {
				val->buf.data = NULL;
				val->cell_len = val->len = val->buf.size = 0;
			} else if (vpack->raw == WT_CELL_VALUE_COPY) {
				/* If the item is Huffman encoded, decode it. */
				if (btree->huffman_value == NULL) {
					p = vpack->data;
					size = vpack->size;
				} else {
					WT_ERR(__wt_huffman_decode(session,
					    btree->huffman_value,
					    vpack->data, vpack->size,
					    tmpval));
					p = tmpval->data;
					size = tmpval->size;
				}
				WT_ERR(__rec_cell_build_val(
				    session, r, p, size, (uint64_t)0));
				dictionary = true;
			} else if (vpack->raw == WT_CELL_VALUE_OVFL_RM) {
				/*
				 * If doing an update save and restore, and the
				 * underlying value is a removed overflow value,
				 * we end up here.
				 *
				 * If necessary, when the overflow value was
				 * originally removed, reconciliation appended
				 * a globally visible copy of the value to the
				 * key's update list, meaning the on-page item
				 * isn't accessed after page re-instantiation.
				 *
				 * Assert the case.
				 */
				WT_ASSERT(session,
				    F_ISSET(r, WT_REC_UPDATE_RESTORE));

				/*
				 * If the key is also a removed overflow item,
				 * don't write anything at all.
				 *
				 * We don't have to write anything because the
				 * code re-instantiating the page gets the key
				 * to match the saved list of updates from the
				 * original page.  By not putting the key on
				 * the page, we'll move the key/value set from
				 * a row-store leaf page slot to an insert list,
				 * but that shouldn't matter.
				 *
				 * The reason we bother with the test is because
				 * overflows are expensive to write.  It's hard
				 * to imagine a real workload where this test is
				 * worth the effort, but it's a simple test.
				 */
				if (kpack != NULL &&
				    kpack->raw == WT_CELL_KEY_OVFL_RM)
					goto leaf_insert;

				/*
				 * The on-page value will never be accessed,
				 * write a placeholder record.
				 */
				WT_ERR(__rec_cell_build_val(session, r,
				    "ovfl-unused", strlen("ovfl-unused"),
				    (uint64_t)0));
			} else {
				val->buf.data = val_cell;
				val->buf.size = __wt_cell_total_len(vpack);
				val->cell_len = 0;
				val->len = val->buf.size;

				/* Track if page has overflow items. */
				if (vpack->ovfl)
					r->ovfl_items = true;
			}
		} else {
			/*
			 * The first time we find an overflow record we're not
			 * going to use, discard the underlying blocks.
			 */
			if (vpack != NULL &&
			    vpack->ovfl && vpack->raw != WT_CELL_VALUE_OVFL_RM)
				WT_ERR(__wt_ovfl_remove(session,
				    page, vpack, F_ISSET(r, WT_REC_EVICT)));

			switch (upd->type) {
			case WT_UPDATE_DELETED:
				/*
				 * If this key/value pair was deleted, we're
				 * done.
				 *
				 * Overflow keys referencing discarded values
				 * are no longer useful, discard the backing
				 * blocks.  Don't worry about reuse, reusing
				 * keys from a row-store page reconciliation
				 * seems unlikely enough to ignore.
				 */
				if (kpack != NULL && kpack->ovfl &&
				    kpack->raw != WT_CELL_KEY_OVFL_RM) {
					/*
					 * Keys are part of the name-space, we
					 * can't remove them from the in-memory
					 * tree; if an overflow key was deleted
					 * without being instantiated (for
					 * example, cursor-based truncation), do
					 * it now.
					 */
					if (ikey == NULL)
						WT_ERR(__wt_row_leaf_key(
						    session,
						    page, rip, tmpkey, true));

					WT_ERR(__wt_ovfl_discard_add(
					    session, page, kpack->cell));
				}

				/*
				 * We aren't actually creating the key so we
				 * can't use bytes from this key to provide
				 * prefix information for a subsequent key.
				 */
				tmpkey->size = 0;

				/* Proceed with appended key/value pairs. */
				goto leaf_insert;
			case WT_UPDATE_MODIFIED:
				cbt->slot = WT_ROW_SLOT(page, rip);
				WT_ERR(__wt_value_return(session, cbt, upd));
				WT_ERR(__rec_cell_build_val(session, r,
				    cbt->iface.value.data,
				    cbt->iface.value.size, (uint64_t)0));
				dictionary = true;
				break;
			case WT_UPDATE_STANDARD:
				/*
				 * If no value, nothing needs to be copied.
				 * Otherwise, build the value's chunk from the
				 * update value.
				 */
				if (upd->size == 0) {
					val->buf.data = NULL;
					val->cell_len =
					    val->len = val->buf.size = 0;
				} else {
					WT_ERR(__rec_cell_build_val(session, r,
					    upd->data, upd->size,
					    (uint64_t)0));
					dictionary = true;
				}
				break;
			WT_ILLEGAL_VALUE_ERR(session);
			}
		}

		/*
		 * Build key cell.
		 *
		 * If the key is an overflow key that hasn't been removed, use
		 * the original backing blocks.
		 */
		key_onpage_ovfl = kpack != NULL &&
		    kpack->ovfl && kpack->raw != WT_CELL_KEY_OVFL_RM;
		if (key_onpage_ovfl) {
			key->buf.data = cell;
			key->buf.size = __wt_cell_total_len(kpack);
			key->cell_len = 0;
			key->len = key->buf.size;
			ovfl_key = true;

			/*
			 * We aren't creating a key so we can't use this key as
			 * a prefix for a subsequent key.
			 */
			tmpkey->size = 0;

			/* Track if page has overflow items. */
			r->ovfl_items = true;
		} else {
			/*
			 * Get the key from the page or an instantiated key, or
			 * inline building the key from a previous key (it's a
			 * fast path for simple, prefix-compressed keys), or by
			 * by building the key from scratch.
			 */
			if (__wt_row_leaf_key_info(page, copy,
			    NULL, &cell, &tmpkey->data, &tmpkey->size))
				goto build;

			kpack = &_kpack;
			__wt_cell_unpack(cell, kpack);
			if (btree->huffman_key == NULL &&
			    kpack->type == WT_CELL_KEY &&
			    tmpkey->size >= kpack->prefix) {
				/*
				 * The previous clause checked for a prefix of
				 * zero, which means the temporary buffer must
				 * have a non-zero size, and it references a
				 * valid key.
				 */
				WT_ASSERT(session, tmpkey->size != 0);

				/*
				 * Grow the buffer as necessary, ensuring data
				 * data has been copied into local buffer space,
				 * then append the suffix to the prefix already
				 * in the buffer.
				 *
				 * Don't grow the buffer unnecessarily or copy
				 * data we don't need, truncate the item's data
				 * length to the prefix bytes.
				 */
				tmpkey->size = kpack->prefix;
				WT_ERR(__wt_buf_grow(session,
				    tmpkey, tmpkey->size + kpack->size));
				memcpy((uint8_t *)tmpkey->mem + tmpkey->size,
				    kpack->data, kpack->size);
				tmpkey->size += kpack->size;
			} else
				WT_ERR(__wt_row_leaf_key_copy(
				    session, page, rip, tmpkey));
build:
			WT_ERR(__rec_cell_build_leaf_key(session, r,
			    tmpkey->data, tmpkey->size, &ovfl_key));
		}

		/* Boundary: split or write the page. */
		if (r->raw_compression) {
			if (key->len + val->len > r->space_avail)
				WT_ERR(__rec_split_raw(
				    session, r, key->len + val->len));
		} else
			if (WT_CHECK_CROSSING_BND(r, key->len + val->len)) {
				/*
				 * If we copied address blocks from the page
				 * rather than building the actual key, we have
				 * to build the key now because we are about to
				 * promote it.
				 */
				if (key_onpage_ovfl) {
					WT_ERR(__wt_dsk_cell_data_ref(session,
					    WT_PAGE_ROW_LEAF, kpack, r->cur));
					key_onpage_ovfl = false;
				}

				/*
				 * Turn off prefix compression until a full key
				 * written to the new page, and (unless already
				 * working with an overflow key), rebuild the
				 * key without compression.
				 */
				if (r->key_pfx_compress_conf) {
					r->key_pfx_compress = false;
					if (!ovfl_key)
						WT_ERR(
						    __rec_cell_build_leaf_key(
						    session, r, NULL, 0,
						    &ovfl_key));
				}

				WT_ERR(__rec_split_crossing_bnd(
				    session, r, key->len + val->len));
			}

		/* Copy the key/value pair onto the page. */
		__rec_copy_incr(session, r, key);
		if (val->len == 0)
			r->any_empty_value = true;
		else {
			r->all_empty_value = false;
			if (dictionary && btree->dictionary)
				WT_ERR(__rec_dict_replace(session, r, 0, val));
			__rec_copy_incr(session, r, val);
		}

		/* Update compression state. */
		__rec_key_state_update(r, ovfl_key);

leaf_insert:	/* Write any K/V pairs inserted into the page after this key. */
		if ((ins = WT_SKIP_FIRST(WT_ROW_INSERT(page, rip))) != NULL)
		    WT_ERR(__rec_row_leaf_insert(session, r, ins));
	}

	/* Write the remnant page. */
	ret = __rec_split_finish(session, r);

err:	__wt_scr_free(session, &tmpkey);
	__wt_scr_free(session, &tmpval);
	return (ret);
}

/*
 * __rec_row_leaf_insert --
 *	Walk an insert chain, writing K/V pairs.
 */
static int
__rec_row_leaf_insert(WT_SESSION_IMPL *session, WT_RECONCILE *r, WT_INSERT *ins)
{
	WT_BTREE *btree;
	WT_CURSOR_BTREE *cbt;
	WT_KV *key, *val;
	WT_UPDATE *upd;
	bool ovfl_key;

	btree = S2BT(session);
	cbt = &r->update_modify_cbt;

	key = &r->k;
	val = &r->v;

	for (; ins != NULL; ins = WT_SKIP_NEXT(ins)) {
		WT_RET(__rec_txn_read(session, r, ins, NULL, NULL, &upd));

		if (upd == NULL) {
			/*
			 * Look for an update. If nothing is visible and not in
			 * evict/restore, there's no work to do.
			 */
			if (!F_ISSET(r, WT_REC_UPDATE_RESTORE))
				continue;

			/*
			 * When doing evict/restore, move the insert key to the
			 * page, with an empty value (this allows us to split
			 * the page if there's a huge, pinned insert list). The
			 * on-page key must never be read, make sure there is a
			 * globally visible update in the chain.
			 *
			 * __rec_txn_read also returns a NULL update when all of
			 * the updates were aborted, without saving the update
			 * list to the evict/restore array, so we can't append
			 * a delete update. Ugly, but the alternative is another
			 * parameter to __rec_txn_read.
			 */
			if (r->supd_next == 0 ||
			    r->supd[r->supd_next - 1].ins != ins)
				continue;

			WT_RET(__rec_append_orig_value(
			    session, r->page, ins->upd, NULL));
			val->len = 0;
		} else
			switch (upd->type) {
			case WT_UPDATE_DELETED:
				continue;
			case WT_UPDATE_MODIFIED:
				/*
				 * Impossible slot, there's no backing on-page
				 * item.
				 */
				cbt->slot = UINT32_MAX;
				WT_RET(__wt_value_return(session, cbt, upd));
				WT_RET(__rec_cell_build_val(session, r,
				    cbt->iface.value.data,
				    cbt->iface.value.size, (uint64_t)0));
				break;
			case WT_UPDATE_STANDARD:
				if (upd->size == 0)
					val->len = 0;
				else
					WT_RET(__rec_cell_build_val(session,
					    r, upd->data, upd->size,
					    (uint64_t)0));
				break;
			WT_ILLEGAL_VALUE(session);
			}
							/* Build key cell. */
		WT_RET(__rec_cell_build_leaf_key(session, r,
		    WT_INSERT_KEY(ins), WT_INSERT_KEY_SIZE(ins), &ovfl_key));

		/* Boundary: split or write the page. */
		if (r->raw_compression) {
			if (key->len + val->len > r->space_avail)
				WT_RET(__rec_split_raw(
				    session, r, key->len + val->len));
		} else
			if (WT_CHECK_CROSSING_BND(r, key->len + val->len)) {
				/*
				 * Turn off prefix compression until a full key
				 * written to the new page, and (unless already
				 * working with an overflow key), rebuild the
				 * key without compression.
				 */
				if (r->key_pfx_compress_conf) {
					r->key_pfx_compress = false;
					if (!ovfl_key)
						WT_RET(
						    __rec_cell_build_leaf_key(
						    session, r, NULL, 0,
						    &ovfl_key));
				}

				WT_RET(__rec_split_crossing_bnd(
				    session, r, key->len + val->len));
			}

		/* Copy the key/value pair onto the page. */
		__rec_copy_incr(session, r, key);
		if (val->len == 0)
			r->any_empty_value = true;
		else {
			r->all_empty_value = false;
			if (btree->dictionary)
				WT_RET(__rec_dict_replace(session, r, 0, val));
			__rec_copy_incr(session, r, val);
		}

		/* Update compression state. */
		__rec_key_state_update(r, ovfl_key);
	}

	return (0);
}

/*
 * __rec_split_discard --
 *	Discard the pages resulting from a previous split.
 */
static int
__rec_split_discard(WT_SESSION_IMPL *session, WT_PAGE *page)
{
	WT_BTREE *btree;
	WT_MULTI *multi;
	WT_PAGE_MODIFY *mod;
	uint32_t i;

	btree = S2BT(session);
	mod = page->modify;

	/*
	 * A page that split is being reconciled for the second, or subsequent
	 * time; discard underlying block space used in the last reconciliation
	 * that is not being reused for this reconciliation.
	 */
	for (multi = mod->mod_multi,
	    i = 0; i < mod->mod_multi_entries; ++multi, ++i) {
		if (btree->type == BTREE_ROW)
			__wt_free(session, multi->key);

		__wt_free(session, multi->disk_image);
		__wt_free(session, multi->supd);

		/*
		 * If the page was re-written free the backing disk blocks used
		 * in the previous write (unless the blocks were reused in this
		 * write). The page may instead have been a disk image with
		 * associated saved updates: ownership of the disk image is
		 * transferred when rewriting the page in-memory and there may
		 * not have been saved updates. We've gotten this wrong a few
		 * times, so use the existence of an address to confirm backing
		 * blocks we care about, and free any disk image/saved updates.
		 */
		if (multi->addr.addr != NULL && !multi->addr.reuse) {
			WT_RET(__wt_btree_block_free(
			    session, multi->addr.addr, multi->addr.size));
			__wt_free(session, multi->addr.addr);
		}
	}
	__wt_free(session, mod->mod_multi);
	mod->mod_multi_entries = 0;

	/*
	 * This routine would be trivial, and only walk a single page freeing
	 * any blocks written to support the split, except for root splits.
	 * In the case of root splits, we have to cope with multiple pages in
	 * a linked list, and we also have to discard overflow items written
	 * for the page.
	 */
	if (WT_PAGE_IS_INTERNAL(page) && mod->mod_root_split != NULL) {
		WT_RET(__rec_split_discard(session, mod->mod_root_split));
		WT_RET(__wt_ovfl_track_wrapup(session, mod->mod_root_split));
		__wt_page_out(session, &mod->mod_root_split);
	}

	return (0);
}

/*
 * __rec_split_dump_keys --
 *	Dump out the split keys in verbose mode.
 */
static int
__rec_split_dump_keys(WT_SESSION_IMPL *session, WT_RECONCILE *r)
{
	WT_BTREE *btree;
	WT_DECL_ITEM(tkey);
	WT_MULTI *multi;
	uint32_t i;

	btree = S2BT(session);

	__wt_verbose(
	    session, WT_VERB_SPLIT, "split: %" PRIu32 " pages", r->multi_next);

	if (btree->type == BTREE_ROW) {
		WT_RET(__wt_scr_alloc(session, 0, &tkey));
		for (multi = r->multi, i = 0; i < r->multi_next; ++multi, ++i)
			__wt_verbose(session, WT_VERB_SPLIT,
			    "starting key %s",
			    __wt_buf_set_printable(session,
			    WT_IKEY_DATA(multi->key.ikey),
			    multi->key.ikey->size, tkey));
		__wt_scr_free(session, &tkey);
	} else
		for (multi = r->multi, i = 0; i < r->multi_next; ++multi, ++i)
			__wt_verbose(session, WT_VERB_SPLIT,
			    "starting recno %" PRIu64, multi->key.recno);
	return (0);
}

/*
 * __rec_write_wrapup --
 *	Finish the reconciliation.
 */
static int
__rec_write_wrapup(WT_SESSION_IMPL *session, WT_RECONCILE *r, WT_PAGE *page)
{
	WT_BM *bm;
	WT_BTREE *btree;
	WT_MULTI *multi;
	WT_PAGE_MODIFY *mod;
	WT_REF *ref;
	uint32_t i;

	btree = S2BT(session);
	bm = btree->bm;
	mod = page->modify;
	ref = r->ref;

	/*
	 * This page may have previously been reconciled, and that information
	 * is now about to be replaced.  Make sure it's discarded at some point,
	 * and clear the underlying modification information, we're creating a
	 * new reality.
	 */
	switch (mod->rec_result) {
	case 0:	/*
		 * The page has never been reconciled before, free the original
		 * address blocks (if any).  The "if any" is for empty trees
		 * created when a new tree is opened or previously deleted pages
		 * instantiated in memory.
		 *
		 * The exception is root pages are never tracked or free'd, they
		 * are checkpoints, and must be explicitly dropped.
		 */
		if (__wt_ref_is_root(ref))
			break;
		WT_RET(__wt_ref_block_free(session, ref));
		break;
	case WT_PM_REC_EMPTY:				/* Page deleted */
		break;
	case WT_PM_REC_MULTIBLOCK:			/* Multiple blocks */
		/*
		 * Discard the multiple replacement blocks.
		 */
		WT_RET(__rec_split_discard(session, page));
		break;
	case WT_PM_REC_REPLACE:				/* 1-for-1 page swap */
		/*
		 * Discard the replacement leaf page's blocks.
		 *
		 * The exception is root pages are never tracked or free'd, they
		 * are checkpoints, and must be explicitly dropped.
		 */
		if (!__wt_ref_is_root(ref))
			WT_RET(__wt_btree_block_free(session,
			    mod->mod_replace.addr, mod->mod_replace.size));

		/* Discard the replacement page's address and disk image. */
		__wt_free(session, mod->mod_replace.addr);
		mod->mod_replace.size = 0;
		__wt_free(session, mod->mod_disk_image);
		break;
	WT_ILLEGAL_VALUE(session);
	}

	/* Reset the reconciliation state. */
	mod->rec_result = 0;

	/*
	 * Wrap up overflow tracking.  If we are about to create a checkpoint,
	 * the system must be entirely consistent at that point (the underlying
	 * block manager is presumably going to do some action to resolve the
	 * list of allocated/free/whatever blocks that are associated with the
	 * checkpoint).
	 */
	WT_RET(__wt_ovfl_track_wrapup(session, page));

	__wt_verbose(session, WT_VERB_RECONCILE,
	    "%p reconciled into %" PRIu32 " pages",
	    (void *)ref, r->multi_next);

	switch (r->multi_next) {
	case 0:						/* Page delete */
		WT_STAT_CONN_INCR(session, rec_page_delete);
		WT_STAT_DATA_INCR(session, rec_page_delete);

		/* If this is the root page, we need to create a sync point. */
		ref = r->ref;
		if (__wt_ref_is_root(ref))
			WT_RET(bm->checkpoint(
			    bm, session, NULL, btree->ckpt, false));

		/*
		 * If the page was empty, we want to discard it from the tree
		 * by discarding the parent's key when evicting the parent.
		 * Mark the page as deleted, then return success, leaving the
		 * page in memory.  If the page is subsequently modified, that
		 * is OK, we'll just reconcile it again.
		 */
		mod->rec_result = WT_PM_REC_EMPTY;
		break;
	case 1:						/* 1-for-1 page swap */
		/*
		 * Because WiredTiger's pages grow without splitting, we're
		 * replacing a single page with another single page most of
		 * the time.
		 *
		 * If in-memory, or saving/restoring changes for this page and
		 * there's only one block, there's nothing to write. Set up
		 * a single block as if to split, then use that disk image to
		 * rewrite the page in memory. This is separate from simple
		 * replacements where eviction has decided to retain the page
		 * in memory because the latter can't handle update lists and
		 * splits can.
		 */
		if (F_ISSET(r, WT_REC_IN_MEMORY) ||
		    (F_ISSET(r, WT_REC_UPDATE_RESTORE) &&
		    r->multi->supd_entries != 0))
			goto split;

		/*
		 * We may have a root page, create a sync point. (The write code
		 * ignores root page updates, leaving that work to us.)
		 */
		if (r->wrapup_checkpoint == NULL) {
			mod->mod_replace = r->multi->addr;
			r->multi->addr.addr = NULL;
			mod->mod_disk_image = r->multi->disk_image;
			r->multi->disk_image = NULL;
			mod->mod_replace_las = r->multi->lookaside_pageid;
#ifdef HAVE_TIMESTAMPS
			__wt_timestamp_set(&mod->mod_replace_min_timestamp,
			     &r->min_saved_timestamp);
#endif
			r->multi->lookaside_pageid = 0;
		} else
			WT_RET(__wt_bt_write(session, r->wrapup_checkpoint,
			    NULL, NULL, true, F_ISSET(r, WT_REC_CHECKPOINT),
			    r->wrapup_checkpoint_compressed));

		mod->rec_result = WT_PM_REC_REPLACE;
		break;
	default:					/* Page split */
		if (WT_PAGE_IS_INTERNAL(page))
			WT_STAT_DATA_INCR(session, rec_multiblock_internal);
		else
			WT_STAT_DATA_INCR(session, rec_multiblock_leaf);

		/* Optionally display the actual split keys in verbose mode. */
		if (WT_VERBOSE_ISSET(session, WT_VERB_SPLIT))
			WT_RET(__rec_split_dump_keys(session, r));

		/*
		 * The reuse flag was set in some cases, but we have to clear
		 * it, otherwise on subsequent reconciliation we would fail to
		 * remove blocks that are being discarded.
		 */
split:		for (multi = r->multi, i = 0; i < r->multi_next; ++multi, ++i)
			multi->addr.reuse = 0;
		mod->mod_multi = r->multi;
		mod->mod_multi_entries = r->multi_next;
		mod->rec_result = WT_PM_REC_MULTIBLOCK;

		r->multi = NULL;
		r->multi_next = 0;
		break;
	}

	return (0);
}

/*
 * __rec_write_wrapup_err --
 *	Finish the reconciliation on error.
 */
static int
__rec_write_wrapup_err(WT_SESSION_IMPL *session, WT_RECONCILE *r, WT_PAGE *page)
{
	WT_DECL_RET;
	WT_MULTI *multi;
	WT_PAGE_MODIFY *mod;
	uint32_t i;

	mod = page->modify;

	/*
	 * Clear the address-reused flag from the multiblock reconciliation
	 * information (otherwise we might think the backing block is being
	 * reused on a subsequent reconciliation where we want to free it).
	 */
	if (mod->rec_result == WT_PM_REC_MULTIBLOCK)
		for (multi = mod->mod_multi,
		    i = 0; i < mod->mod_multi_entries; ++multi, ++i)
			multi->addr.reuse = 0;

	/*
	 * On error, discard blocks we've written, they're unreferenced by the
	 * tree.  This is not a question of correctness, we're avoiding block
	 * leaks.
	 *
	 * Don't discard backing blocks marked for reuse, they remain part of
	 * a previous reconciliation.
	 */
	for (multi = r->multi, i = 0; i < r->multi_next; ++multi, ++i)
		if (multi->addr.addr != NULL) {
			if (multi->addr.reuse)
				multi->addr.addr = NULL;
			else
				WT_TRET(__wt_btree_block_free(session,
				    multi->addr.addr, multi->addr.size));
		}

	WT_TRET(__wt_ovfl_track_wrapup_err(session, page));
	return (ret);
}

/*
 * __rec_cell_build_int_key --
 *	Process a key and return a WT_CELL structure and byte string to be
 *	stored on a row-store internal page.
 */
static int
__rec_cell_build_int_key(WT_SESSION_IMPL *session,
    WT_RECONCILE *r, const void *data, size_t size, bool *is_ovflp)
{
	WT_BTREE *btree;
	WT_KV *key;

	*is_ovflp = false;

	btree = S2BT(session);

	key = &r->k;

	/* Copy the bytes into the "current" and key buffers. */
	WT_RET(__wt_buf_set(session, r->cur, data, size));
	WT_RET(__wt_buf_set(session, &key->buf, data, size));

	/* Create an overflow object if the data won't fit. */
	if (size > btree->maxintlkey) {
		WT_STAT_DATA_INCR(session, rec_overflow_key_internal);

		*is_ovflp = true;
		return (__rec_cell_build_ovfl(
		    session, r, key, WT_CELL_KEY_OVFL, (uint64_t)0));
	}

	key->cell_len = __wt_cell_pack_int_key(&key->cell, key->buf.size);
	key->len = key->cell_len + key->buf.size;

	return (0);
}

/*
 * __rec_cell_build_leaf_key --
 *	Process a key and return a WT_CELL structure and byte string to be
 *	stored on a row-store leaf page.
 */
static int
__rec_cell_build_leaf_key(WT_SESSION_IMPL *session,
    WT_RECONCILE *r, const void *data, size_t size, bool *is_ovflp)
{
	WT_BTREE *btree;
	WT_KV *key;
	size_t pfx_max;
	const uint8_t *a, *b;
	uint8_t pfx;

	*is_ovflp = false;

	btree = S2BT(session);

	key = &r->k;

	pfx = 0;
	if (data == NULL)
		/*
		 * When data is NULL, our caller has a prefix compressed key
		 * they can't use (probably because they just crossed a split
		 * point).  Use the full key saved when last called, instead.
		 */
		WT_RET(__wt_buf_set(
		    session, &key->buf, r->cur->data, r->cur->size));
	else {
		/*
		 * Save a copy of the key for later reference: we use the full
		 * key for prefix-compression comparisons, and if we are, for
		 * any reason, unable to use the compressed key we generate.
		 */
		WT_RET(__wt_buf_set(session, r->cur, data, size));

		/*
		 * Do prefix compression on the key.  We know by definition the
		 * previous key sorts before the current key, which means the
		 * keys must differ and we just need to compare up to the
		 * shorter of the two keys.
		 */
		if (r->key_pfx_compress) {
			/*
			 * We can't compress out more than 256 bytes, limit the
			 * comparison to that.
			 */
			pfx_max = UINT8_MAX;
			if (size < pfx_max)
				pfx_max = size;
			if (r->last->size < pfx_max)
				pfx_max = r->last->size;
			for (a = data, b = r->last->data; pfx < pfx_max; ++pfx)
				if (*a++ != *b++)
					break;

			/*
			 * Prefix compression may cost us CPU and memory when
			 * the page is re-loaded, don't do it unless there's
			 * reasonable gain.
			 */
			if (pfx < btree->prefix_compression_min)
				pfx = 0;
			else
				WT_STAT_DATA_INCRV(
				    session, rec_prefix_compression, pfx);
		}

		/* Copy the non-prefix bytes into the key buffer. */
		WT_RET(__wt_buf_set(
		    session, &key->buf, (uint8_t *)data + pfx, size - pfx));
	}

	/* Optionally compress the key using the Huffman engine. */
	if (btree->huffman_key != NULL)
		WT_RET(__wt_huffman_encode(session, btree->huffman_key,
		    key->buf.data, (uint32_t)key->buf.size, &key->buf));

	/* Create an overflow object if the data won't fit. */
	if (key->buf.size > btree->maxleafkey) {
		/*
		 * Overflow objects aren't prefix compressed -- rebuild any
		 * object that was prefix compressed.
		 */
		if (pfx == 0) {
			WT_STAT_DATA_INCR(session, rec_overflow_key_leaf);

			*is_ovflp = true;
			return (__rec_cell_build_ovfl(
			    session, r, key, WT_CELL_KEY_OVFL, (uint64_t)0));
		}
		return (
		    __rec_cell_build_leaf_key(session, r, NULL, 0, is_ovflp));
	}

	key->cell_len = __wt_cell_pack_leaf_key(&key->cell, pfx, key->buf.size);
	key->len = key->cell_len + key->buf.size;

	return (0);
}

/*
 * __rec_cell_build_addr --
 *	Process an address reference and return a cell structure to be stored
 *	on the page.
 */
static void
__rec_cell_build_addr(WT_SESSION_IMPL *session, WT_RECONCILE *r,
    const void *addr, size_t size, u_int cell_type, uint64_t recno)
{
	WT_KV *val;

	val = &r->v;

	WT_ASSERT(session, size != 0 || cell_type == WT_CELL_ADDR_DEL);

	/*
	 * We don't check the address size because we can't store an address on
	 * an overflow page: if the address won't fit, the overflow page's
	 * address won't fit either.  This possibility must be handled by Btree
	 * configuration, we have to disallow internal page sizes that are too
	 * small with respect to the largest address cookie the underlying block
	 * manager might return.
	 */

	/*
	 * We don't copy the data into the buffer, it's not necessary; just
	 * re-point the buffer's data/length fields.
	 */
	val->buf.data = addr;
	val->buf.size = size;
	val->cell_len =
	    __wt_cell_pack_addr(&val->cell, cell_type, recno, val->buf.size);
	val->len = val->cell_len + val->buf.size;
}

/*
 * __rec_cell_build_val --
 *	Process a data item and return a WT_CELL structure and byte string to
 *	be stored on the page.
 */
static int
__rec_cell_build_val(WT_SESSION_IMPL *session,
    WT_RECONCILE *r, const void *data, size_t size, uint64_t rle)
{
	WT_BTREE *btree;
	WT_KV *val;

	btree = S2BT(session);

	val = &r->v;

	/*
	 * We don't copy the data into the buffer, it's not necessary; just
	 * re-point the buffer's data/length fields.
	 */
	val->buf.data = data;
	val->buf.size = size;

	/* Handle zero-length cells quickly. */
	if (size != 0) {
		/* Optionally compress the data using the Huffman engine. */
		if (btree->huffman_value != NULL)
			WT_RET(__wt_huffman_encode(
			    session, btree->huffman_value,
			    val->buf.data, (uint32_t)val->buf.size, &val->buf));

		/* Create an overflow object if the data won't fit. */
		if (val->buf.size > btree->maxleafvalue) {
			WT_STAT_DATA_INCR(session, rec_overflow_value);

			return (__rec_cell_build_ovfl(
			    session, r, val, WT_CELL_VALUE_OVFL, rle));
		}
	}
	val->cell_len = __wt_cell_pack_data(&val->cell, rle, val->buf.size);
	val->len = val->cell_len + val->buf.size;

	return (0);
}

/*
 * __rec_cell_build_ovfl --
 *	Store overflow items in the file, returning the address cookie.
 */
static int
__rec_cell_build_ovfl(WT_SESSION_IMPL *session,
    WT_RECONCILE *r, WT_KV *kv, uint8_t type, uint64_t rle)
{
	WT_BM *bm;
	WT_BTREE *btree;
	WT_DECL_ITEM(tmp);
	WT_DECL_RET;
	WT_PAGE *page;
	WT_PAGE_HEADER *dsk;
	size_t size;
	uint8_t *addr, buf[WT_BTREE_MAX_ADDR_COOKIE];

	btree = S2BT(session);
	bm = btree->bm;
	page = r->page;

	/* Track if page has overflow items. */
	r->ovfl_items = true;

	/*
	 * See if this overflow record has already been written and reuse it if
	 * possible, otherwise write a new overflow record.
	 */
	WT_RET(__wt_ovfl_reuse_search(
	    session, page, &addr, &size, kv->buf.data, kv->buf.size));
	if (addr == NULL) {
		/* Allocate a buffer big enough to write the overflow record. */
		size = kv->buf.size;
		WT_RET(bm->write_size(bm, session, &size));
		WT_RET(__wt_scr_alloc(session, size, &tmp));

		/* Initialize the buffer: disk header and overflow record. */
		dsk = tmp->mem;
		memset(dsk, 0, WT_PAGE_HEADER_SIZE);
		dsk->type = WT_PAGE_OVFL;
		dsk->u.datalen = (uint32_t)kv->buf.size;
		memcpy(WT_PAGE_HEADER_BYTE(btree, dsk),
		    kv->buf.data, kv->buf.size);
		dsk->mem_size =
		    WT_PAGE_HEADER_BYTE_SIZE(btree) + (uint32_t)kv->buf.size;
		tmp->size = dsk->mem_size;

		/* Write the buffer. */
		addr = buf;
		WT_ERR(__wt_bt_write(session, tmp,
		    addr, &size, false, F_ISSET(r, WT_REC_CHECKPOINT), false));

		/*
		 * Track the overflow record (unless it's a bulk load, which
		 * by definition won't ever reuse a record.
		 */
		if (!r->is_bulk_load)
			WT_ERR(__wt_ovfl_reuse_add(session, page,
			    addr, size, kv->buf.data, kv->buf.size));
	}

	/* Set the callers K/V to reference the overflow record's address. */
	WT_ERR(__wt_buf_set(session, &kv->buf, addr, size));

	/* Build the cell and return. */
	kv->cell_len = __wt_cell_pack_ovfl(&kv->cell, type, rle, kv->buf.size);
	kv->len = kv->cell_len + kv->buf.size;

err:	__wt_scr_free(session, &tmp);
	return (ret);
}

/*
 * __rec_dictionary_skip_search --
 *	Search a dictionary skiplist.
 */
static WT_DICTIONARY *
__rec_dictionary_skip_search(WT_DICTIONARY **head, uint64_t hash)
{
	WT_DICTIONARY **e;
	int i;

	/*
	 * Start at the highest skip level, then go as far as possible at each
	 * level before stepping down to the next.
	 */
	for (i = WT_SKIP_MAXDEPTH - 1, e = &head[i]; i >= 0;) {
		if (*e == NULL) {		/* Empty levels */
			--i;
			--e;
			continue;
		}

		/*
		 * Return any exact matches: we don't care in what search level
		 * we found a match.
		 */
		if ((*e)->hash == hash)		/* Exact match */
			return (*e);
		if ((*e)->hash > hash) {	/* Drop down a level */
			--i;
			--e;
		} else				/* Keep going at this level */
			e = &(*e)->next[i];
	}
	return (NULL);
}

/*
 * __rec_dictionary_skip_search_stack --
 *	Search a dictionary skiplist, returning an insert/remove stack.
 */
static void
__rec_dictionary_skip_search_stack(
    WT_DICTIONARY **head, WT_DICTIONARY ***stack, uint64_t hash)
{
	WT_DICTIONARY **e;
	int i;

	/*
	 * Start at the highest skip level, then go as far as possible at each
	 * level before stepping down to the next.
	 */
	for (i = WT_SKIP_MAXDEPTH - 1, e = &head[i]; i >= 0;)
		if (*e == NULL || (*e)->hash > hash)
			stack[i--] = e--;	/* Drop down a level */
		else
			e = &(*e)->next[i];	/* Keep going at this level */
}

/*
 * __rec_dictionary_skip_insert --
 *	Insert an entry into the dictionary skip-list.
 */
static void
__rec_dictionary_skip_insert(
    WT_DICTIONARY **head, WT_DICTIONARY *e, uint64_t hash)
{
	WT_DICTIONARY **stack[WT_SKIP_MAXDEPTH];
	u_int i;

	/* Insert the new entry into the skiplist. */
	__rec_dictionary_skip_search_stack(head, stack, hash);
	for (i = 0; i < e->depth; ++i) {
		e->next[i] = *stack[i];
		*stack[i] = e;
	}
}

/*
 * __rec_dictionary_init --
 *	Allocate and initialize the dictionary.
 */
static int
__rec_dictionary_init(WT_SESSION_IMPL *session, WT_RECONCILE *r, u_int slots)
{
	u_int depth, i;

	/* Free any previous dictionary. */
	__rec_dictionary_free(session, r);

	r->dictionary_slots = slots;
	WT_RET(__wt_calloc(session,
	    r->dictionary_slots, sizeof(WT_DICTIONARY *), &r->dictionary));
	for (i = 0; i < r->dictionary_slots; ++i) {
		depth = __wt_skip_choose_depth(session);
		WT_RET(__wt_calloc(session, 1,
		    sizeof(WT_DICTIONARY) + depth * sizeof(WT_DICTIONARY *),
		    &r->dictionary[i]));
		r->dictionary[i]->depth = depth;
	}
	return (0);
}

/*
 * __rec_dictionary_free --
 *	Free the dictionary.
 */
static void
__rec_dictionary_free(WT_SESSION_IMPL *session, WT_RECONCILE *r)
{
	u_int i;

	if (r->dictionary == NULL)
		return;

	/*
	 * We don't correct dictionary_slots when we fail during allocation,
	 * but that's OK, the value is either NULL or a memory reference to
	 * be free'd.
	 */
	for (i = 0; i < r->dictionary_slots; ++i)
		__wt_free(session, r->dictionary[i]);
	__wt_free(session, r->dictionary);
}

/*
 * __rec_dictionary_reset --
 *	Reset the dictionary when reconciliation restarts and when crossing a
 *	page boundary (a potential split).
 */
static void
__rec_dictionary_reset(WT_RECONCILE *r)
{
	if (r->dictionary_slots) {
		r->dictionary_next = 0;
		memset(r->dictionary_head, 0, sizeof(r->dictionary_head));
	}
}

/*
 * __rec_dictionary_lookup --
 *	Check the dictionary for a matching value on this page.
 */
static int
__rec_dictionary_lookup(
    WT_SESSION_IMPL *session, WT_RECONCILE *r, WT_KV *val, WT_DICTIONARY **dpp)
{
	WT_DICTIONARY *dp, *next;
	uint64_t hash;
	bool match;

	*dpp = NULL;

	/* Search the dictionary, and return any match we find. */
	hash = __wt_hash_fnv64(val->buf.data, val->buf.size);
	for (dp = __rec_dictionary_skip_search(r->dictionary_head, hash);
	    dp != NULL && dp->hash == hash; dp = dp->next[0]) {
		WT_RET(__wt_cell_pack_data_match(
		    (WT_CELL *)((uint8_t *)r->cur_ptr->image.mem + dp->offset),
		    &val->cell, val->buf.data, &match));
		if (match) {
			WT_STAT_DATA_INCR(session, rec_dictionary);
			*dpp = dp;
			return (0);
		}
	}

	/*
	 * We're not doing value replacement in the dictionary.  We stop adding
	 * new entries if we run out of empty dictionary slots (but continue to
	 * use the existing entries).  I can't think of any reason a leaf page
	 * value is more likely to be seen because it was seen more recently
	 * than some other value: if we find working sets where that's not the
	 * case, it shouldn't be too difficult to maintain a pointer which is
	 * the next dictionary slot to re-use.
	 */
	if (r->dictionary_next >= r->dictionary_slots)
		return (0);

	/*
	 * Set the hash value, we'll add this entry into the dictionary when we
	 * write it into the page's disk image buffer (because that's when we
	 * know where on the page it will be written).
	 */
	next = r->dictionary[r->dictionary_next++];
	next->offset = 0;		/* Not necessary, just cautious. */
	next->hash = hash;
	__rec_dictionary_skip_insert(r->dictionary_head, next, hash);
	*dpp = next;
	return (0);
}

/*
 * __rec_verbose_lookaside_write --
 *	Create a verbose message to display once per checkpoint with details
 *	about the cache state when performing a lookaside table write.
 */
static void
__rec_verbose_lookaside_write(
    WT_SESSION_IMPL *session, uint32_t las_id, uint64_t las_pageid)
{
#ifdef HAVE_VERBOSE
	WT_CONNECTION_IMPL *conn;
	uint64_t ckpt_gen_current, ckpt_gen_last;
	uint32_t pct_dirty, pct_full;

	if (!WT_VERBOSE_ISSET(session, WT_VERB_LOOKASIDE)) return;

	conn = S2C(session);
	ckpt_gen_current = __wt_gen(session, WT_GEN_CHECKPOINT);
	ckpt_gen_last = conn->las_verb_gen_write;

	/*
	 * This message is throttled to one per checkpoint. To do this we
	 * track the generation of the last checkpoint for which the message
	 * was printed and check against the current checkpoint generation.
	 */
	if (ckpt_gen_current > ckpt_gen_last) {
		/*
		 * Attempt to atomically replace the last checkpoint generation
		 * for which this message was printed. If the atomic swap fails
		 * we have raced and the winning thread will print the message.
		 */
		if (__wt_atomic_casv64(&conn->las_verb_gen_write,
		    ckpt_gen_last, ckpt_gen_current)) {
			(void)__wt_eviction_clean_needed(session, &pct_full);
			(void)__wt_eviction_dirty_needed(session, &pct_dirty);

			__wt_verbose(session, WT_VERB_LOOKASIDE,
			    "Page reconciliation triggered lookaside write"
			    "file ID %" PRIu32 ", page ID %" PRIu64 ". "
			    "Entries now in lookaside file: %" PRId64 ", "
			    "cache dirty: %" PRIu32 "%% , "
			    "cache use: %" PRIu32 "%%",
			    las_id, las_pageid,
			    WT_STAT_READ(conn->stats, cache_lookaside_entries),
			    pct_dirty, pct_full);
		}
	}
#else
	WT_UNUSED(session);
	WT_UNUSED(las_id);
	WT_UNUSED(las_pageid);
#endif
}<|MERGE_RESOLUTION|>--- conflicted
+++ resolved
@@ -3344,7 +3344,7 @@
 	 * Quit if evicting and a previous check failed, once there's a miss no
 	 * future block will match.
 	 */
-	if (F_ISSET(r, WT_EVICTING)) {
+	if (F_ISSET(r, WT_REC_EVICT)) {
 		if (mod->rec_result != WT_PM_REC_MULTIBLOCK ||
 		    mod->mod_multi_entries < r->multi_next)
 			return (false);
@@ -3502,39 +3502,10 @@
 	 * If we wrote this block before, re-use it. Prefer a checksum of the
 	 * compressed image. It's an identical test and should be faster.
 	 */
-<<<<<<< HEAD
-	if (r->multi_next > 1 ||
-	    (mod->rec_result == WT_PM_REC_MULTIBLOCK &&
-	    mod->mod_multi != NULL)) {
-		multi->checksum =
-		    __wt_checksum(chunk->image.data, chunk->image.size);
-
-		/*
-		 * One last check: don't reuse blocks if compacting, the reason
-		 * for compaction is to move blocks to different locations. We
-		 * do this check after calculating the checksums, hopefully the
-		 * next write can be skipped.
-		 */
-		if (session->compact_state == WT_COMPACT_NONE &&
-		    mod->rec_result == WT_PM_REC_MULTIBLOCK &&
-		    mod->mod_multi_entries > r->multi_next) {
-			multi_mod = &mod->mod_multi[r->multi_next - 1];
-			if (multi_mod->size == multi->size &&
-			    multi_mod->checksum == multi->checksum) {
-				multi_mod->addr.reuse = 1;
-				multi->addr = multi_mod->addr;
-
-				WT_STAT_DATA_INCR(session, rec_page_match);
-				goto skip_write;
-			}
-		}
-	}
-=======
 	if (__rec_split_write_reuse(session, r, multi,
 	    compressed_image == NULL ? &chunk->image : compressed_image,
 	    last_block))
-		goto copy_image;
->>>>>>> 8ab38db1
+		goto skip_write;
 
 	WT_RET(__wt_bt_write(session,
 	    compressed_image == NULL ? &chunk->image : compressed_image,
