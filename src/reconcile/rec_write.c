/*-
 * Copyright (c) 2014-2017 MongoDB, Inc.
 * Copyright (c) 2008-2014 WiredTiger, Inc.
 *	All rights reserved.
 *
 * See the file LICENSE for redistribution information.
 */

#include "wt_internal.h"

struct __rec_chunk;		typedef struct __rec_chunk WT_CHUNK;
struct __rec_dictionary;	typedef struct __rec_dictionary WT_DICTIONARY;
struct __rec_kv;		typedef struct __rec_kv WT_KV;

/*
 * Reconciliation is the process of taking an in-memory page, walking each entry
 * in the page, building a backing disk image in a temporary buffer representing
 * that information, and writing that buffer to disk.  What could be simpler?
 *
 * WT_RECONCILE --
 *	Information tracking a single page reconciliation.
 */
typedef struct {
	WT_REF  *ref;			/* Page being reconciled */
	WT_PAGE *page;
	uint32_t flags;			/* Caller's configuration */

	/*
	 * Track start/stop write generation to decide if all changes to the
	 * page are written.
	 */
	uint32_t orig_write_gen;

	/*
	 * Track start/stop checkpoint generations to decide if lookaside table
	 * records are correct.
	 */
	uint64_t orig_btree_checkpoint_gen;
	uint64_t orig_txn_checkpoint_gen;

	/*
	 * Track the oldest running transaction and the stable timestamp when
	 * reconciliation starts.
	 */
	uint64_t last_running;
	WT_DECL_TIMESTAMP(stable_timestamp)

	/* Track the page's min/maximum transactions. */
	uint64_t max_txn;
	WT_DECL_TIMESTAMP(max_timestamp)
	WT_DECL_TIMESTAMP(min_saved_timestamp)

	bool update_uncommitted;	/* An update was uncommitted */
	bool update_used;		/* An update could be used */

	/*
	 * When we can't mark the page clean (for example, checkpoint found some
	 * uncommitted updates), there's a leave-dirty flag.
	 */
	bool leave_dirty;

	/*
	 * Raw compression (don't get me started, as if normal reconciliation
	 * wasn't bad enough).  If an application wants absolute control over
	 * what gets written to disk, we give it a list of byte strings and it
	 * gives us back an image that becomes a file block.  Because we don't
	 * know the number of items we're storing in a block until we've done
	 * a lot of work, we turn off most compression: dictionary, copy-cell,
	 * prefix and row-store internal page suffix compression are all off.
	 */
	bool	  raw_compression;
	uint32_t  raw_max_slots;	/* Raw compression array sizes */
	uint32_t *raw_entries;		/* Raw compression slot entries */
	uint32_t *raw_offsets;		/* Raw compression slot offsets */
	uint64_t *raw_recnos;		/* Raw compression recno count */
	WT_ITEM	  raw_destination;	/* Raw compression destination buffer */

	/*
	 * Track if reconciliation has seen any overflow items.  If a leaf page
	 * with no overflow items is written, the parent page's address cell is
	 * set to the leaf-no-overflow type.  This means we can delete the leaf
	 * page without reading it because we don't have to discard any overflow
	 * items it might reference.
	 *
	 * The test test is per-page reconciliation, that is, once we see an
	 * overflow item on the page, all subsequent leaf pages written for the
	 * page will not be leaf-no-overflow type, regardless of whether or not
	 * they contain overflow items.  In other words, leaf-no-overflow is not
	 * guaranteed to be set on every page that doesn't contain an overflow
	 * item, only that if it is set, the page contains no overflow items.
	 *
	 * The reason is because of raw compression: there's no easy/fast way to
	 * figure out if the rows selected by raw compression included overflow
	 * items, and the optimization isn't worth another pass over the data.
	 */
	bool	ovfl_items;

	/*
	 * Track if reconciliation of a row-store leaf page has seen empty (zero
	 * length) values.  We don't write out anything for empty values, so if
	 * there are empty values on a page, we have to make two passes over the
	 * page when it's read to figure out how many keys it has, expensive in
	 * the common case of no empty values and (entries / 2) keys.  Likewise,
	 * a page with only empty values is another common data set, and keys on
	 * that page will be equal to the number of entries.  In both cases, set
	 * a flag in the page's on-disk header.
	 *
	 * The test is per-page reconciliation as described above for the
	 * overflow-item test.
	 */
	bool	all_empty_value, any_empty_value;

	/*
	 * Reconciliation gets tricky if we have to split a page, which happens
	 * when the disk image we create exceeds the page type's maximum disk
	 * image size.
	 *
	 * First, the sizes of the page we're building.  If WiredTiger is doing
	 * page layout, page_size is the same as page_size_orig. We accumulate
	 * a "page size" of raw data and when we reach that size, we split the
	 * page into multiple chunks, eventually compressing those chunks.  When
	 * the application is doing page layout (raw compression is configured),
	 * page_size can continue to grow past page_size_orig, and we keep
	 * accumulating raw data until the raw compression callback accepts it.
	 */
	uint32_t page_size;		/* Set page size */
	uint32_t page_size_orig;	/* Saved set page size */
	uint32_t max_raw_page_size;	/* Max page size with raw compression */

	/*
	 * Second, the split size: if we're doing the page layout, split to a
	 * smaller-than-maximum page size when a split is required so we don't
	 * repeatedly split a packed page.
	 */
	uint32_t split_size;		/* Split page size */
	uint32_t min_split_size;	/* Minimum split page size */

	/*
	 * We maintain two split chunks in the memory during reconciliation to
	 * be written out as pages. As we get to the end of the data, if the
	 * last one turns out to be smaller than the minimum split size, we go
	 * back into the penultimate chunk and split at this minimum split size
	 * boundary. This moves some data from the penultimate chunk to the last
	 * chunk, hence increasing the size of the last page written without
	 * decreasing the penultimate page size beyond the minimum split size.
	 * For this reason, we maintain an expected split percentage boundary
	 * and a minimum split percentage boundary.
	 *
	 * Chunks are referenced by current and previous pointers. In case of a
	 * split, previous references the first chunk and current switches to
	 * the second chunk. If reconciliation generates more split chunks, the
	 * the previous chunk is written to the disk and current and previous
	 * swap.
	 */
	struct __rec_chunk {
		/*
		 * The recno and entries fields are the starting record number
		 * of the split chunk (for column-store splits), and the number
		 * of entries in the split chunk.
		 *
		 * The key for a row-store page; no column-store key is needed
		 * because the page's recno, stored in the recno field, is the
		 * column-store key.
		 */
		uint32_t entries;
		uint64_t recno;
		WT_ITEM  key;

		uint32_t min_entries;
		uint64_t min_recno;
		WT_ITEM  min_key;

		/* Minimum split-size boundary buffer offset. */
		size_t   min_offset;

		WT_ITEM image;				/* disk-image */
	} chunkA, chunkB, *cur_ptr, *prev_ptr;

	/*
	 * We track current information about the current record number, the
	 * number of entries copied into the disk image buffer, where we are
	 * in the buffer, and how much memory remains. Those values are
	 * packaged here rather than passing pointers to stack locations
	 * around the code.
	 */
	uint64_t recno;			/* Current record number */
	uint32_t entries;		/* Current number of entries */
	uint8_t *first_free;		/* Current first free byte */
	size_t	 space_avail;		/* Remaining space in this chunk */
	/* Remaining space in this chunk to put a minimum size boundary */
	size_t	 min_space_avail;

	/*
	 * Saved update list, supporting the WT_REC_UPDATE_RESTORE and
	 * WT_REC_LOOKASIDE configurations. While reviewing updates for each
	 * page, we save WT_UPDATE lists here, and then move them to per-block
	 * areas as the blocks are defined.
	 */
	WT_SAVE_UPD *supd;		/* Saved updates */
	uint32_t     supd_next;
	size_t	     supd_allocated;
	size_t       supd_memsize;	/* Size of saved update structures */

	/* List of pages we've written so far. */
	WT_MULTI *multi;
	uint32_t  multi_next;
	size_t	  multi_allocated;

	/*
	 * Root pages are written when wrapping up the reconciliation, remember
	 * the image we're going to write.
	 */
	WT_ITEM *wrapup_checkpoint;
	bool	 wrapup_checkpoint_compressed;

	/*
	 * We don't need to keep the 0th key around on internal pages, the
	 * search code ignores them as nothing can sort less by definition.
	 * There's some trickiness here, see the code for comments on how
	 * these fields work.
	 */
	bool	cell_zero;		/* Row-store internal page 0th key */

	/*
	 * We calculate checksums to find previously written identical blocks,
	 * but once a match fails during an eviction, there's no point trying
	 * again.
	 */
	bool	evict_matching_checksum_failed;

	/*
	 * WT_DICTIONARY --
	 *	We optionally build a dictionary of values for leaf pages. Where
	 * two value cells are identical, only write the value once, the second
	 * and subsequent copies point to the original cell. The dictionary is
	 * fixed size, but organized in a skip-list to make searches faster.
	 */
	struct __rec_dictionary {
		uint64_t hash;				/* Hash value */
		uint32_t offset;			/* Matching cell */

		u_int depth;				/* Skiplist */
		WT_DICTIONARY *next[0];
	} **dictionary;					/* Dictionary */
	u_int dictionary_next, dictionary_slots;	/* Next, max entries */
							/* Skiplist head. */
	WT_DICTIONARY *dictionary_head[WT_SKIP_MAXDEPTH];

	/*
	 * WT_KV--
	 *	An on-page key/value item we're building.
	 */
	struct __rec_kv {
		WT_ITEM	 buf;		/* Data */
		WT_CELL	 cell;		/* Cell and cell's length */
		size_t cell_len;
		size_t len;		/* Total length of cell + data */
	} k, v;				/* Key/Value being built */

	WT_ITEM *cur, _cur;		/* Key/Value being built */
	WT_ITEM *last, _last;		/* Last key/value built */

	bool key_pfx_compress;		/* If can prefix-compress next key */
	bool key_pfx_compress_conf;	/* If prefix compression configured */
	bool key_sfx_compress;		/* If can suffix-compress next key */
	bool key_sfx_compress_conf;	/* If suffix compression configured */

	bool is_bulk_load;		/* If it's a bulk load */

	WT_SALVAGE_COOKIE *salvage;	/* If it's a salvage operation */

	bool cache_write_lookaside;	/* Used the lookaside table */
	bool cache_write_restore;	/* Used update/restoration */

	uint32_t tested_ref_state;	/* Debugging information */

	/*
	 * XXX
	 * In the case of a modified update, we may need a copy of the current
	 * value as a set of bytes. We call back into the btree code using a
	 * fake cursor to do that work. This a layering violation and fragile,
	 * we need a better solution.
	 */
	WT_CURSOR_BTREE update_modify_cbt;
} WT_RECONCILE;

#define	WT_CROSSING_MIN_BND(r, next_len)				\
	((r)->cur_ptr->min_offset == 0 &&				\
	    (next_len) > (r)->min_space_avail)
#define	WT_CROSSING_SPLIT_BND(r, next_len) ((next_len) > (r)->space_avail)
#define	WT_CHECK_CROSSING_BND(r, next_len)				\
	(WT_CROSSING_MIN_BND(r, next_len) || WT_CROSSING_SPLIT_BND(r, next_len))

static void __rec_cell_build_addr(WT_SESSION_IMPL *,
		WT_RECONCILE *, const void *, size_t, u_int, uint64_t);
static int  __rec_cell_build_int_key(WT_SESSION_IMPL *,
		WT_RECONCILE *, const void *, size_t, bool *);
static int  __rec_cell_build_leaf_key(WT_SESSION_IMPL *,
		WT_RECONCILE *, const void *, size_t, bool *);
static int  __rec_cell_build_ovfl(WT_SESSION_IMPL *,
		WT_RECONCILE *, WT_KV *, uint8_t, uint64_t);
static int  __rec_cell_build_val(WT_SESSION_IMPL *,
		WT_RECONCILE *, const void *, size_t, uint64_t);
static void __rec_cleanup(WT_SESSION_IMPL *, WT_RECONCILE *);
static int  __rec_col_fix(WT_SESSION_IMPL *, WT_RECONCILE *, WT_REF *);
static int  __rec_col_fix_slvg(WT_SESSION_IMPL *,
		WT_RECONCILE *, WT_REF *, WT_SALVAGE_COOKIE *);
static int  __rec_col_int(WT_SESSION_IMPL *, WT_RECONCILE *, WT_REF *);
static int  __rec_col_merge(WT_SESSION_IMPL *, WT_RECONCILE *, WT_PAGE *);
static int  __rec_col_var(WT_SESSION_IMPL *,
		WT_RECONCILE *, WT_REF *, WT_SALVAGE_COOKIE *);
static int  __rec_col_var_helper(WT_SESSION_IMPL *, WT_RECONCILE *,
		WT_SALVAGE_COOKIE *, WT_ITEM *, bool, uint8_t, uint64_t);
static int  __rec_destroy_session(WT_SESSION_IMPL *);
static int  __rec_init(WT_SESSION_IMPL *,
		WT_REF *, uint32_t, WT_SALVAGE_COOKIE *, void *);
static uint32_t __rec_min_split_page_size(WT_BTREE *, uint32_t);
static int  __rec_root_write(WT_SESSION_IMPL *, WT_PAGE *, uint32_t);
static int  __rec_row_int(WT_SESSION_IMPL *, WT_RECONCILE *, WT_PAGE *);
static int  __rec_row_leaf(WT_SESSION_IMPL *,
		WT_RECONCILE *, WT_PAGE *, WT_SALVAGE_COOKIE *);
static int  __rec_row_leaf_insert(
		WT_SESSION_IMPL *, WT_RECONCILE *, WT_INSERT *);
static int  __rec_row_merge(WT_SESSION_IMPL *, WT_RECONCILE *, WT_PAGE *);
static int  __rec_split_discard(WT_SESSION_IMPL *, WT_PAGE *);
static int  __rec_split_row_promote(
		WT_SESSION_IMPL *, WT_RECONCILE *, WT_ITEM *, uint8_t);
static int  __rec_split_write(
		WT_SESSION_IMPL *, WT_RECONCILE *, WT_CHUNK *, WT_ITEM *, bool);
static int  __rec_update_las(
		WT_SESSION_IMPL *, WT_RECONCILE *, uint32_t, WT_MULTI *);
static int  __rec_write_check_complete(
		WT_SESSION_IMPL *, WT_RECONCILE *, int, bool *);
static void __rec_write_page_status(WT_SESSION_IMPL *, WT_RECONCILE *);
static int  __rec_write_wrapup(WT_SESSION_IMPL *, WT_RECONCILE *, WT_PAGE *);
static int  __rec_write_wrapup_err(
		WT_SESSION_IMPL *, WT_RECONCILE *, WT_PAGE *);

static void __rec_dictionary_free(WT_SESSION_IMPL *, WT_RECONCILE *);
static int  __rec_dictionary_init(WT_SESSION_IMPL *, WT_RECONCILE *, u_int);
static int  __rec_dictionary_lookup(
		WT_SESSION_IMPL *, WT_RECONCILE *, WT_KV *, WT_DICTIONARY **);
static void __rec_dictionary_reset(WT_RECONCILE *);
static void __rec_verbose_lookaside_write(
		WT_SESSION_IMPL *, uint32_t, uint64_t);

/*
 * __wt_reconcile --
 *	Reconcile an in-memory page into its on-disk format, and write it.
 */
int
__wt_reconcile(WT_SESSION_IMPL *session, WT_REF *ref,
    WT_SALVAGE_COOKIE *salvage, uint32_t flags, bool *lookaside_retryp)
{
	WT_BTREE *btree;
	WT_DECL_RET;
	WT_PAGE *page;
	WT_PAGE_MODIFY *mod;
	WT_RECONCILE *r;
	uint64_t oldest_id;

	btree = S2BT(session);
	page = ref->page;
	mod = page->modify;
	if (lookaside_retryp != NULL)
		*lookaside_retryp = false;

	__wt_verbose(session, WT_VERB_RECONCILE,
	    "%p reconcile %s (%s%s%s)",
	    (void *)ref, __wt_page_type_string(page->type),
	    LF_ISSET(WT_REC_EVICT) ? "evict" : "checkpoint",
	    LF_ISSET(WT_REC_LOOKASIDE) ? ", lookaside" : "",
	    LF_ISSET(WT_REC_UPDATE_RESTORE) ? ", update/restore" : "");

	/*
	 * Sanity check flags.
	 *
	 * We can only do update/restore eviction when the version that ends up
	 * in the page image is the oldest one any reader could need.
	 * Otherwise we would need to keep updates in memory that go back older
	 * than the version in the disk image, and since modify operations
	 * aren't idempotent, that is problematic.
	 */
	WT_ASSERT(session, !LF_ISSET(WT_REC_UPDATE_RESTORE) ||
	    LF_ISSET(WT_REC_VISIBLE_ALL));

	/* We shouldn't get called with a clean page, that's an error. */
	WT_ASSERT(session, __wt_page_is_modified(page));

	/*
	 * Reconciliation locks the page for three reasons:
	 *    Reconciliation reads the lists of page updates, obsolete updates
	 * cannot be discarded while reconciliation is in progress;
	 *    The compaction process reads page modification information, which
	 * reconciliation modifies;
	 *    In-memory splits: reconciliation of an internal page cannot handle
	 * a child page splitting during the reconciliation.
	 */
	WT_PAGE_LOCK(session, page);

	oldest_id = __wt_txn_oldest_id(session);
	if (LF_ISSET(WT_REC_EVICT))
		mod->last_eviction_id = oldest_id;

#ifdef HAVE_DIAGNOSTIC
	/*
	 * Check that transaction time always moves forward for a given page.
	 * If this check fails, reconciliation can free something that a future
	 * reconciliation will need.
	 */
	WT_ASSERT(session, WT_TXNID_LE(mod->last_oldest_id, oldest_id));
	mod->last_oldest_id = oldest_id;
#endif

	/* Initialize the reconciliation structure for each new run. */
	if ((ret = __rec_init(
	    session, ref, flags, salvage, &session->reconcile)) != 0) {
		WT_PAGE_UNLOCK(session, page);
		return (ret);
	}
	r = session->reconcile;

	/* Reconcile the page. */
	switch (page->type) {
	case WT_PAGE_COL_FIX:
		if (salvage != NULL)
			ret = __rec_col_fix_slvg(session, r, ref, salvage);
		else
			ret = __rec_col_fix(session, r, ref);
		break;
	case WT_PAGE_COL_INT:
		WT_WITH_PAGE_INDEX(session,
		    ret = __rec_col_int(session, r, ref));
		break;
	case WT_PAGE_COL_VAR:
		ret = __rec_col_var(session, r, ref, salvage);
		break;
	case WT_PAGE_ROW_INT:
		WT_WITH_PAGE_INDEX(session,
		    ret = __rec_row_int(session, r, page));
		break;
	case WT_PAGE_ROW_LEAF:
		ret = __rec_row_leaf(session, r, page, salvage);
		break;
	WT_ILLEGAL_VALUE_SET(session);
	}

	/* Check for a successful reconciliation. */
	WT_TRET(__rec_write_check_complete(session, r, ret, lookaside_retryp));

	/* Wrap up the page reconciliation. */
	if (ret == 0 && (ret = __rec_write_wrapup(session, r, page)) == 0)
		__rec_write_page_status(session, r);
	else
		WT_TRET(__rec_write_wrapup_err(session, r, page));

	/* Release the reconciliation lock. */
	WT_PAGE_UNLOCK(session, page);

	/* Update statistics. */
	WT_STAT_CONN_INCR(session, rec_pages);
	WT_STAT_DATA_INCR(session, rec_pages);
	if (LF_ISSET(WT_REC_EVICT)) {
		WT_STAT_CONN_INCR(session, rec_pages_eviction);
		WT_STAT_DATA_INCR(session, rec_pages_eviction);
	}
	if (r->cache_write_lookaside) {
		WT_STAT_CONN_INCR(session, cache_write_lookaside);
		WT_STAT_DATA_INCR(session, cache_write_lookaside);
	}
	if (r->cache_write_restore) {
		WT_STAT_CONN_INCR(session, cache_write_restore);
		WT_STAT_DATA_INCR(session, cache_write_restore);
	}
	if (r->multi_next > btree->rec_multiblock_max)
		btree->rec_multiblock_max = r->multi_next;

	/* Clean up the reconciliation structure. */
	__rec_cleanup(session, r);

	/*
	 * When threads perform eviction, don't cache block manager structures
	 * (even across calls), we can have a significant number of threads
	 * doing eviction at the same time with large items. Ignore checkpoints,
	 * once the checkpoint completes, all unnecessary session resources will
	 * be discarded.
	 */
	if (!WT_SESSION_IS_CHECKPOINT(session)) {
		/*
		 * Clean up the underlying block manager memory too: it's not
		 * reconciliation, but threads discarding reconciliation
		 * structures want to clean up the block manager's structures
		 * as well, and there's no obvious place to do that.
		 */
		if (session->block_manager_cleanup != NULL)
			WT_TRET(session->block_manager_cleanup(session));

		WT_TRET(__rec_destroy_session(session));
	}

	/*
	 * We track removed overflow objects in case there's a reader in
	 * transit when they're removed. Any form of eviction locks out
	 * readers, we can discard them all.
	 */
	if (LF_ISSET(WT_REC_EVICT))
		__wt_ovfl_discard_remove(session, page);

	WT_RET(ret);

	/*
	 * Root pages are special, splits have to be done, we can't put it off
	 * as the parent's problem any more.
	 */
	if (__wt_ref_is_root(ref)) {
		WT_WITH_PAGE_INDEX(session,
		    ret = __rec_root_write(session, page, flags));
		return (ret);
	}

	/*
	 * Otherwise, mark the page's parent dirty.
	 * Don't mark the tree dirty: if this reconciliation is in service of a
	 * checkpoint, it's cleared the tree's dirty flag, and we don't want to
	 * set it again as part of that walk.
	 */
	return (__wt_page_parent_modify_set(session, ref, true));
}

/*
 * __rec_las_checkpoint_test --
 *	Return if the lookaside table is going to collide with a checkpoint.
 */
static inline bool
__rec_las_checkpoint_test(WT_SESSION_IMPL *session, WT_RECONCILE *r)
{
	WT_BTREE *btree;

	btree = S2BT(session);

	/*
	 * Running checkpoints can collide with the lookaside table because
	 * reconciliation using the lookaside table writes the key's last
	 * committed value, which might not be the value checkpoint would write.
	 * If reconciliation was configured for lookaside table eviction, this
	 * file participates in checkpoints, and any of the tree or system
	 * transactional generation numbers don't match, there's a possible
	 * collision.
	 *
	 * It's a complicated test, but the alternative is to have checkpoint
	 * drain lookaside table reconciliations, and this isn't a problem for
	 * most workloads.
	 */
	if (!F_ISSET(r, WT_REC_LOOKASIDE))
		return (false);
	if (F_ISSET(btree, WT_BTREE_NO_CHECKPOINT))
		return (false);
	if (r->orig_btree_checkpoint_gen == btree->checkpoint_gen &&
	    r->orig_txn_checkpoint_gen ==
	    __wt_gen(session, WT_GEN_CHECKPOINT) &&
	    r->orig_btree_checkpoint_gen == r->orig_txn_checkpoint_gen)
		return (false);
	return (true);
}

/*
 * __rec_write_check_complete --
 *	Check that reconciliation should complete.
 */
static int
__rec_write_check_complete(
    WT_SESSION_IMPL *session, WT_RECONCILE *r, int tret, bool *lookaside_retryp)
{
	/*
	 * Tests in this function are lookaside tests and tests to decide if
	 * rewriting a page in memory is worth doing. In-memory configurations
	 * can't use a lookaside table, and we ignore page rewrite desirability
	 * checks for in-memory eviction because a small cache can force us to
	 * rewrite every possible page.
	 */
	if (F_ISSET(r, WT_REC_IN_MEMORY))
		return (0);

	/*
	 * If we have used the lookaside table, check for a lookaside table and
	 * checkpoint collision.
	 */
	if (r->cache_write_lookaside && __rec_las_checkpoint_test(session, r))
		return (EBUSY);

	/*
	 * Fall back to lookaside eviction during checkpoints if a page can't
	 * be evicted.
	 */
	if (tret == EBUSY && lookaside_retryp != NULL &&
	    !F_ISSET(r, WT_REC_UPDATE_RESTORE) && !r->update_uncommitted)
		*lookaside_retryp = true;

	/* Don't continue if we have already given up. */
	WT_RET(tret);

	/*
	 * Check if this reconciliation attempt is making progress.  If there's
	 * any sign of progress, don't fall back to the lookaside table.
	 *
	 * Check if the current reconciliation split, in which case we'll
	 * likely get to write at least one of the blocks.  If we've created a
	 * page image for a page that previously didn't have one, or we had a
	 * page image and it is now empty, that's also progress.
	 */
	if (r->multi_next > 1)
		return (0);

	/*
	 * We only suggest lookaside if currently in an evict/restore attempt
	 * and some updates were saved.  Our caller sets the evict/restore flag
	 * based on various conditions (like if this is a leaf page), which is
	 * why we're testing that flag instead of a set of other conditions.
	 * If no updates were saved, eviction will succeed without needing to
	 * restore anything.
	 */
	if (!F_ISSET(r, WT_REC_UPDATE_RESTORE) || lookaside_retryp == NULL ||
	    (r->multi_next == 1 && r->multi->supd_entries == 0))
		return (0);

	/*
	 * Check if the current reconciliation applied some updates, in which
	 * case evict/restore should gain us some space.
	 *
	 * Check if lookaside eviction is possible.  If any of the updates we
	 * saw were uncommitted, the lookaside table cannot be used.
	 */
	if (r->update_uncommitted || r->update_used)
		return (0);

	*lookaside_retryp = true;
	return (EBUSY);
}

/*
 * __rec_write_page_status --
 *	Set the page status after reconciliation.
 */
static void
__rec_write_page_status(WT_SESSION_IMPL *session, WT_RECONCILE *r)
{
	WT_BTREE *btree;
	WT_PAGE *page;
	WT_PAGE_MODIFY *mod;

	btree = S2BT(session);
	page = r->page;
	mod = page->modify;

	/*
	 * Set the page's status based on whether or not we cleaned the page.
	 */
	if (r->leave_dirty) {
		/*
		 * The page remains dirty.
		 *
		 * Any checkpoint call cleared the tree's modified flag before
		 * writing pages, so we must explicitly reset it.  We insert a
		 * barrier after the change for clarity (the requirement is the
		 * flag be set before a subsequent checkpoint reads it, and
		 * as the current checkpoint is waiting on this reconciliation
		 * to complete, there's no risk of that happening).
		 */
		btree->modified = true;
		WT_FULL_BARRIER();
		if (!S2C(session)->modified)
			S2C(session)->modified = true;

		/*
		 * Eviction should only be here if following the save/restore
		 * eviction path.
		 */
		WT_ASSERT(session,
		    !F_ISSET(r, WT_REC_EVICT) ||
		    F_ISSET(r, WT_REC_UPDATE_RESTORE));
	} else {
		/*
		 * Track the page's maximum transaction ID (used to decide if
		 * we're likely to be able to evict this page in the future).
		 */
		mod->rec_max_txn = r->max_txn;
#ifdef HAVE_TIMESTAMPS
		__wt_timestamp_set(&mod->rec_max_timestamp, &r->max_timestamp);
#endif

		/*
		 * Track the tree's maximum transaction ID (used to decide if
		 * it's safe to discard the tree). Reconciliation for eviction
		 * is multi-threaded, only update the tree's maximum transaction
		 * ID when doing a checkpoint. That's sufficient, we only care
		 * about the maximum transaction ID of current updates in the
		 * tree, and checkpoint visits every dirty page in the tree.
		 */
		if (!F_ISSET(r, WT_REC_EVICT)) {
			if (WT_TXNID_LT(btree->rec_max_txn, r->max_txn))
				btree->rec_max_txn = r->max_txn;
#ifdef HAVE_TIMESTAMPS
			if (__wt_timestamp_cmp(
			    &btree->rec_max_timestamp, &r->max_timestamp) < 0)
				__wt_timestamp_set(&btree->rec_max_timestamp,
				    &r->max_timestamp);
#endif
		}

		/*
		 * The page only might be clean; if the write generation is
		 * unchanged since reconciliation started, it's clean.
		 *
		 * If the write generation changed, the page has been written
		 * since reconciliation started and remains dirty (that can't
		 * happen when evicting, the page is exclusively locked).
		 */
		if (__wt_atomic_cas32(&mod->write_gen, r->orig_write_gen, 0))
			__wt_cache_dirty_decr(session, page);
		else
			WT_ASSERT(session, !F_ISSET(r, WT_REC_EVICT));
	}
}

/*
 * __rec_root_write --
 *	Handle the write of a root page.
 */
static int
__rec_root_write(WT_SESSION_IMPL *session, WT_PAGE *page, uint32_t flags)
{
	WT_DECL_RET;
	WT_PAGE *next;
	WT_PAGE_INDEX *pindex;
	WT_PAGE_MODIFY *mod;
	WT_REF fake_ref;
	uint32_t i;

	mod = page->modify;

	/*
	 * If a single root page was written (either an empty page or there was
	 * a 1-for-1 page swap), we've written root and checkpoint, we're done.
	 * If the root page split, write the resulting WT_REF array.  We already
	 * have an infrastructure for writing pages, create a fake root page and
	 * write it instead of adding code to write blocks based on the list of
	 * blocks resulting from a multiblock reconciliation.
	 */
	switch (mod->rec_result) {
	case WT_PM_REC_EMPTY:				/* Page is empty */
	case WT_PM_REC_REPLACE:				/* 1-for-1 page swap */
		return (0);
	case WT_PM_REC_MULTIBLOCK:			/* Multiple blocks */
		break;
	WT_ILLEGAL_VALUE(session);
	}

	__wt_verbose(session, WT_VERB_SPLIT,
	    "root page split -> %" PRIu32 " pages", mod->mod_multi_entries);

	/*
	 * Create a new root page, initialize the array of child references,
	 * mark it dirty, then write it.
	 */
	WT_RET(__wt_page_alloc(session,
	    page->type, mod->mod_multi_entries, false, &next));

	WT_INTL_INDEX_GET(session, next, pindex);
	for (i = 0; i < mod->mod_multi_entries; ++i) {
		/*
		 * There's special error handling required when re-instantiating
		 * pages in memory; it's not needed here, asserted for safety.
		 */
		WT_ASSERT(session, mod->mod_multi[i].supd == NULL);
		WT_ASSERT(session, mod->mod_multi[i].disk_image == NULL);

		WT_ERR(__wt_multi_to_ref(session,
		    next, &mod->mod_multi[i], &pindex->index[i], NULL, false));
		pindex->index[i]->home = next;
	}

	/*
	 * We maintain a list of pages written for the root in order to free the
	 * backing blocks the next time the root is written.
	 */
	mod->mod_root_split = next;

	/*
	 * Mark the page dirty.
	 * Don't mark the tree dirty: if this reconciliation is in service of a
	 * checkpoint, it's cleared the tree's dirty flag, and we don't want to
	 * set it again as part of that walk.
	 */
	WT_ERR(__wt_page_modify_init(session, next));
	__wt_page_only_modify_set(session, next);

	/*
	 * Fake up a reference structure, and write the next root page.
	 */
	__wt_root_ref_init(&fake_ref, next, page->type == WT_PAGE_COL_INT);
	return (__wt_reconcile(session, &fake_ref, NULL, flags, NULL));

err:	__wt_page_out(session, &next);
	return (ret);
}

/*
 * __rec_raw_compression_config --
 *	Configure raw compression.
 */
static inline bool
__rec_raw_compression_config(WT_SESSION_IMPL *session,
    uint32_t flags, WT_PAGE *page, WT_SALVAGE_COOKIE *salvage)
{
	WT_BTREE *btree;

	btree = S2BT(session);

	/* Check if raw compression configured. */
	if (btree->compressor == NULL ||
	    btree->compressor->compress_raw == NULL)
		return (false);

	/* Only for row-store and variable-length column-store objects. */
	if (page->type == WT_PAGE_COL_FIX)
		return (false);

	/*
	 * XXX
	 * Turn off if lookaside is configured: lookaside potentially writes
	 * blocks without entries and raw compression isn't ready for that.
	 */
	if (LF_ISSET(WT_REC_LOOKASIDE))
		return (false);

	/*
	 * Raw compression cannot support dictionary compression. (Technically,
	 * we could still use the raw callback on column-store variable length
	 * internal pages with dictionary compression configured, because
	 * dictionary compression only applies to column-store leaf pages, but
	 * that seems an unlikely use case.)
	 */
	if (btree->dictionary != 0)
		return (false);

	/* Raw compression cannot support prefix compression. */
	if (btree->prefix_compression)
		return (false);

	/*
	 * Raw compression is also turned off during salvage: we can't allow
	 * pages to split during salvage, raw compression has no point if it
	 * can't manipulate the page size.
	 */
	if (salvage != NULL)
		return (false);

	return (true);
}

/*
 * __rec_init --
 *	Initialize the reconciliation structure.
 */
static int
__rec_init(WT_SESSION_IMPL *session,
    WT_REF *ref, uint32_t flags, WT_SALVAGE_COOKIE *salvage, void *reconcilep)
{
	WT_BTREE *btree;
	WT_PAGE *page;
	WT_RECONCILE *r;
	WT_TXN_GLOBAL *txn_global;

	btree = S2BT(session);
	page = ref->page;

	if ((r = *(WT_RECONCILE **)reconcilep) == NULL) {
		WT_RET(__wt_calloc_one(session, &r));

		*(WT_RECONCILE **)reconcilep = r;
		session->reconcile_cleanup = __rec_destroy_session;

		/* Connect pointers/buffers. */
		r->cur = &r->_cur;
		r->last = &r->_last;

		/* Disk buffers need to be aligned for writing. */
		F_SET(&r->chunkA.image, WT_ITEM_ALIGNED);
		F_SET(&r->chunkB.image, WT_ITEM_ALIGNED);
	}

	/* Reconciliation is not re-entrant, make sure that doesn't happen. */
	WT_ASSERT(session, r->ref == NULL);

	/* Remember the configuration. */
	r->ref = ref;
	r->page = page;

	/*
	 * Save the page's write generation before reading the page.
	 * Save the transaction generations before reading the page.
	 * These are all ordered reads, but we only need one.
	 */
	r->orig_btree_checkpoint_gen = btree->checkpoint_gen;
	r->orig_txn_checkpoint_gen = __wt_gen(session, WT_GEN_CHECKPOINT);
	WT_ORDERED_READ(r->orig_write_gen, page->modify->write_gen);

	/*
	 * Cache the oldest running transaction ID.  This is used to check
	 * whether updates seen by reconciliation have committed.  We keep a
	 * cached copy to avoid races where a concurrent transaction could
	 * abort while reconciliation is examining its updates.  This way, any
	 * transaction running when reconciliation starts is considered
	 * uncommitted.
	 */
	txn_global = &S2C(session)->txn_global;
	WT_ORDERED_READ(r->last_running, txn_global->last_running);
#ifdef HAVE_TIMESTAMPS
	WT_WITH_TIMESTAMP_READLOCK(session, &txn_global->rwlock,
	    __wt_timestamp_set(
		&r->stable_timestamp, &txn_global->stable_timestamp));
#endif

	/*
	 * When operating on the lookaside table, we should never try
	 * update/restore or lookaside eviction.
	 */
	WT_ASSERT(session, !F_ISSET(btree, WT_BTREE_LOOKASIDE) ||
	    !LF_ISSET(WT_REC_LOOKASIDE | WT_REC_UPDATE_RESTORE));

	/*
	 * Lookaside table eviction is configured when eviction gets aggressive,
	 * adjust the flags for cases we don't support.
	 *
	 * We don't yet support fixed-length column-store combined with the
	 * lookaside table. It's not hard to do, but the underlying function
	 * that reviews which updates can be written to the evicted page and
	 * which updates need to be written to the lookaside table needs access
	 * to the original value from the page being evicted, and there's no
	 * code path for that in the case of fixed-length column-store objects.
	 * (Row-store and variable-width column-store objects provide a
	 * reference to the unpacked on-page cell for this purpose, but there
	 * isn't an on-page cell for fixed-length column-store objects.) For
	 * now, turn it off.
	 */
	if (page->type == WT_PAGE_COL_FIX)
		LF_CLR(WT_REC_LOOKASIDE);

	/*
	 * Check for a lookaside table and checkpoint collision, and if we find
	 * one, turn off the lookaside file (we've gone to all the effort of
	 * getting exclusive access to the page, might as well try and evict
	 * it).
	 */
	if (LF_ISSET(WT_REC_LOOKASIDE) && __rec_las_checkpoint_test(session, r))
		LF_CLR(WT_REC_LOOKASIDE);

	r->flags = flags;

	/* Track the page's min/maximum transaction */
	r->max_txn = WT_TXN_NONE;
#ifdef HAVE_TIMESTAMPS
	__wt_timestamp_set_zero(&r->max_timestamp);
	__wt_timestamp_set_inf(&r->min_saved_timestamp);
#endif

	/* Track if updates were used and/or uncommitted. */
	r->update_uncommitted = r->update_used = false;

	/* Track if the page can be marked clean. */
	r->leave_dirty = false;

	/* Raw compression. */
	r->raw_compression =
	    __rec_raw_compression_config(session, flags, page, salvage);
	r->raw_destination.flags = WT_ITEM_ALIGNED;

	/* Track overflow items. */
	r->ovfl_items = false;

	/* Track empty values. */
	r->all_empty_value = true;
	r->any_empty_value = false;

	/* The list of saved updates is reused. */
	r->supd_next = 0;
	r->supd_memsize = 0;

	/* The list of pages we've written. */
	r->multi = NULL;
	r->multi_next = 0;
	r->multi_allocated = 0;

	r->wrapup_checkpoint = NULL;
	r->wrapup_checkpoint_compressed = false;

	r->evict_matching_checksum_failed = false;

	/*
	 * Dictionary compression only writes repeated values once.  We grow
	 * the dictionary as necessary, always using the largest size we've
	 * seen.
	 *
	 * Reset the dictionary.
	 *
	 * Sanity check the size: 100 slots is the smallest dictionary we use.
	 */
	if (btree->dictionary != 0 && btree->dictionary > r->dictionary_slots)
		WT_RET(__rec_dictionary_init(session,
		    r, btree->dictionary < 100 ? 100 : btree->dictionary));
	__rec_dictionary_reset(r);

	/*
	 * Prefix compression discards repeated prefix bytes from row-store leaf
	 * page keys.
	 */
	r->key_pfx_compress_conf = false;
	if (btree->prefix_compression && page->type == WT_PAGE_ROW_LEAF)
		r->key_pfx_compress_conf = true;

	/*
	 * Suffix compression shortens internal page keys by discarding trailing
	 * bytes that aren't necessary for tree navigation.  We don't do suffix
	 * compression if there is a custom collator because we don't know what
	 * bytes a custom collator might use.  Some custom collators (for
	 * example, a collator implementing reverse ordering of strings), won't
	 * have any problem with suffix compression: if there's ever a reason to
	 * implement suffix compression for custom collators, we can add a
	 * setting to the collator, configured when the collator is added, that
	 * turns on suffix compression.
	 *
	 * The raw compression routines don't even consider suffix compression,
	 * but it doesn't hurt to confirm that.
	 */
	r->key_sfx_compress_conf = false;
	if (btree->collator == NULL &&
	    btree->internal_key_truncate && !r->raw_compression)
		r->key_sfx_compress_conf = true;

	r->is_bulk_load = false;

	r->salvage = salvage;

	r->cache_write_lookaside = r->cache_write_restore = false;

	/*
	 * The fake cursor used to figure out modified update values points to
	 * the enclosing WT_REF as a way to access the page.
	 */
	r->update_modify_cbt.ref = ref;

	return (0);
}

/*
 * __rec_cleanup --
 *	Clean up after a reconciliation run, except for structures cached
 *	across runs.
 */
static void
__rec_cleanup(WT_SESSION_IMPL *session, WT_RECONCILE *r)
{
	WT_BTREE *btree;
	WT_MULTI *multi;
	uint32_t i;

	btree = S2BT(session);

	if (btree->type == BTREE_ROW)
		for (multi = r->multi, i = 0; i < r->multi_next; ++multi, ++i)
			__wt_free(session, multi->key.ikey);
	for (multi = r->multi, i = 0; i < r->multi_next; ++multi, ++i) {
		__wt_free(session, multi->disk_image);
		__wt_free(session, multi->supd);
		__wt_free(session, multi->addr.addr);
	}
	__wt_free(session, r->multi);

	/* Reconciliation is not re-entrant, make sure that doesn't happen. */
	r->ref = NULL;
}

/*
 * __rec_destroy --
 *	Clean up the reconciliation structure.
 */
static void
__rec_destroy(WT_SESSION_IMPL *session, void *reconcilep)
{
	WT_RECONCILE *r;

	if ((r = *(WT_RECONCILE **)reconcilep) == NULL)
		return;
	*(WT_RECONCILE **)reconcilep = NULL;

	__wt_free(session, r->raw_entries);
	__wt_free(session, r->raw_offsets);
	__wt_free(session, r->raw_recnos);
	__wt_buf_free(session, &r->raw_destination);

	__wt_buf_free(session, &r->chunkA.key);
	__wt_buf_free(session, &r->chunkA.min_key);
	__wt_buf_free(session, &r->chunkA.image);
	__wt_buf_free(session, &r->chunkB.key);
	__wt_buf_free(session, &r->chunkB.min_key);
	__wt_buf_free(session, &r->chunkB.image);

	__wt_free(session, r->supd);

	__rec_dictionary_free(session, r);

	__wt_buf_free(session, &r->k.buf);
	__wt_buf_free(session, &r->v.buf);
	__wt_buf_free(session, &r->_cur);
	__wt_buf_free(session, &r->_last);

	__wt_buf_free(session, &r->update_modify_cbt.iface.value);

	__wt_free(session, r);
}

/*
 * __rec_destroy_session --
 *	Clean up the reconciliation structure, session version.
 */
static int
__rec_destroy_session(WT_SESSION_IMPL *session)
{
	__rec_destroy(session, &session->reconcile);
	return (0);
}

/*
 * __rec_update_save --
 *	Save a WT_UPDATE list for later restoration.
 */
static int
__rec_update_save(WT_SESSION_IMPL *session, WT_RECONCILE *r,
    WT_INSERT *ins, void *ripcip, WT_UPDATE *onpage_upd, size_t upd_memsize)
{
	WT_RET(__wt_realloc_def(
	    session, &r->supd_allocated, r->supd_next + 1, &r->supd));
	r->supd[r->supd_next].ins = ins;
	r->supd[r->supd_next].ripcip = ripcip;
	r->supd[r->supd_next].onpage_upd = onpage_upd;
	++r->supd_next;
	r->supd_memsize += upd_memsize;
	return (0);
}

/*
 * __rec_append_orig_value --
 *	Append the key's original value to its update list.
 */
static int
__rec_append_orig_value(WT_SESSION_IMPL *session,
    WT_PAGE *page, WT_UPDATE *upd, WT_CELL_UNPACK *unpack)
{
	WT_DECL_ITEM(tmp);
	WT_DECL_RET;
	WT_UPDATE *append;
	size_t size;

	/* Done if at least one self-contained update is globally visible. */
	for (;; upd = upd->next) {
		if (WT_UPDATE_DATA_VALUE(upd) &&
		    __wt_txn_upd_visible_all(session, upd))
			return (0);

		/* Leave reference at the last item in the chain. */
		if (upd->next == NULL)
			break;
	}

	/*
	 * We need the original on-page value for some reader: get a copy and
	 * append it to the end of the update list with a transaction ID that
	 * guarantees its visibility.
	 *
	 * If we don't have a value cell, it's an insert/append list key/value
	 * pair which simply doesn't exist for some reader; place a deleted
	 * record at the end of the update list.
	 */
	append = NULL;			/* -Wconditional-uninitialized */
	size = 0;			/* -Wconditional-uninitialized */
	if (unpack == NULL || unpack->type == WT_CELL_DEL)
		WT_RET(__wt_update_alloc(session,
		    NULL, &append, &size, WT_UPDATE_DELETED));
	else {
		WT_RET(__wt_scr_alloc(session, 0, &tmp));
		WT_ERR(__wt_page_cell_data_ref(session, page, unpack, tmp));
		WT_ERR(__wt_update_alloc(
		    session, tmp, &append, &size, WT_UPDATE_STANDARD));
	}

	/*
	 * Set the entry's transaction information to the lowest possible value.
	 * Since cleared memory matches the lowest possible transaction ID and
	 * timestamp, do nothing.
	 *
	 * Append the new entry to the update list.
	 */
	WT_PUBLISH(upd->next, append);
	__wt_cache_page_inmem_incr(session, page, size);

err:	__wt_scr_free(session, &tmp);
	return (ret);
}

/*
 * __rec_txn_read --
 *	Return the update in a list that should be written (or NULL if none can
 *	be written).
 */
static int
__rec_txn_read(WT_SESSION_IMPL *session, WT_RECONCILE *r,
    WT_INSERT *ins, void *ripcip, WT_CELL_UNPACK *vpack, WT_UPDATE **updp)
{
	WT_PAGE *page;
	WT_UPDATE *first_txn_upd, *first_upd, *upd;
	wt_timestamp_t *timestampp;
	size_t upd_memsize;
	uint64_t max_txn, txnid;
	bool all_visible, uncommitted;

#ifdef HAVE_TIMESTAMPS
	WT_UPDATE *first_ts_upd;
	first_ts_upd = NULL;
#endif

	*updp = NULL;

	page = r->page;
<<<<<<< HEAD
	first_txn_upd = NULL;
=======
	first_ts_upd = first_txn_upd = NULL;
	upd_memsize = 0;
>>>>>>> 2fbe969f
	max_txn = WT_TXN_NONE;
	uncommitted = false;

	/*
	 * If called with a WT_INSERT item, use its WT_UPDATE list (which must
	 * exist), otherwise check for an on-page row-store WT_UPDATE list
	 * (which may not exist). Return immediately if the item has no updates.
	 */
	if (ins != NULL)
		first_upd = ins->upd;
	else if ((first_upd = WT_ROW_UPDATE(page, ripcip)) == NULL)
		return (0);

	for (upd = first_upd; upd != NULL; upd = upd->next) {
		if ((txnid = upd->txnid) == WT_TXN_ABORTED)
			continue;

		/*
		 * Track the first update in the chain that is not aborted and
		 * the maximum transaction ID.
		 */
		if (first_txn_upd == NULL)
			first_txn_upd = upd;

		/* Track the largest transaction ID seen. */
		if (WT_TXNID_LT(max_txn, txnid))
			max_txn = txnid;

		/*
		 * Check whether the update was committed before reconciliation
		 * started.  The global commit point can move forward during
		 * reconciliation so we use a cached copy to avoid races when a
		 * concurrent transaction commits or rolls back while we are
		 * examining its updates.
		 */
		if (WT_TXNID_LE(r->last_running, txnid))
			uncommitted = r->update_uncommitted = true;

		upd_memsize += WT_UPDATE_MEMSIZE(upd);

		/*
		 * Find the first update we can use.
		 *
		 * Update/restore eviction can handle any update (including
		 * uncommitted updates).  Lookaside eviction can save any
		 * committed update.  Regular eviction checks that the maximum
		 * transaction ID and timestamp seen are stable.
		 */
		if (F_ISSET(r, WT_REC_VISIBLE_ALL) ?
		    !__wt_txn_upd_visible_all(session, upd) :
		    !__wt_txn_upd_visible(session, upd)) {
			/*
			 * Rare case: when applications run at low isolation
			 * levels, update/restore eviction may see a stable
			 * update followed by an uncommitted update.  Give up
			 * in that case: we need to discard updates from the
			 * stable update and older for correctness and we can't
			 * discard an uncommitted update.
			 */
			if (F_ISSET(r, WT_REC_UPDATE_RESTORE) &&
			    *updp != NULL && uncommitted)
				return (EBUSY);

			continue;
		}

		if (*updp == NULL)
			*updp = upd;

#ifdef HAVE_TIMESTAMPS
		/* Track the first update with non-zero timestamp. */
		if (first_ts_upd == NULL &&
		    !__wt_timestamp_iszero(&upd->timestamp))
			first_ts_upd = upd;
#endif
	}

	/* Reconciliation should never see an aborted or reserved update. */
	WT_ASSERT(session, *updp == NULL ||
	    ((*updp)->txnid != WT_TXN_ABORTED &&
	    (*updp)->type != WT_UPDATE_RESERVED));

	/* If all of the updates were aborted, quit. */
	if (first_txn_upd == NULL)
		return (0);

	/*
	 * Track the most recent transaction in the page.  We store this in the
	 * tree at the end of reconciliation in the service of checkpoints, it
	 * is used to avoid discarding trees from memory when they have changes
	 * required to satisfy a snapshot read.
	 */
	if (WT_TXNID_LT(r->max_txn, max_txn))
		r->max_txn = max_txn;

#ifdef HAVE_TIMESTAMPS
	if (first_ts_upd != NULL &&
	    __wt_timestamp_cmp(&r->max_timestamp, &first_ts_upd->timestamp) < 0)
		__wt_timestamp_set(&r->max_timestamp, &first_ts_upd->timestamp);
#endif

	/*
	 * The checkpoint transaction is special.  Make sure we never write
	 * metadata updates from a checkpoint in a concurrent session.
	 */
	WT_ASSERT(session, !WT_IS_METADATA(session->dhandle) ||
	    *updp == NULL || (*updp)->txnid == WT_TXN_NONE ||
	    (*updp)->txnid != S2C(session)->txn_global.checkpoint_state.id ||
	    WT_SESSION_IS_CHECKPOINT(session));

	/*
	 * If there are no skipped updates, record that we're making progress.
	 */
	if (*updp == first_txn_upd)
		r->update_used = true;

	/*
	 * Check if all updates on the page are visible.  If not, it must stay
	 * dirty unless we are saving updates to the lookaside table.
	 *
	 * Updates can be out of transaction ID order (but not out of timestamp
	 * order), so we track the maximum transaction ID and the newest update
	 * with a timestamp (if any).
	 */
#ifdef HAVE_TIMESTAMPS
	timestampp = first_ts_upd == NULL ? NULL : &first_ts_upd->timestamp;
#else
	timestampp = NULL;
#endif
	all_visible = *updp == first_txn_upd &&
	    (F_ISSET(r, WT_REC_VISIBLE_ALL) ?
	    __wt_txn_visible_all(session, max_txn, timestampp) :
	    __wt_txn_visible(session, max_txn, timestampp));

	if (all_visible)
		goto check_original_value;

	if (F_ISSET(r, WT_REC_VISIBILITY_ERR))
		WT_PANIC_RET(session, EINVAL,
		    "reconciliation error, update not visible");
	if (!F_ISSET(r, WT_REC_LOOKASIDE))
		r->leave_dirty = true;

	/*
	 * If not trying to evict the page, we know what we'll write and we're
	 * done.
	 */
	if (!F_ISSET(r, WT_REC_EVICT))
		goto check_original_value;

	/*
	 * We are attempting eviction with changes that are not yet stable
	 * (i.e. globally visible).  There are two ways to continue, the
	 * save/restore eviction path or the lookaside table eviction path.
	 * Both cannot be configured because the paths track different
	 * information. The update/restore path can handle uncommitted changes,
	 * by evicting most of the page and then creating a new, smaller page
	 * to which we re-attach those changes. Lookaside eviction writes
	 * changes into the lookaside table and restores them on demand if and
	 * when the page is read back into memory.
	 *
	 * Both paths are configured outside of reconciliation: the save/restore
	 * path is the WT_REC_UPDATE_RESTORE flag, the lookaside table path is
	 * the WT_REC_LOOKASIDE flag.
	 */
	if (!F_ISSET(r, WT_REC_LOOKASIDE | WT_REC_UPDATE_RESTORE))
		return (EBUSY);
	if (uncommitted && !F_ISSET(r, WT_REC_UPDATE_RESTORE))
		return (EBUSY);

	/*
	 * The order of the updates on the list matters, we can't move only the
	 * unresolved updates, move the entire update list.
	 */
	WT_RET(__rec_update_save(session, r, ins, ripcip, *updp, upd_memsize));

#ifdef HAVE_TIMESTAMPS
	/* Track the oldest saved timestamp for lookaside. */
	if (first_ts_upd == NULL)
		__wt_timestamp_set_zero(&r->min_saved_timestamp);
	else if (F_ISSET(r, WT_REC_LOOKASIDE))
		for (upd = first_upd; upd != NULL; upd = upd->next)
			if (upd->txnid != WT_TXN_ABORTED &&
			    upd->txnid != WT_TXN_NONE &&
			    __wt_timestamp_cmp(
			    &upd->timestamp, &r->min_saved_timestamp) < 0)
				__wt_timestamp_set(
				    &r->min_saved_timestamp, &upd->timestamp);
#endif

check_original_value:
	/*
	 * Returning an update means the original on-page value might be lost,
	 * and that's a problem if there's a reader that needs it. There are
	 * two cases: any lookaside table eviction (because the backing disk
	 * image is rewritten), or any reconciliation of a backing overflow
	 * record that will be physically removed once it's no longer needed.
	 */
	if (*updp != NULL && (F_ISSET(r, WT_REC_LOOKASIDE) ||
	    (vpack != NULL &&
	    vpack->ovfl && vpack->raw != WT_CELL_VALUE_OVFL_RM)))
		WT_RET(
		    __rec_append_orig_value(session, page, first_upd, vpack));

	return (0);
}

/*
 * WT_CHILD_RELEASE, WT_CHILD_RELEASE_ERR --
 *	Macros to clean up during internal-page reconciliation, releasing the
 *	hazard pointer we're holding on child pages.
 */
#define	WT_CHILD_RELEASE(session, hazard, ref) do {			\
	if (hazard) {							\
		(hazard) = false;					\
		WT_TRET(						\
		    __wt_page_release(session, ref, WT_READ_NO_EVICT));	\
	}								\
} while (0)
#define	WT_CHILD_RELEASE_ERR(session, hazard, ref) do {			\
	WT_CHILD_RELEASE(session, hazard, ref);				\
	WT_ERR(ret);							\
} while (0)

typedef enum {
    WT_CHILD_IGNORE,				/* Ignored child */
    WT_CHILD_MODIFIED,				/* Modified child */
    WT_CHILD_ORIGINAL,				/* Original child */
    WT_CHILD_PROXY				/* Deleted child: proxy */
} WT_CHILD_STATE;

/*
 * __rec_child_deleted --
 *	Handle pages with leaf pages in the WT_REF_DELETED state.
 */
static int
__rec_child_deleted(WT_SESSION_IMPL *session,
    WT_RECONCILE *r, WT_REF *ref, WT_CHILD_STATE *statep)
{
	WT_PAGE_DELETED *page_del;

	page_del = ref->page_del;

	/*
	 * Internal pages with child leaf pages in the WT_REF_DELETED state are
	 * a special case during reconciliation.  First, if the deletion was a
	 * result of a session truncate call, the deletion may not be visible to
	 * us. In that case, we proceed as with any change not visible during
	 * reconciliation by ignoring the change for the purposes of writing the
	 * internal page.
	 *
	 * In this case, there must be an associated page-deleted structure, and
	 * it holds the transaction ID we care about.
	 *
	 * In some cases, there had better not be any updates we can't see.
	 */
	if (F_ISSET(r, WT_REC_VISIBILITY_ERR) && page_del != NULL &&
	    !__wt_txn_visible(session,
	    page_del->txnid, WT_TIMESTAMP_NULL(&page_del->timestamp)))
		WT_PANIC_RET(session, EINVAL,
		    "reconciliation illegally skipped an update");

	/*
	 * Deal with any underlying disk blocks.
	 *
	 * First, check to see if there is an address associated with this leaf:
	 * if there isn't, we're done, the underlying page is already gone.  If
	 * the page still exists, check for any transactions in the system that
	 * might want to see the page's state before it's deleted.
	 *
	 * If any such transactions exist, we cannot discard the underlying leaf
	 * page to the block manager because the transaction may eventually read
	 * it.  However, this write might be part of a checkpoint, and should we
	 * recover to that checkpoint, we'll need to delete the leaf page, else
	 * we'd leak it.  The solution is to write a proxy cell on the internal
	 * page ensuring the leaf page is eventually discarded.
	 *
	 * If no such transactions exist, we can discard the leaf page to the
	 * block manager and no cell needs to be written at all.  We do this
	 * outside of the underlying tracking routines because this action is
	 * permanent and irrevocable.  (Clearing the address means we've lost
	 * track of the disk address in a permanent way.  This is safe because
	 * there's no path to reading the leaf page again: if there's ever a
	 * read into this part of the name space again, the cache read function
	 * instantiates an entirely new page.)
	 */
	if (ref->addr != NULL &&
	    (page_del == NULL || __wt_txn_visible_all(
	    session, page_del->txnid, WT_TIMESTAMP_NULL(&page_del->timestamp))))
		WT_RET(__wt_ref_block_free(session, ref));

	/*
	 * If the original page is gone, we can skip the slot on the internal
	 * page.
	 */
	if (ref->addr == NULL) {
		*statep = WT_CHILD_IGNORE;

		/*
		 * Minor memory cleanup: if a truncate call deleted this page
		 * and we were ever forced to instantiate the page in memory,
		 * we would have built a list of updates in the page reference
		 * in order to be able to abort the truncate.  It's a cheap
		 * test to make that memory go away, we do it here because
		 * there's really nowhere else we do the checks.  In short, if
		 * we have such a list, and the backing address blocks are
		 * gone, there can't be any transaction that can abort.
		 */
		if (page_del != NULL) {
			__wt_free(session, ref->page_del->update_list);
			__wt_free(session, ref->page_del);
		}

		return (0);
	}

	/*
	 * Internal pages with deletes that aren't stable cannot be evicted, we
	 * don't have sufficient information to restore the page's information
	 * if subsequently read (we wouldn't know which transactions should see
	 * the original page and which should see the deleted page).
	 */
	if (F_ISSET(r, WT_REC_EVICT))
		return (EBUSY);

	/*
	 * If there are deleted child pages we can't discard immediately, keep
	 * the page dirty so they are eventually freed.
	 */
	r->leave_dirty = true;

	/*
	 * If the original page cannot be freed, we need to keep a slot on the
	 * page to reference it from the parent page.
	 *
	 * If the delete is not visible in this checkpoint, write the original
	 * address normally.  Otherwise, we have to write a proxy record.
	 */
	if (__wt_txn_visible(
	    session, page_del->txnid, WT_TIMESTAMP_NULL(&page_del->timestamp)))
		*statep = WT_CHILD_PROXY;

	return (0);
}

/*
 * __rec_child_modify --
 *	Return if the internal page's child references any modifications.
 */
static int
__rec_child_modify(WT_SESSION_IMPL *session,
    WT_RECONCILE *r, WT_REF *ref, bool *hazardp, WT_CHILD_STATE *statep)
{
	WT_DECL_RET;
	WT_PAGE_MODIFY *mod;

	/* We may acquire a hazard pointer our caller must release. */
	*hazardp = false;

	/* Default to using the original child address. */
	*statep = WT_CHILD_ORIGINAL;

	/*
	 * This function is called when walking an internal page to decide how
	 * to handle child pages referenced by the internal page.
	 *
	 * Internal pages are reconciled for two reasons: first, when evicting
	 * an internal page, second by the checkpoint code when writing internal
	 * pages.  During eviction, all pages should be in the WT_REF_DISK or
	 * WT_REF_DELETED state. During checkpoint, eviction that might affect
	 * review of an internal page is prohibited, however, as the subtree is
	 * not reserved for our exclusive use, there are other page states that
	 * must be considered.
	 */
	for (;; __wt_yield()) {
		switch (r->tested_ref_state = ref->state) {
		case WT_REF_DISK:
			/* On disk, not modified by definition. */
			goto done;

		case WT_REF_DELETED:
			/*
			 * The child is in a deleted state.
			 *
			 * It's possible the state could change underneath us as
			 * the page is read in, and we can race between checking
			 * for a deleted state and looking at the transaction ID
			 * to see if the delete is visible to us.  Lock down the
			 * structure.
			 */
			if (!__wt_atomic_casv32(
			    &ref->state, WT_REF_DELETED, WT_REF_LOCKED))
				break;
			ret = __rec_child_deleted(session, r, ref, statep);
			WT_PUBLISH(ref->state, WT_REF_DELETED);
			goto done;

		case WT_REF_LOCKED:
			/*
			 * Locked.
			 *
			 * We should never be here during eviction, active child
			 * pages in an evicted page's subtree fails the eviction
			 * attempt.
			 */
			WT_ASSERT(session, !F_ISSET(r, WT_REC_EVICT));
			if (F_ISSET(r, WT_REC_EVICT))
				return (EBUSY);

			/*
			 * If called during checkpoint, the child is being
			 * considered by the eviction server or the child is a
			 * fast-delete page being read.  The eviction may have
			 * started before the checkpoint and so we must wait
			 * for the eviction to be resolved.  I suspect we could
			 * handle fast-delete reads, but we can't distinguish
			 * between the two and fast-delete reads aren't expected
			 * to be common.
			 */
			break;

		case WT_REF_LOOKASIDE:
			/*
			 * On disk, with lookaside updates.
			 *
			 * We should never be here during eviction, active
			 * child pages in an evicted page's subtree fails the
			 * eviction attempt.
			 */
			WT_ASSERT(session, !F_ISSET(r, WT_REC_EVICT));
			if (F_ISSET(r, WT_REC_EVICT))
				return (EBUSY);

			/*
			 * A page evicted with lookaside entries may not have
			 * an address, if no updates were visible to
			 * reconciliation.  Any child pages in that state
			 * should be ignored.
			 */
			if (ref->addr == NULL) {
				*statep = WT_CHILD_IGNORE;
				WT_CHILD_RELEASE(session, *hazardp, ref);
			}

			goto done;

		case WT_REF_MEM:
			/*
			 * In memory.
			 *
			 * We should never be here during eviction, active child
			 * pages in an evicted page's subtree fails the eviction
			 * attempt.
			 */
			WT_ASSERT(session, !F_ISSET(r, WT_REC_EVICT));
			if (F_ISSET(r, WT_REC_EVICT))
				return (EBUSY);

			/*
			 * If called during checkpoint, acquire a hazard pointer
			 * so the child isn't evicted, it's an in-memory case.
			 *
			 * This call cannot return split/restart, we have a lock
			 * on the parent which prevents a child page split.
			 */
			ret = __wt_page_in(session, ref,
			    WT_READ_CACHE | WT_READ_NO_EVICT |
			    WT_READ_NO_GEN | WT_READ_NO_WAIT);
			if (ret == WT_NOTFOUND) {
				ret = 0;
				break;
			}
			WT_RET(ret);
			*hazardp = true;
			goto in_memory;

		case WT_REF_READING:
			/*
			 * Being read, not modified by definition.
			 *
			 * We should never be here during eviction, active child
			 * pages in an evicted page's subtree fails the eviction
			 * attempt.
			 */
			WT_ASSERT(session, !F_ISSET(r, WT_REC_EVICT));
			if (F_ISSET(r, WT_REC_EVICT))
				return (EBUSY);
			goto done;

		case WT_REF_SPLIT:
			/*
			 * The page was split out from under us.
			 *
			 * We should never be here during eviction, active child
			 * pages in an evicted page's subtree fails the eviction
			 * attempt.
			 *
			 * We should never be here during checkpoint, dirty page
			 * eviction is shutout during checkpoint, all splits in
			 * process will have completed before we walk any pages
			 * for checkpoint.
			 */
			WT_ASSERT(session, WT_REF_SPLIT != WT_REF_SPLIT);
			return (EBUSY);

		WT_ILLEGAL_VALUE(session);
		}
		WT_STAT_CONN_INCR(session, child_modify_blocked_page);
	}

in_memory:
	/*
	 * In-memory states: the child is potentially modified if the page's
	 * modify structure has been instantiated. If the modify structure
	 * exists and the page has actually been modified, set that state.
	 * If that's not the case, we would normally use the original cell's
	 * disk address as our reference, however there are two special cases,
	 * both flagged by a missing block address.
	 *
	 * First, if forced to instantiate a deleted child page and it's never
	 * modified, we end up here with a page that has a modify structure, no
	 * modifications, and no disk address. Ignore those pages, they're not
	 * modified and there is no reason to write the cell.
	 *
	 * Second, insert splits are permitted during checkpoint. When doing the
	 * final checkpoint pass, we first walk the internal page's page-index
	 * and write out any dirty pages we find, then we write out the internal
	 * page in post-order traversal. If we found the split page in the first
	 * step, it will have an address; if we didn't find the split page in
	 * the first step, it won't have an address and we ignore it, it's not
	 * part of the checkpoint.
	 */
	mod = ref->page->modify;
	if (mod != NULL && mod->rec_result != 0)
		*statep = WT_CHILD_MODIFIED;
	else if (ref->addr == NULL) {
		*statep = WT_CHILD_IGNORE;
		WT_CHILD_RELEASE(session, *hazardp, ref);
	}

done:	WT_DIAGNOSTIC_YIELD;
	return (ret);
}

/*
 * __rec_incr --
 *	Update the memory tracking structure for a set of new entries.
 */
static inline void
__rec_incr(WT_SESSION_IMPL *session, WT_RECONCILE *r, uint32_t v, size_t size)
{
	/*
	 * The buffer code is fragile and prone to off-by-one errors -- check
	 * for overflow in diagnostic mode.
	 */
	WT_ASSERT(session, r->space_avail >= size);
	WT_ASSERT(session, WT_BLOCK_FITS(r->first_free, size,
	    r->cur_ptr->image.mem, r->cur_ptr->image.memsize));

	r->entries += v;
	r->space_avail -= size;
	r->first_free += size;

	/*
	 * If offset for the minimum split size boundary is not set, we have not
	 * yet reached the minimum boundary, reduce the space available for it.
	 */
	if (r->cur_ptr->min_offset == 0) {
		if (r->min_space_avail >= size)
			r->min_space_avail -= size;
		else
			r->min_space_avail = 0;
	}
}

/*
 * __rec_copy_incr --
 *	Copy a key/value cell and buffer pair into the new image.
 */
static inline void
__rec_copy_incr(WT_SESSION_IMPL *session, WT_RECONCILE *r, WT_KV *kv)
{
	size_t len;
	uint8_t *p, *t;

	/*
	 * If there's only one chunk of data to copy (because the cell and data
	 * are being copied from the original disk page), the cell length won't
	 * be set, the WT_ITEM data/length will reference the data to be copied.
	 *
	 * WT_CELLs are typically small, 1 or 2 bytes -- don't call memcpy, do
	 * the copy in-line.
	 */
	for (p = r->first_free,
	    t = (uint8_t *)&kv->cell, len = kv->cell_len; len > 0; --len)
		*p++ = *t++;

	/* The data can be quite large -- call memcpy. */
	if (kv->buf.size != 0)
		memcpy(p, kv->buf.data, kv->buf.size);

	WT_ASSERT(session, kv->len == kv->cell_len + kv->buf.size);
	__rec_incr(session, r, 1, kv->len);
}

/*
 * __rec_dict_replace --
 *	Check for a dictionary match.
 */
static int
__rec_dict_replace(
    WT_SESSION_IMPL *session, WT_RECONCILE *r, uint64_t rle, WT_KV *val)
{
	WT_DICTIONARY *dp;
	uint64_t offset;

	/*
	 * We optionally create a dictionary of values and only write a unique
	 * value once per page, using a special "copy" cell for all subsequent
	 * copies of the value.  We have to do the cell build and resolution at
	 * this low level because we need physical cell offsets for the page.
	 *
	 * Sanity check: short-data cells can be smaller than dictionary-copy
	 * cells.  If the data is already small, don't bother doing the work.
	 * This isn't just work avoidance: on-page cells can't grow as a result
	 * of writing a dictionary-copy cell, the reconciliation functions do a
	 * split-boundary test based on the size required by the value's cell;
	 * if we grow the cell after that test we'll potentially write off the
	 * end of the buffer's memory.
	 */
	if (val->buf.size <= WT_INTPACK32_MAXSIZE)
		return (0);
	WT_RET(__rec_dictionary_lookup(session, r, val, &dp));
	if (dp == NULL)
		return (0);

	/*
	 * If the dictionary offset isn't set, we're creating a new entry in the
	 * dictionary, set its location.
	 *
	 * If the dictionary offset is set, we have a matching value. Create a
	 * copy cell instead.
	 */
	if (dp->offset == 0)
		dp->offset = WT_PTRDIFF32(r->first_free, r->cur_ptr->image.mem);
	else {
		/*
		 * The offset is the byte offset from this cell to the previous,
		 * matching cell, NOT the byte offset from the beginning of the
		 * page.
		 */
		offset = (uint64_t)WT_PTRDIFF(r->first_free,
		    (uint8_t *)r->cur_ptr->image.mem + dp->offset);
		val->len = val->cell_len =
		    __wt_cell_pack_copy(&val->cell, rle, offset);
		val->buf.data = NULL;
		val->buf.size = 0;
	}
	return (0);
}

/*
 * __rec_key_state_update --
 *	Update prefix and suffix compression based on the last key.
 */
static inline void
__rec_key_state_update(WT_RECONCILE *r, bool ovfl_key)
{
	WT_ITEM *a;

	/*
	 * If writing an overflow key onto the page, don't update the "last key"
	 * value, and leave the state of prefix compression alone.  (If we are
	 * currently doing prefix compression, we have a key state which will
	 * continue to work, we're just skipping the key just created because
	 * it's an overflow key and doesn't participate in prefix compression.
	 * If we are not currently doing prefix compression, we can't start, an
	 * overflow key doesn't give us any state.)
	 *
	 * Additionally, if we wrote an overflow key onto the page, turn off the
	 * suffix compression of row-store internal node keys.  (When we split,
	 * "last key" is the largest key on the previous page, and "cur key" is
	 * the first key on the next page, which is being promoted.  In some
	 * cases we can discard bytes from the "cur key" that are not needed to
	 * distinguish between the "last key" and "cur key", compressing the
	 * size of keys on internal nodes.  If we just built an overflow key,
	 * we're not going to update the "last key", making suffix compression
	 * impossible for the next key. Alternatively, we could remember where
	 * the last key was on the page, detect it's an overflow key, read it
	 * from disk and do suffix compression, but that's too much work for an
	 * unlikely event.)
	 *
	 * If we're not writing an overflow key on the page, update the last-key
	 * value and turn on both prefix and suffix compression.
	 */
	if (ovfl_key)
		r->key_sfx_compress = false;
	else {
		a = r->cur;
		r->cur = r->last;
		r->last = a;

		r->key_pfx_compress = r->key_pfx_compress_conf;
		r->key_sfx_compress = r->key_sfx_compress_conf;
	}
}

/*
 * Macros from fixed-length entries to/from bytes.
 */
#define	WT_FIX_BYTES_TO_ENTRIES(btree, bytes)				\
    ((uint32_t)((((bytes) * 8) / (btree)->bitcnt)))
#define	WT_FIX_ENTRIES_TO_BYTES(btree, entries)				\
	((uint32_t)WT_ALIGN((entries) * (btree)->bitcnt, 8))

/*
 * __rec_leaf_page_max --
 *	Figure out the maximum leaf page size for the reconciliation.
 */
static inline uint32_t
__rec_leaf_page_max(WT_SESSION_IMPL *session, WT_RECONCILE *r)
{
	WT_BTREE *btree;
	WT_PAGE *page;
	uint32_t page_size;

	btree = S2BT(session);
	page = r->page;

	page_size = 0;
	switch (page->type) {
	case WT_PAGE_COL_FIX:
		/*
		 * Column-store pages can grow if there are missing records
		 * (that is, we lost a chunk of the range, and have to write
		 * deleted records).  Fixed-length objects are a problem, if
		 * there's a big missing range, we could theoretically have to
		 * write large numbers of missing objects.
		 */
		page_size = (uint32_t)WT_ALIGN(WT_FIX_ENTRIES_TO_BYTES(btree,
		    r->salvage->take + r->salvage->missing), btree->allocsize);
		break;
	case WT_PAGE_COL_VAR:
		/*
		 * Column-store pages can grow if there are missing records
		 * (that is, we lost a chunk of the range, and have to write
		 * deleted records).  Variable-length objects aren't usually a
		 * problem because we can write any number of deleted records
		 * in a single page entry because of the RLE, we just need to
		 * ensure that additional entry fits.
		 */
		break;
	case WT_PAGE_ROW_LEAF:
	default:
		/*
		 * Row-store pages can't grow, salvage never does anything
		 * other than reduce the size of a page read from disk.
		 */
		break;
	}

	/*
	 * Default size for variable-length column-store and row-store pages
	 * during salvage is the maximum leaf page size.
	 */
	if (page_size < btree->maxleafpage)
		page_size = btree->maxleafpage;

	/*
	 * The page we read from the disk should be smaller than the page size
	 * we just calculated, check out of paranoia.
	 */
	if (page_size < page->dsk->mem_size)
		page_size = page->dsk->mem_size;

	/*
	 * Salvage is the backup plan: don't let this fail.
	 */
	return (page_size * 2);
}

/*
 * __rec_need_split --
 *	Check whether adding some bytes to the page requires a split.
 */
static bool
__rec_need_split(WT_RECONCILE *r, size_t len)
{
	/*
	 * In the case of a row-store leaf page, trigger a split if a threshold
	 * number of saved updates is reached. This allows pages to split for
	 * update/restore and lookaside eviction when there is no visible data
	 * causing the disk image to grow.
	 *
	 * In the case of small pages or large keys, we might try to split when
	 * a page has no updates or entries, which isn't possible. To consider
	 * update/restore or lookaside information, require either page entries
	 * or updates that will be attached to the image. The limit is one of
	 * either, but it doesn't make sense to create pages or images with few
	 * entries or updates, even where page sizes are small (especially as
	 * updates that will eventually become overflow items can throw off our
	 * calculations). Bound the combination at something reasonable.
	 */
	if (r->page->type == WT_PAGE_ROW_LEAF && r->entries + r->supd_next > 10)
		len += r->supd_memsize;

	/* Check for the disk image crossing a boundary. */
	return (r->raw_compression ?
	    len > r->space_avail : WT_CHECK_CROSSING_BND(r, len));
}

/*
 * __rec_split_page_size_from_pct --
 *	Given a split percentage, calculate split page size in bytes.
 */
static uint32_t
__rec_split_page_size_from_pct(
    int split_pct, uint32_t maxpagesize, uint32_t allocsize) {
	uintmax_t a;
	uint32_t split_size;

	/*
	 * Ideally, the split page size is some percentage of the maximum page
	 * size rounded to an allocation unit (round to an allocation unit so we
	 * don't waste space when we write).
	 */
	a = maxpagesize;			/* Don't overflow. */
	split_size = (uint32_t)WT_ALIGN_NEAREST(
	    (a * (u_int)split_pct) / 100, allocsize);

	/*
	 * Respect the configured split percentage if the calculated split size
	 * is either zero or a full page. The user has either configured an
	 * allocation size that matches the page size, or a split percentage
	 * that is close to zero or one hundred. Rounding is going to provide a
	 * worse outcome than having a split point that doesn't fall on an
	 * allocation size boundary in those cases.
	 */
	if (split_size == 0 || split_size == maxpagesize)
		split_size = (uint32_t)((a * (u_int)split_pct) / 100);

	return (split_size);
}

/*
 * __wt_split_page_size --
 *	Split page size calculation: we don't want to repeatedly split every
 *	time a new entry is added, so we split to a smaller-than-maximum page
 *	size.
 */
uint32_t
__wt_split_page_size(WT_BTREE *btree, uint32_t maxpagesize)
{
	return (__rec_split_page_size_from_pct(
	    btree->split_pct, maxpagesize, btree->allocsize));
}

/*
 * __rec_min_split_page_size --
 *	Minimum split size boundary calculation: To track a boundary at the
 *	minimum split size that we could have split at instead of splitting at
 *	the split page size.
 */
static uint32_t
__rec_min_split_page_size(WT_BTREE *btree, uint32_t maxpagesize)
{
	return (__rec_split_page_size_from_pct(
	    WT_BTREE_MIN_SPLIT_PCT, maxpagesize, btree->allocsize));
}

/*
 * __rec_split_chunk_init --
 *	Initialize a single chunk structure.
 */
static int
__rec_split_chunk_init(
    WT_SESSION_IMPL *session, WT_RECONCILE *r, WT_CHUNK *chunk, size_t memsize)
{
	chunk->min_recno = WT_RECNO_OOB;
	chunk->min_entries = 0;
	/* Don't touch the key item memory, that memory is reused. */
	chunk->min_key.size = 0;

	chunk->recno = WT_RECNO_OOB;
	chunk->entries = 0;
	/* Don't touch the key item memory, that memory is reused. */
	chunk->key.size = 0;

	chunk->min_offset = 0;

	/*
	 * Allocate and clear the disk image buffer.
	 *
	 * Don't touch the disk image item memory, that memory is reused.
	 *
	 * Clear the disk page header to ensure all of it is initialized, even
	 * the unused fields.
	 *
	 * In the case of fixed-length column-store, clear the entire buffer:
	 * fixed-length column-store sets bits in bytes, where the bytes are
	 * assumed to initially be 0.
	 */
	WT_RET(__wt_buf_init(session, &chunk->image, memsize));
	memset(chunk->image.mem, 0,
	    r->page->type == WT_PAGE_COL_FIX ? memsize : WT_PAGE_HEADER_SIZE);

	return (0);
}

/*
 * __rec_split_init --
 *	Initialization for the reconciliation split functions.
 */
static int
__rec_split_init(WT_SESSION_IMPL *session,
    WT_RECONCILE *r, WT_PAGE *page, uint64_t recno, uint32_t max)
{
	WT_BM *bm;
	WT_BTREE *btree;
	WT_CHUNK *chunk;
	WT_REF *ref;
	size_t corrected_page_size, disk_img_buf_size;

	btree = S2BT(session);
	bm = btree->bm;

	/*
	 * The maximum leaf page size governs when an in-memory leaf page splits
	 * into multiple on-disk pages; however, salvage can't be allowed to
	 * split, there's no parent page yet.  If we're doing salvage, override
	 * the caller's selection of a maximum page size, choosing a page size
	 * that ensures we won't split.
	 */
	if (r->salvage != NULL)
		max = __rec_leaf_page_max(session, r);

	/*
	 * Set the page sizes.  If we're doing the page layout, the maximum page
	 * size is the same as the page size.  If the application is doing page
	 * layout (raw compression is configured), we accumulate some amount of
	 * additional data because we don't know how well it will compress, and
	 * we don't want to increment our way up to the amount of data needed by
	 * the application to successfully compress to the target page size.
	 * Ideally accumulate data several times the page size without
	 * approaching the memory page maximum, but at least have data worth
	 * one page.
	 *
	 * There are cases when we grow the page size to accommodate large
	 * records, in those cases we split the pages once they have crossed
	 * the maximum size for a page with raw compression.
	 */
	r->page_size = r->page_size_orig = max;
	if (r->raw_compression)
		r->max_raw_page_size = r->page_size =
		    (uint32_t)WT_MIN((uint64_t)r->page_size * 10,
		    WT_MAX((uint64_t)r->page_size, btree->maxmempage / 2));
	/*
	 * If we have to split, we want to choose a smaller page size for the
	 * split pages, because otherwise we could end up splitting one large
	 * packed page over and over. We don't want to pick the minimum size
	 * either, because that penalizes an application that did a bulk load
	 * and subsequently inserted a few items into packed pages.  Currently
	 * defaulted to 75%, but I have no empirical evidence that's "correct".
	 *
	 * The maximum page size may be a multiple of the split page size (for
	 * example, there's a maximum page size of 128KB, but because the table
	 * is active and we don't want to split a lot, the split size is 20KB).
	 * The maximum page size may NOT be an exact multiple of the split page
	 * size.
	 *
	 * It's lots of work to build these pages and don't want to start over
	 * when we reach the maximum page size (it's painful to restart after
	 * creating overflow items and compacted data, for example, as those
	 * items have already been written to disk).  So, the loop calls the
	 * helper functions when approaching a split boundary, and we save the
	 * information at that point. We also save the boundary information at
	 * the minimum split size. We maintain two chunks (each boundary
	 * represents a chunk that gets written as a page) in the memory,
	 * writing out the older one to the disk as a page when we need to make
	 * space for a new chunk. On reaching the last chunk, if it turns out to
	 * be smaller than the minimum split size, we go back into the
	 * penultimate chunk and split at this minimum split size boundary. This
	 * moves some data from the penultimate chunk to the last chunk, hence
	 * increasing the size of the last page written without decreasing the
	 * penultimate page size beyond the minimum split size.
	 *
	 * Finally, all this doesn't matter for fixed-size column-store pages,
	 * raw compression, and salvage.  Fixed-size column store pages can
	 * split under (very) rare circumstances, but they're allocated at a
	 * fixed page size, never anything smaller.  In raw compression, the
	 * underlying compression routine decides when we split, so it's not our
	 * problem.  In salvage, as noted above, we can't split at all.
	 */
	if (r->raw_compression || r->salvage != NULL) {
		r->split_size = 0;
		r->space_avail = r->page_size - WT_PAGE_HEADER_BYTE_SIZE(btree);
	} else if (page->type == WT_PAGE_COL_FIX) {
		r->split_size = r->page_size;
		r->space_avail =
		    r->split_size - WT_PAGE_HEADER_BYTE_SIZE(btree);
	} else {
		r->split_size = __wt_split_page_size(btree, r->page_size);
		r->space_avail =
		    r->split_size - WT_PAGE_HEADER_BYTE_SIZE(btree);
		r->min_split_size =
		    __rec_min_split_page_size(btree, r->page_size);
		r->min_space_avail =
		    r->min_split_size - WT_PAGE_HEADER_BYTE_SIZE(btree);
	}

	/*
	 * Ensure the disk image buffer is large enough for the max object, as
	 * corrected by the underlying block manager.
	 *
	 * Since we want to support split_size more than the page size (to allow
	 * for adjustments based on the compression), this buffer should be the
	 * greater of split_size and page_size.
	 */
	corrected_page_size = r->page_size;
	WT_RET(bm->write_size(bm, session, &corrected_page_size));
	disk_img_buf_size = WT_MAX(corrected_page_size, r->split_size);

	/* Initialize the first split chunk. */
	WT_RET(
	    __rec_split_chunk_init(session, r, &r->chunkA, disk_img_buf_size));
	r->cur_ptr = &r->chunkA;
	r->prev_ptr = NULL;

	/* Starting record number, entries, first free byte. */
	r->recno = recno;
	r->entries = 0;
	r->first_free = WT_PAGE_HEADER_BYTE(btree, r->cur_ptr->image.mem);

	/* New page, compression off. */
	r->key_pfx_compress = r->key_sfx_compress = false;

	/* Set the first chunk's key. */
	chunk = r->cur_ptr;
	if (btree->type == BTREE_ROW) {
		ref = r->ref;
		if (__wt_ref_is_root(ref))
			WT_RET(__wt_buf_set(session, &chunk->key, "", 1));
		else
			__wt_ref_key(ref->home,
			    ref, &chunk->key.data, &chunk->key.size);
	} else
		chunk->recno = recno;

	return (0);
}

/*
 * __rec_is_checkpoint --
 *	Return if we're writing a checkpoint.
 */
static bool
__rec_is_checkpoint(WT_SESSION_IMPL *session, WT_RECONCILE *r)
{
	WT_BTREE *btree;

	btree = S2BT(session);

	/*
	 * Check to see if we're going to create a checkpoint.
	 *
	 * This function exists as a place to hang this comment.
	 *
	 * Any time we write the root page of the tree without splitting we are
	 * creating a checkpoint (and have to tell the underlying block manager
	 * so it creates and writes the additional information checkpoints
	 * require).  However, checkpoints are completely consistent, and so we
	 * have to resolve information about the blocks we're expecting to free
	 * as part of the checkpoint, before writing the checkpoint.  In short,
	 * we don't do checkpoint writes here; clear the boundary information as
	 * a reminder and create the checkpoint during wrapup.
	 */
	return (!F_ISSET(btree, WT_BTREE_NO_CHECKPOINT) &&
	    __wt_ref_is_root(r->ref));
}

/*
 * __rec_split_row_promote_cell --
 *	Get a key from a cell for the purposes of promotion.
 */
static int
__rec_split_row_promote_cell(WT_SESSION_IMPL *session,
    WT_RECONCILE *r, WT_PAGE_HEADER *dsk, WT_ITEM *key)
{
	WT_BTREE *btree;
	WT_CELL *cell;
	WT_CELL_UNPACK *kpack, _kpack;

	btree = S2BT(session);
	kpack = &_kpack;

	/*
	 * The cell had better have a zero-length prefix and not be a copy cell;
	 * the first cell on a page cannot refer an earlier cell on the page.
	 */
	cell = WT_PAGE_HEADER_BYTE(btree, dsk);
	__wt_cell_unpack(cell, kpack);
	WT_ASSERT(session,
	    kpack->prefix == 0 && kpack->raw != WT_CELL_VALUE_COPY);

	WT_RET(__wt_cell_data_copy(session, r->page->type, kpack, key));
	return (0);
}

/*
 * __rec_split_row_promote --
 *	Key promotion for a row-store.
 */
static int
__rec_split_row_promote(
    WT_SESSION_IMPL *session, WT_RECONCILE *r, WT_ITEM *key, uint8_t type)
{
	WT_BTREE *btree;
	WT_DECL_ITEM(update);
	WT_DECL_RET;
	WT_ITEM *max;
	WT_SAVE_UPD *supd;
	size_t cnt, len, size;
	uint32_t i;
	const uint8_t *pa, *pb;
	int cmp;

	/*
	 * For a column-store, the promoted key is the recno and we already have
	 * a copy.  For a row-store, it's the first key on the page, a variable-
	 * length byte string, get a copy.
	 *
	 * This function is called from the split code at each split boundary,
	 * but that means we're not called before the first boundary, and we
	 * will eventually have to get the first key explicitly when splitting
	 * a page.
	 *
	 * For the current slot, take the last key we built, after doing suffix
	 * compression.  The "last key we built" describes some process: before
	 * calling the split code, we must place the last key on the page before
	 * the boundary into the "last" key structure, and the first key on the
	 * page after the boundary into the "current" key structure, we're going
	 * to compare them for suffix compression.
	 *
	 * Suffix compression is a hack to shorten keys on internal pages.  We
	 * only need enough bytes in the promoted key to ensure searches go to
	 * the correct page: the promoted key has to be larger than the last key
	 * on the leaf page preceding it, but we don't need any more bytes than
	 * that. In other words, we can discard any suffix bytes not required
	 * to distinguish between the key being promoted and the last key on the
	 * leaf page preceding it.  This can only be done for the first level of
	 * internal pages, you cannot repeat suffix truncation as you split up
	 * the tree, it loses too much information.
	 *
	 * Note #1: if the last key on the previous page was an overflow key,
	 * we don't have the in-memory key against which to compare, and don't
	 * try to do suffix compression.  The code for that case turns suffix
	 * compression off for the next key, we don't have to deal with it here.
	 */
	if (type != WT_PAGE_ROW_LEAF || !r->key_sfx_compress)
		return (__wt_buf_set(session, key, r->cur->data, r->cur->size));

	btree = S2BT(session);
	WT_RET(__wt_scr_alloc(session, 0, &update));

	/*
	 * Note #2: if we skipped updates, an update key may be larger than the
	 * last key stored in the previous block (probable for append-centric
	 * workloads).  If there are skipped updates, check for one larger than
	 * the last key and smaller than the current key.
	 */
	max = r->last;
	if (F_ISSET(r, WT_REC_UPDATE_RESTORE))
		for (i = r->supd_next; i > 0; --i) {
			supd = &r->supd[i - 1];
			if (supd->ins == NULL)
				WT_ERR(__wt_row_leaf_key(session,
				    r->page, supd->ripcip, update, false));
			else {
				update->data = WT_INSERT_KEY(supd->ins);
				update->size = WT_INSERT_KEY_SIZE(supd->ins);
			}

			/* Compare against the current key, it must be less. */
			WT_ERR(__wt_compare(
			    session, btree->collator, update, r->cur, &cmp));
			if (cmp >= 0)
				continue;

			/* Compare against the last key, it must be greater. */
			WT_ERR(__wt_compare(
			    session, btree->collator, update, r->last, &cmp));
			if (cmp >= 0)
				max = update;

			/*
			 * The saved updates are in key-sort order so the entry
			 * we're looking for is either the last or the next-to-
			 * last one in the list.  Once we've compared an entry
			 * against the last key on the page, we're done.
			 */
			break;
		}

	/*
	 * The largest key on the last block must sort before the current key,
	 * so we'll either find a larger byte value in the current key, or the
	 * current key will be a longer key, and the interesting byte is one
	 * past the length of the shorter key.
	 */
	pa = max->data;
	pb = r->cur->data;
	len = WT_MIN(max->size, r->cur->size);
	size = len + 1;
	for (cnt = 1; len > 0; ++cnt, --len, ++pa, ++pb)
		if (*pa != *pb) {
			if (size != cnt) {
				WT_STAT_DATA_INCRV(session,
				    rec_suffix_compression, size - cnt);
				size = cnt;
			}
			break;
		}
	ret = __wt_buf_set(session, key, r->cur->data, size);

err:	__wt_scr_free(session, &update);
	return (ret);
}

/*
 * __rec_split_grow --
 *	Grow the split buffer.
 */
static int
__rec_split_grow(WT_SESSION_IMPL *session, WT_RECONCILE *r, size_t add_len)
{
	WT_BM *bm;
	WT_BTREE *btree;
	size_t corrected_page_size, inuse;

	btree = S2BT(session);
	bm = btree->bm;

	inuse = WT_PTRDIFF(r->first_free, r->cur_ptr->image.mem);
	corrected_page_size = inuse + add_len;

	WT_RET(bm->write_size(bm, session, &corrected_page_size));
	WT_RET(__wt_buf_grow(session, &r->cur_ptr->image, corrected_page_size));

	r->first_free = (uint8_t *)r->cur_ptr->image.mem + inuse;
	WT_ASSERT(session, corrected_page_size >= inuse);
	r->space_avail = corrected_page_size - inuse;
	WT_ASSERT(session, r->space_avail >= add_len);

	return (0);
}

/*
 * __rec_split --
 *	Handle the page reconciliation bookkeeping.  (Did you know "bookkeeper"
 *	has 3 doubled letters in a row?  Sweet-tooth does, too.)
 */
static int
__rec_split(WT_SESSION_IMPL *session, WT_RECONCILE *r, size_t next_len)
{
	WT_BTREE *btree;
	WT_CHUNK *tmp;
	size_t inuse;

	btree = S2BT(session);

	/* Fixed length col store can call with next_len 0 */
	WT_ASSERT(session, next_len == 0 || __rec_need_split(r, next_len));

	/*
	 * We should never split during salvage, and we're about to drop core
	 * because there's no parent page.
	 */
	if (r->salvage != NULL)
		WT_PANIC_RET(session, WT_PANIC,
		    "%s page too large, attempted split during salvage",
		    __wt_page_type_string(r->page->type));

	inuse = WT_PTRDIFF(r->first_free, r->cur_ptr->image.mem);

	/*
	 * We can get here if the first key/value pair won't fit.
	 * Additionally, grow the buffer to contain the current item if we
	 * haven't already consumed a reasonable portion of a split chunk.
	 */
	if (inuse < r->split_size / 2 && !__rec_need_split(r, 0))
		goto done;

	/* All page boundaries reset the dictionary. */
	__rec_dictionary_reset(r);

	/* Set the number of entries and size for the just finished chunk. */
	r->cur_ptr->entries = r->entries;
	r->cur_ptr->image.size = inuse;

	/*
	 * In case of bulk load, write out chunks as we get them. Otherwise we
	 * keep two chunks in memory at a given time. So, if there is a previous
	 * chunk, write it out, making space in the buffer for the next chunk to
	 * be written.
	 */
	if (r->is_bulk_load)
		WT_RET(__rec_split_write(session, r, r->cur_ptr, NULL, false));
	else  {
		if (r->prev_ptr == NULL) {
			WT_RET(__rec_split_chunk_init(
			    session, r, &r->chunkB, r->cur_ptr->image.memsize));
			r->prev_ptr = &r->chunkB;
		} else
			WT_RET(__rec_split_write(
			    session, r, r->prev_ptr, NULL, false));

		/* Switch chunks. */
		tmp = r->prev_ptr;
		r->prev_ptr = r->cur_ptr;
		r->cur_ptr = tmp;
	}

	/* Initialize the next chunk. */
	WT_RET(__rec_split_chunk_init(session, r, r->cur_ptr, 0));

	/* Reset the element count and fix where free points. */
	r->entries = 0;
	r->first_free = WT_PAGE_HEADER_BYTE(btree, r->cur_ptr->image.mem);

	/*
	 * Set the space available to another split-size and minimum split-size
	 * chunk.
	 */
	r->space_avail = r->split_size - WT_PAGE_HEADER_BYTE_SIZE(btree);
	r->min_space_avail =
	    r->min_split_size - WT_PAGE_HEADER_BYTE_SIZE(btree);

	/* Set the key for the chunk. */
	r->cur_ptr->recno = r->recno;
	if (btree->type == BTREE_ROW)
		WT_RET(__rec_split_row_promote(
		    session, r, &r->cur_ptr->key, r->page->type));

done:  	/*
	 * Overflow values can be larger than the maximum page size but still be
	 * "on-page". If the next key/value pair is larger than space available
	 * after a split has happened (in other words, larger than the maximum
	 * page size), create a page sized to hold that one key/value pair. This
	 * generally splits the page into key/value pairs before a large object,
	 * the object, and key/value pairs after the object. It's possible other
	 * key/value pairs will also be aggregated onto the bigger page before
	 * or after, if the page happens to hold them, but it won't necessarily
	 * happen that way.
	 */
	if (r->space_avail < next_len)
		WT_RET(__rec_split_grow(session, r, next_len));

	return (0);
}

/*
 * __rec_split_crossing_bnd --
 * 	Save the details for the minimum split size boundary or call for a
 * 	split.
 */
static inline int
__rec_split_crossing_bnd(
    WT_SESSION_IMPL *session, WT_RECONCILE *r, size_t next_len)
{
	WT_BTREE *btree;
	size_t min_offset;

	WT_ASSERT(session, __rec_need_split(r, next_len));

	/*
	 * If crossing the minimum split size boundary, store the boundary
	 * details at the current location in the buffer. If we are crossing the
	 * split boundary at the same time, possible when the next record is
	 * large enough, just split at this point.
	 */
	if (WT_CROSSING_MIN_BND(r, next_len) &&
	    !WT_CROSSING_SPLIT_BND(r, next_len) && !__rec_need_split(r, 0)) {
		btree = S2BT(session);
		WT_ASSERT(session, r->cur_ptr->min_offset == 0);

		/*
		 * If the first record doesn't fit into the minimum split size,
		 * we end up here. Write the record without setting a boundary
		 * here. We will get the opportunity to setup a boundary before
		 * writing out the next record.
		 */
		if (r->entries == 0)
			return (0);

		min_offset = WT_PTRDIFF(r->first_free, r->cur_ptr->image.mem);
		r->cur_ptr->min_offset = min_offset;
		r->cur_ptr->min_entries = r->entries;
		r->cur_ptr->min_recno = r->recno;
		if (btree->type == BTREE_ROW)
			WT_RET(__rec_split_row_promote(
			    session, r, &r->cur_ptr->min_key, r->page->type));

		/* All page boundaries reset the dictionary. */
		__rec_dictionary_reset(r);

		return (0);
	}

	/* We are crossing a split boundary */
	return (__rec_split(session, r, next_len));
}

/*
 * __rec_split_raw --
 *	Raw compression.
 */
static int
__rec_split_raw(WT_SESSION_IMPL *session,
    WT_RECONCILE *r, size_t next_len, bool no_more_rows)
{
	WT_BM *bm;
	WT_BTREE *btree;
	WT_CELL *cell;
	WT_CELL_UNPACK *unpack, _unpack;
	WT_CHUNK *chunk, *next, *tmp;
	WT_COMPRESSOR *compressor;
	WT_DECL_RET;
	WT_ITEM *dst;
	WT_PAGE *page;
	WT_PAGE_HEADER *dsk;
	WT_SESSION *wt_session;
	size_t corrected_page_size, extra_skip, len, result_len;
	uint64_t recno;
	uint32_t entry, i, max_image_slot, result_slots, slots;
	uint8_t *next_start;
	bool compressed, last_block;

	wt_session = (WT_SESSION *)session;
	btree = S2BT(session);
	bm = btree->bm;

	unpack = &_unpack;
	compressor = btree->compressor;
	dst = &r->raw_destination;
	page = r->page;
	compressed = false;

	chunk = r->cur_ptr;
	if (r->prev_ptr == NULL)
		r->prev_ptr = &r->chunkB;
	next = r->prev_ptr;

	/*
	 * We can get here if the first key/value pair won't fit.
	 */
	if (r->entries == 0 && !__rec_need_split(r, 0))
		goto split_grow;

	/*
	 * Build arrays of offsets and cumulative counts of cells and rows in
	 * the page: the offset is the byte offset to the possible split-point
	 * (adjusted for an initial chunk that cannot be compressed), entries
	 * is the cumulative page entries covered by the byte offset, recnos is
	 * the cumulative rows covered by the byte offset. Allocate to handle
	 * both column- and row-store regardless of this page type, structures
	 * are potentially reused for subsequent reconciliations of different
	 * page types.
	 */
	if (r->entries >= r->raw_max_slots) {
		__wt_free(session, r->raw_entries);
		__wt_free(session, r->raw_offsets);
		__wt_free(session, r->raw_recnos);
		r->raw_max_slots = 0;

		i = r->entries + 100;
		WT_RET(__wt_calloc_def(session, i, &r->raw_entries));
		WT_RET(__wt_calloc_def(session, i, &r->raw_offsets));
		WT_RET(__wt_calloc_def(session, i, &r->raw_recnos));
		r->raw_max_slots = i;
	}

	/*
	 * Walk the disk image looking for places where we can split it, which
	 * requires setting the number of entries.
	 */
	dsk = chunk->image.mem;
	dsk->u.entries = r->entries;

	/*
	 * We track the record number at each column-store split point, set an
	 * initial value.
	 */
	recno = WT_RECNO_OOB;
	if (page->type == WT_PAGE_COL_VAR)
		recno = chunk->recno;

	entry = max_image_slot = slots = 0;
	WT_CELL_FOREACH(btree, dsk, cell, unpack, i) {
		++entry;

		/*
		 * Row-store pages can split at keys, but not at values,
		 * column-store pages can split at values.
		 */
		__wt_cell_unpack(cell, unpack);
		switch (unpack->type) {
		case WT_CELL_KEY:
		case WT_CELL_KEY_OVFL:
		case WT_CELL_KEY_SHORT:
			break;
		case WT_CELL_ADDR_DEL:
		case WT_CELL_ADDR_INT:
		case WT_CELL_ADDR_LEAF:
		case WT_CELL_ADDR_LEAF_NO:
		case WT_CELL_DEL:
		case WT_CELL_VALUE:
		case WT_CELL_VALUE_OVFL:
		case WT_CELL_VALUE_SHORT:
			if (page->type == WT_PAGE_COL_INT) {
				recno = unpack->v;
				break;
			}
			if (page->type == WT_PAGE_COL_VAR) {
				recno += __wt_cell_rle(unpack);
				break;
			}
			r->raw_entries[slots] = entry;
			continue;
		WT_ILLEGAL_VALUE(session);
		}

		/*
		 * We can't compress the first 64B of the block (it must be
		 * written without compression), and a possible split point
		 * may appear in that 64B; keep it simple, ignore the first
		 * allocation size of data, anybody splitting smaller than
		 * that (as calculated before compression), is doing it wrong.
		 */
		if ((len = WT_PTRDIFF(cell, dsk)) > btree->allocsize)
			r->raw_offsets[++slots] =
			    WT_STORE_SIZE(len - WT_BLOCK_COMPRESS_SKIP);

		if (page->type == WT_PAGE_COL_INT ||
		    page->type == WT_PAGE_COL_VAR)
			r->raw_recnos[slots] = recno;
		r->raw_entries[slots] = entry;

		/*
		 * Don't create an image so large that any future update will
		 * cause a split in memory.
		 */
		if (max_image_slot == 0 && len > (size_t)r->max_raw_page_size)
			max_image_slot = slots;
	}

	/*
	 * If we haven't managed to find at least one split point, we're done,
	 * don't bother calling the underlying compression function.
	 */
	if (slots == 0) {
		result_slots = 0;
		goto no_slots;
	}

	/* The slot at array's end is the total length of the data. */
	r->raw_offsets[++slots] =
	    WT_STORE_SIZE(WT_PTRDIFF(cell, dsk) - WT_BLOCK_COMPRESS_SKIP);

	/*
	 * Allocate a destination buffer. If there's a pre-size function, call
	 * it to determine the destination buffer's size, else the destination
	 * buffer is documented to be at least the source size. (We can't use
	 * the target page size, any single key/value could be larger than the
	 * page size. Don't bother figuring out a minimum, just use the source
	 * size.)
	 *
	 * The destination buffer needs to be large enough for the final block
	 * size, corrected for the requirements of the underlying block manager.
	 * If the final block size is 8KB, that's a multiple of 512B and so the
	 * underlying block manager is fine with it.  But... we don't control
	 * what the pre_size method returns us as a required size, and we don't
	 * want to document the compress_raw method has to skip bytes in the
	 * buffer because that's confusing, so do something more complicated.
	 * First, find out how much space the compress_raw function might need,
	 * either the value returned from pre_size, or the initial source size.
	 * Add the compress-skip bytes, and then correct that value for the
	 * underlying block manager. As a result, we have a destination buffer
	 * that's large enough when calling the compress_raw method, and there
	 * are bytes in the header just for us.
	 */
	if (compressor->pre_size == NULL)
		result_len = (size_t)r->raw_offsets[slots];
	else
		WT_RET(compressor->pre_size(compressor, wt_session,
		    (uint8_t *)dsk + WT_BLOCK_COMPRESS_SKIP,
		    (size_t)r->raw_offsets[slots], &result_len));
	extra_skip = btree->kencryptor == NULL ? 0 :
	    btree->kencryptor->size_const + WT_ENCRYPT_LEN_SIZE;

	corrected_page_size = result_len + WT_BLOCK_COMPRESS_SKIP;
	WT_RET(bm->write_size(bm, session, &corrected_page_size));
	WT_RET(__wt_buf_init(session, dst, corrected_page_size));

	/*
	 * Copy the header bytes into the destination buffer, then call the
	 * compression function.
	 */
	memcpy(dst->mem, dsk, WT_BLOCK_COMPRESS_SKIP);
	ret = compressor->compress_raw(compressor, wt_session,
	    r->page_size_orig, btree->split_pct,
	    WT_BLOCK_COMPRESS_SKIP + extra_skip,
	    (uint8_t *)dsk + WT_BLOCK_COMPRESS_SKIP, r->raw_offsets,
	    max_image_slot == 0 ? slots : max_image_slot,
	    (uint8_t *)dst->mem + WT_BLOCK_COMPRESS_SKIP,
	    result_len,
	    no_more_rows || max_image_slot != 0,
	    &result_len, &result_slots);
	switch (ret) {
	case EAGAIN:
		/*
		 * The compression function wants more rows, accumulate and
		 * retry if possible.
		 *
		 * First, reset the resulting slots count, just in case the
		 * compression function modified it before giving up.
		 */
		result_slots = 0;

		/*
		 * If the image is too large and there are more rows to gather,
		 * act as if the compression engine gave up on this chunk of
		 * data. That doesn't make sense (we flagged the engine that we
		 * wouldn't give it any more rows, but it's a possible return).
		 */
		if (no_more_rows || max_image_slot == 0)
			break;
		/* FALLTHROUGH */
	case 0:
		/*
		 * If the compression function returned zero result slots, it's
		 * giving up and we write the original data.  (This is a pretty
		 * bad result: we've not done compression on a block much larger
		 * than the maximum page size, but once compression gives up,
		 * there's not much else we can do.)
		 *
		 * If the compression function returned non-zero result slots,
		 * we were successful and have a block to write.
		 */
		if (result_slots == 0) {
			WT_STAT_DATA_INCR(session, compress_raw_fail);

			/*
			 * If there are no more rows, we can write the original
			 * data from the original buffer, else take all but the
			 * last row of the original data (the last row has to be
			 * set as the key for the next block).
			 */
			if (!no_more_rows)
				result_slots = slots - 1;
		} else {
			WT_STAT_DATA_INCR(session, compress_raw_ok);

			/*
			 * If there are more rows and the compression function
			 * consumed all of the current data, there are problems:
			 * First, with row-store objects, we're potentially
			 * skipping updates, we must have a key for the next
			 * block so we know with what block a skipped update is
			 * associated.  Second, if the compression function
			 * compressed all of the data, we're not pushing it
			 * hard enough (unless we got lucky and gave it exactly
			 * the right amount to work with, which is unlikely).
			 * Handle both problems by accumulating more data any
			 * time we're not writing the last block and compression
			 * ate all of the rows.
			 */
			if (result_slots == slots && !no_more_rows)
				result_slots = 0;
			else {
				/*
				 * Finalize the compressed disk image's
				 * information.
				 */
				dst->size = result_len + WT_BLOCK_COMPRESS_SKIP;

				compressed = true;
			}
		}
		break;
	default:
		return (ret);
	}

no_slots:
	/*
	 * Check for the last block we're going to write: if no more rows and
	 * we failed to compress anything, or we compressed everything, it's
	 * the last block.
	 */
	last_block = no_more_rows &&
	    (result_slots == 0 || result_slots == slots);

	if (!last_block && result_slots != 0) {
		/*
		 * Writing the current (possibly compressed), chunk.
		 * Finalize the current chunk's information.
		 */
		chunk->image.size = (size_t)
		    r->raw_offsets[result_slots] + WT_BLOCK_COMPRESS_SKIP;
		chunk->entries = r->raw_entries[result_slots - 1];

		/* Move any remnant to the next chunk. */
		len = WT_PTRDIFF(r->first_free,
		    (uint8_t *)dsk + chunk->image.size);
		WT_ASSERT(session, len > 0);
		WT_RET(__rec_split_chunk_init(
		    session, r, next, chunk->image.memsize));
		next_start = WT_PAGE_HEADER_BYTE(btree, next->image.mem);
		(void)memcpy(next_start, r->first_free - len, len);

		/* Set the key for the next chunk. */
		switch (page->type) {
		case WT_PAGE_COL_INT:
			next->recno = r->raw_recnos[result_slots];
			break;
		case WT_PAGE_COL_VAR:
			next->recno = r->raw_recnos[result_slots - 1];
			break;
		case WT_PAGE_ROW_INT:
		case WT_PAGE_ROW_LEAF:
			next->recno = WT_RECNO_OOB;
			/*
			 * Confirm there was uncompressed data remaining
			 * in the buffer, we're about to read it for the
			 * next chunk's initial key.
			 */
			WT_RET(__rec_split_row_promote_cell(
			    session, r, next->image.mem, &next->key));
			break;
		}

		/* Update the tracking information. */
		r->entries -= r->raw_entries[result_slots - 1];
		r->first_free = next_start + len;
		r->space_avail += r->raw_offsets[result_slots];
		WT_ASSERT(session, r->first_free + r->space_avail <=
		    (uint8_t *)next->image.mem + next->image.memsize);
	} else if (no_more_rows) {
		/*
		 * No more rows to accumulate, writing the entire chunk.
		 * Finalize the current chunk's information.
		 */
		chunk->image.size = WT_PTRDIFF32(r->first_free, dsk);
		chunk->entries = r->entries;

		/* Clear the tracking information. */
		r->entries = 0;
		r->first_free = NULL;
		r->space_avail = 0;
	} else {
		/*
		 * Compression failed, there are more rows to accumulate and the
		 * compression function wants to try again; increase the size of
		 * the "page" and try again after we accumulate some more rows.
		 */
		WT_STAT_DATA_INCR(session, compress_raw_fail_temporary);
		goto split_grow;
	}

	/* Write the chunk. */
	WT_RET(__rec_split_write(session, r,
	    r->cur_ptr, compressed ? dst : NULL, last_block));

	/* Switch chunks. */
	tmp = r->prev_ptr;
	r->prev_ptr = r->cur_ptr;
	r->cur_ptr = tmp;

	/*
	 * We got called because there wasn't enough room in the buffer for the
	 * next key and we might or might not have written a block. In any case,
	 * make sure the next key fits into the buffer.
	 */
	if (r->space_avail < next_len) {
split_grow:	/*
		 * Double the page size and make sure we accommodate at least
		 * one more record. The reason for the latter is that we may
		 * be here because there's a large key/value pair that won't
		 * fit in our initial page buffer, even at its expanded size.
		 */
		r->page_size *= 2;
		return (__rec_split_grow(session, r, r->page_size + next_len));
	}
	return (0);
}

/*
 * __rec_split_finish_process_prev --
 * 	If the two split chunks together fit in a single page, merge them into
 * 	one. If they do not fit in a single page but the last is smaller than
 * 	the minimum desired, move some data from the penultimate chunk to the
 * 	last chunk and write out the previous/penultimate. Finally, update the
 * 	pointer to the current image buffer.  After this function exits, we will
 * 	have one (last) buffer in memory, pointed to by the current image
 * 	pointer.
 */
static int
__rec_split_finish_process_prev(WT_SESSION_IMPL *session, WT_RECONCILE *r)
{
	WT_BTREE *btree;
	WT_CHUNK *cur_ptr, *prev_ptr, *tmp;
	WT_PAGE_HEADER *dsk;
	size_t combined_size, len_to_move;
	uint8_t *cur_dsk_start;

	WT_ASSERT(session, r->prev_ptr != NULL);

	btree = S2BT(session);
	cur_ptr = r->cur_ptr;
	prev_ptr = r->prev_ptr;

	/*
	 * The sizes in the chunk include the header, so when calculating the
	 * combined size, be sure not to include the header twice.
	 */
	combined_size = prev_ptr->image.size +
	    (cur_ptr->image.size - WT_PAGE_HEADER_BYTE_SIZE(btree));

	if (combined_size <= r->page_size) {
		/*
		 * We have two boundaries, but the data in the buffers can fit a
		 * single page. Merge the boundaries and create a single chunk.
		 */
		dsk = r->cur_ptr->image.mem;
		memcpy((uint8_t *)r->prev_ptr->image.mem + prev_ptr->image.size,
		    WT_PAGE_HEADER_BYTE(btree, dsk),
		    cur_ptr->image.size - WT_PAGE_HEADER_BYTE_SIZE(btree));
		prev_ptr->image.size = combined_size;
		prev_ptr->entries += cur_ptr->entries;

		/*
		 * At this point, there is only one disk image in the memory,
		 * the previous chunk. Update the current chunk to that chunk,
		 * discard the unused chunk.
		 */
		tmp = r->prev_ptr;
		r->prev_ptr = r->cur_ptr;
		r->cur_ptr = tmp;
		return (__rec_split_chunk_init(session, r, r->prev_ptr, 0));
	}

	if (prev_ptr->min_offset != 0 &&
	    cur_ptr->image.size < r->min_split_size) {
		/*
		 * The last chunk, pointed to by the current image pointer, has
		 * less than the minimum data. Let's move any data more than the
		 * minimum from the previous image into the current.
		 */
		len_to_move = prev_ptr->image.size - prev_ptr->min_offset;
		/* Grow current buffer if it is not large enough */
		if (r->space_avail < len_to_move)
			WT_RET(__rec_split_grow(session, r, len_to_move));
		cur_dsk_start =
		    WT_PAGE_HEADER_BYTE(btree, r->cur_ptr->image.mem);

		/*
		 * Shift the contents of the current buffer to make space for
		 * the data that will be prepended into the current buffer.
		 * Copy the data from the previous buffer to the start of the
		 * current.
		 */
		memmove(cur_dsk_start + len_to_move, cur_dsk_start,
		    cur_ptr->image.size - WT_PAGE_HEADER_BYTE_SIZE(btree));
		memcpy(cur_dsk_start,
		    (uint8_t *)r->prev_ptr->image.mem + prev_ptr->min_offset,
		    len_to_move);

		/* Update boundary information */
		cur_ptr->image.size += len_to_move;
		prev_ptr->image.size -= len_to_move;
		cur_ptr->entries += prev_ptr->entries - prev_ptr->min_entries;
		prev_ptr->entries = prev_ptr->min_entries;
		cur_ptr->recno = prev_ptr->min_recno;
		WT_RET(__wt_buf_set(session, &cur_ptr->key,
		    prev_ptr->min_key.data, prev_ptr->min_key.size));
	}

	/* Write out the previous image */
	return (__rec_split_write(session, r, r->prev_ptr, NULL, false));
}

/*
 * __rec_split_finish --
 *	Finish processing a page.
 */
static int
__rec_split_finish(WT_SESSION_IMPL *session, WT_RECONCILE *r)
{
	WT_BTREE *btree;
	size_t data_size;

	btree = S2BT(session);

	/*
	 * We're done reconciling, write the final page. Call raw compression
	 * until/unless there's not enough data to compress.
	 */
	if (r->entries != 0 && r->raw_compression) {
		while (r->entries != 0) {
			data_size =
			    WT_PTRDIFF(r->first_free, r->cur_ptr->image.mem);
			if (data_size <= btree->allocsize)
				break;
			WT_RET(__rec_split_raw(session, r, 0, true));
		}
		if (r->entries == 0)
			return (0);
	}

	/*
	 * We may arrive here with no entries to write if the page was entirely
	 * empty or if nothing on the page was visible to us.
	 *
	 * Pages with skipped or not-yet-globally visible updates aren't really
	 * empty; otherwise, the page is truly empty and we will merge it into
	 * its parent during the parent's reconciliation.
	 */
	if (r->entries == 0 && r->supd_next == 0)
		return (0);

	/* Set the number of entries and size for the just finished chunk. */
	r->cur_ptr->image.size =
	    WT_PTRDIFF32(r->first_free, r->cur_ptr->image.mem);
	r->cur_ptr->entries = r->entries;

	/* If not raw compression, potentially reconsider a previous chunk. */
	if (!r->raw_compression && r->prev_ptr != NULL)
		WT_RET(__rec_split_finish_process_prev(session, r));

	/* Write the remaining data/last page. */
	return (__rec_split_write(session, r, r->cur_ptr, NULL, true));
}

/*
 * __rec_supd_move --
 *	Move a saved WT_UPDATE list from the per-page cache to a specific
 *	block's list.
 */
static int
__rec_supd_move(
    WT_SESSION_IMPL *session, WT_MULTI *multi, WT_SAVE_UPD *supd, uint32_t n)
{
	uint32_t i;

	WT_RET(__wt_calloc_def(session, n, &multi->supd));

	for (i = 0; i < n; ++i)
		multi->supd[i] = *supd++;
	multi->supd_entries = n;
	return (0);
}

/*
 * __rec_split_write_supd --
 *	Check if we've saved updates that belong to this block, and move any
 *	to the per-block structure.
 */
static int
__rec_split_write_supd(WT_SESSION_IMPL *session,
    WT_RECONCILE *r, WT_CHUNK *chunk, WT_MULTI *multi, bool last_block)
{
	WT_BTREE *btree;
	WT_CHUNK *next;
	WT_DECL_ITEM(key);
	WT_DECL_RET;
	WT_PAGE *page;
	WT_SAVE_UPD *supd;
	WT_UPDATE *upd;
	uint32_t i, j;
	int cmp;

	/*
	 * Check if we've saved updates that belong to this block, and move
	 * any to the per-block structure.
	 *
	 * This code requires a key be filled in for the next block (or the
	 * last block flag be set, if there's no next block).
	 *
	 * The last block gets all remaining saved updates.
	 */
	if (last_block) {
		WT_RET(__rec_supd_move(session, multi, r->supd, r->supd_next));
		r->supd_next = 0;
		r->supd_memsize = 0;
		return (0);
	}

	/*
	 * Get the saved update's key and compare it with the block's key range.
	 * If the saved update list belongs with the block we're about to write,
	 * move it to the per-block memory. Check only to the first update that
	 * doesn't go with the block, they must be in sorted order.
	 *
	 * The other chunk will have the key for the next page, that's what we
	 * compare against.
	 */
	next = chunk == r->cur_ptr ? r->prev_ptr : r->cur_ptr;
	page = r->page;
	if (page->type == WT_PAGE_ROW_LEAF) {
		btree = S2BT(session);
		WT_RET(__wt_scr_alloc(session, 0, &key));

		for (i = 0, supd = r->supd; i < r->supd_next; ++i, ++supd) {
			if (supd->ins == NULL)
				WT_ERR(__wt_row_leaf_key(
				    session, page, supd->ripcip, key, false));
			else {
				key->data = WT_INSERT_KEY(supd->ins);
				key->size = WT_INSERT_KEY_SIZE(supd->ins);
			}
			WT_ERR(__wt_compare(session,
			    btree->collator, key, &next->key, &cmp));
			if (cmp >= 0)
				break;
		}
	} else
		for (i = 0, supd = r->supd; i < r->supd_next; ++i, ++supd)
			if (WT_INSERT_RECNO(supd->ins) >= next->recno)
				break;
	if (i != 0) {
		WT_ERR(__rec_supd_move(session, multi, r->supd, i));

		/*
		 * If there are updates that weren't moved to the block, shuffle
		 * them to the beginning of the cached list (we maintain the
		 * saved updates in sorted order, new saved updates must be
		 * appended to the list).
		 */
		r->supd_memsize = 0;
		for (j = 0; i < r->supd_next; ++j, ++i) {
			/* Account for the remaining update memory. */
			if (r->supd[i].ins == NULL)
				upd = page->modify->mod_row_update[
				    page->type == WT_PAGE_ROW_LEAF ?
				    WT_ROW_SLOT(page, r->supd[i].ripcip) :
				    WT_COL_SLOT(page, r->supd[i].ripcip)];
			else
				upd = r->supd[i].ins->upd;
			r->supd_memsize += __wt_update_list_memsize(upd);
			r->supd[j] = r->supd[i];
		}
		r->supd_next = j;
	}

err:	__wt_scr_free(session, &key);
	return (ret);
}

/*
 * __rec_split_write_header --
 *	Initialize a disk page's header.
 */
static void
__rec_split_write_header(WT_SESSION_IMPL *session,
    WT_RECONCILE *r, WT_CHUNK *chunk, WT_MULTI *multi, WT_PAGE_HEADER *dsk)
{
	WT_BTREE *btree;
	WT_PAGE *page;

	btree = S2BT(session);
	page = r->page;

	dsk->recno = btree->type == BTREE_ROW ? WT_RECNO_OOB : multi->key.recno;
	dsk->write_gen = 0;
	dsk->mem_size = multi->size;
	dsk->u.entries = chunk->entries;
	dsk->type = page->type;

	/* Set the zero-length value flag in the page header. */
	if (page->type == WT_PAGE_ROW_LEAF) {
		F_CLR(dsk, WT_PAGE_EMPTY_V_ALL | WT_PAGE_EMPTY_V_NONE);

		if (chunk->entries != 0 && r->all_empty_value)
			F_SET(dsk, WT_PAGE_EMPTY_V_ALL);
		if (chunk->entries != 0 && !r->any_empty_value)
			F_SET(dsk, WT_PAGE_EMPTY_V_NONE);
	}

	/*
	 * Note in the page header if using the lookaside table eviction path
	 * and we found updates that weren't globally visible when reconciling
	 * this page.
	 */
	if (F_ISSET(r, WT_REC_LOOKASIDE) && multi->supd != NULL) {
		F_SET(dsk, WT_PAGE_LAS_UPDATE);
		r->cache_write_lookaside = true;
	}

	dsk->unused[0] = dsk->unused[1] = 0;

	/*
	 * There are page header fields which need to be cleared for consistent
	 * checksums: specifically, the write generation and the memory owned by
	 * the block manager.
	 */
	memset(WT_BLOCK_HEADER_REF(dsk), 0, btree->block_header);
}

/*
 * __rec_split_write_reuse --
 *	Check if a previously written block can be reused.
 */
static bool
__rec_split_write_reuse(WT_SESSION_IMPL *session,
    WT_RECONCILE *r, WT_MULTI *multi, WT_ITEM *image, bool last_block)
{
	WT_MULTI *multi_match;
	WT_PAGE_MODIFY *mod;

	mod = r->page->modify;

	/*
	 * Don't bother calculating checksums for bulk loads, there's no reason
	 * to believe they'll be useful. Check because LSM does bulk-loads as
	 * part of normal operations and the check is cheap.
	 */
	if (r->is_bulk_load)
		return (false);

	/*
	 * Calculating the checksum is the expensive part, try to avoid it.
	 *
	 * Ignore the last block of any reconciliation. Pages are written in the
	 * same block order every time, so the last block written for a page is
	 * unlikely to match any previously written block or block written in
	 * the future, (absent a point-update earlier in the page which didn't
	 * change the size of the on-page object in any way).
	 */
	if (last_block)
		return (false);

	/*
	 * Quit if evicting with no previously written block to compare against.
	 * (In other words, if there's eviction pressure and the page was never
	 * written by a checkpoint, calculating a checksum is worthless.)
	 *
	 * Quit if evicting and a previous check failed, once there's a miss no
	 * future block will match.
	 */
	if (F_ISSET(r, WT_REC_EVICT)) {
		if (mod->rec_result != WT_PM_REC_MULTIBLOCK ||
		    mod->mod_multi_entries < r->multi_next)
			return (false);
		if (r->evict_matching_checksum_failed)
			return (false);
	}

	/* Calculate the checksum for this block. */
	multi->checksum = __wt_checksum(image->data, image->size);

	/*
	 * Don't check for a block match when writing blocks during compaction,
	 * the whole idea is to move those blocks. Check after calculating the
	 * checksum, we don't distinguish between pages written solely as part
	 * of the compaction and pages written at around the same time, and so
	 * there's a possibility the calculated checksum will be useful in the
	 * future.
	 */
	if (session->compact_state != WT_COMPACT_NONE)
		return (false);

	/*
	 * Pages are written in the same block order every time, only check the
	 * appropriate slot.
	 */
	if (mod->rec_result != WT_PM_REC_MULTIBLOCK ||
	    mod->mod_multi_entries < r->multi_next)
		return (false);

	multi_match = &mod->mod_multi[r->multi_next - 1];
	if (multi_match->size != multi->size ||
	    multi_match->checksum != multi->checksum) {
		r->evict_matching_checksum_failed = true;
		return (false);
	}

	multi_match->addr.reuse = 1;
	multi->addr = multi_match->addr;

	WT_STAT_DATA_INCR(session, rec_page_match);
	return (true);
}

/*
 * __rec_split_write --
 *	Write a disk block out for the split helper functions.
 */
static int
__rec_split_write(WT_SESSION_IMPL *session, WT_RECONCILE *r,
    WT_CHUNK *chunk, WT_ITEM *compressed_image, bool last_block)
{
	WT_BTREE *btree;
	WT_MULTI *multi;
	WT_PAGE *page;
	size_t addr_size;
	uint8_t addr[WT_BTREE_MAX_ADDR_COOKIE];
#ifdef HAVE_DIAGNOSTIC
	bool verify_image;
#endif

	btree = S2BT(session);
	page = r->page;
#ifdef HAVE_DIAGNOSTIC
	verify_image = true;
#endif

	/* Make sure there's enough room for another write. */
	WT_RET(__wt_realloc_def(
	    session, &r->multi_allocated, r->multi_next + 1, &r->multi));
	multi = &r->multi[r->multi_next++];

	/* Initialize the address (set the addr type for the parent). */
	switch (page->type) {
	case WT_PAGE_COL_FIX:
		multi->addr.type = WT_ADDR_LEAF_NO;
		break;
	case WT_PAGE_COL_VAR:
	case WT_PAGE_ROW_LEAF:
		multi->addr.type =
		    r->ovfl_items ? WT_ADDR_LEAF : WT_ADDR_LEAF_NO;
		break;
	case WT_PAGE_COL_INT:
	case WT_PAGE_ROW_INT:
		multi->addr.type = WT_ADDR_INT;
		break;
	WT_ILLEGAL_VALUE(session);
	}
	multi->size = WT_STORE_SIZE(chunk->image.size);
	multi->checksum = 0;

	/* Set the key. */
	if (btree->type == BTREE_ROW)
		WT_RET(__wt_row_ikey_alloc(session, 0,
		    chunk->key.data, chunk->key.size, &multi->key.ikey));
	else
		multi->key.recno = chunk->recno;

	/* Check if there are saved updates that might belong to this block. */
	if (r->supd_next != 0)
		WT_RET(__rec_split_write_supd(
		    session, r, chunk, multi, last_block));

	/* Initialize the page header(s). */
	__rec_split_write_header(session, r, chunk, multi, chunk->image.mem);
	if (compressed_image != NULL)
		__rec_split_write_header(
		    session, r, chunk, multi, compressed_image->mem);

	/*
	 * If we are writing the whole page in our first/only attempt, it might
	 * be a checkpoint (checkpoints are only a single page, by definition).
	 * Checkpoints aren't written here, the wrapup functions do the write.
	 *
	 * Track the buffer with the image. (This is bad layering, but we can't
	 * write the image until the wrapup code, and we don't have a code path
	 * from here to there.)
	 */
	if (last_block &&
	    r->multi_next == 1 && __rec_is_checkpoint(session, r)) {
		WT_ASSERT(session, r->supd_next == 0);

		if (compressed_image == NULL)
			r->wrapup_checkpoint = &chunk->image;
		else {
			r->wrapup_checkpoint = compressed_image;
			r->wrapup_checkpoint_compressed = true;
		}
		return (0);
	}

	/*
	 * If configured for an in-memory database, we can't actually write it.
	 * Instead, we will re-instantiate the page using the disk image and
	 * any list of updates we skipped.
	 */
	if (F_ISSET(r, WT_REC_IN_MEMORY))
		goto copy_image;

	/*
	 * If there are saved updates, we are either doing update/restore
	 * eviction or lookaside eviction.  Update/restore never writes the
	 * disk image.
	 *
	 * Lookaside does write disk images, but also needs to cope with the
	 * case where no updates could be written, which means there are no
	 * entries in the page image to write.
	 */
	if (multi->supd != NULL &&
	    (F_ISSET(r, WT_REC_UPDATE_RESTORE) || chunk->entries == 0)) {
		/*
		 * If no entries were used, the page is empty and we can only
		 * restore updates against an empty row store leaf page.
		 * (Column store modify will attempt to allocate a zero-length
		 * array).
		 */
		if (r->page->type != WT_PAGE_ROW_LEAF &&
		    chunk->entries == 0 && multi->supd != NULL)
			return (EBUSY);

		r->cache_write_restore = true;
		goto update_las;
	}

	/*
	 * If we wrote this block before, re-use it. Prefer a checksum of the
	 * compressed image. It's an identical test and should be faster.
	 */
	if (__rec_split_write_reuse(session, r, multi,
	    compressed_image == NULL ? &chunk->image : compressed_image,
	    last_block))
		goto copy_image;

	WT_RET(__wt_bt_write(session,
	    compressed_image == NULL ? &chunk->image : compressed_image,
	    addr, &addr_size, false, F_ISSET(r, WT_REC_CHECKPOINT),
	    compressed_image != NULL));
#ifdef HAVE_DIAGNOSTIC
	verify_image = false;
#endif
	WT_RET(__wt_memdup(session, addr, addr_size, &multi->addr.addr));
	multi->addr.size = (uint8_t)addr_size;

update_las:
	/*
	 * If using the lookaside table eviction path and we found updates that
	 * weren't globally visible when reconciling this page, copy them into
	 * the database's lookaside store.
	 */
	if (F_ISSET(r, WT_REC_LOOKASIDE) && multi->supd != NULL)
		WT_RET(__rec_update_las(session, r, btree->id, multi));

copy_image:
#ifdef HAVE_DIAGNOSTIC
	/*
	 * The I/O routines verify all disk images we write, but there are paths
	 * in reconciliation that don't do I/O. Verify those images, too.
	 */
	WT_ASSERT(session, verify_image == false ||
	    __wt_verify_dsk_image(session,
	    "[reconcile-image]", chunk->image.data, 0, true) == 0);
#endif

	/*
	 * If re-instantiating this page in memory (either because eviction
	 * wants to, or because we skipped updates to build the disk image),
	 * save a copy of the disk image.
	 */
	if (F_ISSET(r, WT_REC_SCRUB) ||
	    (F_ISSET(r, WT_REC_UPDATE_RESTORE) && multi->supd != NULL))
		WT_RET(__wt_memdup(session,
		    chunk->image.data, chunk->image.size, &multi->disk_image));

	return (0);
}

/*
 * __rec_update_las --
 *	Copy a set of updates into the database's lookaside buffer.
 */
static int
__rec_update_las(WT_SESSION_IMPL *session,
    WT_RECONCILE *r, uint32_t btree_id, WT_MULTI *multi)
{
	WT_CURSOR *cursor;
	WT_DECL_ITEM(key);
	WT_DECL_RET;
	WT_ITEM las_timestamp, las_value;
	WT_PAGE *page;
	WT_SAVE_UPD *list;
	WT_UPDATE *upd;
	uint64_t insert_cnt, las_counter, las_pageid;
	uint32_t i, session_flags, slot;
	uint8_t *p;

	cursor = NULL;
	WT_CLEAR(las_timestamp);
	WT_CLEAR(las_value);
	page = r->page;
	insert_cnt = las_pageid = 0;

	__wt_las_cursor(session, &cursor, &session_flags);

	/* Ensure enough room for a column-store key without checking. */
	WT_ERR(__wt_scr_alloc(session, WT_INTPACK64_MAXSIZE, &key));

	/*
	 * Each key in the lookaside table is associated with a unique
	 * identifier, allocated sequentially per tree.
	 */
	las_pageid = multi->las_pageid =
	    __wt_atomic_add64(&S2BT(session)->las_pageid, 1);

	/* The zero page ID is reserved, check we don't see it. */
	WT_ASSERT(session, las_pageid != 0);

	/*
	 * Make sure there are no left over entries (e.g., from a handle
	 * reopen).
	 */
	WT_ERR(__wt_las_remove_block(session, cursor, btree_id, las_pageid));

	/* Enter each update in the boundary's list into the lookaside store. */
	for (las_counter = 0, i = 0,
	    list = multi->supd; i < multi->supd_entries; ++i, ++list) {
		/* Lookaside table key component: source key. */
		switch (page->type) {
		case WT_PAGE_COL_FIX:
		case WT_PAGE_COL_VAR:
			p = key->mem;
			WT_ERR(
			    __wt_vpack_uint(&p, 0, WT_INSERT_RECNO(list->ins)));
			key->size = WT_PTRDIFF(p, key->data);
			break;
		case WT_PAGE_ROW_LEAF:
			if (list->ins == NULL)
				WT_ERR(__wt_row_leaf_key(
				    session, page, list->ripcip, key, false));
			else {
				key->data = WT_INSERT_KEY(list->ins);
				key->size = WT_INSERT_KEY_SIZE(list->ins);
			}
			break;
		WT_ILLEGAL_VALUE_ERR(session);
		}

		/*
		 * Lookaside table value component: update reference. Updates
		 * come from the row-store insert list (an inserted item), or
		 * update array (an update to an original on-page item), or from
		 * a column-store insert list (column-store format has no update
		 * array, the insert list contains both inserted items and
		 * updates to original on-page items). When rolling forward a
		 * modify update from an original on-page item, we need an
		 * on-page slot so we can find the original on-page item. When
		 * rolling forward from an inserted item, no on-page slot is
		 * possible.
		 */
		slot = UINT32_MAX;			/* Impossible slot */
		if (list->ripcip != NULL)
			slot = page->type == WT_PAGE_ROW_LEAF ?
			    WT_ROW_SLOT(page, list->ripcip) :
			    WT_COL_SLOT(page, list->ripcip);
		upd = list->ins == NULL ?
		    page->modify->mod_row_update[slot] : list->ins->upd;

		/*
		 * Walk the list of updates, storing each key/value pair into
		 * the lookaside table. Skip aborted items (there's no point
		 * to restoring them), and assert we never see a reserved item.
		 */
		do {
			if (upd->txnid == WT_TXN_ABORTED)
				continue;

			switch (upd->type) {
			case WT_UPDATE_DELETED:
				las_value.size = 0;
				break;
			case WT_UPDATE_MODIFIED:
			case WT_UPDATE_STANDARD:
				las_value.data = upd->data;
				las_value.size = upd->size;
				break;
			case WT_UPDATE_RESERVED:
				WT_ASSERT(session,
				    upd->type != WT_UPDATE_RESERVED);
				continue;
			}

			cursor->set_key(cursor,
			    btree_id, las_pageid, ++las_counter, key);

#ifdef HAVE_TIMESTAMPS
			las_timestamp.data = &upd->timestamp;
			las_timestamp.size = WT_TIMESTAMP_SIZE;
#endif
			cursor->set_value(cursor,
			    upd->txnid, &las_timestamp, upd->type, &las_value);

			WT_ERR(cursor->insert(cursor));
			++insert_cnt;
		} while ((upd = upd->next) != NULL);
	}

	__wt_free(session, multi->supd);
	multi->supd_entries = 0;

err:	WT_TRET(__wt_las_cursor_close(session, &cursor, session_flags));

	if (insert_cnt > 0) {
		WT_STAT_CONN_INCRV(
		    session, cache_lookaside_entries, insert_cnt);
		__rec_verbose_lookaside_write(session, btree_id, las_pageid);
	}

	__wt_scr_free(session, &key);
	return (ret);
}

/*
 * __wt_bulk_init --
 *	Bulk insert initialization.
 */
int
__wt_bulk_init(WT_SESSION_IMPL *session, WT_CURSOR_BULK *cbulk)
{
	WT_BTREE *btree;
	WT_PAGE_INDEX *pindex;
	WT_RECONCILE *r;
	uint64_t recno;

	btree = S2BT(session);

	/*
	 * Bulk-load is only permitted on newly created files, not any empty
	 * file -- see the checkpoint code for a discussion.
	 */
	if (!btree->original)
		WT_RET_MSG(session, EINVAL,
		    "bulk-load is only possible for newly created trees");

	/*
	 * Get a reference to the empty leaf page; we have exclusive access so
	 * we can take a copy of the page, confident the parent won't split.
	 */
	pindex = WT_INTL_INDEX_GET_SAFE(btree->root.page);
	cbulk->ref = pindex->index[0];
	cbulk->leaf = cbulk->ref->page;

	WT_RET(__rec_init(session, cbulk->ref, 0, NULL, &cbulk->reconcile));
	r = cbulk->reconcile;
	r->is_bulk_load = true;

	recno = btree->type == BTREE_ROW ? WT_RECNO_OOB : 1;

	return (__rec_split_init(
	    session, r, cbulk->leaf, recno, btree->maxleafpage));
}

/*
 * __wt_bulk_wrapup --
 *	Bulk insert cleanup.
 */
int
__wt_bulk_wrapup(WT_SESSION_IMPL *session, WT_CURSOR_BULK *cbulk)
{
	WT_BTREE *btree;
	WT_PAGE *parent;
	WT_RECONCILE *r;

	btree = S2BT(session);
	if ((r = cbulk->reconcile) == NULL)
		return (0);

	switch (btree->type) {
	case BTREE_COL_FIX:
		if (cbulk->entry != 0)
			__rec_incr(session, r, cbulk->entry,
			    __bitstr_size(
			    (size_t)cbulk->entry * btree->bitcnt));
		break;
	case BTREE_COL_VAR:
		if (cbulk->rle != 0)
			WT_RET(__wt_bulk_insert_var(session, cbulk, false));
		break;
	case BTREE_ROW:
		break;
	}

	WT_RET(__rec_split_finish(session, r));
	WT_RET(__rec_write_wrapup(session, r, r->page));
	__rec_write_page_status(session, r);

	/* Mark the page's parent and the tree dirty. */
	parent = r->ref->home;
	WT_RET(__wt_page_modify_init(session, parent));
	__wt_page_modify_set(session, parent);

	__rec_cleanup(session, r);
	__rec_destroy(session, &cbulk->reconcile);

	return (0);
}

/*
 * __wt_bulk_insert_row --
 *	Row-store bulk insert.
 */
int
__wt_bulk_insert_row(WT_SESSION_IMPL *session, WT_CURSOR_BULK *cbulk)
{
	WT_BTREE *btree;
	WT_CURSOR *cursor;
	WT_KV *key, *val;
	WT_RECONCILE *r;
	bool ovfl_key;

	r = cbulk->reconcile;
	btree = S2BT(session);
	cursor = &cbulk->cbt.iface;

	key = &r->k;
	val = &r->v;
	WT_RET(__rec_cell_build_leaf_key(session, r,	/* Build key cell */
	    cursor->key.data, cursor->key.size, &ovfl_key));
	WT_RET(__rec_cell_build_val(session, r,		/* Build value cell */
	    cursor->value.data, cursor->value.size, (uint64_t)0));

	/* Boundary: split or write the page. */
	if (r->raw_compression) {
		if (key->len + val->len > r->space_avail)
			WT_RET(__rec_split_raw(
			    session, r, key->len + val->len, false));
	} else
		if (WT_CROSSING_SPLIT_BND(r, key->len + val->len)) {
			/*
			 * Turn off prefix compression until a full key written
			 * to the new page, and (unless already working with an
			 * overflow key), rebuild the key without compression.
			 */
			if (r->key_pfx_compress_conf) {
				r->key_pfx_compress = false;
				if (!ovfl_key)
					WT_RET(__rec_cell_build_leaf_key(
					    session, r, NULL, 0, &ovfl_key));
			}
			WT_RET(__rec_split_crossing_bnd(
			    session, r, key->len + val->len));
		}

	/* Copy the key/value pair onto the page. */
	__rec_copy_incr(session, r, key);
	if (val->len == 0)
		r->any_empty_value = true;
	else {
		r->all_empty_value = false;
		if (btree->dictionary)
			WT_RET(__rec_dict_replace(session, r, 0, val));
		__rec_copy_incr(session, r, val);
	}

	/* Update compression state. */
	__rec_key_state_update(r, ovfl_key);

	return (0);
}

/*
 * __rec_col_fix_bulk_insert_split_check --
 *	Check if a bulk-loaded fixed-length column store page needs to split.
 */
static inline int
__rec_col_fix_bulk_insert_split_check(WT_CURSOR_BULK *cbulk)
{
	WT_BTREE *btree;
	WT_RECONCILE *r;
	WT_SESSION_IMPL *session;

	session = (WT_SESSION_IMPL *)cbulk->cbt.iface.session;
	r = cbulk->reconcile;
	btree = S2BT(session);

	if (cbulk->entry == cbulk->nrecs) {
		if (cbulk->entry != 0) {
			/*
			 * If everything didn't fit, update the counters and
			 * split.
			 *
			 * Boundary: split or write the page.
			 *
			 * No need to have a minimum split size boundary, all
			 * pages are filled 100% except the last, allowing it to
			 * grow in the future.
			 */
			__rec_incr(session, r, cbulk->entry,
			    __bitstr_size(
			    (size_t)cbulk->entry * btree->bitcnt));
			WT_RET(__rec_split(session, r, 0));
		}
		cbulk->entry = 0;
		cbulk->nrecs = WT_FIX_BYTES_TO_ENTRIES(btree, r->space_avail);
	}
	return (0);
}

/*
 * __wt_bulk_insert_fix --
 *	Fixed-length column-store bulk insert.
 */
int
__wt_bulk_insert_fix(
    WT_SESSION_IMPL *session, WT_CURSOR_BULK *cbulk, bool deleted)
{
	WT_BTREE *btree;
	WT_CURSOR *cursor;
	WT_RECONCILE *r;

	r = cbulk->reconcile;
	btree = S2BT(session);
	cursor = &cbulk->cbt.iface;

	WT_RET(__rec_col_fix_bulk_insert_split_check(cbulk));
	__bit_setv(r->first_free, cbulk->entry,
	    btree->bitcnt, deleted ? 0 : ((uint8_t *)cursor->value.data)[0]);
	++cbulk->entry;
	++r->recno;

	return (0);
}

/*
 * __wt_bulk_insert_fix_bitmap --
 *	Fixed-length column-store bulk insert.
 */
int
__wt_bulk_insert_fix_bitmap(WT_SESSION_IMPL *session, WT_CURSOR_BULK *cbulk)
{
	WT_BTREE *btree;
	WT_CURSOR *cursor;
	WT_RECONCILE *r;
	uint32_t entries, offset, page_entries, page_size;
	const uint8_t *data;

	r = cbulk->reconcile;
	btree = S2BT(session);
	cursor = &cbulk->cbt.iface;

	if (((r->recno - 1) * btree->bitcnt) & 0x7)
		WT_RET_MSG(session, EINVAL,
		    "Bulk bitmap load not aligned on a byte boundary");
	for (data = cursor->value.data,
	    entries = (uint32_t)cursor->value.size;
	    entries > 0;
	    entries -= page_entries, data += page_size) {
		WT_RET(__rec_col_fix_bulk_insert_split_check(cbulk));

		page_entries = WT_MIN(entries, cbulk->nrecs - cbulk->entry);
		page_size = __bitstr_size(page_entries * btree->bitcnt);
		offset = __bitstr_size(cbulk->entry * btree->bitcnt);
		memcpy(r->first_free + offset, data, page_size);
		cbulk->entry += page_entries;
		r->recno += page_entries;
	}
	return (0);
}

/*
 * __wt_bulk_insert_var --
 *	Variable-length column-store bulk insert.
 */
int
__wt_bulk_insert_var(
    WT_SESSION_IMPL *session, WT_CURSOR_BULK *cbulk, bool deleted)
{
	WT_BTREE *btree;
	WT_KV *val;
	WT_RECONCILE *r;

	r = cbulk->reconcile;
	btree = S2BT(session);

	val = &r->v;
	if (deleted) {
		val->cell_len = __wt_cell_pack_del(&val->cell, cbulk->rle);
		val->buf.data = NULL;
		val->buf.size = 0;
		val->len = val->cell_len;
	} else
		/*
		 * Store the bulk cursor's last buffer, not the current value,
		 * we're tracking duplicates, which means we want the previous
		 * value seen, not the current value.
		 */
		WT_RET(__rec_cell_build_val(session,
		    r, cbulk->last.data, cbulk->last.size, cbulk->rle));

	/* Boundary: split or write the page. */
	if (r->raw_compression) {
		if (val->len > r->space_avail)
			WT_RET(__rec_split_raw(session, r, val->len, false));
	} else
		if (WT_CROSSING_SPLIT_BND(r, val->len))
			WT_RET(__rec_split_crossing_bnd(session, r, val->len));

	/* Copy the value onto the page. */
	if (btree->dictionary)
		WT_RET(__rec_dict_replace(session, r, cbulk->rle, val));
	__rec_copy_incr(session, r, val);

	/* Update the starting record number in case we split. */
	r->recno += cbulk->rle;

	return (0);
}

/*
 * __rec_vtype --
 *	Return a value cell's address type.
 */
static inline u_int
__rec_vtype(WT_ADDR *addr)
{
	if (addr->type == WT_ADDR_INT)
		return (WT_CELL_ADDR_INT);
	if (addr->type == WT_ADDR_LEAF)
		return (WT_CELL_ADDR_LEAF);
	return (WT_CELL_ADDR_LEAF_NO);
}

/*
 * __rec_col_int --
 *	Reconcile a column-store internal page.
 */
static int
__rec_col_int(WT_SESSION_IMPL *session, WT_RECONCILE *r, WT_REF *pageref)
{
	WT_ADDR *addr;
	WT_BTREE *btree;
	WT_CELL_UNPACK *vpack, _vpack;
	WT_CHILD_STATE state;
	WT_DECL_RET;
	WT_KV *val;
	WT_PAGE *child, *page;
	WT_REF *ref;
	bool hazard;

	btree = S2BT(session);
	page = pageref->page;
	child = NULL;
	hazard = false;

	val = &r->v;
	vpack = &_vpack;

	WT_RET(__rec_split_init(
	    session, r, page, pageref->ref_recno, btree->maxintlpage));

	/* For each entry in the in-memory page... */
	WT_INTL_FOREACH_BEGIN(session, page, ref) {
		/* Update the starting record number in case we split. */
		r->recno = ref->ref_recno;

		/*
		 * Modified child.
		 * The page may be emptied or internally created during a split.
		 * Deleted/split pages are merged into the parent and discarded.
		 */
		WT_ERR(__rec_child_modify(session, r, ref, &hazard, &state));
		addr = NULL;
		child = ref->page;

		switch (state) {
		case WT_CHILD_IGNORE:
			/* Ignored child. */
			WT_CHILD_RELEASE_ERR(session, hazard, ref);
			continue;

		case WT_CHILD_MODIFIED:
			/*
			 * Modified child. Empty pages are merged into the
			 * parent and discarded.
			 */
			switch (child->modify->rec_result) {
			case WT_PM_REC_EMPTY:
				/*
				 * Column-store pages are almost never empty, as
				 * discarding a page would remove a chunk of the
				 * name space.  The exceptions are pages created
				 * when the tree is created, and never filled.
				 */
				WT_CHILD_RELEASE_ERR(session, hazard, ref);
				continue;
			case WT_PM_REC_MULTIBLOCK:
				WT_ERR(__rec_col_merge(session, r, child));
				WT_CHILD_RELEASE_ERR(session, hazard, ref);
				continue;
			case WT_PM_REC_REPLACE:
				addr = &child->modify->mod_replace;
				break;
			WT_ILLEGAL_VALUE_ERR(session);
			}
			break;
		case WT_CHILD_ORIGINAL:
			/* Original child. */
			break;
		case WT_CHILD_PROXY:
			/*
			 * Deleted child where we write a proxy cell, not
			 * yet supported for column-store.
			 */
			ret = __wt_illegal_value(session, NULL);
			goto err;
		}

		/*
		 * Build the value cell.  The child page address is in one of 3
		 * places: if the page was replaced, the page's modify structure
		 * references it and we built the value cell just above in the
		 * switch statement.  Else, the WT_REF->addr reference points to
		 * an on-page cell or an off-page WT_ADDR structure: if it's an
		 * on-page cell and we copy it from the page, else build a new
		 * cell.
		 */
		if (addr == NULL && __wt_off_page(page, ref->addr))
			addr = ref->addr;
		if (addr == NULL) {
			__wt_cell_unpack(ref->addr, vpack);
			val->buf.data = ref->addr;
			val->buf.size = __wt_cell_total_len(vpack);
			val->cell_len = 0;
			val->len = val->buf.size;
		} else
			__rec_cell_build_addr(session, r,
			    addr->addr, addr->size,
			    __rec_vtype(addr), ref->ref_recno);
		WT_CHILD_RELEASE_ERR(session, hazard, ref);

		/* Boundary: split or write the page. */
		if (__rec_need_split(r, val->len)) {
			if (r->raw_compression)
				WT_ERR(__rec_split_raw(
				    session, r, val->len, false));
			else
				WT_ERR(__rec_split_crossing_bnd(
				    session, r, val->len));
		}

		/* Copy the value onto the page. */
		__rec_copy_incr(session, r, val);
	} WT_INTL_FOREACH_END;

	/* Write the remnant page. */
	return (__rec_split_finish(session, r));

err:	WT_CHILD_RELEASE(session, hazard, ref);
	return (ret);
}

/*
 * __rec_col_merge --
 *	Merge in a split page.
 */
static int
__rec_col_merge(WT_SESSION_IMPL *session, WT_RECONCILE *r, WT_PAGE *page)
{
	WT_ADDR *addr;
	WT_KV *val;
	WT_MULTI *multi;
	WT_PAGE_MODIFY *mod;
	uint32_t i;

	mod = page->modify;

	val = &r->v;

	/* For each entry in the split array... */
	for (multi = mod->mod_multi,
	    i = 0; i < mod->mod_multi_entries; ++multi, ++i) {
		/* Update the starting record number in case we split. */
		r->recno = multi->key.recno;

		/* Build the value cell. */
		addr = &multi->addr;
		__rec_cell_build_addr(session, r,
		    addr->addr, addr->size, __rec_vtype(addr), r->recno);

		/* Boundary: split or write the page. */
		if (__rec_need_split(r, val->len)) {
			if (r->raw_compression)
				WT_RET(__rec_split_raw(
				    session, r, val->len, false));
			else
				WT_RET(__rec_split_crossing_bnd(
				    session, r, val->len));
		}

		/* Copy the value onto the page. */
		__rec_copy_incr(session, r, val);
	}
	return (0);
}

/*
 * __rec_col_fix --
 *	Reconcile a fixed-width, column-store leaf page.
 */
static int
__rec_col_fix(WT_SESSION_IMPL *session, WT_RECONCILE *r, WT_REF *pageref)
{
	WT_BTREE *btree;
	WT_INSERT *ins;
	WT_PAGE *page;
	WT_UPDATE *upd;
	uint64_t recno;
	uint32_t entry, nrecs;

	btree = S2BT(session);
	page = pageref->page;

	WT_RET(__rec_split_init(
	    session, r, page, pageref->ref_recno, btree->maxleafpage));

	/* Copy the original, disk-image bytes into place. */
	memcpy(r->first_free, page->pg_fix_bitf,
	    __bitstr_size((size_t)page->entries * btree->bitcnt));

	/* Update any changes to the original on-page data items. */
	WT_SKIP_FOREACH(ins, WT_COL_UPDATE_SINGLE(page)) {
		WT_RET(__rec_txn_read(session, r, ins, NULL, NULL, &upd));
		if (upd != NULL)
			__bit_setv(r->first_free,
			    WT_INSERT_RECNO(ins) - pageref->ref_recno,
			    btree->bitcnt, *upd->data);
	}

	/* Calculate the number of entries per page remainder. */
	entry = page->entries;
	nrecs = WT_FIX_BYTES_TO_ENTRIES(btree, r->space_avail) - page->entries;
	r->recno += entry;

	/* Walk any append list. */
	for (ins =
	    WT_SKIP_FIRST(WT_COL_APPEND(page));; ins = WT_SKIP_NEXT(ins)) {
		if (ins == NULL) {
			/*
			 * If the page split, instantiate any missing records in
			 * the page's name space. (Imagine record 98 is
			 * transactionally visible, 99 wasn't created or is not
			 * yet visible, 100 is visible. Then the page splits and
			 * record 100 moves to another page. When we reconcile
			 * the original page, we write record 98, then we don't
			 * see record 99 for whatever reason. If we've moved
			 * record 100, we don't know to write a deleted record
			 * 99 on the page.)
			 *
			 * The record number recorded during the split is the
			 * first key on the split page, that is, one larger than
			 * the last key on this page, we have to decrement it.
			 */
			if ((recno =
			    page->modify->mod_col_split_recno) == WT_RECNO_OOB)
				break;
			recno -= 1;

			/*
			 * The following loop assumes records to write, and the
			 * previous key might have been visible.
			 */
			if (r->recno > recno)
				break;
			upd = NULL;
		} else {
			WT_RET(
			    __rec_txn_read(session, r, ins, NULL, NULL, &upd));
			recno = WT_INSERT_RECNO(ins);
		}
		for (;;) {
			/*
			 * The application may have inserted records which left
			 * gaps in the name space.
			 */
			for (;
			    nrecs > 0 && r->recno < recno;
			    --nrecs, ++entry, ++r->recno)
				__bit_setv(
				    r->first_free, entry, btree->bitcnt, 0);

			if (nrecs > 0) {
				__bit_setv(r->first_free, entry, btree->bitcnt,
				    upd == NULL ? 0 : *upd->data);
				--nrecs;
				++entry;
				++r->recno;
				break;
			}

			/*
			 * If everything didn't fit, update the counters and
			 * split.
			 *
			 * Boundary: split or write the page.
			 *
			 * No need to have a minimum split size boundary, all
			 * pages are filled 100% except the last, allowing it to
			 * grow in the future.
			 */
			__rec_incr(session, r, entry,
			    __bitstr_size((size_t)entry * btree->bitcnt));
			WT_RET(__rec_split(session, r, 0));

			/* Calculate the number of entries per page. */
			entry = 0;
			nrecs = WT_FIX_BYTES_TO_ENTRIES(btree, r->space_avail);
		}

		/*
		 * Execute this loop once without an insert item to catch any
		 * missing records due to a split, then quit.
		 */
		if (ins == NULL)
			break;
	}

	/* Update the counters. */
	__rec_incr(
	    session, r, entry, __bitstr_size((size_t)entry * btree->bitcnt));

	/* Write the remnant page. */
	return (__rec_split_finish(session, r));
}

/*
 * __rec_col_fix_slvg --
 *	Reconcile a fixed-width, column-store leaf page created during salvage.
 */
static int
__rec_col_fix_slvg(WT_SESSION_IMPL *session,
    WT_RECONCILE *r, WT_REF *pageref, WT_SALVAGE_COOKIE *salvage)
{
	WT_BTREE *btree;
	WT_PAGE *page;
	uint64_t page_start, page_take;
	uint32_t entry, nrecs;

	btree = S2BT(session);
	page = pageref->page;

	/*
	 * !!!
	 * It's vanishingly unlikely and probably impossible for fixed-length
	 * column-store files to have overlapping key ranges.  It's possible
	 * for an entire key range to go missing (if a page is corrupted and
	 * lost), but because pages can't split, it shouldn't be possible to
	 * find pages where the key ranges overlap.  That said, we check for
	 * it during salvage and clean up after it here because it doesn't
	 * cost much and future column-store formats or operations might allow
	 * for fixed-length format ranges to overlap during salvage, and I
	 * don't want to have to retrofit the code later.
	 */
	WT_RET(__rec_split_init(
	    session, r, page, pageref->ref_recno, btree->maxleafpage));

	/* We may not be taking all of the entries on the original page. */
	page_take = salvage->take == 0 ? page->entries : salvage->take;
	page_start = salvage->skip == 0 ? 0 : salvage->skip;

	/* Calculate the number of entries per page. */
	entry = 0;
	nrecs = WT_FIX_BYTES_TO_ENTRIES(btree, r->space_avail);

	for (; nrecs > 0 && salvage->missing > 0;
	    --nrecs, --salvage->missing, ++entry)
		__bit_setv(r->first_free, entry, btree->bitcnt, 0);

	for (; nrecs > 0 && page_take > 0;
	    --nrecs, --page_take, ++page_start, ++entry)
		__bit_setv(r->first_free, entry, btree->bitcnt,
		    __bit_getv(page->pg_fix_bitf,
			(uint32_t)page_start, btree->bitcnt));

	r->recno += entry;
	__rec_incr(session, r, entry,
	    __bitstr_size((size_t)entry * btree->bitcnt));

	/*
	 * We can't split during salvage -- if everything didn't fit, it's
	 * all gone wrong.
	 */
	if (salvage->missing != 0 || page_take != 0)
		WT_PANIC_RET(session, WT_PANIC,
		    "%s page too large, attempted split during salvage",
		    __wt_page_type_string(page->type));

	/* Write the page. */
	return (__rec_split_finish(session, r));
}

/*
 * __rec_col_var_helper --
 *	Create a column-store variable length record cell and write it onto a
 *	page.
 */
static int
__rec_col_var_helper(WT_SESSION_IMPL *session, WT_RECONCILE *r,
    WT_SALVAGE_COOKIE *salvage,
    WT_ITEM *value, bool deleted, uint8_t overflow_type, uint64_t rle)
{
	WT_BTREE *btree;
	WT_KV *val;

	btree = S2BT(session);

	val = &r->v;

	/*
	 * Occasionally, salvage needs to discard records from the beginning or
	 * end of the page, and because the items may be part of a RLE cell, do
	 * the adjustments here. It's not a mistake we don't bother telling
	 * our caller we've handled all the records from the page we care about,
	 * and can quit processing the page: salvage is a rare operation and I
	 * don't want to complicate our caller's loop.
	 */
	if (salvage != NULL) {
		if (salvage->done)
			return (0);
		if (salvage->skip != 0) {
			if (rle <= salvage->skip) {
				salvage->skip -= rle;
				return (0);
			}
			rle -= salvage->skip;
			salvage->skip = 0;
		}
		if (salvage->take != 0) {
			if (rle <= salvage->take)
				salvage->take -= rle;
			else {
				rle = salvage->take;
				salvage->take = 0;
			}
			if (salvage->take == 0)
				salvage->done = true;
		}
	}

	if (deleted) {
		val->cell_len = __wt_cell_pack_del(&val->cell, rle);
		val->buf.data = NULL;
		val->buf.size = 0;
		val->len = val->cell_len;
	} else if (overflow_type) {
		val->cell_len = __wt_cell_pack_ovfl(
		    &val->cell, overflow_type, rle, value->size);
		val->buf.data = value->data;
		val->buf.size = value->size;
		val->len = val->cell_len + value->size;
	} else
		WT_RET(__rec_cell_build_val(
		    session, r, value->data, value->size, rle));

	/* Boundary: split or write the page. */
	if (__rec_need_split(r, val->len)) {
		if (r->raw_compression)
			WT_RET(__rec_split_raw(session, r, val->len, false));
		else
			WT_RET(__rec_split_crossing_bnd(session, r, val->len));
	}

	/* Copy the value onto the page. */
	if (!deleted && !overflow_type && btree->dictionary)
		WT_RET(__rec_dict_replace(session, r, rle, val));
	__rec_copy_incr(session, r, val);

	/* Update the starting record number in case we split. */
	r->recno += rle;

	return (0);
}

/*
 * __rec_col_var --
 *	Reconcile a variable-width column-store leaf page.
 */
static int
__rec_col_var(WT_SESSION_IMPL *session,
    WT_RECONCILE *r, WT_REF *pageref, WT_SALVAGE_COOKIE *salvage)
{
	enum { OVFL_IGNORE, OVFL_UNUSED, OVFL_USED } ovfl_state;
	WT_BTREE *btree;
	WT_CELL *cell;
	WT_CELL_UNPACK *vpack, _vpack;
	WT_COL *cip;
	WT_CURSOR_BTREE *cbt;
	WT_DECL_ITEM(orig);
	WT_DECL_RET;
	WT_INSERT *ins;
	WT_ITEM *last;
	WT_PAGE *page;
	WT_UPDATE *upd;
	uint64_t n, nrepeat, repeat_count, rle, skip, src_recno;
	uint32_t i, size;
	bool deleted, last_deleted, orig_deleted, update_no_copy;
	const void *data;

	btree = S2BT(session);
	page = pageref->page;
	last = r->last;
	vpack = &_vpack;
	cbt = &r->update_modify_cbt;

	WT_RET(__rec_split_init(
	    session, r, page, pageref->ref_recno, btree->maxleafpage));

	WT_RET(__wt_scr_alloc(session, 0, &orig));
	data = NULL;
	size = 0;
	upd = NULL;

	/*
	 * The salvage code may be calling us to reconcile a page where there
	 * were missing records in the column-store name space.  If taking the
	 * first record from on the page, it might be a deleted record, so we
	 * have to give the RLE code a chance to figure that out.  Else, if
	 * not taking the first record from the page, write a single element
	 * representing the missing records onto a new page.  (Don't pass the
	 * salvage cookie to our helper function in this case, we're handling
	 * one of the salvage cookie fields on our own, and we don't need the
	 * helper function's assistance.)
	 */
	rle = 0;
	last_deleted = false;
	if (salvage != NULL && salvage->missing != 0) {
		if (salvage->skip == 0) {
			rle = salvage->missing;
			last_deleted = true;

			/*
			 * Correct the number of records we're going to "take",
			 * pretending the missing records were on the page.
			 */
			salvage->take += salvage->missing;
		} else
			WT_ERR(__rec_col_var_helper(session,
			    r, NULL, NULL, true, false, salvage->missing));
	}

	/*
	 * We track two data items through this loop: the previous (last) item
	 * and the current item: if the last item is the same as the current
	 * item, we increment the RLE count for the last item; if the last item
	 * is different from the current item, we write the last item onto the
	 * page, and replace it with the current item.  The r->recno counter
	 * tracks records written to the page, and is incremented by the helper
	 * function immediately after writing records to the page.  The record
	 * number of our source record, that is, the current item, is maintained
	 * in src_recno.
	 */
	src_recno = r->recno + rle;

	/* For each entry in the in-memory page... */
	WT_COL_FOREACH(page, cip, i) {
		ovfl_state = OVFL_IGNORE;
		if ((cell = WT_COL_PTR(page, cip)) == NULL) {
			nrepeat = 1;
			ins = NULL;
			orig_deleted = true;
		} else {
			__wt_cell_unpack(cell, vpack);
			nrepeat = __wt_cell_rle(vpack);
			ins = WT_SKIP_FIRST(WT_COL_UPDATE(page, cip));

			/*
			 * If the original value is "deleted", there's no value
			 * to compare, we're done.
			 */
			orig_deleted = vpack->type == WT_CELL_DEL;
			if (orig_deleted)
				goto record_loop;

			/*
			 * Overflow items are tricky: we don't know until we're
			 * finished processing the set of values if we need the
			 * overflow value or not.  If we don't use the overflow
			 * item at all, we have to discard it from the backing
			 * file, otherwise we'll leak blocks on the checkpoint.
			 * That's safe because if the backing overflow value is
			 * still needed by any running transaction, we'll cache
			 * a copy in the update list.
			 *
			 * Regardless, we avoid copying in overflow records: if
			 * there's a WT_INSERT entry that modifies a reference
			 * counted overflow record, we may have to write copies
			 * of the overflow record, and in that case we'll do the
			 * comparisons, but we don't read overflow items just to
			 * see if they match records on either side.
			 */
			if (vpack->ovfl) {
				ovfl_state = OVFL_UNUSED;
				goto record_loop;
			}

			/*
			 * If data is Huffman encoded, we have to decode it in
			 * order to compare it with the last item we saw, which
			 * may have been an update string.  This guarantees we
			 * find every single pair of objects we can RLE encode,
			 * including applications updating an existing record
			 * where the new value happens (?) to match a Huffman-
			 * encoded value in a previous or next record.
			 */
			WT_ERR(__wt_dsk_cell_data_ref(
			    session, WT_PAGE_COL_VAR, vpack, orig));
		}

record_loop:	/*
		 * Generate on-page entries: loop repeat records, looking for
		 * WT_INSERT entries matching the record number.  The WT_INSERT
		 * lists are in sorted order, so only need check the next one.
		 */
		for (n = 0;
		    n < nrepeat; n += repeat_count, src_recno += repeat_count) {
			upd = NULL;
			if (ins != NULL && WT_INSERT_RECNO(ins) == src_recno) {
				WT_ERR(__rec_txn_read(
				    session, r, ins, cip, vpack, &upd));
				ins = WT_SKIP_NEXT(ins);
			}

			update_no_copy = true;	/* No data copy */
			repeat_count = 1;	/* Single record */
			deleted = false;

			if (upd != NULL) {
				switch (upd->type) {
				case WT_UPDATE_DELETED:
					deleted = true;
					break;
				case WT_UPDATE_MODIFIED:
					cbt->slot = WT_COL_SLOT(page, cip);
					WT_ERR(__wt_value_return(
					    session, cbt, upd));
					data = cbt->iface.value.data;
					size = (uint32_t)cbt->iface.value.size;
					update_no_copy = false;
					break;
				case WT_UPDATE_STANDARD:
					data = upd->data;
					size = upd->size;
					break;
				WT_ILLEGAL_VALUE_ERR(session);
				}
			} else if (vpack->raw == WT_CELL_VALUE_OVFL_RM) {
				/*
				 * If doing an update save and restore, and the
				 * underlying value is a removed overflow value,
				 * we end up here.
				 *
				 * If necessary, when the overflow value was
				 * originally removed, reconciliation appended
				 * a globally visible copy of the value to the
				 * key's update list, meaning the on-page item
				 * isn't accessed after page re-instantiation.
				 *
				 * Assert the case.
				 */
				WT_ASSERT(session,
				    F_ISSET(r, WT_REC_UPDATE_RESTORE));

				/*
				 * The on-page value will never be accessed,
				 * write a placeholder record.
				 */
				data = "ovfl-unused";
				size = WT_STORE_SIZE(strlen("ovfl-unused"));
			} else {
				update_no_copy = false;	/* Maybe data copy */

				/*
				 * The repeat count is the number of records up
				 * to the next WT_INSERT record, or up to the
				 * end of the entry if we have no more WT_INSERT
				 * records.
				 */
				if (ins == NULL)
					repeat_count = nrepeat - n;
				else
					repeat_count =
					    WT_INSERT_RECNO(ins) - src_recno;

				deleted = orig_deleted;
				if (deleted)
					goto compare;

				/*
				 * If we are handling overflow items, use the
				 * overflow item itself exactly once, after
				 * which we have to copy it into a buffer and
				 * from then on use a complete copy because we
				 * are re-creating a new overflow record each
				 * time.
				 */
				switch (ovfl_state) {
				case OVFL_UNUSED:
					/*
					 * An as-yet-unused overflow item.
					 *
					 * We're going to copy the on-page cell,
					 * write out any record we're tracking.
					 */
					if (rle != 0) {
						WT_ERR(__rec_col_var_helper(
						    session, r, salvage, last,
						    last_deleted, 0, rle));
						rle = 0;
					}

					last->data = vpack->data;
					last->size = vpack->size;
					WT_ERR(__rec_col_var_helper(
					    session, r, salvage, last, false,
					    WT_CELL_VALUE_OVFL, repeat_count));

					/* Track if page has overflow items. */
					r->ovfl_items = true;

					ovfl_state = OVFL_USED;
					continue;
				case OVFL_USED:
					/*
					 * Original is an overflow item; we used
					 * it for a key and now we need another
					 * copy; read it into memory.
					 */
					WT_ERR(__wt_dsk_cell_data_ref(session,
					    WT_PAGE_COL_VAR, vpack, orig));

					ovfl_state = OVFL_IGNORE;
					/* FALLTHROUGH */
				case OVFL_IGNORE:
					/*
					 * Original is an overflow item and we
					 * were forced to copy it into memory,
					 * or the original wasn't an overflow
					 * item; use the data copied into orig.
					 */
					data = orig->data;
					size = (uint32_t)orig->size;
					break;
				}
			}

compare:		/*
			 * If we have a record against which to compare, and
			 * the records compare equal, increment the rle counter
			 * and continue.  If the records don't compare equal,
			 * output the last record and swap the last and current
			 * buffers: do NOT update the starting record number,
			 * we've been doing that all along.
			 */
			if (rle != 0) {
				if ((deleted && last_deleted) ||
				    (!last_deleted && !deleted &&
				    last->size == size &&
				    memcmp(last->data, data, size) == 0)) {
					rle += repeat_count;
					continue;
				}
				WT_ERR(__rec_col_var_helper(session, r,
				    salvage, last, last_deleted, 0, rle));
			}

			/*
			 * Swap the current/last state.
			 *
			 * Reset RLE counter and turn on comparisons.
			 */
			if (!deleted) {
				/*
				 * We can't simply assign the data values into
				 * the last buffer because they may have come
				 * from a copy built from an encoded/overflow
				 * cell and creating the next record is going
				 * to overwrite that memory.  Check, because
				 * encoded/overflow cells aren't that common
				 * and we'd like to avoid the copy.  If data
				 * was taken from the current unpack structure
				 * (which points into the page), or was taken
				 * from an update structure, we can just use
				 * the pointers, they're not moving.
				 */
				if (data == vpack->data || update_no_copy) {
					last->data = data;
					last->size = size;
				} else
					WT_ERR(__wt_buf_set(
					    session, last, data, size));
			}
			last_deleted = deleted;
			rle = repeat_count;
		}

		/*
		 * The first time we find an overflow record we never used,
		 * discard the underlying blocks, they're no longer useful.
		 */
		if (ovfl_state == OVFL_UNUSED &&
		    vpack->raw != WT_CELL_VALUE_OVFL_RM)
			WT_ERR(__wt_ovfl_remove(
			    session, page, vpack, F_ISSET(r, WT_REC_EVICT)));
	}

	/* Walk any append list. */
	for (ins =
	    WT_SKIP_FIRST(WT_COL_APPEND(page));; ins = WT_SKIP_NEXT(ins)) {
		if (ins == NULL) {
			/*
			 * If the page split, instantiate any missing records in
			 * the page's name space. (Imagine record 98 is
			 * transactionally visible, 99 wasn't created or is not
			 * yet visible, 100 is visible. Then the page splits and
			 * record 100 moves to another page. When we reconcile
			 * the original page, we write record 98, then we don't
			 * see record 99 for whatever reason. If we've moved
			 * record 100, we don't know to write a deleted record
			 * 99 on the page.)
			 *
			 * Assert the recorded record number is past the end of
			 * the page.
			 *
			 * The record number recorded during the split is the
			 * first key on the split page, that is, one larger than
			 * the last key on this page, we have to decrement it.
			 */
			if ((n = page->
			    modify->mod_col_split_recno) == WT_RECNO_OOB)
				break;
			WT_ASSERT(session, n >= src_recno);
			n -= 1;

			upd = NULL;
		} else {
			WT_ERR(
			    __rec_txn_read(session, r, ins, NULL, NULL, &upd));
			n = WT_INSERT_RECNO(ins);
		}
		while (src_recno <= n) {
			deleted = false;
			update_no_copy = true;

			/*
			 * The application may have inserted records which left
			 * gaps in the name space, and these gaps can be huge.
			 * If we're in a set of deleted records, skip the boring
			 * part.
			 */
			if (src_recno < n) {
				deleted = true;
				if (last_deleted) {
					/*
					 * The record adjustment is decremented
					 * by one so we can naturally fall into
					 * the RLE accounting below, where we
					 * increment rle by one, then continue
					 * in the outer loop, where we increment
					 * src_recno by one.
					 */
					skip = (n - src_recno) - 1;
					rle += skip;
					src_recno += skip;
				}
			} else if (upd == NULL)
				deleted = true;
			else
				switch (upd->type) {
				case WT_UPDATE_DELETED:
					deleted = true;
					break;
				case WT_UPDATE_MODIFIED:
					/*
					 * Impossible slot, there's no backing
					 * on-page item.
					 */
					cbt->slot = UINT32_MAX;
					WT_ERR(__wt_value_return(
					    session, cbt, upd));
					data = cbt->iface.value.data;
					size = (uint32_t)cbt->iface.value.size;
					update_no_copy = false;
					break;
				case WT_UPDATE_STANDARD:
					data = upd->data;
					size = upd->size;
					break;
				WT_ILLEGAL_VALUE_ERR(session);
				}

			/*
			 * Handle RLE accounting and comparisons -- see comment
			 * above, this code fragment does the same thing.
			 */
			if (rle != 0) {
				if ((deleted && last_deleted) ||
				    (!last_deleted && !deleted &&
				    last->size == size &&
				    memcmp(last->data, data, size) == 0)) {
					++rle;
					goto next;
				}
				WT_ERR(__rec_col_var_helper(session, r,
				    salvage, last, last_deleted, 0, rle));
			}

			/*
			 * Swap the current/last state. We can't simply assign
			 * the data values into the last buffer because they may
			 * be a temporary copy built from a chain of modified
			 * updates and creating the next record will overwrite
			 * that memory. Check, we'd like to avoid the copy. If
			 * data was taken from an update structure, we can just
			 * use the pointers, they're not moving.
			 */
			if (!deleted) {
				if (update_no_copy) {
					last->data = data;
					last->size = size;
				} else
					WT_ERR(__wt_buf_set(
					    session, last, data, size));
			}

			/* Ready for the next loop, reset the RLE counter. */
			last_deleted = deleted;
			rle = 1;

			/*
			 * Move to the next record. It's not a simple increment
			 * because if it's the maximum record, incrementing it
			 * wraps to 0 and this turns into an infinite loop.
			 */
next:			if (src_recno == UINT64_MAX)
				break;
			++src_recno;
		}

		/*
		 * Execute this loop once without an insert item to catch any
		 * missing records due to a split, then quit.
		 */
		if (ins == NULL)
			break;
	}

	/* If we were tracking a record, write it. */
	if (rle != 0)
		WT_ERR(__rec_col_var_helper(
		    session, r, salvage, last, last_deleted, 0, rle));

	/* Write the remnant page. */
	ret = __rec_split_finish(session, r);

err:	__wt_scr_free(session, &orig);
	return (ret);
}

/*
 * __rec_row_int --
 *	Reconcile a row-store internal page.
 */
static int
__rec_row_int(WT_SESSION_IMPL *session, WT_RECONCILE *r, WT_PAGE *page)
{
	WT_ADDR *addr;
	WT_BTREE *btree;
	WT_CELL *cell;
	WT_CELL_UNPACK *kpack, _kpack, *vpack, _vpack;
	WT_CHILD_STATE state;
	WT_DECL_RET;
	WT_IKEY *ikey;
	WT_KV *key, *val;
	WT_PAGE *child;
	WT_REF *ref;
	size_t size;
	u_int vtype;
	bool hazard, key_onpage_ovfl, ovfl_key;
	const void *p;

	btree = S2BT(session);
	child = NULL;
	hazard = false;

	key = &r->k;
	kpack = &_kpack;
	WT_CLEAR(*kpack);	/* -Wuninitialized */
	val = &r->v;
	vpack = &_vpack;
	WT_CLEAR(*vpack);	/* -Wuninitialized */

	ikey = NULL;		/* -Wuninitialized */
	cell = NULL;
	key_onpage_ovfl = false;

	WT_RET(__rec_split_init(session, r, page, 0, btree->maxintlpage));

	/*
	 * Ideally, we'd never store the 0th key on row-store internal pages
	 * because it's never used during tree search and there's no reason
	 * to waste the space.  The problem is how we do splits: when we split,
	 * we've potentially picked out several "split points" in the buffer
	 * which is overflowing the maximum page size, and when the overflow
	 * happens, we go back and physically split the buffer, at those split
	 * points, into new pages.  It would be both difficult and expensive
	 * to re-process the 0th key at each split point to be an empty key,
	 * so we don't do that.  However, we are reconciling an internal page
	 * for whatever reason, and the 0th key is known to be useless.  We
	 * truncate the key to a single byte, instead of removing it entirely,
	 * it simplifies various things in other parts of the code (we don't
	 * have to special case transforming the page from its disk image to
	 * its in-memory version, for example).
	 */
	r->cell_zero = true;

	/* For each entry in the in-memory page... */
	WT_INTL_FOREACH_BEGIN(session, page, ref) {
		/*
		 * There are different paths if the key is an overflow item vs.
		 * a straight-forward on-page value. If an overflow item, we
		 * would have instantiated it, and we can use that fact to set
		 * things up.
		 *
		 * Note the cell reference and unpacked key cell are available
		 * only in the case of an instantiated, off-page key, we don't
		 * bother setting them if that's not possible.
		 */
		if (F_ISSET_ATOMIC(page, WT_PAGE_OVERFLOW_KEYS)) {
			cell = NULL;
			key_onpage_ovfl = false;
			ikey = __wt_ref_key_instantiated(ref);
			if (ikey != NULL && ikey->cell_offset != 0) {
				cell =
				    WT_PAGE_REF_OFFSET(page, ikey->cell_offset);
				__wt_cell_unpack(cell, kpack);
				key_onpage_ovfl = kpack->ovfl &&
				    kpack->raw != WT_CELL_KEY_OVFL_RM;
			}
		}

		WT_ERR(__rec_child_modify(session, r, ref, &hazard, &state));
		addr = ref->addr;
		child = ref->page;

		switch (state) {
		case WT_CHILD_IGNORE:
			/*
			 * Ignored child.
			 *
			 * Overflow keys referencing pages we're not writing are
			 * no longer useful, schedule them for discard.  Don't
			 * worry about instantiation, internal page keys are
			 * always instantiated.  Don't worry about reuse,
			 * reusing this key in this reconciliation is unlikely.
			 */
			if (key_onpage_ovfl)
				WT_ERR(__wt_ovfl_discard_add(
				    session, page, kpack->cell));
			WT_CHILD_RELEASE_ERR(session, hazard, ref);
			continue;

		case WT_CHILD_MODIFIED:
			/*
			 * Modified child.  Empty pages are merged into the
			 * parent and discarded.
			 */
			switch (child->modify->rec_result) {
			case WT_PM_REC_EMPTY:
				/*
				 * Overflow keys referencing empty pages are no
				 * longer useful, schedule them for discard.
				 * Don't worry about instantiation, internal
				 * page keys are always instantiated.  Don't
				 * worry about reuse, reusing this key in this
				 * reconciliation is unlikely.
				 */
				if (key_onpage_ovfl)
					WT_ERR(__wt_ovfl_discard_add(
					    session, page, kpack->cell));
				WT_CHILD_RELEASE_ERR(session, hazard, ref);
				continue;
			case WT_PM_REC_MULTIBLOCK:
				/*
				 * Overflow keys referencing split pages are no
				 * longer useful (the split page's key is the
				 * interesting key); schedule them for discard.
				 * Don't worry about instantiation, internal
				 * page keys are always instantiated.  Don't
				 * worry about reuse, reusing this key in this
				 * reconciliation is unlikely.
				 */
				if (key_onpage_ovfl)
					WT_ERR(__wt_ovfl_discard_add(
					    session, page, kpack->cell));

				WT_ERR(__rec_row_merge(session, r, child));
				WT_CHILD_RELEASE_ERR(session, hazard, ref);
				continue;
			case WT_PM_REC_REPLACE:
				/*
				 * If the page is replaced, the page's modify
				 * structure has the page's address.
				 */
				addr = &child->modify->mod_replace;
				break;
			WT_ILLEGAL_VALUE_ERR(session);
			}
			break;
		case WT_CHILD_ORIGINAL:
			/* Original child. */
			break;
		case WT_CHILD_PROXY:
			/* Deleted child where we write a proxy cell. */
			break;
		}

		/*
		 * Build the value cell, the child page's address.  Addr points
		 * to an on-page cell or an off-page WT_ADDR structure. There's
		 * a special cell type in the case of page deletion requiring
		 * a proxy cell, otherwise use the information from the addr or
		 * original cell.
		 */
		if (__wt_off_page(page, addr)) {
			p = addr->addr;
			size = addr->size;
			vtype = state == WT_CHILD_PROXY ?
			    WT_CELL_ADDR_DEL : __rec_vtype(addr);
		} else {
			__wt_cell_unpack(ref->addr, vpack);
			p = vpack->data;
			size = vpack->size;
			vtype = state == WT_CHILD_PROXY ?
			    WT_CELL_ADDR_DEL : (u_int)vpack->raw;
		}
		__rec_cell_build_addr(session, r, p, size, vtype, WT_RECNO_OOB);
		WT_CHILD_RELEASE_ERR(session, hazard, ref);

		/*
		 * Build key cell.
		 * Truncate any 0th key, internal pages don't need 0th keys.
		 */
		if (key_onpage_ovfl) {
			key->buf.data = cell;
			key->buf.size = __wt_cell_total_len(kpack);
			key->cell_len = 0;
			key->len = key->buf.size;
			ovfl_key = true;
		} else {
			__wt_ref_key(page, ref, &p, &size);
			WT_ERR(__rec_cell_build_int_key(
			    session, r, p, r->cell_zero ? 1 : size, &ovfl_key));
		}
		r->cell_zero = false;

		/* Boundary: split or write the page. */
		if (__rec_need_split(r, key->len + val->len)) {
			if (r->raw_compression)
				WT_ERR(__rec_split_raw(
				    session, r, key->len + val->len, false));
			else {
				/*
				 * In one path above, we copied address blocks
				 * from the page rather than building the actual
				 * key.  In that case, we have to build the key
				 * now because we are about to promote it.
				 */
				if (key_onpage_ovfl) {
					WT_ERR(__wt_buf_set(session, r->cur,
					    WT_IKEY_DATA(ikey), ikey->size));
					key_onpage_ovfl = false;
				}

				WT_ERR(__rec_split_crossing_bnd(
				    session, r, key->len + val->len));
			}
		}

		/* Copy the key and value onto the page. */
		__rec_copy_incr(session, r, key);
		__rec_copy_incr(session, r, val);

		/* Update compression state. */
		__rec_key_state_update(r, ovfl_key);
	} WT_INTL_FOREACH_END;

	/* Write the remnant page. */
	return (__rec_split_finish(session, r));

err:	WT_CHILD_RELEASE(session, hazard, ref);
	return (ret);
}

/*
 * __rec_row_merge --
 *	Merge in a split page.
 */
static int
__rec_row_merge(WT_SESSION_IMPL *session, WT_RECONCILE *r, WT_PAGE *page)
{
	WT_ADDR *addr;
	WT_KV *key, *val;
	WT_MULTI *multi;
	WT_PAGE_MODIFY *mod;
	uint32_t i;
	bool ovfl_key;

	mod = page->modify;

	key = &r->k;
	val = &r->v;

	/* For each entry in the split array... */
	for (multi = mod->mod_multi,
	    i = 0; i < mod->mod_multi_entries; ++multi, ++i) {
		/* Build the key and value cells. */
		WT_RET(__rec_cell_build_int_key(session, r,
		    WT_IKEY_DATA(multi->key.ikey),
		    r->cell_zero ? 1 : multi->key.ikey->size, &ovfl_key));
		r->cell_zero = false;

		addr = &multi->addr;
		__rec_cell_build_addr(session, r,
		    addr->addr, addr->size, __rec_vtype(addr), WT_RECNO_OOB);

		/* Boundary: split or write the page. */
		if (__rec_need_split(r, key->len + val->len)) {
			if (r->raw_compression)
				WT_RET(__rec_split_raw(
				    session, r, key->len + val->len, false));
			else
				WT_RET(__rec_split_crossing_bnd(
				    session, r, key->len + val->len));
		}

		/* Copy the key and value onto the page. */
		__rec_copy_incr(session, r, key);
		__rec_copy_incr(session, r, val);

		/* Update compression state. */
		__rec_key_state_update(r, ovfl_key);
	}
	return (0);
}

/*
 * __rec_row_leaf --
 *	Reconcile a row-store leaf page.
 */
static int
__rec_row_leaf(WT_SESSION_IMPL *session,
    WT_RECONCILE *r, WT_PAGE *page, WT_SALVAGE_COOKIE *salvage)
{
	WT_BTREE *btree;
	WT_CELL *cell, *val_cell;
	WT_CELL_UNPACK *kpack, _kpack, *vpack, _vpack;
	WT_CURSOR_BTREE *cbt;
	WT_DECL_ITEM(tmpkey);
	WT_DECL_ITEM(tmpval);
	WT_DECL_RET;
	WT_IKEY *ikey;
	WT_INSERT *ins;
	WT_KV *key, *val;
	WT_ROW *rip;
	WT_UPDATE *upd;
	size_t size;
	uint64_t slvg_skip;
	uint32_t i;
	bool dictionary, key_onpage_ovfl, ovfl_key;
	void *copy;
	const void *p;

	btree = S2BT(session);
	cbt = &r->update_modify_cbt;
	slvg_skip = salvage == NULL ? 0 : salvage->skip;

	key = &r->k;
	val = &r->v;

	WT_RET(__rec_split_init(session, r, page, 0, btree->maxleafpage));

	/*
	 * Write any K/V pairs inserted into the page before the first from-disk
	 * key on the page.
	 */
	if ((ins = WT_SKIP_FIRST(WT_ROW_INSERT_SMALLEST(page))) != NULL)
		WT_RET(__rec_row_leaf_insert(session, r, ins));

	/*
	 * Temporary buffers in which to instantiate any uninstantiated keys
	 * or value items we need.
	 */
	WT_ERR(__wt_scr_alloc(session, 0, &tmpkey));
	WT_ERR(__wt_scr_alloc(session, 0, &tmpval));

	/* For each entry in the page... */
	WT_ROW_FOREACH(page, rip, i) {
		/*
		 * The salvage code, on some rare occasions, wants to reconcile
		 * a page but skip some leading records on the page.  Because
		 * the row-store leaf reconciliation function copies keys from
		 * the original disk page, this is non-trivial -- just changing
		 * the in-memory pointers isn't sufficient, we have to change
		 * the WT_CELL structures on the disk page, too.  It's ugly, but
		 * we pass in a value that tells us how many records to skip in
		 * this case.
		 */
		if (slvg_skip != 0) {
			--slvg_skip;
			continue;
		}

		/*
		 * Figure out the key: set any cell reference (and unpack it),
		 * set any instantiated key reference.
		 */
		copy = WT_ROW_KEY_COPY(rip);
		(void)__wt_row_leaf_key_info(
		    page, copy, &ikey, &cell, NULL, NULL);
		if (cell == NULL)
			kpack = NULL;
		else {
			kpack = &_kpack;
			__wt_cell_unpack(cell, kpack);
		}

		/* Unpack the on-page value cell, and look for an update. */
		if ((val_cell =
		    __wt_row_leaf_value_cell(page, rip, NULL)) == NULL)
			vpack = NULL;
		else {
			vpack = &_vpack;
			__wt_cell_unpack(val_cell, vpack);
		}
		WT_ERR(__rec_txn_read(session, r, NULL, rip, vpack, &upd));

		/* Build value cell. */
		dictionary = false;
		if (upd == NULL) {
			/*
			 * When the page was read into memory, there may not
			 * have been a value item.
			 *
			 * If there was a value item, check if it's a dictionary
			 * cell (a copy of another item on the page).  If it's a
			 * copy, we have to create a new value item as the old
			 * item might have been discarded from the page.
			 */
			if (vpack == NULL) {
				val->buf.data = NULL;
				val->cell_len = val->len = val->buf.size = 0;
			} else if (vpack->raw == WT_CELL_VALUE_COPY) {
				/* If the item is Huffman encoded, decode it. */
				if (btree->huffman_value == NULL) {
					p = vpack->data;
					size = vpack->size;
				} else {
					WT_ERR(__wt_huffman_decode(session,
					    btree->huffman_value,
					    vpack->data, vpack->size,
					    tmpval));
					p = tmpval->data;
					size = tmpval->size;
				}
				WT_ERR(__rec_cell_build_val(
				    session, r, p, size, (uint64_t)0));
				dictionary = true;
			} else if (vpack->raw == WT_CELL_VALUE_OVFL_RM) {
				/*
				 * If doing an update save and restore, and the
				 * underlying value is a removed overflow value,
				 * we end up here.
				 *
				 * If necessary, when the overflow value was
				 * originally removed, reconciliation appended
				 * a globally visible copy of the value to the
				 * key's update list, meaning the on-page item
				 * isn't accessed after page re-instantiation.
				 *
				 * Assert the case.
				 */
				WT_ASSERT(session,
				    F_ISSET(r, WT_REC_UPDATE_RESTORE));

				/*
				 * If the key is also a removed overflow item,
				 * don't write anything at all.
				 *
				 * We don't have to write anything because the
				 * code re-instantiating the page gets the key
				 * to match the saved list of updates from the
				 * original page.  By not putting the key on
				 * the page, we'll move the key/value set from
				 * a row-store leaf page slot to an insert list,
				 * but that shouldn't matter.
				 *
				 * The reason we bother with the test is because
				 * overflows are expensive to write.  It's hard
				 * to imagine a real workload where this test is
				 * worth the effort, but it's a simple test.
				 */
				if (kpack != NULL &&
				    kpack->raw == WT_CELL_KEY_OVFL_RM)
					goto leaf_insert;

				/*
				 * The on-page value will never be accessed,
				 * write a placeholder record.
				 */
				WT_ERR(__rec_cell_build_val(session, r,
				    "ovfl-unused", strlen("ovfl-unused"),
				    (uint64_t)0));
			} else {
				val->buf.data = val_cell;
				val->buf.size = __wt_cell_total_len(vpack);
				val->cell_len = 0;
				val->len = val->buf.size;

				/* Track if page has overflow items. */
				if (vpack->ovfl)
					r->ovfl_items = true;
			}
		} else {
			/*
			 * The first time we find an overflow record we're not
			 * going to use, discard the underlying blocks.
			 */
			if (vpack != NULL &&
			    vpack->ovfl && vpack->raw != WT_CELL_VALUE_OVFL_RM)
				WT_ERR(__wt_ovfl_remove(session,
				    page, vpack, F_ISSET(r, WT_REC_EVICT)));

			switch (upd->type) {
			case WT_UPDATE_DELETED:
				/*
				 * If this key/value pair was deleted, we're
				 * done.
				 *
				 * Overflow keys referencing discarded values
				 * are no longer useful, discard the backing
				 * blocks.  Don't worry about reuse, reusing
				 * keys from a row-store page reconciliation
				 * seems unlikely enough to ignore.
				 */
				if (kpack != NULL && kpack->ovfl &&
				    kpack->raw != WT_CELL_KEY_OVFL_RM) {
					/*
					 * Keys are part of the name-space, we
					 * can't remove them from the in-memory
					 * tree; if an overflow key was deleted
					 * without being instantiated (for
					 * example, cursor-based truncation), do
					 * it now.
					 */
					if (ikey == NULL)
						WT_ERR(__wt_row_leaf_key(
						    session,
						    page, rip, tmpkey, true));

					WT_ERR(__wt_ovfl_discard_add(
					    session, page, kpack->cell));
				}

				/*
				 * We aren't actually creating the key so we
				 * can't use bytes from this key to provide
				 * prefix information for a subsequent key.
				 */
				tmpkey->size = 0;

				/* Proceed with appended key/value pairs. */
				goto leaf_insert;
			case WT_UPDATE_MODIFIED:
				cbt->slot = WT_ROW_SLOT(page, rip);
				WT_ERR(__wt_value_return(session, cbt, upd));
				WT_ERR(__rec_cell_build_val(session, r,
				    cbt->iface.value.data,
				    cbt->iface.value.size, (uint64_t)0));
				dictionary = true;
				break;
			case WT_UPDATE_STANDARD:
				/*
				 * If no value, nothing needs to be copied.
				 * Otherwise, build the value's chunk from the
				 * update value.
				 */
				if (upd->size == 0) {
					val->buf.data = NULL;
					val->cell_len =
					    val->len = val->buf.size = 0;
				} else {
					WT_ERR(__rec_cell_build_val(session, r,
					    upd->data, upd->size,
					    (uint64_t)0));
					dictionary = true;
				}
				break;
			WT_ILLEGAL_VALUE_ERR(session);
			}
		}

		/*
		 * Build key cell.
		 *
		 * If the key is an overflow key that hasn't been removed, use
		 * the original backing blocks.
		 */
		key_onpage_ovfl = kpack != NULL &&
		    kpack->ovfl && kpack->raw != WT_CELL_KEY_OVFL_RM;
		if (key_onpage_ovfl) {
			key->buf.data = cell;
			key->buf.size = __wt_cell_total_len(kpack);
			key->cell_len = 0;
			key->len = key->buf.size;
			ovfl_key = true;

			/*
			 * We aren't creating a key so we can't use this key as
			 * a prefix for a subsequent key.
			 */
			tmpkey->size = 0;

			/* Track if page has overflow items. */
			r->ovfl_items = true;
		} else {
			/*
			 * Get the key from the page or an instantiated key, or
			 * inline building the key from a previous key (it's a
			 * fast path for simple, prefix-compressed keys), or by
			 * by building the key from scratch.
			 */
			if (__wt_row_leaf_key_info(page, copy,
			    NULL, &cell, &tmpkey->data, &tmpkey->size))
				goto build;

			kpack = &_kpack;
			__wt_cell_unpack(cell, kpack);
			if (btree->huffman_key == NULL &&
			    kpack->type == WT_CELL_KEY &&
			    tmpkey->size >= kpack->prefix) {
				/*
				 * The previous clause checked for a prefix of
				 * zero, which means the temporary buffer must
				 * have a non-zero size, and it references a
				 * valid key.
				 */
				WT_ASSERT(session, tmpkey->size != 0);

				/*
				 * Grow the buffer as necessary, ensuring data
				 * data has been copied into local buffer space,
				 * then append the suffix to the prefix already
				 * in the buffer.
				 *
				 * Don't grow the buffer unnecessarily or copy
				 * data we don't need, truncate the item's data
				 * length to the prefix bytes.
				 */
				tmpkey->size = kpack->prefix;
				WT_ERR(__wt_buf_grow(session,
				    tmpkey, tmpkey->size + kpack->size));
				memcpy((uint8_t *)tmpkey->mem + tmpkey->size,
				    kpack->data, kpack->size);
				tmpkey->size += kpack->size;
			} else
				WT_ERR(__wt_row_leaf_key_copy(
				    session, page, rip, tmpkey));
build:
			WT_ERR(__rec_cell_build_leaf_key(session, r,
			    tmpkey->data, tmpkey->size, &ovfl_key));
		}

		/* Boundary: split or write the page. */
		if (__rec_need_split(r, key->len + val->len)) {
			if (r->raw_compression)
				WT_ERR(__rec_split_raw(
				    session, r, key->len + val->len, false));
			else {
				/*
				 * If we copied address blocks from the page
				 * rather than building the actual key, we have
				 * to build the key now because we are about to
				 * promote it.
				 */
				if (key_onpage_ovfl) {
					WT_ERR(__wt_dsk_cell_data_ref(session,
					    WT_PAGE_ROW_LEAF, kpack, r->cur));
					key_onpage_ovfl = false;
				}

				/*
				 * Turn off prefix compression until a full key
				 * written to the new page, and (unless already
				 * working with an overflow key), rebuild the
				 * key without compression.
				 */
				if (r->key_pfx_compress_conf) {
					r->key_pfx_compress = false;
					if (!ovfl_key)
						WT_ERR(
						    __rec_cell_build_leaf_key(
						    session, r, NULL, 0,
						    &ovfl_key));
				}

				WT_ERR(__rec_split_crossing_bnd(
				    session, r, key->len + val->len));
			}
		}

		/* Copy the key/value pair onto the page. */
		__rec_copy_incr(session, r, key);
		if (val->len == 0)
			r->any_empty_value = true;
		else {
			r->all_empty_value = false;
			if (dictionary && btree->dictionary)
				WT_ERR(__rec_dict_replace(session, r, 0, val));
			__rec_copy_incr(session, r, val);
		}

		/* Update compression state. */
		__rec_key_state_update(r, ovfl_key);

leaf_insert:	/* Write any K/V pairs inserted into the page after this key. */
		if ((ins = WT_SKIP_FIRST(WT_ROW_INSERT(page, rip))) != NULL)
		    WT_ERR(__rec_row_leaf_insert(session, r, ins));
	}

	/* Write the remnant page. */
	ret = __rec_split_finish(session, r);

err:	__wt_scr_free(session, &tmpkey);
	__wt_scr_free(session, &tmpval);
	return (ret);
}

/*
 * __rec_row_leaf_insert --
 *	Walk an insert chain, writing K/V pairs.
 */
static int
__rec_row_leaf_insert(WT_SESSION_IMPL *session, WT_RECONCILE *r, WT_INSERT *ins)
{
	WT_BTREE *btree;
	WT_CURSOR_BTREE *cbt;
	WT_KV *key, *val;
	WT_UPDATE *upd;
	bool ovfl_key;

	btree = S2BT(session);
	cbt = &r->update_modify_cbt;

	key = &r->k;
	val = &r->v;

	for (; ins != NULL; ins = WT_SKIP_NEXT(ins)) {
		WT_RET(__rec_txn_read(session, r, ins, NULL, NULL, &upd));

		/* If no updates are visible there's no work to do. */
		if (upd == NULL)
			continue;

		switch (upd->type) {
		case WT_UPDATE_DELETED:
			continue;
		case WT_UPDATE_MODIFIED:
			/*
			 * Impossible slot, there's no backing on-page
			 * item.
			 */
			cbt->slot = UINT32_MAX;
			WT_RET(__wt_value_return(session, cbt, upd));
			WT_RET(__rec_cell_build_val(session, r,
			    cbt->iface.value.data,
			    cbt->iface.value.size, (uint64_t)0));
			break;
		case WT_UPDATE_STANDARD:
			if (upd->size == 0)
				val->len = 0;
			else
				WT_RET(__rec_cell_build_val(session,
				    r, upd->data, upd->size,
				    (uint64_t)0));
			break;
		WT_ILLEGAL_VALUE(session);
		}
							/* Build key cell. */
		WT_RET(__rec_cell_build_leaf_key(session, r,
		    WT_INSERT_KEY(ins), WT_INSERT_KEY_SIZE(ins), &ovfl_key));

		/* Boundary: split or write the page. */
		if (__rec_need_split(r, key->len + val->len)) {
			if (r->raw_compression)
				WT_RET(__rec_split_raw(
				    session, r, key->len + val->len, false));
			else {
				/*
				 * Turn off prefix compression until a full key
				 * written to the new page, and (unless already
				 * working with an overflow key), rebuild the
				 * key without compression.
				 */
				if (r->key_pfx_compress_conf) {
					r->key_pfx_compress = false;
					if (!ovfl_key)
						WT_RET(
						    __rec_cell_build_leaf_key(
						    session, r, NULL, 0,
						    &ovfl_key));
				}

				WT_RET(__rec_split_crossing_bnd(
				    session, r, key->len + val->len));
			}
		}

		/* Copy the key/value pair onto the page. */
		__rec_copy_incr(session, r, key);
		if (val->len == 0)
			r->any_empty_value = true;
		else {
			r->all_empty_value = false;
			if (btree->dictionary)
				WT_RET(__rec_dict_replace(session, r, 0, val));
			__rec_copy_incr(session, r, val);
		}

		/* Update compression state. */
		__rec_key_state_update(r, ovfl_key);
	}

	return (0);
}

/*
 * __rec_split_discard --
 *	Discard the pages resulting from a previous split.
 */
static int
__rec_split_discard(WT_SESSION_IMPL *session, WT_PAGE *page)
{
	WT_BTREE *btree;
	WT_MULTI *multi;
	WT_PAGE_MODIFY *mod;
	uint32_t i;

	btree = S2BT(session);
	mod = page->modify;

	/*
	 * A page that split is being reconciled for the second, or subsequent
	 * time; discard underlying block space used in the last reconciliation
	 * that is not being reused for this reconciliation.
	 */
	for (multi = mod->mod_multi,
	    i = 0; i < mod->mod_multi_entries; ++multi, ++i) {
		if (btree->type == BTREE_ROW)
			__wt_free(session, multi->key);

		__wt_free(session, multi->disk_image);
		__wt_free(session, multi->supd);

		/*
		 * If the page was re-written free the backing disk blocks used
		 * in the previous write (unless the blocks were reused in this
		 * write). The page may instead have been a disk image with
		 * associated saved updates: ownership of the disk image is
		 * transferred when rewriting the page in-memory and there may
		 * not have been saved updates. We've gotten this wrong a few
		 * times, so use the existence of an address to confirm backing
		 * blocks we care about, and free any disk image/saved updates.
		 */
		if (multi->addr.addr != NULL && !multi->addr.reuse) {
			WT_RET(__wt_btree_block_free(
			    session, multi->addr.addr, multi->addr.size));
			__wt_free(session, multi->addr.addr);
		}
	}
	__wt_free(session, mod->mod_multi);
	mod->mod_multi_entries = 0;

	/*
	 * This routine would be trivial, and only walk a single page freeing
	 * any blocks written to support the split, except for root splits.
	 * In the case of root splits, we have to cope with multiple pages in
	 * a linked list, and we also have to discard overflow items written
	 * for the page.
	 */
	if (WT_PAGE_IS_INTERNAL(page) && mod->mod_root_split != NULL) {
		WT_RET(__rec_split_discard(session, mod->mod_root_split));
		WT_RET(__wt_ovfl_track_wrapup(session, mod->mod_root_split));
		__wt_page_out(session, &mod->mod_root_split);
	}

	return (0);
}

/*
 * __rec_split_dump_keys --
 *	Dump out the split keys in verbose mode.
 */
static int
__rec_split_dump_keys(WT_SESSION_IMPL *session, WT_RECONCILE *r)
{
	WT_BTREE *btree;
	WT_DECL_ITEM(tkey);
	WT_MULTI *multi;
	uint32_t i;

	btree = S2BT(session);

	__wt_verbose(
	    session, WT_VERB_SPLIT, "split: %" PRIu32 " pages", r->multi_next);

	if (btree->type == BTREE_ROW) {
		WT_RET(__wt_scr_alloc(session, 0, &tkey));
		for (multi = r->multi, i = 0; i < r->multi_next; ++multi, ++i)
			__wt_verbose(session, WT_VERB_SPLIT,
			    "starting key %s",
			    __wt_buf_set_printable(session,
			    WT_IKEY_DATA(multi->key.ikey),
			    multi->key.ikey->size, tkey));
		__wt_scr_free(session, &tkey);
	} else
		for (multi = r->multi, i = 0; i < r->multi_next; ++multi, ++i)
			__wt_verbose(session, WT_VERB_SPLIT,
			    "starting recno %" PRIu64, multi->key.recno);
	return (0);
}

/*
 * __rec_write_wrapup --
 *	Finish the reconciliation.
 */
static int
__rec_write_wrapup(WT_SESSION_IMPL *session, WT_RECONCILE *r, WT_PAGE *page)
{
	WT_BM *bm;
	WT_BTREE *btree;
	WT_MULTI *multi;
	WT_PAGE_MODIFY *mod;
	WT_REF *ref;
	uint32_t i;

	btree = S2BT(session);
	bm = btree->bm;
	mod = page->modify;
	ref = r->ref;

	/*
	 * This page may have previously been reconciled, and that information
	 * is now about to be replaced.  Make sure it's discarded at some point,
	 * and clear the underlying modification information, we're creating a
	 * new reality.
	 */
	switch (mod->rec_result) {
	case 0:	/*
		 * The page has never been reconciled before, free the original
		 * address blocks (if any).  The "if any" is for empty trees
		 * created when a new tree is opened or previously deleted pages
		 * instantiated in memory.
		 *
		 * The exception is root pages are never tracked or free'd, they
		 * are checkpoints, and must be explicitly dropped.
		 */
		if (__wt_ref_is_root(ref))
			break;
		WT_RET(__wt_ref_block_free(session, ref));
		break;
	case WT_PM_REC_EMPTY:				/* Page deleted */
		break;
	case WT_PM_REC_MULTIBLOCK:			/* Multiple blocks */
		/*
		 * Discard the multiple replacement blocks.
		 */
		WT_RET(__rec_split_discard(session, page));
		break;
	case WT_PM_REC_REPLACE:				/* 1-for-1 page swap */
		/*
		 * Discard the replacement leaf page's blocks.
		 *
		 * The exception is root pages are never tracked or free'd, they
		 * are checkpoints, and must be explicitly dropped.
		 */
		if (!__wt_ref_is_root(ref))
			WT_RET(__wt_btree_block_free(session,
			    mod->mod_replace.addr, mod->mod_replace.size));

		/* Discard the replacement page's address and disk image. */
		__wt_free(session, mod->mod_replace.addr);
		mod->mod_replace.size = 0;
		__wt_free(session, mod->mod_disk_image);
		break;
	WT_ILLEGAL_VALUE(session);
	}

	/* Reset the reconciliation state. */
	mod->rec_result = 0;

	/*
	 * Wrap up overflow tracking.  If we are about to create a checkpoint,
	 * the system must be entirely consistent at that point (the underlying
	 * block manager is presumably going to do some action to resolve the
	 * list of allocated/free/whatever blocks that are associated with the
	 * checkpoint).
	 */
	WT_RET(__wt_ovfl_track_wrapup(session, page));

	__wt_verbose(session, WT_VERB_RECONCILE,
	    "%p reconciled into %" PRIu32 " pages",
	    (void *)ref, r->multi_next);

	switch (r->multi_next) {
	case 0:						/* Page delete */
		WT_STAT_CONN_INCR(session, rec_page_delete);
		WT_STAT_DATA_INCR(session, rec_page_delete);

		/* If this is the root page, we need to create a sync point. */
		ref = r->ref;
		if (__wt_ref_is_root(ref))
			WT_RET(bm->checkpoint(
			    bm, session, NULL, btree->ckpt, false));

		/*
		 * If the page was empty, we want to discard it from the tree
		 * by discarding the parent's key when evicting the parent.
		 * Mark the page as deleted, then return success, leaving the
		 * page in memory.  If the page is subsequently modified, that
		 * is OK, we'll just reconcile it again.
		 */
		mod->rec_result = WT_PM_REC_EMPTY;
		break;
	case 1:						/* 1-for-1 page swap */
		/*
		 * Because WiredTiger's pages grow without splitting, we're
		 * replacing a single page with another single page most of
		 * the time.
		 *
		 * If in-memory, or saving/restoring changes for this page and
		 * there's only one block, there's nothing to write. Set up
		 * a single block as if to split, then use that disk image to
		 * rewrite the page in memory. This is separate from simple
		 * replacements where eviction has decided to retain the page
		 * in memory because the latter can't handle update lists and
		 * splits can.
		 */
		if (F_ISSET(r, WT_REC_IN_MEMORY) ||
		    (F_ISSET(r, WT_REC_UPDATE_RESTORE) &&
		    r->multi->supd_entries != 0))
			goto split;

		/*
		 * We may have a root page, create a sync point. (The write code
		 * ignores root page updates, leaving that work to us.)
		 */
		if (r->wrapup_checkpoint == NULL) {
			mod->mod_replace = r->multi->addr;
			r->multi->addr.addr = NULL;
			mod->mod_disk_image = r->multi->disk_image;
			r->multi->disk_image = NULL;
			mod->mod_replace_las_pageid = r->multi->las_pageid;
			r->multi->las_pageid = 0;
#ifdef HAVE_TIMESTAMPS
			__wt_timestamp_set(&mod->mod_replace_las_min_timestamp,
			     &r->min_saved_timestamp);
#endif
		} else
			WT_RET(__wt_bt_write(session, r->wrapup_checkpoint,
			    NULL, NULL, true, F_ISSET(r, WT_REC_CHECKPOINT),
			    r->wrapup_checkpoint_compressed));

		mod->rec_result = WT_PM_REC_REPLACE;
		break;
	default:					/* Page split */
		if (WT_PAGE_IS_INTERNAL(page))
			WT_STAT_DATA_INCR(session, rec_multiblock_internal);
		else
			WT_STAT_DATA_INCR(session, rec_multiblock_leaf);

		/* Optionally display the actual split keys in verbose mode. */
		if (WT_VERBOSE_ISSET(session, WT_VERB_SPLIT))
			WT_RET(__rec_split_dump_keys(session, r));

		/*
		 * The reuse flag was set in some cases, but we have to clear
		 * it, otherwise on subsequent reconciliation we would fail to
		 * remove blocks that are being discarded.
		 */
split:		for (multi = r->multi, i = 0; i < r->multi_next; ++multi, ++i)
			multi->addr.reuse = 0;
		mod->mod_multi = r->multi;
		mod->mod_multi_entries = r->multi_next;
		mod->rec_result = WT_PM_REC_MULTIBLOCK;

		r->multi = NULL;
		r->multi_next = 0;
		break;
	}

	return (0);
}

/*
 * __rec_write_wrapup_err --
 *	Finish the reconciliation on error.
 */
static int
__rec_write_wrapup_err(WT_SESSION_IMPL *session, WT_RECONCILE *r, WT_PAGE *page)
{
	WT_DECL_RET;
	WT_MULTI *multi;
	WT_PAGE_MODIFY *mod;
	uint32_t i;

	mod = page->modify;

	/*
	 * Clear the address-reused flag from the multiblock reconciliation
	 * information (otherwise we might think the backing block is being
	 * reused on a subsequent reconciliation where we want to free it).
	 */
	if (mod->rec_result == WT_PM_REC_MULTIBLOCK)
		for (multi = mod->mod_multi,
		    i = 0; i < mod->mod_multi_entries; ++multi, ++i)
			multi->addr.reuse = 0;

	/*
	 * On error, discard blocks we've written, they're unreferenced by the
	 * tree.  This is not a question of correctness, we're avoiding block
	 * leaks.
	 *
	 * Don't discard backing blocks marked for reuse, they remain part of
	 * a previous reconciliation.
	 */
	for (multi = r->multi, i = 0; i < r->multi_next; ++multi, ++i)
		if (multi->addr.addr != NULL) {
			if (multi->addr.reuse)
				multi->addr.addr = NULL;
			else
				WT_TRET(__wt_btree_block_free(session,
				    multi->addr.addr, multi->addr.size));
		}

	WT_TRET(__wt_ovfl_track_wrapup_err(session, page));
	return (ret);
}

/*
 * __rec_cell_build_int_key --
 *	Process a key and return a WT_CELL structure and byte string to be
 *	stored on a row-store internal page.
 */
static int
__rec_cell_build_int_key(WT_SESSION_IMPL *session,
    WT_RECONCILE *r, const void *data, size_t size, bool *is_ovflp)
{
	WT_BTREE *btree;
	WT_KV *key;

	*is_ovflp = false;

	btree = S2BT(session);

	key = &r->k;

	/* Copy the bytes into the "current" and key buffers. */
	WT_RET(__wt_buf_set(session, r->cur, data, size));
	WT_RET(__wt_buf_set(session, &key->buf, data, size));

	/* Create an overflow object if the data won't fit. */
	if (size > btree->maxintlkey) {
		WT_STAT_DATA_INCR(session, rec_overflow_key_internal);

		*is_ovflp = true;
		return (__rec_cell_build_ovfl(
		    session, r, key, WT_CELL_KEY_OVFL, (uint64_t)0));
	}

	key->cell_len = __wt_cell_pack_int_key(&key->cell, key->buf.size);
	key->len = key->cell_len + key->buf.size;

	return (0);
}

/*
 * __rec_cell_build_leaf_key --
 *	Process a key and return a WT_CELL structure and byte string to be
 *	stored on a row-store leaf page.
 */
static int
__rec_cell_build_leaf_key(WT_SESSION_IMPL *session,
    WT_RECONCILE *r, const void *data, size_t size, bool *is_ovflp)
{
	WT_BTREE *btree;
	WT_KV *key;
	size_t pfx_max;
	const uint8_t *a, *b;
	uint8_t pfx;

	*is_ovflp = false;

	btree = S2BT(session);

	key = &r->k;

	pfx = 0;
	if (data == NULL)
		/*
		 * When data is NULL, our caller has a prefix compressed key
		 * they can't use (probably because they just crossed a split
		 * point).  Use the full key saved when last called, instead.
		 */
		WT_RET(__wt_buf_set(
		    session, &key->buf, r->cur->data, r->cur->size));
	else {
		/*
		 * Save a copy of the key for later reference: we use the full
		 * key for prefix-compression comparisons, and if we are, for
		 * any reason, unable to use the compressed key we generate.
		 */
		WT_RET(__wt_buf_set(session, r->cur, data, size));

		/*
		 * Do prefix compression on the key.  We know by definition the
		 * previous key sorts before the current key, which means the
		 * keys must differ and we just need to compare up to the
		 * shorter of the two keys.
		 */
		if (r->key_pfx_compress) {
			/*
			 * We can't compress out more than 256 bytes, limit the
			 * comparison to that.
			 */
			pfx_max = UINT8_MAX;
			if (size < pfx_max)
				pfx_max = size;
			if (r->last->size < pfx_max)
				pfx_max = r->last->size;
			for (a = data, b = r->last->data; pfx < pfx_max; ++pfx)
				if (*a++ != *b++)
					break;

			/*
			 * Prefix compression may cost us CPU and memory when
			 * the page is re-loaded, don't do it unless there's
			 * reasonable gain.
			 */
			if (pfx < btree->prefix_compression_min)
				pfx = 0;
			else
				WT_STAT_DATA_INCRV(
				    session, rec_prefix_compression, pfx);
		}

		/* Copy the non-prefix bytes into the key buffer. */
		WT_RET(__wt_buf_set(
		    session, &key->buf, (uint8_t *)data + pfx, size - pfx));
	}

	/* Optionally compress the key using the Huffman engine. */
	if (btree->huffman_key != NULL)
		WT_RET(__wt_huffman_encode(session, btree->huffman_key,
		    key->buf.data, (uint32_t)key->buf.size, &key->buf));

	/* Create an overflow object if the data won't fit. */
	if (key->buf.size > btree->maxleafkey) {
		/*
		 * Overflow objects aren't prefix compressed -- rebuild any
		 * object that was prefix compressed.
		 */
		if (pfx == 0) {
			WT_STAT_DATA_INCR(session, rec_overflow_key_leaf);

			*is_ovflp = true;
			return (__rec_cell_build_ovfl(
			    session, r, key, WT_CELL_KEY_OVFL, (uint64_t)0));
		}
		return (
		    __rec_cell_build_leaf_key(session, r, NULL, 0, is_ovflp));
	}

	key->cell_len = __wt_cell_pack_leaf_key(&key->cell, pfx, key->buf.size);
	key->len = key->cell_len + key->buf.size;

	return (0);
}

/*
 * __rec_cell_build_addr --
 *	Process an address reference and return a cell structure to be stored
 *	on the page.
 */
static void
__rec_cell_build_addr(WT_SESSION_IMPL *session, WT_RECONCILE *r,
    const void *addr, size_t size, u_int cell_type, uint64_t recno)
{
	WT_KV *val;

	val = &r->v;

	WT_ASSERT(session, size != 0 || cell_type == WT_CELL_ADDR_DEL);

	/*
	 * We don't check the address size because we can't store an address on
	 * an overflow page: if the address won't fit, the overflow page's
	 * address won't fit either.  This possibility must be handled by Btree
	 * configuration, we have to disallow internal page sizes that are too
	 * small with respect to the largest address cookie the underlying block
	 * manager might return.
	 */

	/*
	 * We don't copy the data into the buffer, it's not necessary; just
	 * re-point the buffer's data/length fields.
	 */
	val->buf.data = addr;
	val->buf.size = size;
	val->cell_len =
	    __wt_cell_pack_addr(&val->cell, cell_type, recno, val->buf.size);
	val->len = val->cell_len + val->buf.size;
}

/*
 * __rec_cell_build_val --
 *	Process a data item and return a WT_CELL structure and byte string to
 *	be stored on the page.
 */
static int
__rec_cell_build_val(WT_SESSION_IMPL *session,
    WT_RECONCILE *r, const void *data, size_t size, uint64_t rle)
{
	WT_BTREE *btree;
	WT_KV *val;

	btree = S2BT(session);

	val = &r->v;

	/*
	 * We don't copy the data into the buffer, it's not necessary; just
	 * re-point the buffer's data/length fields.
	 */
	val->buf.data = data;
	val->buf.size = size;

	/* Handle zero-length cells quickly. */
	if (size != 0) {
		/* Optionally compress the data using the Huffman engine. */
		if (btree->huffman_value != NULL)
			WT_RET(__wt_huffman_encode(
			    session, btree->huffman_value,
			    val->buf.data, (uint32_t)val->buf.size, &val->buf));

		/* Create an overflow object if the data won't fit. */
		if (val->buf.size > btree->maxleafvalue) {
			WT_STAT_DATA_INCR(session, rec_overflow_value);

			return (__rec_cell_build_ovfl(
			    session, r, val, WT_CELL_VALUE_OVFL, rle));
		}
	}
	val->cell_len = __wt_cell_pack_data(&val->cell, rle, val->buf.size);
	val->len = val->cell_len + val->buf.size;

	return (0);
}

/*
 * __rec_cell_build_ovfl --
 *	Store overflow items in the file, returning the address cookie.
 */
static int
__rec_cell_build_ovfl(WT_SESSION_IMPL *session,
    WT_RECONCILE *r, WT_KV *kv, uint8_t type, uint64_t rle)
{
	WT_BM *bm;
	WT_BTREE *btree;
	WT_DECL_ITEM(tmp);
	WT_DECL_RET;
	WT_PAGE *page;
	WT_PAGE_HEADER *dsk;
	size_t size;
	uint8_t *addr, buf[WT_BTREE_MAX_ADDR_COOKIE];

	btree = S2BT(session);
	bm = btree->bm;
	page = r->page;

	/* Track if page has overflow items. */
	r->ovfl_items = true;

	/*
	 * See if this overflow record has already been written and reuse it if
	 * possible, otherwise write a new overflow record.
	 */
	WT_RET(__wt_ovfl_reuse_search(
	    session, page, &addr, &size, kv->buf.data, kv->buf.size));
	if (addr == NULL) {
		/* Allocate a buffer big enough to write the overflow record. */
		size = kv->buf.size;
		WT_RET(bm->write_size(bm, session, &size));
		WT_RET(__wt_scr_alloc(session, size, &tmp));

		/* Initialize the buffer: disk header and overflow record. */
		dsk = tmp->mem;
		memset(dsk, 0, WT_PAGE_HEADER_SIZE);
		dsk->type = WT_PAGE_OVFL;
		dsk->u.datalen = (uint32_t)kv->buf.size;
		memcpy(WT_PAGE_HEADER_BYTE(btree, dsk),
		    kv->buf.data, kv->buf.size);
		dsk->mem_size =
		    WT_PAGE_HEADER_BYTE_SIZE(btree) + (uint32_t)kv->buf.size;
		tmp->size = dsk->mem_size;

		/* Write the buffer. */
		addr = buf;
		WT_ERR(__wt_bt_write(session, tmp,
		    addr, &size, false, F_ISSET(r, WT_REC_CHECKPOINT), false));

		/*
		 * Track the overflow record (unless it's a bulk load, which
		 * by definition won't ever reuse a record.
		 */
		if (!r->is_bulk_load)
			WT_ERR(__wt_ovfl_reuse_add(session, page,
			    addr, size, kv->buf.data, kv->buf.size));
	}

	/* Set the callers K/V to reference the overflow record's address. */
	WT_ERR(__wt_buf_set(session, &kv->buf, addr, size));

	/* Build the cell and return. */
	kv->cell_len = __wt_cell_pack_ovfl(&kv->cell, type, rle, kv->buf.size);
	kv->len = kv->cell_len + kv->buf.size;

err:	__wt_scr_free(session, &tmp);
	return (ret);
}

/*
 * __rec_dictionary_skip_search --
 *	Search a dictionary skiplist.
 */
static WT_DICTIONARY *
__rec_dictionary_skip_search(WT_DICTIONARY **head, uint64_t hash)
{
	WT_DICTIONARY **e;
	int i;

	/*
	 * Start at the highest skip level, then go as far as possible at each
	 * level before stepping down to the next.
	 */
	for (i = WT_SKIP_MAXDEPTH - 1, e = &head[i]; i >= 0;) {
		if (*e == NULL) {		/* Empty levels */
			--i;
			--e;
			continue;
		}

		/*
		 * Return any exact matches: we don't care in what search level
		 * we found a match.
		 */
		if ((*e)->hash == hash)		/* Exact match */
			return (*e);
		if ((*e)->hash > hash) {	/* Drop down a level */
			--i;
			--e;
		} else				/* Keep going at this level */
			e = &(*e)->next[i];
	}
	return (NULL);
}

/*
 * __rec_dictionary_skip_search_stack --
 *	Search a dictionary skiplist, returning an insert/remove stack.
 */
static void
__rec_dictionary_skip_search_stack(
    WT_DICTIONARY **head, WT_DICTIONARY ***stack, uint64_t hash)
{
	WT_DICTIONARY **e;
	int i;

	/*
	 * Start at the highest skip level, then go as far as possible at each
	 * level before stepping down to the next.
	 */
	for (i = WT_SKIP_MAXDEPTH - 1, e = &head[i]; i >= 0;)
		if (*e == NULL || (*e)->hash > hash)
			stack[i--] = e--;	/* Drop down a level */
		else
			e = &(*e)->next[i];	/* Keep going at this level */
}

/*
 * __rec_dictionary_skip_insert --
 *	Insert an entry into the dictionary skip-list.
 */
static void
__rec_dictionary_skip_insert(
    WT_DICTIONARY **head, WT_DICTIONARY *e, uint64_t hash)
{
	WT_DICTIONARY **stack[WT_SKIP_MAXDEPTH];
	u_int i;

	/* Insert the new entry into the skiplist. */
	__rec_dictionary_skip_search_stack(head, stack, hash);
	for (i = 0; i < e->depth; ++i) {
		e->next[i] = *stack[i];
		*stack[i] = e;
	}
}

/*
 * __rec_dictionary_init --
 *	Allocate and initialize the dictionary.
 */
static int
__rec_dictionary_init(WT_SESSION_IMPL *session, WT_RECONCILE *r, u_int slots)
{
	u_int depth, i;

	/* Free any previous dictionary. */
	__rec_dictionary_free(session, r);

	r->dictionary_slots = slots;
	WT_RET(__wt_calloc(session,
	    r->dictionary_slots, sizeof(WT_DICTIONARY *), &r->dictionary));
	for (i = 0; i < r->dictionary_slots; ++i) {
		depth = __wt_skip_choose_depth(session);
		WT_RET(__wt_calloc(session, 1,
		    sizeof(WT_DICTIONARY) + depth * sizeof(WT_DICTIONARY *),
		    &r->dictionary[i]));
		r->dictionary[i]->depth = depth;
	}
	return (0);
}

/*
 * __rec_dictionary_free --
 *	Free the dictionary.
 */
static void
__rec_dictionary_free(WT_SESSION_IMPL *session, WT_RECONCILE *r)
{
	u_int i;

	if (r->dictionary == NULL)
		return;

	/*
	 * We don't correct dictionary_slots when we fail during allocation,
	 * but that's OK, the value is either NULL or a memory reference to
	 * be free'd.
	 */
	for (i = 0; i < r->dictionary_slots; ++i)
		__wt_free(session, r->dictionary[i]);
	__wt_free(session, r->dictionary);
}

/*
 * __rec_dictionary_reset --
 *	Reset the dictionary when reconciliation restarts and when crossing a
 *	page boundary (a potential split).
 */
static void
__rec_dictionary_reset(WT_RECONCILE *r)
{
	if (r->dictionary_slots) {
		r->dictionary_next = 0;
		memset(r->dictionary_head, 0, sizeof(r->dictionary_head));
	}
}

/*
 * __rec_dictionary_lookup --
 *	Check the dictionary for a matching value on this page.
 */
static int
__rec_dictionary_lookup(
    WT_SESSION_IMPL *session, WT_RECONCILE *r, WT_KV *val, WT_DICTIONARY **dpp)
{
	WT_DICTIONARY *dp, *next;
	uint64_t hash;
	bool match;

	*dpp = NULL;

	/* Search the dictionary, and return any match we find. */
	hash = __wt_hash_fnv64(val->buf.data, val->buf.size);
	for (dp = __rec_dictionary_skip_search(r->dictionary_head, hash);
	    dp != NULL && dp->hash == hash; dp = dp->next[0]) {
		WT_RET(__wt_cell_pack_data_match(
		    (WT_CELL *)((uint8_t *)r->cur_ptr->image.mem + dp->offset),
		    &val->cell, val->buf.data, &match));
		if (match) {
			WT_STAT_DATA_INCR(session, rec_dictionary);
			*dpp = dp;
			return (0);
		}
	}

	/*
	 * We're not doing value replacement in the dictionary.  We stop adding
	 * new entries if we run out of empty dictionary slots (but continue to
	 * use the existing entries).  I can't think of any reason a leaf page
	 * value is more likely to be seen because it was seen more recently
	 * than some other value: if we find working sets where that's not the
	 * case, it shouldn't be too difficult to maintain a pointer which is
	 * the next dictionary slot to re-use.
	 */
	if (r->dictionary_next >= r->dictionary_slots)
		return (0);

	/*
	 * Set the hash value, we'll add this entry into the dictionary when we
	 * write it into the page's disk image buffer (because that's when we
	 * know where on the page it will be written).
	 */
	next = r->dictionary[r->dictionary_next++];
	next->offset = 0;		/* Not necessary, just cautious. */
	next->hash = hash;
	__rec_dictionary_skip_insert(r->dictionary_head, next, hash);
	*dpp = next;
	return (0);
}

/*
 * __rec_verbose_lookaside_write --
 *	Create a verbose message to display once per checkpoint with details
 *	about the cache state when performing a lookaside table write.
 */
static void
__rec_verbose_lookaside_write(
    WT_SESSION_IMPL *session, uint32_t las_id, uint64_t las_pageid)
{
#ifdef HAVE_VERBOSE
	WT_CONNECTION_IMPL *conn;
	uint64_t ckpt_gen_current, ckpt_gen_last;
	uint32_t pct_dirty, pct_full;

	if (!WT_VERBOSE_ISSET(session, WT_VERB_LOOKASIDE))
		return;

	conn = S2C(session);
	ckpt_gen_current = __wt_gen(session, WT_GEN_CHECKPOINT);
	ckpt_gen_last = conn->las_verb_gen_write;

	/*
	 * This message is throttled to one per checkpoint. To do this we
	 * track the generation of the last checkpoint for which the message
	 * was printed and check against the current checkpoint generation.
	 */
	if (ckpt_gen_current > ckpt_gen_last) {
		/*
		 * Attempt to atomically replace the last checkpoint generation
		 * for which this message was printed. If the atomic swap fails
		 * we have raced and the winning thread will print the message.
		 */
		if (__wt_atomic_casv64(&conn->las_verb_gen_write,
		    ckpt_gen_last, ckpt_gen_current)) {
			(void)__wt_eviction_clean_needed(session, &pct_full);
			(void)__wt_eviction_dirty_needed(session, &pct_dirty);

			__wt_verbose(session, WT_VERB_LOOKASIDE,
			    "Page reconciliation triggered lookaside write"
			    "file ID %" PRIu32 ", page ID %" PRIu64 ". "
			    "Entries now in lookaside file: %" PRId64 ", "
			    "cache dirty: %" PRIu32 "%% , "
			    "cache use: %" PRIu32 "%%",
			    las_id, las_pageid,
			    WT_STAT_READ(conn->stats, cache_lookaside_entries),
			    pct_dirty, pct_full);
		}
	}
#else
	WT_UNUSED(session);
	WT_UNUSED(las_id);
	WT_UNUSED(las_pageid);
#endif
}<|MERGE_RESOLUTION|>--- conflicted
+++ resolved
@@ -1231,12 +1231,8 @@
 	*updp = NULL;
 
 	page = r->page;
-<<<<<<< HEAD
 	first_txn_upd = NULL;
-=======
-	first_ts_upd = first_txn_upd = NULL;
 	upd_memsize = 0;
->>>>>>> 2fbe969f
 	max_txn = WT_TXN_NONE;
 	uncommitted = false;
 
