--- conflicted
+++ resolved
@@ -5915,13 +5915,7 @@
 			r->multi->addr.addr = NULL;
 			mod->mod_disk_image = r->multi->disk_image;
 			r->multi->disk_image = NULL;
-<<<<<<< HEAD
-			mod->mod_replace_las_pageid = r->multi->las_pageid;
-			__wt_timestamp_set(&mod->mod_replace_las_min_timestamp,
-			     &r->min_saved_timestamp);
-=======
 			mod->mod_page_las = r->multi->page_las;
->>>>>>> 94290111
 		} else
 			WT_RET(__wt_bt_write(session, r->wrapup_checkpoint,
 			    NULL, NULL, true, F_ISSET(r, WT_REC_CHECKPOINT),
