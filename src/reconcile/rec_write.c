--- conflicted
+++ resolved
@@ -2534,29 +2534,21 @@
 
         if (F_ISSET(r->ref, WT_REF_FLAG_INTERNAL)) {
             WT_STAT_CONN_DSRC_INCR(session, rec_page_delta_internal);
-<<<<<<< HEAD
             __wt_atomic_add64(&conn->disaggregated_storage.total_internal_delta_count,
               multi->block_meta.delta_count);
             __wt_atomic_add64(&conn->disaggregated_storage.total_page_with_internal_delta, 1);
 
-            if (block_meta->delta_count >
-=======
             if (multi->block_meta.delta_count >
->>>>>>> e7befe47
               __wt_atomic_load64(&conn->disaggregated_storage.max_internal_delta_count))
-                __wt_atomic_store64(
-                  &conn->disaggregated_storage.max_internal_delta_count, multi->block_meta.delta_count);
+                __wt_atomic_store64(&conn->disaggregated_storage.max_internal_delta_count,
+                  multi->block_meta.delta_count);
         } else if (F_ISSET(r->ref, WT_REF_FLAG_LEAF)) {
             WT_STAT_CONN_DSRC_INCR(session, rec_page_delta_leaf);
-<<<<<<< HEAD
             __wt_atomic_add64(
               &conn->disaggregated_storage.total_leaf_delta_count, multi->block_meta.delta_count);
             __wt_atomic_add64(&conn->disaggregated_storage.total_page_with_leaf_delta, 1);
 
-            if (block_meta->delta_count >
-=======
             if (multi->block_meta.delta_count >
->>>>>>> e7befe47
               __wt_atomic_load64(&conn->disaggregated_storage.max_leaf_delta_count))
                 __wt_atomic_store64(
                   &conn->disaggregated_storage.max_leaf_delta_count, multi->block_meta.delta_count);
