--- conflicted
+++ resolved
@@ -2697,20 +2697,14 @@
                 ++multi->block_meta.reconciliation_id;
         } else
             __wt_page_block_meta_assign(session, &multi->block_meta);
-<<<<<<< HEAD
         WT_RET(__rec_write(session, &chunk->image, &multi->block_meta, addr, &addr_size,
           &compressed_size, false, F_ISSET(r, WT_REC_CHECKPOINT), false));
-=======
-        WT_RET(__rec_write(session, compressed_image == NULL ? &chunk->image : compressed_image,
-          &multi->block_meta, addr, &addr_size, &compressed_size, false,
-          F_ISSET(r, WT_REC_CHECKPOINT), compressed_image != NULL));
 
         if (F_ISSET(r->ref, WT_REF_FLAG_INTERNAL))
             WT_STAT_CONN_INCR(session, rec_page_full_image_internal);
         else if (F_ISSET(r->ref, WT_REF_FLAG_LEAF))
             WT_STAT_CONN_INCR(session, rec_page_full_image_leaf);
 
->>>>>>> 8a4cbd66
 #ifdef HAVE_DIAGNOSTIC
         verify_image = true;
 #endif
