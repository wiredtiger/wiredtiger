/*-
 * Copyright (c) 2014-present MongoDB, Inc.
 * Copyright (c) 2008-2014 WiredTiger, Inc.
 *	All rights reserved.
 *
 * See the file LICENSE for redistribution information.
 */

#include "wt_internal.h"

static int __rec_cleanup(WT_SESSION_IMPL *, WT_RECONCILE *);
static int __rec_destroy(WT_SESSION_IMPL *, void *);
static int __rec_destroy_session(WT_SESSION_IMPL *);
static int __rec_init(WT_SESSION_IMPL *, WT_REF *, uint32_t, WT_SALVAGE_COOKIE *, void *);
static int __rec_hs_wrapup(WT_SESSION_IMPL *, WT_RECONCILE *);
static int __rec_root_write(WT_SESSION_IMPL *, WT_PAGE *, uint32_t);
static int __rec_split_discard(WT_SESSION_IMPL *, WT_PAGE *);
static int __rec_split_row_promote(WT_SESSION_IMPL *, WT_RECONCILE *, WT_ITEM *, uint8_t);
static int __rec_split_write(WT_SESSION_IMPL *, WT_RECONCILE *, WT_REC_CHUNK *, WT_ITEM *, bool);
static void __rec_write_page_status(WT_SESSION_IMPL *, WT_RECONCILE *);
static int __rec_write_err(WT_SESSION_IMPL *, WT_RECONCILE *, WT_PAGE *);
static int __rec_write_wrapup(WT_SESSION_IMPL *, WT_RECONCILE *, WT_PAGE *);
static int __reconcile(WT_SESSION_IMPL *, WT_REF *, WT_SALVAGE_COOKIE *, uint32_t, bool *);

/*
 * __wt_reconcile --
 *     Reconcile an in-memory page into its on-disk format, and write it.
 */
int
__wt_reconcile(WT_SESSION_IMPL *session, WT_REF *ref, WT_SALVAGE_COOKIE *salvage, uint32_t flags)
{
    WT_BTREE *btree;
    WT_DECL_RET;
    WT_PAGE *page;
    bool no_reconcile_set, page_locked;

    btree = S2BT(session);
    page = ref->page;

    __wt_verbose(session, WT_VERB_RECONCILE, "%p reconcile %s (%s%s)", (void *)ref,
      __wt_page_type_string(page->type), LF_ISSET(WT_REC_EVICT) ? "evict" : "checkpoint",
      LF_ISSET(WT_REC_HS) ? ", history store" : "");

    /*
     * Sanity check flags.
     *
     * If we try to do eviction using transaction visibility, we had better have a snapshot. This
     * doesn't apply to checkpoints: there are (rare) cases where we write data at read-uncommitted
     * isolation.
     */
    WT_ASSERT_ALWAYS(session,
      !LF_ISSET(WT_REC_EVICT) || LF_ISSET(WT_REC_VISIBLE_ALL) ||
        F_ISSET(session->txn, WT_TXN_HAS_SNAPSHOT),
      "Attempting an eviction with transaction visibility and no snapshot");

    /* Can't do history store eviction for history store itself or for metadata. */
    WT_ASSERT(session,
      !LF_ISSET(WT_REC_HS) || (!WT_IS_HS(btree->dhandle) && !WT_IS_METADATA(btree->dhandle)));
    /* Flag as unused for non diagnostic builds. */
    WT_UNUSED(btree);

    /* It's an error to be called with a clean page. */
    WT_ASSERT(session, __wt_page_is_modified(page));

    /*
     * Reconciliation acquires and releases pages, and in rare cases that page release triggers
     * eviction. If the page is dirty, eviction can trigger reconciliation, and we re-enter this
     * code. Reconciliation isn't re-entrant, so we need to ensure that doesn't happen.
     */
    no_reconcile_set = F_ISSET(session, WT_SESSION_NO_RECONCILE);
    F_SET(session, WT_SESSION_NO_RECONCILE);

    /*
     * Reconciliation locks the page for two reasons:
     *    Reconciliation reads the lists of page updates, obsolete updates
     * cannot be discarded while reconciliation is in progress;
     *    In-memory splits: reconciliation of an internal page cannot handle
     * a child page splitting during the reconciliation.
     */
    WT_PAGE_LOCK(session, page);
    page_locked = true;

    /*
     * Now that the page is locked, if attempting to evict it, check again whether eviction is
     * permitted. The page's state could have changed while we were waiting to acquire the lock
     * (e.g., the page could have split).
     */
    if (LF_ISSET(WT_REC_EVICT) && !__wt_page_can_evict(session, ref, NULL))
        WT_ERR(__wt_set_return(session, EBUSY));

    /*
     * Reconcile the page. The reconciliation code unlocks the page as soon as possible, and returns
     * that information.
     */
    ret = __reconcile(session, ref, salvage, flags, &page_locked);

    /* If writing a page in service of compaction, we're done, clear the flag. */
    F_CLR_ATOMIC_16(ref->page, WT_PAGE_COMPACTION_WRITE);

err:
    if (page_locked)
        WT_PAGE_UNLOCK(session, page);
    if (!no_reconcile_set)
        F_CLR(session, WT_SESSION_NO_RECONCILE);

    return (ret);
}

/*
 * __reconcile_save_evict_state --
 *     Save the transaction state that causes history to be pinned, whether reconciliation succeeds
 *     or fails.
 */
static void
__reconcile_save_evict_state(WT_SESSION_IMPL *session, WT_REF *ref, uint32_t flags)
{
    WT_PAGE_MODIFY *mod;
    uint64_t oldest_id;

    mod = ref->page->modify;
    oldest_id = __wt_txn_oldest_id(session);

    /*
     * During eviction, save the transaction state that causes history to be pinned, regardless of
     * whether reconciliation succeeds or fails. There is usually no point retrying eviction until
     * this state changes.
     */
    if (LF_ISSET(WT_REC_EVICT)) {
        mod->last_eviction_id = oldest_id;
        __wt_txn_pinned_timestamp(session, &mod->last_eviction_timestamp);
        mod->last_evict_pass_gen = __wt_atomic_load64(&S2C(session)->cache->evict_pass_gen);
    }

#ifdef HAVE_DIAGNOSTIC
    /*
     * Check that transaction time always moves forward for a given page. If this check fails,
     * reconciliation can free something that a future reconciliation will need.
     */
    WT_ASSERT(session, WT_TXNID_LE(mod->last_oldest_id, oldest_id));
    mod->last_oldest_id = oldest_id;
#endif
}

/*
 * __reconcile_post_wrapup --
 *     Do the last things necessary after wrapping up the reconciliation. Called whether or not the
 *     reconciliation fails, with different error-path behavior in the parent.
 */
static int
__reconcile_post_wrapup(
  WT_SESSION_IMPL *session, WT_RECONCILE *r, WT_PAGE *page, uint32_t flags, bool *page_lockedp)
{
    WT_BTREE *btree;

    btree = S2BT(session);

    /* Ensure that we own the lock before unlocking the page, as we unlock it unconditionally. */
    WT_ASSERT_SPINLOCK_OWNED(session, &page->modify->page_lock);

    page->modify->flags = 0;

    /* Release the reconciliation lock. */
    *page_lockedp = false;
    WT_PAGE_UNLOCK(session, page);

    /* Update statistics. */
    WT_STAT_CONN_INCR(session, rec_pages);
    WT_STAT_DSRC_INCR(session, rec_pages);
    if (LF_ISSET(WT_REC_EVICT))
        WT_STAT_CONN_DSRC_INCR(session, rec_pages_eviction);
    if (r->cache_write_hs)
        WT_STAT_CONN_DSRC_INCR(session, cache_write_hs);
    if (r->cache_write_restore_invisible || F_ISSET(r, WT_REC_SCRUB))
        WT_STAT_CONN_DSRC_INCR(session, cache_write_restore);
    if (!WT_IS_HS(btree->dhandle)) {
        if (r->rec_page_cell_with_txn_id)
            WT_STAT_CONN_INCR(session, rec_pages_with_txn);
        if (r->rec_page_cell_with_ts)
            WT_STAT_CONN_INCR(session, rec_pages_with_ts);
        if (r->rec_page_cell_with_prepared_txn)
            WT_STAT_CONN_INCR(session, rec_pages_with_prepare);
    }
    if (r->multi_next > btree->rec_multiblock_max)
        btree->rec_multiblock_max = r->multi_next;

    /* Clean up the reconciliation structure. */
    WT_RET(__rec_cleanup(session, r));

    /*
     * When threads perform eviction, don't cache block manager structures (even across calls), we
     * can have a significant number of threads doing eviction at the same time with large items.
     * Ignore checkpoints, once the checkpoint completes, all unnecessary session resources will be
     * discarded.
     */
    if (!WT_SESSION_IS_CHECKPOINT(session)) {
        /*
         * Clean up the underlying block manager memory too: it's not reconciliation, but threads
         * discarding reconciliation structures want to clean up the block manager's structures as
         * well, and there's no obvious place to do that.
         */
        if (session->block_manager_cleanup != NULL) {
            WT_RET(session->block_manager_cleanup(session));
        }

        WT_RET(__rec_destroy_session(session));
    }

    return (0);
}

/*
 * __reconcile --
 *     Reconcile an in-memory page into its on-disk format, and write it.
 */
static int
__reconcile(WT_SESSION_IMPL *session, WT_REF *ref, WT_SALVAGE_COOKIE *salvage, uint32_t flags,
  bool *page_lockedp)
{
    WT_BTREE *btree;
    WT_CONNECTION_IMPL *conn;
    WT_DECL_RET;
    WT_PAGE *page;
    WT_RECONCILE *r;
    uint64_t rec, rec_finish, rec_hs_wrapup, rec_img_build, rec_start;
    void *addr;

    btree = S2BT(session);
    conn = S2C(session);
    page = ref->page;

    rec_start = __wt_clock(session);
    WT_ASSERT(session, rec_start != 0);

    if (*page_lockedp)
        WT_ASSERT_SPINLOCK_OWNED(session, &page->modify->page_lock);

    /* Save the eviction state. */
    __reconcile_save_evict_state(session, ref, flags);

    /* Initialize the reconciliation structures for each new run. */
    WT_RET(__rec_init(session, ref, flags, salvage, &session->reconcile));
    WT_CLEAR(session->reconcile_timeline);
    session->reconcile_timeline.reconcile_start = rec_start;

    r = session->reconcile;

    /* Only update if we are in the first entry into eviction. */
    if (!session->evict_timeline.reentry_hs_eviction)
        session->reconcile_timeline.image_build_start = __wt_clock(session);

    /* Reconcile the page. */
    switch (page->type) {
    case WT_PAGE_COL_FIX:
        ret = __wti_rec_col_fix(session, r, ref, salvage);
        break;
    case WT_PAGE_COL_INT:
        WT_WITH_PAGE_INDEX(session, ret = __wti_rec_col_int(session, r, ref));
        break;
    case WT_PAGE_COL_VAR:
        ret = __wti_rec_col_var(session, r, ref, salvage);
        break;
    case WT_PAGE_ROW_INT:
        WT_WITH_PAGE_INDEX(session, ret = __wti_rec_row_int(session, r, page));
        break;
    case WT_PAGE_ROW_LEAF:
        /*
         * It's important we wrap this call in a page index guard, the ikey on the ref may still be
         * pointing into the internal page's memory. We want to prevent eviction of the internal
         * page for the duration.
         */
        WT_WITH_PAGE_INDEX(session, ret = __wti_rec_row_leaf(session, r, ref, salvage));
        break;
    default:
        ret = __wt_illegal_value(session, page->type);
        break;
    }

    if (!session->evict_timeline.reentry_hs_eviction)
        session->reconcile_timeline.image_build_finish = __wt_clock(session);

    /*
     * If we failed, don't bail out yet; we still need to update stats and tidy up.
     */

    /*
     * If eviction didn't use any updates and didn't split or delete the page, it didn't make
     * progress. Give up rather than silently succeeding in doing no work: this way threads know to
     * back off forced eviction rather than spinning.
     *
     * Do not return an error if we are syncing the file with eviction disabled or as part of a
     * checkpoint.
     */
    if (ret == 0 && !(btree->evict_disabled > 0 || !F_ISSET(btree->dhandle, WT_DHANDLE_OPEN)) &&
      F_ISSET(r, WT_REC_EVICT) && !WT_PAGE_IS_INTERNAL(r->page) && r->multi_next == 1 &&
      F_ISSET(r, WT_REC_CALL_URGENT) && !r->update_used && r->cache_write_restore_invisible &&
      !r->cache_upd_chain_all_aborted) {
        /*
         * If eviction didn't make any progress, let application threads know they should refresh
         * the transaction's snapshot (and try to evict the latest content).
         */
        if (F_ISSET(session->txn, WT_TXN_HAS_SNAPSHOT))
            F_SET(session->txn, WT_TXN_REFRESH_SNAPSHOT);

        WT_STAT_CONN_DSRC_INCR(session, cache_eviction_blocked_no_progress);
        ret = __wt_set_return(session, EBUSY);
    }
    addr = ref->addr;

    /*
     * If we fail the reconciliation prior to calling __rec_write_wrapup then we can clean up our
     * state and return an error.
     *
     * If we fail the reconciliation after calling __rec_write_wrapup then we must panic as
     * inserting updates to the history store and then failing can leave us in a bad state.
     */
    if (ret != 0) {
        WT_ASSERT_ALWAYS(session, addr == NULL || ref->addr != NULL,
          "Reconciliation trying to free the page that has been written to disk");
        WT_IGNORE_RET(__rec_write_err(session, r, page));
        WT_IGNORE_RET(__reconcile_post_wrapup(session, r, page, flags, page_lockedp));
        /*
         * This return statement covers non-panic error scenarios; any failure beyond this point is
         * a panic. Conversely, no return prior to this point should use the "err" label.
         */
        return (ret);
    }

    /* Wrap up the page reconciliation. Panic on failure. */
    WT_ERR(__rec_write_wrapup(session, r, page));
    __rec_write_page_status(session, r);
    WT_ERR(__reconcile_post_wrapup(session, r, page, flags, page_lockedp));

    /*
     * Root pages are special, splits have to be done, we can't put it off as the parent's problem
     * any more.
     */
    if (__wt_ref_is_root(ref)) {
        WT_WITH_PAGE_INDEX(session, ret = __rec_root_write(session, page, flags));
        if (ret != 0)
            goto err;
        return (0);
    }

    /*
     * Otherwise, mark the page's parent dirty. Don't mark the tree dirty: if this reconciliation is
     * in service of a checkpoint, it's cleared the tree's dirty flag, and we don't want to set it
     * again as part of that walk.
     */
    WT_ERR(__wt_page_parent_modify_set(session, ref, true));

    /*
     * Track the longest reconciliation and time spent in each reconciliation stage, ignoring races
     * (it's just a statistic).
     */
    rec_finish = __wt_clock(session);
    session->reconcile_timeline.reconcile_finish = rec_finish;

    rec_hs_wrapup = WT_CLOCKDIFF_MS(
      session->reconcile_timeline.hs_wrapup_finish, session->reconcile_timeline.hs_wrapup_start);
    rec_img_build = WT_CLOCKDIFF_MS(session->reconcile_timeline.image_build_finish,
      session->reconcile_timeline.image_build_start);
    rec = WT_CLOCKDIFF_MS(rec_finish, rec_start);

    /*
     * Sanity check timings (WT_DAY is in seconds, and we have milliseconds). FIXME WT-12192
     * rec_hs_wrapup and rec_img_build should also have an assertion here.
     */
    WT_ASSERT(session, rec < WT_DAY * WT_THOUSAND);

    if (rec_hs_wrapup > conn->rec_maximum_hs_wrapup_milliseconds)
        conn->rec_maximum_hs_wrapup_milliseconds = rec_hs_wrapup;
    if (rec_img_build > conn->rec_maximum_image_build_milliseconds)
        conn->rec_maximum_image_build_milliseconds = rec_img_build;
    if (rec > conn->rec_maximum_milliseconds)
        conn->rec_maximum_milliseconds = rec;
    if (session->reconcile_timeline.total_reentry_hs_eviction_time >
      conn->cache->reentry_hs_eviction_ms)
        conn->cache->reentry_hs_eviction_ms =
          session->reconcile_timeline.total_reentry_hs_eviction_time;

err:
    if (ret != 0)
        WT_RET_PANIC(session, ret, "reconciliation failed after building the disk image");
    return (ret);
}

/*
 * __rec_write_page_status --
 *     Set the page status after reconciliation.
 */
static void
__rec_write_page_status(WT_SESSION_IMPL *session, WT_RECONCILE *r)
{
    WT_BTREE *btree;
    WT_PAGE *page;
    WT_PAGE_MODIFY *mod;

    btree = S2BT(session);
    page = r->page;
    mod = page->modify;

    /*
     * Track the page's maximum transaction ID (used to decide if we can evict a clean page and
     * discard its history).
     */
    mod->rec_max_txn = r->max_txn;
    mod->rec_max_timestamp = r->max_ts;

    /*
     * Track the tree's maximum transaction ID (used to decide if it's safe to discard the tree) and
     * maximum timestamp.
     */
    if (WT_TXNID_LT(btree->rec_max_txn, r->max_txn))
        btree->rec_max_txn = r->max_txn;
    if (btree->rec_max_timestamp < r->max_ts)
        btree->rec_max_timestamp = r->max_ts;

    /*
     * Set the page's status based on whether or not we cleaned the page.
     */
    if (r->leave_dirty) {
        /*
         * The page remains dirty.
         *
         * Any checkpoint call cleared the tree's modified flag before writing pages, so we must
         * explicitly reset it. We insert a barrier after the change for clarity (the requirement is
         * the flag be set before a subsequent checkpoint reads it, and as the current checkpoint is
         * waiting on this reconciliation to complete, there's no risk of that happening).
         */
        btree->modified = true;
        WT_FULL_BARRIER();
        if (!S2C(session)->modified)
            S2C(session)->modified = true;

        /*
         * Eviction should only be here if allowing writes to history store or in the in-memory
         * eviction case. Otherwise, we must be reconciling the metadata (which does not allow
         * history store content).
         */
        WT_ASSERT(session,
          !F_ISSET(r, WT_REC_EVICT) ||
            (F_ISSET(r, WT_REC_HS | WT_REC_IN_MEMORY) || WT_IS_METADATA(btree->dhandle)));
    } else {
        /*
         * We set the page state to mark it as having been dirtied for the first time prior to
         * reconciliation. A failed atomic cas indicates that an update has taken place during
         * reconciliation.
         *
         * The page only might be clean; if the page state is unchanged since reconciliation
         * started, it's clean.
         *
         * If the page state changed, the page has been written since reconciliation started and
         * remains dirty (that can't happen when evicting, the page is exclusively locked).
         */
        if (__wt_atomic_cas32(&mod->page_state, WT_PAGE_DIRTY_FIRST, WT_PAGE_CLEAN))
            __wt_cache_dirty_decr(session, page);
        else
            WT_ASSERT_ALWAYS(
              session, !F_ISSET(r, WT_REC_EVICT), "Page state has been modified during eviction");
    }
}

/*
 * __rec_root_write --
 *     Handle the write of a root page.
 */
static int
__rec_root_write(WT_SESSION_IMPL *session, WT_PAGE *page, uint32_t flags)
{
    WT_DECL_RET;
    WT_PAGE *next;
    WT_PAGE_INDEX *pindex;
    WT_PAGE_MODIFY *mod;
    WT_REF fake_ref;
    uint32_t i;

    mod = page->modify;

    /*
     * If a single root page was written (either an empty page or there was a 1-for-1 page swap),
     * we've written root and checkpoint, we're done. Clear the result of the reconciliation, a root
     * page never has the structures that would normally be associated with (at least), the
     * replaced-object flag. If the root page split, write the resulting WT_REF array. We already
     * have an infrastructure for writing pages, create a fake root page and write it instead of
     * adding code to write blocks based on the list of blocks resulting from a multiblock
     * reconciliation.
     *
     */
    switch (mod->rec_result) {
    case WT_PM_REC_EMPTY:   /* Page is empty */
    case WT_PM_REC_REPLACE: /* 1-for-1 page swap */
        mod->rec_result = 0;
        return (0);
    case WT_PM_REC_MULTIBLOCK: /* Multiple blocks */
        break;
    default:
        return (__wt_illegal_value(session, mod->rec_result));
    }

    __wt_verbose(
      session, WT_VERB_SPLIT, "root page split -> %" PRIu32 " pages", mod->mod_multi_entries);

    /*
     * Create a new root page, initialize the array of child references, mark it dirty, then write
     * it.
     *
     * Don't count the eviction of this page as progress, checkpoint can repeatedly create and
     * discard these pages.
     */
    WT_RET(__wt_page_alloc(session, page->type, mod->mod_multi_entries, false, &next));
    F_SET_ATOMIC_16(next, WT_PAGE_EVICT_NO_PROGRESS);

    WT_INTL_INDEX_GET(session, next, pindex);
    for (i = 0; i < mod->mod_multi_entries; ++i) {
        /*
         * There's special error handling required when re-instantiating pages in memory; it's not
         * needed here, asserted for safety.
         */
        WT_ASSERT_ALWAYS(
          session, mod->mod_multi[i].supd == NULL, "Applying unnecessary error handling");
        WT_ASSERT_ALWAYS(
          session, mod->mod_multi[i].disk_image == NULL, "Applying unnecessary error handling");

        WT_ERR(__wt_multi_to_ref(
          session, NULL, next, &mod->mod_multi[i], &pindex->index[i], NULL, false, false));
        pindex->index[i]->home = next;
    }

    /*
     * We maintain a list of pages written for the root in order to free the backing blocks the next
     * time the root is written.
     */
    mod->mod_root_split = next;

    /*
     * Mark the page dirty. Don't mark the tree dirty: if this reconciliation is in service of a
     * checkpoint, it's cleared the tree's dirty flag, and we don't want to set it again as part of
     * that walk.
     */
    WT_ERR(__wt_page_modify_init(session, next));
    __wt_page_only_modify_set(session, next);

    /*
     * Fake up a reference structure, and write the next root page.
     */
    __wt_root_ref_init(session, &fake_ref, next, page->type == WT_PAGE_COL_INT);
    return (__wt_reconcile(session, &fake_ref, NULL, flags));

err:
    __wt_page_out(session, &next);
    return (ret);
}

/*
 * __rec_init --
 *     Initialize the reconciliation structure.
 */
static int
__rec_init(WT_SESSION_IMPL *session, WT_REF *ref, uint32_t flags, WT_SALVAGE_COOKIE *salvage,
  void *reconcilep)
{
    WT_BTREE *btree;
    WT_DECL_RET;
    WT_PAGE *page;
    WT_RECONCILE *r;
    WT_TXN_GLOBAL *txn_global;
    uint64_t ckpt_txn;

    btree = S2BT(session);
    page = ref->page;

    /*
     * Reconciliation is not re-entrant, make sure that doesn't happen. Our caller sets
     * WT_SESSION_IMPL.WT_SESSION_NO_RECONCILE to prevent it, but it's been a problem in the past,
     * check to be sure.
     */
    r = *(WT_RECONCILE **)reconcilep;
    if (r != NULL && r->ref != NULL)
        WT_RET_MSG(session, WT_ERROR, "reconciliation re-entered");

    if (r == NULL) {
        WT_RET(__wt_calloc_one(session, &r));
        session->reconcile_cleanup = __rec_destroy_session;

        /* Connect pointers/buffers. */
        r->cur = &r->_cur;
        r->last = &r->_last;

        /* Disk buffers need to be aligned for writing. */
        F_SET(&r->chunk_A.image, WT_ITEM_ALIGNED);
        F_SET(&r->chunk_B.image, WT_ITEM_ALIGNED);
        F_SET(&r->delta, WT_ITEM_ALIGNED);
    }

    /* Remember the configuration. */
    r->ref = ref;
    r->page = page;

    /*
     * Save the transaction generations before reading the page. These are all acquire reads, but we
     * only need one.
     */
    r->orig_btree_checkpoint_gen = btree->checkpoint_gen;
    r->orig_txn_checkpoint_gen = __wt_gen(session, WT_GEN_CHECKPOINT);

    WT_ASSERT_ALWAYS(
      session, page->modify->flags == 0, "Illegal page state when initializing reconcile");

    /* Track that the page is being reconciled and if it is exclusive (e.g. eviction). */
    F_SET(page->modify, WT_PAGE_MODIFY_RECONCILING);
    if (LF_ISSET(WT_REC_EVICT))
        F_SET(page->modify, WT_PAGE_MODIFY_EXCLUSIVE);

    /*
     * Update the page state to indicate that all currently installed updates will be included in
     * this reconciliation if it would mark the page clean.
     */
    __wt_atomic_store32(&page->modify->page_state, WT_PAGE_DIRTY_FIRST);
    WT_FULL_BARRIER();

    /*
     * Cache the oldest running transaction ID. This is used to check whether updates seen by
     * reconciliation have committed. We keep a cached copy to avoid races where a concurrent
     * transaction could abort while reconciliation is examining its updates. This way, any
     * transaction running when reconciliation starts is considered uncommitted.
     */
    txn_global = &S2C(session)->txn_global;
    WT_ACQUIRE_READ_WITH_BARRIER(r->last_running, txn_global->last_running);

    /*
     * Cache the pinned timestamp and oldest id, these are used to when we clear obsolete timestamps
     * and ids from time windows later in reconciliation.
     */
    __wt_txn_pinned_timestamp(session, &r->rec_start_pinned_ts);
    r->rec_start_oldest_id = __wt_txn_oldest_id(session);

    /*
     * The checkpoint transaction doesn't pin the oldest txn id, therefore the global last_running
     * can move beyond the checkpoint transaction id. When reconciling the metadata, we have to take
     * checkpoints into account.
     */
    if (WT_IS_METADATA(session->dhandle)) {
        WT_ACQUIRE_READ_WITH_BARRIER(ckpt_txn, txn_global->checkpoint_txn_shared.id);
        if (ckpt_txn != WT_TXN_NONE && WT_TXNID_LT(ckpt_txn, r->last_running))
            r->last_running = ckpt_txn;
    }
    /* When operating on the history store table, we should never try history store eviction. */
    WT_ASSERT_ALWAYS(session, !F_ISSET(btree->dhandle, WT_DHANDLE_HS) || !LF_ISSET(WT_REC_HS),
      "Attempting history store eviction while operating on the history store table");

    /*
     * History store table eviction is configured when eviction gets aggressive, adjust the flags
     * for cases we don't support.
     */

    r->flags = flags;

    /* Track the page's maximum transaction/timestamp. */
    r->max_txn = WT_TXN_NONE;
    r->max_ts = WT_TS_NONE;

    /* Track if updates were used and/or uncommitted. */
    r->update_used = false;

    /* Track if the page can be marked clean. */
    r->leave_dirty = false;

    /* Track overflow items. */
    r->ovfl_items = false;

    /* Track empty values. */
    r->all_empty_value = true;
    r->any_empty_value = false;

    /* The list of saved updates is reused. */
    r->supd_next = 0;
    r->supd_memsize = 0;

    /* The list of updates to be deleted from the history store. */
    r->delete_hs_upd_next = 0;

    /* The list of pages we've written. */
    r->multi = NULL;
    r->multi_next = 0;
    r->multi_allocated = 0;

    r->wrapup_checkpoint = NULL;
    r->wrapup_checkpoint_compressed = false;
    WT_CLEAR(r->wrapup_checkpoint_block_meta);

    /*
     * Dictionary compression only writes repeated values once. We grow the dictionary as necessary,
     * always using the largest size we've seen.
     *
     * Reset the dictionary.
     *
     * Sanity check the size: 100 slots is the smallest dictionary we use.
     */
    if (btree->dictionary != 0 && btree->dictionary > r->dictionary_slots)
        WT_ERR(
          __wti_rec_dictionary_init(session, r, btree->dictionary < 100 ? 100 : btree->dictionary));
    __wti_rec_dictionary_reset(r);

    /*
     * Prefix compression discards repeated prefix bytes from row-store leaf page keys.
     */
    r->key_pfx_compress_conf = false;
    if (btree->prefix_compression && page->type == WT_PAGE_ROW_LEAF)
        r->key_pfx_compress_conf = true;

    /*
     * Suffix compression shortens internal page keys by discarding trailing bytes that aren't
     * necessary for tree navigation. We don't do suffix compression if there is a custom collator
     * because we don't know what bytes a custom collator might use. Some custom collators (for
     * example, a collator implementing reverse ordering of strings), won't have any problem with
     * suffix compression: if there's ever a reason to implement suffix compression for custom
     * collators, we can add a setting to the collator, configured when the collator is added, that
     * turns on suffix compression.
     */
    r->key_sfx_compress_conf = false;
    if (btree->collator == NULL && btree->internal_key_truncate)
        r->key_sfx_compress_conf = true;

    r->is_bulk_load = false;

    r->salvage = salvage;

    r->cache_write_hs = r->cache_write_restore_invisible = r->cache_upd_chain_all_aborted = false;

    /*
     * The fake cursor used to figure out modified update values points to the enclosing WT_REF as a
     * way to access the page, and also needs to set the format.
     */
    r->update_modify_cbt.ref = ref;
    r->update_modify_cbt.iface.value_format = btree->value_format;
    r->update_modify_cbt.upd_value = &r->update_modify_cbt._upd_value;

    /* Clear stats related data. */
    r->rec_page_cell_with_ts = false;
    r->rec_page_cell_with_txn_id = false;
    r->rec_page_cell_with_prepared_txn = false;

    /*
     * When removing a key due to a tombstone with a durable timestamp of "none", also remove the
     * history store contents associated with that key. It's safe to do even if we fail
     * reconciliation after the removal, the history store content must be obsolete in order for us
     * to consider removing the key.
     *
     * Ignore if this is metadata, as metadata doesn't have any history.
     *
     * Some code paths, such as schema removal, involve deleting keys in metadata and assert that
     * they shouldn't open new dhandles. In those cases we won't ever need to blow away history
     * store content, so we can skip this.
     */
    r->hs_clear_on_tombstone = F_ISSET(S2C(session), WT_CONN_HS_OPEN) &&
      !F_ISSET(session, WT_SESSION_NO_DATA_HANDLES) && !WT_IS_HS(btree->dhandle) &&
      !WT_IS_METADATA(btree->dhandle);

/*
 * If we allocated the reconciliation structure and there was an error, clean up. If our caller
 * passed in a structure, they own it.
 */
err:
    if (*(WT_RECONCILE **)reconcilep == NULL) {
        if (ret == 0)
            *(WT_RECONCILE **)reconcilep = r;
        else {
            WT_TRET(__rec_cleanup(session, r));
            WT_TRET(__rec_destroy(session, &r));
        }
    }

    return (ret);
}

/*
 * __rec_cleanup --
 *     Clean up after a reconciliation run, except for structures cached across runs.
 */
static int
__rec_cleanup(WT_SESSION_IMPL *session, WT_RECONCILE *r)
{
    WT_BTREE *btree;
    WT_MULTI *multi;
    uint32_t i;

    btree = S2BT(session);

    if (r->hs_cursor != NULL)
        WT_RET(r->hs_cursor->reset(r->hs_cursor));

    if (btree->type == BTREE_ROW)
        for (multi = r->multi, i = 0; i < r->multi_next; ++multi, ++i)
            __wt_free(session, multi->key.ikey);
    for (multi = r->multi, i = 0; i < r->multi_next; ++multi, ++i) {
        __wt_free(session, multi->disk_image);
        __wt_free(session, multi->supd);
        __wt_free(session, multi->addr.block_cookie);
    }
    __wt_free(session, r->multi);

    /* Reconciliation is not re-entrant, make sure that doesn't happen. */
    r->ref = NULL;

    return (0);
}

/*
 * __rec_destroy --
 *     Clean up the reconciliation structure.
 */
static int
__rec_destroy(WT_SESSION_IMPL *session, void *reconcilep)
{
    WT_RECONCILE *r;

    if ((r = *(WT_RECONCILE **)reconcilep) == NULL)
        return (0);

    if (r->hs_cursor != NULL)
        WT_RET(r->hs_cursor->close(r->hs_cursor));

    *(WT_RECONCILE **)reconcilep = NULL;

    __wt_buf_free(session, &r->chunk_A.key);
    __wt_buf_free(session, &r->chunk_A.min_key);
    __wt_buf_free(session, &r->chunk_A.image);
    __wt_buf_free(session, &r->chunk_B.key);
    __wt_buf_free(session, &r->chunk_B.min_key);
    __wt_buf_free(session, &r->chunk_B.image);
    __wt_buf_free(session, &r->delta);

    __wt_free(session, r->supd);
    __wt_free(session, r->delete_hs_upd);

    __wti_rec_dictionary_free(session, r);

    __wt_buf_free(session, &r->k.buf);
    __wt_buf_free(session, &r->v.buf);
    __wt_buf_free(session, &r->_cur);
    __wt_buf_free(session, &r->_last);

    __wt_buf_free(session, &r->update_modify_cbt.iface.value);
    __wt_buf_free(session, &r->update_modify_cbt._upd_value.buf);

    __wt_free(session, r);

    return (0);
}

/*
 * __rec_destroy_session --
 *     Clean up the reconciliation structure, session version.
 */
static int
__rec_destroy_session(WT_SESSION_IMPL *session)
{
    return (__rec_destroy(session, &session->reconcile));
}

/*
 * __rec_write --
 *     Write a block, with optional diagnostic checks.
 */
static int
__rec_write(WT_SESSION_IMPL *session, WT_ITEM *buf, WT_PAGE_BLOCK_META *block_meta, uint8_t *addr,
  size_t *addr_sizep, size_t *compressed_sizep, bool checkpoint, bool checkpoint_io,
  bool compressed)
{
    WT_BTREE *btree;
    WT_DECL_ITEM(ctmp);
    WT_DECL_RET;
    WT_PAGE_HEADER *dsk;
    size_t result_len;

    btree = S2BT(session);
    result_len = 0;

    if (EXTRA_DIAGNOSTICS_ENABLED(session, WT_DIAGNOSTIC_DISK_VALIDATE)) {
        /* Checkpoint calls are different than standard calls. */
        WT_ASSERT_ALWAYS(session,
          (!checkpoint && addr != NULL && addr_sizep != NULL) ||
            (checkpoint && addr == NULL && addr_sizep == NULL),
          "Incorrect arguments passed to rec_write for a checkpoint call");

        /* In-memory databases shouldn't write pages. */
        WT_ASSERT_ALWAYS(session,
          !F_ISSET(S2C(session), WT_CONN_IN_MEMORY) && !F_ISSET(S2BT(session), WT_BTREE_IN_MEMORY),
          "Attempted to write page to disk when WiredTiger is configured to be in-memory");

        /*
         * We're passed a table's disk image. Decompress if necessary and verify the image. Always
         * check the in-memory length for accuracy.
         */
        dsk = buf->mem;
        if (compressed) {
            WT_ASSERT_ALWAYS(session, __wt_scr_alloc(session, dsk->mem_size, &ctmp),
              "Failed to allocate scratch buffer");

            memcpy(ctmp->mem, buf->data, WT_BLOCK_COMPRESS_SKIP);
            WT_ASSERT_ALWAYS(session,
              btree->compressor->decompress(btree->compressor, &session->iface,
                (uint8_t *)buf->data + WT_BLOCK_COMPRESS_SKIP, buf->size - WT_BLOCK_COMPRESS_SKIP,
                (uint8_t *)ctmp->data + WT_BLOCK_COMPRESS_SKIP,
                ctmp->memsize - WT_BLOCK_COMPRESS_SKIP, &result_len) == 0,
              "Disk image decompression failed");
            WT_ASSERT_ALWAYS(session, dsk->mem_size == result_len + WT_BLOCK_COMPRESS_SKIP,
              "Incorrect disk image size after decompression");
            ctmp->size = result_len + WT_BLOCK_COMPRESS_SKIP;

            /*
             * Return an error rather than assert because the test suite tests that the error hits.
             */
            ret = __wt_verify_dsk(session, "[write-check]", ctmp);

            __wt_scr_free(session, &ctmp);
        } else {
            WT_ASSERT_ALWAYS(session, dsk->mem_size == buf->size, "Unexpected disk image size");

            /*
             * Return an error rather than assert because the test suite tests that the error hits.
             */
            ret = __wt_verify_dsk(session, "[write-check]", buf);
        }
        WT_RET(ret);
    }

    return (__wt_blkcache_write(session, buf, block_meta, addr, addr_sizep, compressed_sizep,
      checkpoint, checkpoint_io, compressed));
}

/*
 * __rec_leaf_page_max_slvg --
 *     Figure out the maximum leaf page size for a salvage reconciliation.
 */
static WT_INLINE uint32_t
__rec_leaf_page_max_slvg(WT_SESSION_IMPL *session, WT_RECONCILE *r)
{
    WT_BTREE *btree;
    WT_PAGE *page;
    uint32_t page_size;

    btree = S2BT(session);
    page = r->page;

    page_size = 0;
    switch (page->type) {
    case WT_PAGE_COL_FIX:
        /*
         * Column-store pages can grow if there are missing records (that is, we lost a chunk of the
         * range, and have to write deleted records). Fixed-length objects are a problem, if there's
         * a big missing range, we could theoretically have to write large numbers of missing
         * objects.
         *
         * The code in rec_col.c already figured this out for us, including both space for missing
         * chunks of the namespace and space for time windows, so we will take what it says. Thus,
         * we shouldn't come here.
         */
        WT_ASSERT(session, false);
        break;
    case WT_PAGE_COL_VAR:
        /*
         * Column-store pages can grow if there are missing records (that is, we lost a chunk of the
         * range, and have to write deleted records). Variable-length objects aren't usually a
         * problem because we can write any number of deleted records in a single page entry because
         * of the RLE, we just need to ensure that additional entry fits.
         */
        break;
    case WT_PAGE_ROW_LEAF:
    default:
        /*
         * Row-store pages can't grow, salvage never does anything other than reduce the size of a
         * page read from disk.
         */
        break;
    }

    /*
     * Default size for variable-length column-store and row-store pages during salvage is the
     * maximum leaf page size.
     */
    if (page_size < btree->maxleafpage)
        page_size = btree->maxleafpage;

    /*
     * The page we read from the disk should be smaller than the page size we just calculated, check
     * out of paranoia.
     */
    if (page_size < page->dsk->mem_size)
        page_size = page->dsk->mem_size;

    /*
     * Salvage is the backup plan: don't let this fail.
     */
    return (page_size * 2);
}

/*
 * __wt_split_page_size --
 *     Given a split percentage, calculate split page size in bytes.
 */
uint32_t
__wt_split_page_size(int split_pct, uint32_t maxpagesize, uint32_t allocsize)
{
    uintmax_t a;
    uint32_t split_size;

    /*
     * Ideally, the split page size is some percentage of the maximum page size rounded to an
     * allocation unit (round to an allocation unit so we don't waste space when we write).
     */
    a = maxpagesize; /* Don't overflow. */
    split_size = (uint32_t)WT_ALIGN_NEAREST((a * (u_int)split_pct) / 100, allocsize);

    /*
     * Respect the configured split percentage if the calculated split size is either zero or a full
     * page. The user has either configured an allocation size that matches the page size, or a
     * split percentage that is close to zero or one hundred. Rounding is going to provide a worse
     * outcome than having a split point that doesn't fall on an allocation size boundary in those
     * cases.
     */
    if (split_size == 0 || split_size == maxpagesize)
        split_size = (uint32_t)((a * (u_int)split_pct) / 100);

    return (split_size);
}

/*
 * __rec_split_chunk_init --
 *     Initialize a single chunk structure.
 */
static int
__rec_split_chunk_init(WT_SESSION_IMPL *session, WT_RECONCILE *r, WT_REC_CHUNK *chunk)
{
    chunk->recno = WT_RECNO_OOB;
    /* Don't touch the key item memory, that memory is reused. */
    chunk->key.size = 0;
    chunk->entries = 0;
    WT_TIME_AGGREGATE_INIT_MERGE(&chunk->ta);

    chunk->min_recno = WT_RECNO_OOB;
    /* Don't touch the key item memory, that memory is reused. */
    chunk->min_key.size = 0;
    chunk->min_entries = 0;
    WT_TIME_AGGREGATE_INIT_MERGE(&chunk->ta_min);
    chunk->min_offset = 0;

    /*
     * Allocate and clear the disk image buffer.
     *
     * Don't touch the disk image item memory, that memory is reused.
     *
     * Clear the disk page header to ensure all of it is initialized, even the unused fields.
     */
    WT_RET(__wt_buf_init(session, &chunk->image, r->disk_img_buf_size));
    memset(chunk->image.mem, 0, WT_PAGE_HEADER_SIZE);

#ifdef HAVE_DIAGNOSTIC
    /*
     * For fixed-length column-store, poison the rest of the buffer. This helps verify ensure that
     * all the bytes in the buffer are explicitly set and not left uninitialized.
     */
    if (r->page->type == WT_PAGE_COL_FIX)
        memset((uint8_t *)chunk->image.mem + WT_PAGE_HEADER_SIZE, 0xa9,
          r->disk_img_buf_size - WT_PAGE_HEADER_SIZE);
#endif

    return (0);
}

/*
 * __wti_rec_split_init --
 *     Initialization for the reconciliation split functions.
 */
int
__wti_rec_split_init(WT_SESSION_IMPL *session, WT_RECONCILE *r, WT_PAGE *page, uint64_t recno,
  uint64_t primary_size, uint32_t auxiliary_size)
{
    /* FUTURE: primary_size should probably also be 32 bits. */

    WT_BM *bm;
    WT_BTREE *btree;
    WT_REC_CHUNK *chunk;
    WT_REF *ref;
    size_t corrected_page_size;

    btree = S2BT(session);
    bm = btree->bm;

    /*
     * The maximum leaf page size governs when an in-memory leaf page splits into multiple on-disk
     * pages; however, salvage can't be allowed to split, there's no parent page yet. If we're doing
     * salvage, override the caller's selection of a maximum page size, choosing a page size that
     * ensures we won't split.
     *
     * For FLCS, the salvage page size can get very large indeed if pieces of the namespace have
     * vanished, so don't second-guess the caller, who's figured it out for us.
     */
    if (r->salvage != NULL && page->type != WT_PAGE_COL_FIX)
        primary_size = __rec_leaf_page_max_slvg(session, r);

    /*
     * Set the page sizes.
     *
     * Only fixed-length column store pages use auxiliary space; this is where time windows are
     * placed. r->page_size is the complete page size; we'll use r->space_avail to track how much
     * more primary space is remaining, and r->aux_space_avail to track how much more auxiliary
     * space there is.
     *
     * Because (for FLCS) we need to start writing time windows into the auxiliary space before we
     * know for sure how much bitmap data there is, we always start the time window data at a fixed
     * offset from the page start: the place where it goes naturally if the page is full. If the
     * page is not full (and there was at least one timestamp to write), we waste the intervening
     * unused space. Odd-sized pages are supposed to be rare (ideally only the last page in the
     * tree, though currently there are some other ways they can appear) so only a few KB is wasted
     * and not enough to be particularly concerned about.
     *
     * For FLCS, primary_size will always be the tree's configured maximum leaf page size, except
     * for pages created or rewritten during salvage, which might be larger. (This is not ideal,
     * because once created larger they cannot be split again later, but for the moment at least it
     * isn't readily avoided.)
     */
    WT_ASSERT(session, auxiliary_size == 0 || page->type == WT_PAGE_COL_FIX);
    r->page_size = (uint32_t)(primary_size + auxiliary_size);

    /*
     * If we have to split, we want to choose a smaller page size for the split pages, because
     * otherwise we could end up splitting one large packed page over and over. We don't want to
     * pick the minimum size either, because that penalizes an application that did a bulk load and
     * subsequently inserted a few items into packed pages. Currently defaulted to 75%, but I have
     * no empirical evidence that's "correct".
     *
     * The maximum page size may be a multiple of the split page size (for example, there's a
     * maximum page size of 128KB, but because the table is active and we don't want to split a lot,
     * the split size is 20KB). The maximum page size may NOT be an exact multiple of the split page
     * size.
     *
     * It's lots of work to build these pages and don't want to start over when we reach the maximum
     * page size (it's painful to restart after creating overflow items and compacted data, for
     * example, as those items have already been written to disk). So, the loop calls the helper
     * functions when approaching a split boundary, and we save the information at that point. We
     * also save the boundary information at the minimum split size. We maintain two chunks (each
     * boundary represents a chunk that gets written as a page) in the memory, writing out the older
     * one to the disk as a page when we need to make space for a new chunk. On reaching the last
     * chunk, if it turns out to be smaller than the minimum split size, we go back into the
     * penultimate chunk and split at this minimum split size boundary. This moves some data from
     * the penultimate chunk to the last chunk, hence increasing the size of the last page written
     * without decreasing the penultimate page size beyond the minimum split size.
     *
     * FLCS pages are different, because they have two pieces: bitmap data ("primary") and time
     * window data ("auxiliary"); the bitmap data is supposed to be a fixed amount per page. FLCS
     * pages therefore split based on the bitmap size, and the time window data comes along for the
     * ride no matter how large it is. If the time window data gets larger than expected (it can at
     * least in theory get rather large), we have to realloc the page image.
     *
     * Finally, all this doesn't matter at all for salvage; as noted above, in salvage we can't
     * split at all.
     */
    if (page->type == WT_PAGE_COL_FIX) {
        r->split_size = r->salvage != NULL ? 0 : btree->maxleafpage;
        r->space_avail = primary_size - WT_PAGE_HEADER_BYTE_SIZE(btree);
        r->aux_space_avail = auxiliary_size - WT_COL_FIX_AUXHEADER_RESERVATION;
    } else if (r->salvage != NULL) {
        r->split_size = 0;
        r->space_avail = r->page_size - WT_PAGE_HEADER_BYTE_SIZE(btree);
    } else {
        r->split_size = __wt_split_page_size(btree->split_pct, r->page_size, btree->allocsize);
        r->space_avail = r->split_size - WT_PAGE_HEADER_BYTE_SIZE(btree);
        r->min_split_size =
          __wt_split_page_size(WT_BTREE_MIN_SPLIT_PCT, r->page_size, btree->allocsize);
        r->min_space_avail = r->min_split_size - WT_PAGE_HEADER_BYTE_SIZE(btree);
    }

    /*
     * Ensure the disk image buffer is large enough for the max object, as corrected by the
     * underlying block manager.
     *
     * Since we want to support split_size values larger than the page size (to allow for
     * adjustments based on the compression), this buffer should be the greater of split_size and
     * page_size, then aligned to the next allocation size boundary. The latter shouldn't be an
     * issue, but it's a possible scenario if, for example, the compression engine is expected to
     * give us 5x compression and gives us nothing at all.
     */
    corrected_page_size = r->page_size;
    WT_RET(bm->write_size(bm, session, &corrected_page_size));
    r->disk_img_buf_size = WT_ALIGN(WT_MAX(corrected_page_size, r->split_size), btree->allocsize);

    /* Initialize the first split chunk. */
    WT_RET(__rec_split_chunk_init(session, r, &r->chunk_A));
    r->cur_ptr = &r->chunk_A;
    r->prev_ptr = NULL;

    /* Starting record number, entries, first free byte. */
    r->recno = recno;
    r->entries = 0;
    r->first_free = WT_PAGE_HEADER_BYTE(btree, r->cur_ptr->image.mem);

    if (page->type == WT_PAGE_COL_FIX) {
        r->aux_start_offset = (uint32_t)(primary_size + WT_COL_FIX_AUXHEADER_RESERVATION);
        r->aux_entries = 0;
        r->aux_first_free = (uint8_t *)r->cur_ptr->image.mem + r->aux_start_offset;
    }

    /* New page, compression off. */
    r->key_pfx_compress = r->key_sfx_compress = false;

    /* Set the first chunk's key. */
    chunk = r->cur_ptr;
    if (btree->type == BTREE_ROW) {
        ref = r->ref;
        if (__wt_ref_is_root(ref))
            WT_RET(__wt_buf_set(session, &chunk->key, "", 1));
        else
            __wt_ref_key(ref->home, ref, &chunk->key.data, &chunk->key.size);
    } else
        chunk->recno = recno;

    return (0);
}

/*
 * __rec_is_checkpoint --
 *     Return if we're writing a checkpoint.
 */
static bool
__rec_is_checkpoint(WT_SESSION_IMPL *session, WT_RECONCILE *r)
{
    WT_BTREE *btree;

    btree = S2BT(session);

    /*
     * Check to see if we're going to create a checkpoint.
     *
     * This function exists as a place to hang this comment.
     *
     * Any time we write the root page of the tree without splitting we are creating a checkpoint
     * (and have to tell the underlying block manager so it creates and writes the additional
     * information checkpoints require). However, checkpoints are completely consistent, and so we
     * have to resolve information about the blocks we're expecting to free as part of the
     * checkpoint, before writing the checkpoint. In short, we don't do checkpoint writes here;
     * clear the boundary information as a reminder and create the checkpoint during wrapup.
     */
    return (
      !F_ISSET(btree, WT_BTREE_NO_CHECKPOINT | WT_BTREE_IN_MEMORY) && __wt_ref_is_root(r->ref));
}

/*
 * __rec_split_row_promote --
 *     Key promotion for a row-store.
 */
static int
__rec_split_row_promote(WT_SESSION_IMPL *session, WT_RECONCILE *r, WT_ITEM *key, uint8_t type)
{
    WT_BTREE *btree;
    WT_DECL_ITEM(update);
    WT_DECL_RET;
    WT_ITEM *max;
    WT_SAVE_UPD *supd;
    size_t cnt, len, size;
    uint32_t i;
    const uint8_t *pa, *pb;
    int cmp;

    /*
     * For a column-store, the promoted key is the recno and we already have a copy. For a
     * row-store, it's the first key on the page, a variable-length byte string, get a copy.
     *
     * This function is called from the split code at each split boundary, but that means we're not
     * called before the first boundary, and we will eventually have to get the first key explicitly
     * when splitting a page.
     *
     * For the current slot, take the last key we built, after doing suffix compression. The "last
     * key we built" describes some process: before calling the split code, we must place the last
     * key on the page before the boundary into the "last" key structure, and the first key on the
     * page after the boundary into the "current" key structure, we're going to compare them for
     * suffix compression.
     *
     * Suffix compression is a hack to shorten keys on internal pages. We only need enough bytes in
     * the promoted key to ensure searches go to the correct page: the promoted key has to be larger
     * than the last key on the leaf page preceding it, but we don't need any more bytes than that.
     * In other words, we can discard any suffix bytes not required to distinguish between the key
     * being promoted and the last key on the leaf page preceding it. This can only be done for the
     * first level of internal pages, you cannot repeat suffix truncation as you split up the tree,
     * it loses too much information.
     *
     * Note #1: if the last key on the previous page was an overflow key, we don't have the
     * in-memory key against which to compare, and don't try to do suffix compression. The code for
     * that case turns suffix compression off for the next key, we don't have to deal with it here.
     */
    if (type != WT_PAGE_ROW_LEAF || !r->key_sfx_compress)
        return (__wt_buf_set(session, key, r->cur->data, r->cur->size));

    btree = S2BT(session);
    WT_RET(__wt_scr_alloc(session, 0, &update));

    /*
     * Note #2: if we skipped updates, an update key may be larger than the last key stored in the
     * previous block (probable for append-centric workloads). If there are skipped updates and we
     * cannot evict the page, check for one larger than the last key and smaller than the current
     * key.
     */
    max = r->last;
    if (r->cache_write_restore_invisible)
        for (i = r->supd_next; i > 0; --i) {
            supd = &r->supd[i - 1];
            if (supd->ins == NULL)
                WT_ERR(__wt_row_leaf_key(session, r->page, supd->rip, update, false));
            else {
                update->data = WT_INSERT_KEY(supd->ins);
                update->size = WT_INSERT_KEY_SIZE(supd->ins);
            }

            /* Compare against the current key, it must be less. */
            WT_ERR(__wt_compare(session, btree->collator, update, r->cur, &cmp));
            if (cmp >= 0)
                continue;

            /* Compare against the last key, it must be greater. */
            WT_ERR(__wt_compare(session, btree->collator, update, r->last, &cmp));
            if (cmp >= 0)
                max = update;

            /*
             * The saved updates are in key-sort order so the entry we're looking for is either the
             * last or the next-to- last one in the list. Once we've compared an entry against the
             * last key on the page, we're done.
             */
            break;
        }

    /*
     * The largest key on the last block must sort before the current key, so we'll either find a
     * larger byte value in the current key, or the current key will be a longer key, and the
     * interesting byte is one past the length of the shorter key.
     */
    pa = max->data;
    pb = r->cur->data;
    len = WT_MIN(max->size, r->cur->size);
    size = len + 1;
    for (cnt = 1; len > 0; ++cnt, --len, ++pa, ++pb)
        if (*pa != *pb) {
            if (size != cnt) {
                WT_STAT_DSRC_INCRV(session, rec_suffix_compression, size - cnt);
                size = cnt;
            }
            break;
        }
    ret = __wt_buf_set(session, key, r->cur->data, size);

err:
    __wt_scr_free(session, &update);
    return (ret);
}

/*
 * __wti_rec_split_grow --
 *     Grow the split buffer.
 */
int
__wti_rec_split_grow(WT_SESSION_IMPL *session, WT_RECONCILE *r, size_t add_len)
{
    WT_BM *bm;
    WT_BTREE *btree;
    size_t aux_first_free, corrected_page_size, first_free, inuse;

    aux_first_free = 0; /* gcc -Werror=maybe-uninitialized, with -O3 */
    btree = S2BT(session);
    bm = btree->bm;

    /* The free space is tracked with a pointer; convert to an integer. */
    first_free = WT_PTRDIFF(r->first_free, r->cur_ptr->image.mem);
    if (r->page->type == WT_PAGE_COL_FIX)
        aux_first_free = WT_PTRDIFF(r->aux_first_free, r->cur_ptr->image.mem);

    inuse = r->page->type == WT_PAGE_COL_FIX ? aux_first_free : first_free;
    corrected_page_size = inuse + add_len;

    WT_RET(bm->write_size(bm, session, &corrected_page_size));
    WT_RET(__wt_buf_grow(session, &r->cur_ptr->image, corrected_page_size));

    WT_ASSERT(session, corrected_page_size >= inuse);

    /* Convert the free space back to pointers. */
    r->first_free = (uint8_t *)r->cur_ptr->image.mem + first_free;
    if (r->page->type == WT_PAGE_COL_FIX)
        r->aux_first_free = (uint8_t *)r->cur_ptr->image.mem + aux_first_free;

    /* Adjust the available space. */
    if (r->page->type == WT_PAGE_COL_FIX) {
        /* Reallocating an FLCS page increases the auxiliary space. */
        r->aux_space_avail = corrected_page_size - aux_first_free;
        WT_ASSERT(session, r->aux_space_avail >= add_len);
    } else {
        r->space_avail = corrected_page_size - first_free;
        WT_ASSERT(session, r->space_avail >= add_len);
    }

    return (0);
}

/*
 * __rec_split_fix_shrink --
 *     Consider eliminating the empty space on an FLCS page.
 */
static void
__rec_split_fix_shrink(WT_SESSION_IMPL *session, WT_RECONCILE *r)
{
    uint32_t auxsize, emptysize, primarysize, totalsize;
    uint8_t *dst, *src;

    /* Total size of page. */
    totalsize = WT_PTRDIFF32(r->aux_first_free, r->cur_ptr->image.mem);

    /* Size of the entire primary data area, including headers. */
    primarysize = WT_PTRDIFF32(r->first_free, r->cur_ptr->image.mem);

    /* Size of the empty space. */
    emptysize = r->aux_start_offset - (primarysize + WT_COL_FIX_AUXHEADER_RESERVATION);

    /* Size of the auxiliary data. */
    auxsize = totalsize - r->aux_start_offset;

    /*
     * Arbitrary criterion: if the empty space is bigger than the auxiliary data, memmove the
     * auxiliary data, on the assumption that the cost of the memmove is outweighed by the cost of
     * taking checksums of, writing out, and reading back in a bunch of useless empty space.
     */
    if (emptysize > auxsize) {
        /* Source: current auxiliary start. */
        src = (uint8_t *)r->cur_ptr->image.mem + r->aux_start_offset;

        /* Destination: immediately after the primary data with space for the auxiliary header. */
        dst = r->first_free + WT_COL_FIX_AUXHEADER_RESERVATION;

        /* The move span should be the empty data size. */
        WT_ASSERT(session, src == dst + emptysize);

        /* Do the move. */
        memmove(dst, src, auxsize);

        /* Update the tracking information. */
        r->aux_start_offset -= emptysize;
        r->aux_first_free -= emptysize;
        r->space_avail -= emptysize;
        r->aux_space_avail += emptysize;
    }
}

/* The minimum number of entries before we'll split a row-store internal page. */
#define WT_PAGE_INTL_MINIMUM_ENTRIES 20

/*
 * __wti_rec_split --
 *     Handle the page reconciliation bookkeeping. (Did you know "bookkeeper" has 3 doubled letters
 *     in a row? Sweet-tooth does, too.)
 */
int
__wti_rec_split(WT_SESSION_IMPL *session, WT_RECONCILE *r, size_t next_len)
{
    WT_BTREE *btree;
    WT_REC_CHUNK *tmp;
    size_t inuse;

    btree = S2BT(session);

    /*
     * We should never split during salvage, and we're about to drop core because there's no parent
     * page.
     */
    if (r->salvage != NULL)
        WT_RET_PANIC(session, WT_PANIC, "%s page too large, attempted split during salvage",
          __wt_page_type_string(r->page->type));

    /*
     * We can get here if the first key/value pair won't fit. Grow the buffer to contain the current
     * item if we haven't already consumed a reasonable portion of a split chunk. This logic should
     * not trigger for FLCS, because FLCS splits happen at very definite places; and if it does, the
     * interaction between here and there will corrupt the database, so assert otherwise.
     *
     * If we're promoting huge keys into an internal page, we might be about to write an internal
     * page with too few items, which isn't good for tree depth or search. Grow the buffer to
     * contain the current item if we don't have enough items to split an internal page.
     */
    inuse = WT_PTRDIFF(r->first_free, r->cur_ptr->image.mem);
    if (inuse < r->split_size / 2 && !__wt_rec_need_split(r, 0)) {
        WT_ASSERT(session, r->page->type != WT_PAGE_COL_FIX);
        goto done;
    }

    if (r->page->type == WT_PAGE_ROW_INT && r->entries < WT_PAGE_INTL_MINIMUM_ENTRIES)
        goto done;

    /* All page boundaries reset the dictionary. */
    __wti_rec_dictionary_reset(r);

    /* Set the entries, timestamps and size for the just finished chunk. */
    r->cur_ptr->entries = r->entries;
    if (r->page->type == WT_PAGE_COL_FIX) {
        if ((r->cur_ptr->auxentries = r->aux_entries) != 0) {
            __rec_split_fix_shrink(session, r);
            /* This must come after the shrink call, which can change the offset. */
            r->cur_ptr->aux_start_offset = r->aux_start_offset;
            r->cur_ptr->image.size = WT_PTRDIFF(r->aux_first_free, r->cur_ptr->image.mem);
        } else {
            r->cur_ptr->aux_start_offset = r->aux_start_offset;
            r->cur_ptr->image.size = inuse;
        }
    } else
        r->cur_ptr->image.size = inuse;

    /*
     * Normally we keep two chunks in memory at a given time, and we write the previous chunk at
     * each boundary, switching the previous and current check references. The exception is when
     * doing a bulk load.
     */
    if (r->is_bulk_load)
        WT_RET(__rec_split_write(session, r, r->cur_ptr, NULL, false));
    else {
        if (r->prev_ptr != NULL)
            WT_RET(__rec_split_write(session, r, r->prev_ptr, NULL, false));

        if (r->prev_ptr == NULL) {
            WT_RET(__rec_split_chunk_init(session, r, &r->chunk_B));
            r->prev_ptr = &r->chunk_B;
        }
        tmp = r->prev_ptr;
        r->prev_ptr = r->cur_ptr;
        r->cur_ptr = tmp;
    }

    /* Initialize the next chunk, including the key. */
    WT_RET(__rec_split_chunk_init(session, r, r->cur_ptr));
    r->cur_ptr->recno = r->recno;
    if (btree->type == BTREE_ROW)
        WT_RET(__rec_split_row_promote(session, r, &r->cur_ptr->key, r->page->type));

    /* Reset tracking information. */
    r->entries = 0;
    r->first_free = WT_PAGE_HEADER_BYTE(btree, r->cur_ptr->image.mem);

    if (r->page->type == WT_PAGE_COL_FIX) {
        /*
         * In the first chunk, we use the passed-in primary size, whatever it is, as the size for
         * the bitmap data; the auxiliary space follows it. It might be larger than the configured
         * maximum leaf page size if we're in salvage. For the second and subsequent chunks, we
         * aren't in salvage so always use the maximum leaf page size; that will produce the fixed
         * size pages we want.
         */
        r->aux_start_offset = btree->maxleafpage + WT_COL_FIX_AUXHEADER_RESERVATION;
        r->aux_entries = 0;
        r->aux_first_free = (uint8_t *)r->cur_ptr->image.mem + r->aux_start_offset;
    }

    /*
     * Set the space available to another split-size and minimum split-size chunk. For FLCS,
     * min_space_avail and min_split_size are both left as zero.
     */
    r->space_avail = r->split_size - WT_PAGE_HEADER_BYTE_SIZE(btree);
    if (r->page->type == WT_PAGE_COL_FIX) {
        r->aux_space_avail = r->page_size - btree->maxleafpage - WT_COL_FIX_AUXHEADER_RESERVATION;
    } else
        r->min_space_avail = r->min_split_size - WT_PAGE_HEADER_BYTE_SIZE(btree);

done:
    /*
     * We may have declined the split as described above, in which case grow the buffer based on the
     * next key/value pair's length. In the internal page minimum-key case, we could grow more than
     * a single key/value pair's length to avoid repeatedly calling this function, but we'd prefer
     * not to have internal pages that are larger than they need to be, and repeatedly trying to
     * split means we will split as soon as we can.
     *
     * Also, overflow values can be larger than the maximum page size but still be "on-page". If the
     * next key/value pair is larger than space available after a split has happened (in other
     * words, larger than the maximum page size), create a page sized to hold that one key/value
     * pair. This generally splits the page into key/value pairs before a large object, the object,
     * and key/value pairs after the object. It's possible other key/value pairs will also be
     * aggregated onto the bigger page before or after, if the page happens to hold them, but it
     * won't necessarily happen that way.
     */
    if (r->space_avail < next_len)
        WT_RET(__wti_rec_split_grow(session, r, next_len));

    return (0);
}

/*
 * __wti_rec_split_crossing_bnd --
 *     Save the details for the minimum split size boundary or call for a split.
 */
int
__wti_rec_split_crossing_bnd(WT_SESSION_IMPL *session, WT_RECONCILE *r, size_t next_len)
{
    /*
     * If crossing the minimum split size boundary, store the boundary details at the current
     * location in the buffer. If we are crossing the split boundary at the same time, possible when
     * the next record is large enough, just split at this point.
     */
    if (WT_CROSSING_MIN_BND(r, next_len) && !WT_CROSSING_SPLIT_BND(r, next_len) &&
      !__wt_rec_need_split(r, 0)) {
        /*
         * If the first record doesn't fit into the minimum split size, we end up here. Write the
         * record without setting a boundary here. We will get the opportunity to setup a boundary
         * before writing out the next record.
         */
        if (r->entries == 0)
            return (0);

        r->cur_ptr->min_entries = r->entries;
        r->cur_ptr->min_recno = r->recno;
        if (S2BT(session)->type == BTREE_ROW)
            WT_RET(__rec_split_row_promote(session, r, &r->cur_ptr->min_key, r->page->type));
        WT_TIME_AGGREGATE_COPY(&r->cur_ptr->ta_min, &r->cur_ptr->ta);

        WT_ASSERT_ALWAYS(
          session, r->cur_ptr->min_offset == 0, "Trying to re-enter __wti_rec_split_crossing_bnd");
        r->cur_ptr->min_offset = WT_PTRDIFF(r->first_free, r->cur_ptr->image.mem);

        /* All page boundaries reset the dictionary. */
        __wti_rec_dictionary_reset(r);

        return (0);
    }

    /* We are crossing a split boundary */
    return (__wti_rec_split(session, r, next_len));
}

/*
 * __rec_split_finish_process_prev --
 *     If the two split chunks together fit in a single page, merge them into one. If they do not
 *     fit in a single page but the last is smaller than the minimum desired, move some data from
 *     the penultimate chunk to the last chunk and write out the previous/penultimate. Finally,
 *     update the pointer to the current image buffer. After this function exits, we will have one
 *     (last) buffer in memory, pointed to by the current image pointer.
 */
static int
__rec_split_finish_process_prev(WT_SESSION_IMPL *session, WT_RECONCILE *r)
{
    WT_BTREE *btree;
    WT_PAGE_HEADER *dsk;
    WT_REC_CHUNK *cur_ptr, *prev_ptr, *tmp;
    size_t combined_size, len_to_move;
    uint8_t *cur_dsk_start;

    WT_ASSERT_ALWAYS(session, r->prev_ptr != NULL, "Attempting to merge with non-existing chunk");

    btree = S2BT(session);
    cur_ptr = r->cur_ptr;
    prev_ptr = r->prev_ptr;

    /*
     * The sizes in the chunk include the header, so when calculating the combined size, be sure not
     * to include the header twice.
     */
    combined_size = prev_ptr->image.size + (cur_ptr->image.size - WT_PAGE_HEADER_BYTE_SIZE(btree));

    if (combined_size <= r->page_size) {
        /* This won't work for FLCS pages, so make sure we don't get here by accident. */
        WT_ASSERT(session, r->page->type != WT_PAGE_COL_FIX);

        /*
         * We have two boundaries, but the data in the buffers can fit a single page. Merge the
         * boundaries and create a single chunk.
         */
        prev_ptr->entries += cur_ptr->entries;
        WT_TIME_AGGREGATE_MERGE(session, &prev_ptr->ta, &cur_ptr->ta);
        dsk = r->cur_ptr->image.mem;
        memcpy((uint8_t *)r->prev_ptr->image.mem + prev_ptr->image.size,
          WT_PAGE_HEADER_BYTE(btree, dsk), cur_ptr->image.size - WT_PAGE_HEADER_BYTE_SIZE(btree));
        prev_ptr->image.size = combined_size;

        /*
         * At this point, there is only one disk image in the memory, the previous chunk. Update the
         * current chunk to that chunk, discard the unused chunk.
         */
        tmp = r->prev_ptr;
        r->prev_ptr = r->cur_ptr;
        r->cur_ptr = tmp;
        return (__rec_split_chunk_init(session, r, r->prev_ptr));
    }

    if (prev_ptr->min_offset != 0 && cur_ptr->image.size < r->min_split_size) {
        /* This won't work for FLCS pages, so make sure we don't get here by accident. */
        WT_ASSERT(session, r->page->type != WT_PAGE_COL_FIX);

        /*
         * The last chunk, pointed to by the current image pointer, has less than the minimum data.
         * Let's move any data more than the minimum from the previous image into the current.
         *
         * Grow the current buffer if it is not large enough.
         */
        len_to_move = prev_ptr->image.size - prev_ptr->min_offset;
        if (r->space_avail < len_to_move)
            WT_RET(__wti_rec_split_grow(session, r, len_to_move));
        cur_dsk_start = WT_PAGE_HEADER_BYTE(btree, r->cur_ptr->image.mem);

        /*
         * Shift the contents of the current buffer to make space for the data that will be
         * prepended into the current buffer. Copy the data from the previous buffer to the start of
         * the current.
         */
        memmove(cur_dsk_start + len_to_move, cur_dsk_start,
          cur_ptr->image.size - WT_PAGE_HEADER_BYTE_SIZE(btree));
        memcpy(
          cur_dsk_start, (uint8_t *)r->prev_ptr->image.mem + prev_ptr->min_offset, len_to_move);

        /* Update boundary information */
        cur_ptr->entries += prev_ptr->entries - prev_ptr->min_entries;
        cur_ptr->recno = prev_ptr->min_recno;
        WT_RET(
          __wt_buf_set(session, &cur_ptr->key, prev_ptr->min_key.data, prev_ptr->min_key.size));
        WT_TIME_AGGREGATE_MERGE(session, &cur_ptr->ta, &prev_ptr->ta);
        cur_ptr->image.size += len_to_move;

        prev_ptr->entries = prev_ptr->min_entries;
        WT_TIME_AGGREGATE_COPY(&prev_ptr->ta, &prev_ptr->ta_min);
        prev_ptr->image.size -= len_to_move;
    }

    /* Write out the previous image */
    return (__rec_split_write(session, r, r->prev_ptr, NULL, false));
}

/*
 * __wti_rec_split_finish --
 *     Finish processing a page.
 */
int
__wti_rec_split_finish(WT_SESSION_IMPL *session, WT_RECONCILE *r)
{
    /*
     * We're done reconciling, write the final page. We may arrive here with no entries to write if
     * the page was entirely empty or if nothing on the page was visible to us.
     *
     * Pages with skipped or not-yet-globally visible updates aren't really empty; otherwise, the
     * page is truly empty and we will merge it into its parent during the parent's reconciliation.
     *
     * Checkpoint never writes uncommitted changes to disk and only saves the updates to move older
     * updates to the history store. Thus it can consider the reconciliation done if there are no
     * more entries left to write. This will also remove its reference entry from its parent.
     */
    if (r->entries == 0 && (r->supd_next == 0 || F_ISSET(r, WT_REC_CHECKPOINT)))
        return (0);

    /* Set the number of entries and size for the just finished chunk. */
    r->cur_ptr->entries = r->entries;
    if (r->page->type == WT_PAGE_COL_FIX) {
        if ((r->cur_ptr->auxentries = r->aux_entries) != 0) {
            __rec_split_fix_shrink(session, r);
            /* This must come after the shrink call, which can change the offset. */
            r->cur_ptr->aux_start_offset = r->aux_start_offset;
            r->cur_ptr->image.size = WT_PTRDIFF(r->aux_first_free, r->cur_ptr->image.mem);
        } else {
            r->cur_ptr->aux_start_offset = r->aux_start_offset;
            r->cur_ptr->image.size = WT_PTRDIFF(r->first_free, r->cur_ptr->image.mem);
        }
    } else
        r->cur_ptr->image.size = WT_PTRDIFF(r->first_free, r->cur_ptr->image.mem);

    /*
     *  Potentially reconsider a previous chunk.
     *
     * Skip for FLCS because (a) pages can be combined only if the combined bitmap data size is in
     * range, not the overall page size (which requires entirely different logic) and (b) this
     * cannot happen because we only split when we've fully filled the previous page. This is true
     * even when in-memory splits give us odd page sizes to work with -- some of those might be
     * mergeable (though more likely not) but we can't see them on this code path. So instead just
     * write the previous chunk out.
     */
    if (r->prev_ptr != NULL) {
        if (r->page->type != WT_PAGE_COL_FIX)
            WT_RET(__rec_split_finish_process_prev(session, r));
        else
            WT_RET(__rec_split_write(session, r, r->prev_ptr, NULL, false));
    }

    /* Write the remaining data/last page. */
    return (__rec_split_write(session, r, r->cur_ptr, NULL, true));
}

/*
 * __rec_supd_move --
 *     Move a saved WT_UPDATE list from the per-page cache to a specific block's list.
 */
static int
__rec_supd_move(WT_SESSION_IMPL *session, WT_MULTI *multi, WT_SAVE_UPD *supd, uint32_t n)
{
    uint32_t i;

    multi->supd_restore = false;

    WT_RET(__wt_calloc_def(session, n, &multi->supd));

    for (i = 0; i < n; ++i) {
        if (supd->restore)
            multi->supd_restore = true;
        multi->supd[i] = *supd++;
    }

    multi->supd_entries = n;
    return (0);
}

/*
 * __rec_split_write_supd --
 *     Check if we've saved updates that belong to this block, and move any to the per-block
 *     structure.
 */
static int
__rec_split_write_supd(
  WT_SESSION_IMPL *session, WT_RECONCILE *r, WT_REC_CHUNK *chunk, WT_MULTI *multi, bool last_block)
{
    WT_BTREE *btree;
    WT_DECL_ITEM(key);
    WT_DECL_RET;
    WT_PAGE *page;
    WT_REC_CHUNK *next;
    WT_SAVE_UPD *supd;
    WT_UPDATE *upd;
    uint32_t i, j;
    int cmp;

    /*
     * Check if we've saved updates that belong to this block, and move any to the per-block
     * structure.
     *
     * This code requires a key be filled in for the next block (or the last block flag be set, if
     * there's no next block).
     *
     * The last block gets all remaining saved updates.
     */
    if (last_block) {
        WT_RET(__rec_supd_move(session, multi, r->supd, r->supd_next));
        r->supd_next = 0;
        r->supd_memsize = 0;
        return (ret);
    }

    /*
     * Get the saved update's key and compare it with the block's key range. If the saved update
     * list belongs with the block we're about to write, move it to the per-block memory. Check only
     * to the first update that doesn't go with the block, they must be in sorted order.
     *
     * The other chunk will have the key for the next page, that's what we compare against.
     */
    next = chunk == r->cur_ptr ? r->prev_ptr : r->cur_ptr;
    page = r->page;
    if (page->type == WT_PAGE_ROW_LEAF) {
        btree = S2BT(session);
        WT_RET(__wt_scr_alloc(session, 0, &key));

        for (i = 0, supd = r->supd; i < r->supd_next; ++i, ++supd) {
            if (supd->ins == NULL)
                WT_ERR(__wt_row_leaf_key(session, page, supd->rip, key, false));
            else {
                key->data = WT_INSERT_KEY(supd->ins);
                key->size = WT_INSERT_KEY_SIZE(supd->ins);
            }
            WT_ASSERT(session, next != NULL);
            WT_ERR(__wt_compare(session, btree->collator, key, &next->key, &cmp));
            if (cmp >= 0)
                break;
        }
    } else
        for (i = 0, supd = r->supd; i < r->supd_next; ++i, ++supd)
            if (WT_INSERT_RECNO(supd->ins) >= next->recno)
                break;
    if (i != 0) {
        WT_ERR(__rec_supd_move(session, multi, r->supd, i));

        /*
         * If there are updates that weren't moved to the block, shuffle them to the beginning of
         * the cached list (we maintain the saved updates in sorted order, new saved updates must be
         * appended to the list).
         */
        r->supd_memsize = 0;
        for (j = 0; i < r->supd_next; ++j, ++i) {
            /* Account for the remaining update memory. */
            if (r->supd[i].ins == NULL)
                /* Note: ins is never NULL for column-store */
                upd = page->modify->mod_row_update[WT_ROW_SLOT(page, r->supd[i].rip)];
            else
                upd = r->supd[i].ins->upd;
            r->supd_memsize += __wt_update_list_memsize(upd);
            r->supd[j] = r->supd[i];
        }
        r->supd_next = j;
    }

err:
    __wt_scr_free(session, &key);
    return (ret);
}

/*
 * __rec_set_page_write_gen --
 *     Initialize the page write generation number.
 */
static void
__rec_set_page_write_gen(WT_BTREE *btree, WT_PAGE_HEADER *dsk)
{
    /*
     * We increment the block's write generation so it's easy to identify newer versions of blocks
     * during salvage. (It's common in WiredTiger, at least for the default block manager, for
     * multiple blocks to be internally consistent with identical first and last keys, so we need a
     * way to know the most recent state of the block. We could check which leaf is referenced by a
     * valid internal page, but that implies salvaging internal pages, which I don't want to do, and
     * it's not as good anyway, because the internal page may not have been written after the leaf
     * page was updated. So, write generations it is.
     *
     * The write generation number should be increased atomically to prevent it from moving backward
     * when it is updated simultaneously.
     *
     * Other than salvage, the write generation number is used to reset the stale transaction id's
     * present on the page upon server restart.
     */
    dsk->write_gen = __wt_atomic_add64(&btree->write_gen, 1);
}

/*
 * __rec_split_write_header --
 *     Initialize a disk page's header.
 */
static void
__rec_split_write_header(WT_SESSION_IMPL *session, WT_RECONCILE *r, WT_REC_CHUNK *chunk,
  WT_MULTI *multi, WT_PAGE_HEADER *dsk)
{
    WT_BTREE *btree;
    WT_PAGE *page;

    btree = S2BT(session);
    page = r->page;

    dsk->recno = btree->type == BTREE_ROW ? WT_RECNO_OOB : multi->key.recno;

    __rec_set_page_write_gen(btree, dsk);
    dsk->mem_size = WT_STORE_SIZE(chunk->image.size);
    dsk->u.entries = chunk->entries;
    dsk->type = page->type;

    dsk->flags = 0;
    /* Set the all/none zero-length value flags. */
    if (page->type == WT_PAGE_ROW_LEAF) {
        if (chunk->entries != 0 && r->all_empty_value)
            F_SET(dsk, WT_PAGE_EMPTY_V_ALL);
        if (chunk->entries != 0 && !r->any_empty_value)
            F_SET(dsk, WT_PAGE_EMPTY_V_NONE);
    }

    /* Set the fast-truncate proxy cell information flag. */
    if ((page->type == WT_PAGE_COL_INT || page->type == WT_PAGE_ROW_INT) &&
      __wt_process.fast_truncate_2022)
        F_SET(dsk, WT_PAGE_FT_UPDATE);

    dsk->unused = 0;
    dsk->version = WT_PAGE_VERSION_TS;

    /* Clear the memory owned by the block manager. */
    memset(WT_BLOCK_HEADER_REF(dsk), 0, btree->block_header);
}

/*
 * __rec_compression_adjust --
 *     Adjust the pre-compression page size based on compression results.
 */
static WT_INLINE void
__rec_compression_adjust(WT_SESSION_IMPL *session, uint32_t max, size_t compressed_size,
  bool last_block, uint64_t *adjustp)
{
    WT_BTREE *btree;
    uint64_t adjust, current, new;
    u_int ten_percent;

    btree = S2BT(session);
    ten_percent = max / 10;

    /*
     * Changing the pre-compression size updates a shared memory location
     * and it's not uncommon to be pushing out large numbers of pages from
     * the same file. If compression creates a page larger than the target
     * size, decrease the pre-compression size. If compression creates a
     * page smaller than the target size, increase the pre-compression size.
     * Once we get under the target size, try and stay there to minimize
     * shared memory updates, but don't go over the target size, that means
     * we're writing bad page sizes.
     *	Writing a shared memory location without a lock and letting it
     * race, minor trickiness so we only read and write the value once.
     */
    WT_ACQUIRE_READ_WITH_BARRIER(current, *adjustp);
    WT_ASSERT_ALWAYS(session, current >= max, "Writing beyond the max page size");

    if (compressed_size > max) {
        /*
         * The compressed size is GT the page maximum. Check if the pre-compression size is larger
         * than the maximum. If 10% of the page size larger than the maximum, decrease it by that
         * amount. Else if it's not already at the page maximum, set it there.
         *
         * Note we're using 10% of the maximum page size as our test for when to adjust the
         * pre-compression size as well as the amount by which we adjust it. Not updating the value
         * when it's close to the page size keeps us from constantly updating a shared memory
         * location, and 10% of the page size is an OK step value as well, so we use it in both
         * cases.
         */
        adjust = current - max;
        if (adjust > ten_percent)
            new = current - ten_percent;
        else if (adjust != 0)
            new = max;
        else
            return;
    } else {
        /*
         * The compressed size is LTE the page maximum.
         *
         * Don't increase the pre-compressed size on the last block, the last block might be tiny.
         *
         * If the compressed size is less than the page maximum by 10%, increase the pre-compression
         * size by 10% of the page, or up to the maximum in-memory image size.
         *
         * Note we're using 10% of the maximum page size... see above.
         */
        if (last_block || compressed_size > max - ten_percent)
            return;

        adjust = current + ten_percent;
        if (adjust < btree->maxmempage_image)
            new = adjust;
        else if (current != btree->maxmempage_image)
            new = btree->maxmempage_image;
        else
            return;
    }
    WT_WRITE_ONCE(*adjustp, new);
}

/*
 * __rec_build_delta_init --
 *     Build delta init.
 */
static int
__rec_build_delta_init(WT_SESSION_IMPL *session, WT_RECONCILE *r)
{
    WT_RET(__wt_buf_init(session, &r->delta, r->disk_img_buf_size));
    memset(r->delta.mem, 0, WT_DELTA_HEADER_SIZE);
    r->delta.size = WT_DELTA_HEADER_BYTE_SIZE(S2BT(session));

    return (0);
}

/*
 * __rec_delta_pack_key --
 *     Pack the delta key
 */
static WT_INLINE int
__rec_delta_pack_key(WT_SESSION_IMPL *session, WT_BTREE *btree, WT_RECONCILE *r, WT_INSERT *ins,
  WT_ROW *rip, WT_ITEM *key)
{
    WT_DECL_RET;
    uint8_t *p;

    switch (r->page->type) {
    case WT_PAGE_COL_FIX:
    case WT_PAGE_COL_VAR:
        p = key->mem;
        WT_RET(__wt_vpack_uint(&p, 0, WT_INSERT_RECNO(ins)));
        key->size = WT_PTRDIFF(p, key->data);
        break;
    case WT_PAGE_ROW_LEAF:
        if (ins == NULL) {
            WT_WITH_BTREE(
              session, btree, ret = __wt_row_leaf_key(session, r->page, rip, key, false));
            WT_RET(ret);
        } else {
            key->data = WT_INSERT_KEY(ins);
            key->size = WT_INSERT_KEY_SIZE(ins);
        }
        break;
    default:
        WT_RET(__wt_illegal_value(session, r->page->type));
    }

    return (ret);
}

/*
 * __rec_pack_delta_leaf --
 *     Pack a delta for a leaf page
 */
static int
__rec_pack_delta_leaf(WT_SESSION_IMPL *session, WT_RECONCILE *r, WT_SAVE_UPD *supd)
{
    WT_CURSOR_BTREE *cbt;
    WT_DECL_RET;
    WT_ITEM *key, value;
    size_t max_packed_size;
    uint8_t flags;
    uint8_t *p, *head;

    flags = 0;

    cbt = &r->update_modify_cbt;

    /* Ensure enough room for a column-store key without checking. */
    WT_RET(__wt_scr_alloc(session, WT_INTPACK64_MAXSIZE, &key));

    WT_ERR(__rec_delta_pack_key(session, S2BT(session), r, supd->ins, supd->rip, key));

    if (supd->onpage_upd->type == WT_UPDATE_MODIFY) {
        if (supd->rip != NULL)
            cbt->slot = WT_ROW_SLOT(r->ref->page, supd->rip);
        else
            cbt->slot = UINT32_MAX;
        WT_ERR(
          __wt_modify_reconstruct_from_upd_list(session, cbt, supd->onpage_upd, cbt->upd_value));
        __wt_value_return(cbt, cbt->upd_value);
        value.data = cbt->upd_value->buf.data;
        value.size = cbt->upd_value->buf.size;
    } else {
        value.data = supd->onpage_upd->data;
        value.size = supd->onpage_upd->size;
    }

    /*
     * The max length of a delta:
     * 1 header byte
     * 4 timestamps (4 * 9)
     * key size (5)
     * value size (5)
     * key
     * value
     */
    max_packed_size = 1 + 4 * 9 + 2 * 5 + key->size + value.size;

    if (r->delta.size + max_packed_size > r->delta.memsize)
        WT_ERR(__wt_buf_grow(session, &r->delta, r->delta.size + max_packed_size));

    head = (uint8_t *)r->delta.data + r->delta.size;
    p = head + 1;

    if (supd->onpage_upd->type == WT_UPDATE_TOMBSTONE) {
        WT_ASSERT(session, false);
        LF_SET(WT_DELTA_IS_DELETE);
        WT_ERR(__wt_vpack_uint(&p, 0, key->size));
        memcpy(p, key->data, key->size);
        p += key->size;
    } else {
        /*
         * TODO: how should we handle the case that in the previous reconciliation, we write the
         * full value and in this reconciliation, it is deleted by a tombstone. Should we still
         * include the full value in the delta? We can omit it but it will make the rest of the
         * system more complicated. Include it for now to simplify the prototype.
         */
        if (supd->onpage_upd->start_ts != WT_TS_NONE) {
            LF_SET(WT_DELTA_HAS_START_TS);
            WT_ERR(__wt_vpack_uint(&p, 0, supd->onpage_upd->start_ts));
        }

        if (supd->onpage_upd->durable_ts != WT_TS_NONE) {
            LF_SET(WT_DELTA_HAS_START_DURABLE_TS);
            WT_ERR(__wt_vpack_uint(&p, 0, supd->onpage_upd->durable_ts));
        }

        if (supd->onpage_tombstone != NULL) {
            if (supd->onpage_tombstone->start_ts != WT_TS_NONE) {
                LF_SET(WT_DELTA_HAS_STOP_TS);
                WT_ERR(__wt_vpack_uint(&p, 0, supd->onpage_tombstone->start_ts));
            }

            if (supd->onpage_tombstone->durable_ts != WT_TS_NONE) {
                LF_SET(WT_DELTA_HAS_STOP_DURABLE_TS);
                WT_ERR(__wt_vpack_uint(&p, 0, supd->onpage_tombstone->durable_ts));
            }
        }

        WT_ERR(__wt_vpack_uint(&p, 0, key->size));
        WT_ERR(__wt_vpack_uint(&p, 0, value.size));

        memcpy(p, key->data, key->size);
        p += key->size;

        memcpy(p, value.data, value.size);
        p += value.size;
    }

    r->delta.size += WT_PTRDIFF(p, head);
    *head = flags;

    WT_ASSERT(session, p < head + max_packed_size);
err:
    __wt_scr_free(session, &key);
    return (ret);
}

/*
 * __rec_build_delta_leaf --
 *     Build delta for leaf pages.
 */
static int
__rec_build_delta_leaf(WT_SESSION_IMPL *session, WT_RECONCILE *r)
{
    WT_DELTA_HEADER *header;
    WT_MULTI *multi;
    WT_SAVE_UPD *supd;
    uint64_t start, stop;
    uint32_t count, i;

    WT_ASSERT(session, r->multi_next == 1);
    /* Only row store leaf page is supported. */
    WT_ASSERT(session, r->ref->page->type == WT_PAGE_ROW_LEAF);

    start = __wt_clock(session);

    multi = &r->multi[0];
    count = 0;

    WT_RET(__rec_build_delta_init(session, r));

    for (i = 0, supd = multi->supd; i < multi->supd_entries; ++i, ++supd) {
        if (supd->onpage_upd == NULL)
            continue;

        if (supd->onpage_tombstone != NULL && F_ISSET(supd->onpage_tombstone, WT_UPDATE_DURABLE))
            continue;

        if (supd->onpage_tombstone == NULL && F_ISSET(supd->onpage_upd, WT_UPDATE_DURABLE))
            continue;

        WT_RET(__rec_pack_delta_leaf(session, r, supd));
        ++count;
    }

    header = (WT_DELTA_HEADER *)r->delta.data;
    header->mem_size = (uint32_t)r->delta.size;
    header->type = r->ref->page->type;
    header->u.entries = count;

    stop = __wt_clock(session);

    __wt_verbose(session, WT_VERB_PAGE_DELTA,
      "Generated leaf page delta, original page size %d, delta size %d, "
      "total time %" PRIu64 "us",
      (int)r->ref->page->dsk->mem_size, (int)r->delta.size, WT_CLOCKDIFF_US(stop, start));

    return (0);
}

/*
 * __rec_build_delta --
 *     Build delta.
 */
static int
__rec_build_delta(WT_SESSION_IMPL *session, WT_RECONCILE *r, bool *build_deltap)
{
    *build_deltap = false;
    if (F_ISSET(r->ref, WT_REF_FLAG_LEAF)) {
        if (WT_BUILD_DELTA_LEAF(session, r)) {
            WT_RET(__rec_build_delta_leaf(session, r));
            *build_deltap = true;
        }
    }

    return (0);
}

/*
 * __rec_split_write --
 *     Write a disk block out for the split helper functions.
 */
static int
__rec_split_write(WT_SESSION_IMPL *session, WT_RECONCILE *r, WT_REC_CHUNK *chunk,
  WT_ITEM *compressed_image, bool last_block)
{
    WT_BTREE *btree;
    WT_MULTI *multi;
    WT_PAGE *page;
    WT_PAGE_BLOCK_META *block_meta;
    size_t addr_size, compressed_size;
    uint8_t addr[WT_BTREE_MAX_ADDR_COOKIE];
    bool build_delta;
#ifdef HAVE_DIAGNOSTIC
    bool verify_image;
#endif

    btree = S2BT(session);
    page = r->page;
    build_delta = false;
    block_meta = &r->ref->page->block_meta;
#ifdef HAVE_DIAGNOSTIC
    verify_image = true;
#endif

    /*
     * If reconciliation requires multiple blocks and checkpoint is running we'll eventually fail,
     * unless we're the checkpoint thread. Big pages take a lot of writes, avoid wasting work.
     */
    if (!last_block && WT_BTREE_SYNCING(btree) && !WT_SESSION_BTREE_SYNC(session)) {
        WT_STAT_CONN_DSRC_INCR(
          session, cache_eviction_blocked_multi_block_reconcilation_during_checkpoint);
        return (__wt_set_return(session, EBUSY));
    }

    /* Make sure there's enough room for another write. */
    WT_RET(__wt_realloc_def(session, &r->multi_allocated, r->multi_next + 1, &r->multi));
    multi = &r->multi[r->multi_next++];

    /* Initialize the address (set the addr type for the parent). */
    WT_TIME_AGGREGATE_COPY(&multi->addr.ta, &chunk->ta);

    switch (page->type) {
    case WT_PAGE_COL_FIX:
        multi->addr.type = WT_ADDR_LEAF_NO;
        break;
    case WT_PAGE_COL_VAR:
    case WT_PAGE_ROW_LEAF:
        multi->addr.type = r->ovfl_items ? WT_ADDR_LEAF : WT_ADDR_LEAF_NO;
        break;
    case WT_PAGE_COL_INT:
    case WT_PAGE_ROW_INT:
        multi->addr.type = WT_ADDR_INT;
        break;
    default:
        return (__wt_illegal_value(session, page->type));
    }
    multi->supd_restore = false;
    multi->block_meta.page_id = WT_BLOCK_INVALID_PAGE_ID;

    /* Set the key. */
    if (btree->type == BTREE_ROW)
        WT_RET(__wt_row_ikey_alloc(session, 0, chunk->key.data, chunk->key.size, &multi->key.ikey));
    else
        multi->key.recno = chunk->recno;

    /* Check if there are saved updates that might belong to this block. */
    if (r->supd_next != 0) {
        WT_RET(__rec_split_write_supd(session, r, chunk, multi, last_block));

        /* We have an empty page. Free the multi. */
        if (chunk->entries == 0 && !multi->supd_restore) {
            if (btree->type == BTREE_ROW)
                __wt_free(session, multi->key.ikey);
            __wt_free(session, multi->supd);
            multi->supd_entries = 0;
            --r->multi_next;
            return (0);
        }
    }

    /* Initialize the page header(s). */
    __rec_split_write_header(session, r, chunk, multi, chunk->image.mem);
    if (r->page->type == WT_PAGE_COL_FIX)
        __wti_rec_col_fix_write_auxheader(session, chunk->entries, chunk->aux_start_offset,
          chunk->auxentries, chunk->image.mem, chunk->image.size);
    if (compressed_image != NULL)
        __rec_split_write_header(session, r, chunk, multi, compressed_image->mem);

    /*
     * If we are writing the whole page in our first/only attempt, it might be a checkpoint
     * (checkpoints are only a single page, by definition). Checkpoints aren't written here, the
     * wrapup functions do the write.
     *
     * Track the buffer with the image. (This is bad layering, but we can't write the image until
     * the wrapup code, and we don't have a code path from here to there.)
     */
    if (last_block && r->multi_next == 1 && __rec_is_checkpoint(session, r)) {
        WT_ASSERT_ALWAYS(
          session, r->supd_next == 0, "Attempting to write final block but further updates found");

        if (compressed_image == NULL)
            r->wrapup_checkpoint = &chunk->image;
        else {
            r->wrapup_checkpoint = compressed_image;
            r->wrapup_checkpoint_compressed = true;
        }
        /*
         * We need to assign a new page id for the root everytime. We don't support delta for
         * internal page yet.
         */
        __wt_page_block_meta_assign(session, &r->wrapup_checkpoint_block_meta);
        return (0);
    }

    /*
     * If configured for an in-memory database, we can't actually write it. Instead, we will
     * re-instantiate the page using the disk image and any list of updates we skipped.
     */
    if (F_ISSET(r, WT_REC_IN_MEMORY))
        goto copy_image;

    /* Check the eviction flag as checkpoint also saves updates. */
    if (F_ISSET(r, WT_REC_EVICT) && multi->supd != NULL) {
        /*
         * XXX If no entries were used, the page is empty and we can only restore eviction/restore
         * or history store updates against empty row-store leaf pages, column-store modify attempts
         * to allocate a zero-length array.
         */
        if (r->page->type != WT_PAGE_ROW_LEAF && chunk->entries == 0)
            return (__wt_set_return(session, EBUSY));

        /* If we need to restore the page to memory, copy the disk image. */
        if (multi->supd_restore)
            goto copy_image;

        WT_ASSERT_ALWAYS(session, chunk->entries > 0, "Trying to write an empty chunk");
    }

    if (last_block && r->multi_next == 1 && block_meta->page_id != WT_BLOCK_INVALID_PAGE_ID &&
      block_meta->delta_count < WT_DELTA_LIMIT) {
        WT_RET(__rec_build_delta(session, r, &build_delta));
        /* Discard the delta if it is larger than one tenth of the size of the full image. */
        if (build_delta && r->delta.size > chunk->image.size / 10)
            build_delta = false;
    }

    /* Write the disk image and get an address. */
    if (build_delta) {
        /* We must only have one delta. Building deltas for split case is a future thing. */
        WT_ASSERT(session, last_block);
        multi->block_meta = *block_meta;
        ++multi->block_meta.delta_count;
        /* TODO: reset reconciliation id to 0 if we start a new checkpoint id. */
        ++multi->block_meta.reconciliation_id;
        WT_RET(__wt_blkcache_write(session, &r->delta, &multi->block_meta, addr, &addr_size,
          &compressed_size, false, F_ISSET(r, WT_REC_CHECKPOINT), false));
        /* Turn off compression adjustment for delta. */
        compressed_size = 0;
    } else {
        /* If we split the page, create a new page id. Otherwise, reuse the existing page id. */
        if (last_block && r->multi_next == 1 && block_meta->page_id != WT_BLOCK_INVALID_PAGE_ID) {
            multi->block_meta = *block_meta;
            multi->block_meta.delta_count = 0;
            /* TODO: reset reconciliation id to 0 if we start a new checkpoint id. */
            ++multi->block_meta.reconciliation_id;
        } else
            __wt_page_block_meta_assign(session, &multi->block_meta);
        WT_RET(__rec_write(session, compressed_image == NULL ? &chunk->image : compressed_image,
          &multi->block_meta, addr, &addr_size, &compressed_size, false,
          F_ISSET(r, WT_REC_CHECKPOINT), compressed_image != NULL));
#ifdef HAVE_DIAGNOSTIC
        verify_image = true;
#endif
    }
    WT_RET(__wt_memdup(session, addr, addr_size, &multi->addr.block_cookie));
    multi->addr.block_cookie_size = (uint8_t)addr_size;

    /* Adjust the pre-compression page size based on compression results. */
    if (WT_PAGE_IS_INTERNAL(page) && compressed_size != 0 && btree->intlpage_compadjust)
        __rec_compression_adjust(
          session, btree->maxintlpage, compressed_size, last_block, &btree->maxintlpage_precomp);
    if (!WT_PAGE_IS_INTERNAL(page) && compressed_size != 0 && btree->leafpage_compadjust)
        __rec_compression_adjust(
          session, btree->maxleafpage, compressed_size, last_block, &btree->maxleafpage_precomp);

    /* Update the per-page reconciliation time statistics now that we've written something. */
    __rec_page_time_stats(session, r);

copy_image:
#ifdef HAVE_DIAGNOSTIC
    /*
     * The I/O routines verify all disk images we write, but there are paths in reconciliation that
     * don't do I/O. Verify those images, too.
     */
    WT_ASSERT(session,
      verify_image == false ||
        __wt_verify_dsk_image(session, "[reconcile-image]", chunk->image.data, 0, &multi->addr,
          WT_VRFY_DISK_EMPTY_PAGE_OK) == 0);
#endif
    /*
     * If re-instantiating this page in memory (either because eviction wants to, or because we
     * skipped updates to build the disk image), save a copy of the disk image.
     */
    if (F_ISSET(r, WT_REC_SCRUB) || multi->supd_restore)
        WT_RET(__wt_memdup(session, chunk->image.data, chunk->image.size, &multi->disk_image));

    /* Whether we wrote or not, clear the accumulated time statistics. */
    __rec_page_time_stats_clear(r);

    return (0);
}

/*
 * __wt_bulk_init --
 *     Bulk insert initialization.
 */
int
__wt_bulk_init(WT_SESSION_IMPL *session, WT_CURSOR_BULK *cbulk)
{
    WT_BTREE *btree;
    WT_PAGE_INDEX *pindex;
    WT_RECONCILE *r;
    uint64_t recno;

    btree = S2BT(session);

    /*
     * Bulk-load is only permitted on newly created files, not any empty file -- see the checkpoint
     * code for a discussion.
     */
    if (!btree->original)
        WT_RET_MSG(session, EINVAL, "bulk-load is only possible for newly created trees");

    /*
     * Get a reference to the empty leaf page; we have exclusive access so we can take a copy of the
     * page, confident the parent won't split.
     */
    pindex = WT_INTL_INDEX_GET_SAFE(btree->root.page);
    cbulk->ref = pindex->index[0];
    cbulk->leaf = cbulk->ref->page;

    WT_RET(__rec_init(session, cbulk->ref, 0, NULL, &cbulk->reconcile));
    r = cbulk->reconcile;
    r->is_bulk_load = true;

    recno = btree->type == BTREE_ROW ? WT_RECNO_OOB : 1;

    return (__wti_rec_split_init(session, r, cbulk->leaf, recno, btree->maxleafpage_precomp, 0));
}

/*
 * __wt_bulk_wrapup --
 *     Bulk insert cleanup.
 */
int
__wt_bulk_wrapup(WT_SESSION_IMPL *session, WT_CURSOR_BULK *cbulk)
{
    WT_BTREE *btree;
    WT_DECL_RET;
    WT_PAGE *parent;
    WT_RECONCILE *r;

    btree = S2BT(session);
    if ((r = cbulk->reconcile) == NULL)
        return (0);

    switch (btree->type) {
    case BTREE_COL_FIX:
        if (cbulk->entry != 0) {
            __wt_rec_incr(
              session, r, cbulk->entry, __bitstr_size((size_t)cbulk->entry * btree->bitcnt));
            __bit_clear_end(
              WT_PAGE_HEADER_BYTE(btree, r->cur_ptr->image.mem), cbulk->entry, btree->bitcnt);
        }
        break;
    case BTREE_COL_VAR:
        if (cbulk->rle != 0)
            WT_ERR(__wt_bulk_insert_var(session, cbulk, false));
        break;
    case BTREE_ROW:
        break;
    }

    WT_ERR(__wti_rec_split_finish(session, r));
    WT_ERR(__rec_write_wrapup(session, r, r->page));
    __rec_write_page_status(session, r);

    /* Mark the page's parent and the tree dirty. */
    parent = r->ref->home;
    WT_ERR(__wt_page_modify_init(session, parent));
    __wt_page_modify_set(session, parent);

err:
    r->ref->page->modify->flags = 0;
    WT_TRET(__rec_cleanup(session, r));
    WT_TRET(__rec_destroy(session, &cbulk->reconcile));

    return (ret);
}

/*
 * __rec_split_discard --
 *     Discard the pages resulting from a previous split.
 */
static int
__rec_split_discard(WT_SESSION_IMPL *session, WT_PAGE *page)
{
    WT_BTREE *btree;
    WT_MULTI *multi;
    WT_PAGE_MODIFY *mod;
    uint32_t i;

    btree = S2BT(session);
    mod = page->modify;

    /*
     * A page that split is being reconciled for the second, or subsequent time; discard underlying
     * block space used in the last reconciliation that is not being reused for this reconciliation.
     */
    for (multi = mod->mod_multi, i = 0; i < mod->mod_multi_entries; ++multi, ++i) {
        if (btree->type == BTREE_ROW)
            __wt_free(session, multi->key);

        /*
         * TODO: We need to tell the PALI interface this page is discarded. Mark it as invalid for
         * now.
         */
        multi->block_meta.page_id = WT_BLOCK_INVALID_PAGE_ID;
        __wt_free(session, multi->disk_image);
        __wt_free(session, multi->supd);

        /*
         * If the page was re-written free the backing disk blocks used in the previous write. The
         * page may instead have been a disk image with associated saved updates: ownership of the
         * disk image is transferred when rewriting the page in-memory and there may not have been
         * saved updates. We've gotten this wrong a few times, so use the existence of an address to
         * confirm backing blocks we care about, and free any disk image/saved updates.
         */
        if (multi->addr.block_cookie != NULL) {
            WT_RET(__wt_btree_block_free(
              session, multi->addr.block_cookie, multi->addr.block_cookie_size));
            __wt_free(session, multi->addr.block_cookie);
        }
    }
    __wt_free(session, mod->mod_multi);
    mod->mod_multi_entries = 0;

    /*
     * This routine would be trivial, and only walk a single page freeing any blocks written to
     * support the split, except for root splits. In the case of root splits, we have to cope with
     * multiple pages in a linked list, and we also have to discard overflow items written for the
     * page.
     */
    if (WT_PAGE_IS_INTERNAL(page) && mod->mod_root_split != NULL) {
        WT_RET(__rec_split_discard(session, mod->mod_root_split));
        WT_RET(__wti_ovfl_track_wrapup(session, mod->mod_root_split));
        __wt_page_out(session, &mod->mod_root_split);
    }

    return (0);
}

/*
 * __rec_split_dump_keys --
 *     Dump out the split keys in verbose mode.
 */
static int
__rec_split_dump_keys(WT_SESSION_IMPL *session, WT_RECONCILE *r)
{
    WT_BTREE *btree;
    WT_DECL_ITEM(tkey);
    WT_MULTI *multi;
    uint32_t i;

    btree = S2BT(session);

    __wt_verbose_debug2(session, WT_VERB_SPLIT, "split: %" PRIu32 " pages", r->multi_next);

    if (btree->type == BTREE_ROW) {
        WT_RET(__wt_scr_alloc(session, 0, &tkey));
        for (multi = r->multi, i = 0; i < r->multi_next; ++multi, ++i)
            __wt_verbose_debug2(session, WT_VERB_SPLIT, "starting key %s",
              __wt_buf_set_printable_format(session, WT_IKEY_DATA(multi->key.ikey),
                multi->key.ikey->size, btree->key_format, false, tkey));
        __wt_scr_free(session, &tkey);
    } else
        for (multi = r->multi, i = 0; i < r->multi_next; ++multi, ++i)
            __wt_verbose_debug2(
              session, WT_VERB_SPLIT, "starting recno %" PRIu64, multi->key.recno);
    return (0);
}

/*
 * __rec_page_modify_ta_safe_free --
 *     Any thread that is reviewing the page modify time aggregate in a WT_REF, must also be holding
 *     a split generation to ensure that the page index they are using remains valid. Use that same
 *     split generation to ensure that the page modify time aggregate inside the WT_REF remains
 *     valid while it is being reviewed.
 */
static void
__rec_page_modify_ta_safe_free(WT_SESSION_IMPL *session, WT_TIME_AGGREGATE **ta)
{
    WT_DECL_RET;
    uint64_t split_gen;
    void *p;

    p = *(void **)ta;
    if (p == NULL)
        return;

    do {
        WT_READ_ONCE(p, *ta);
        if (p == NULL)
            break;
    } while (!__wt_atomic_cas_ptr(ta, p, NULL));

    split_gen = __wt_gen(session, WT_GEN_SPLIT);

    if (__wt_stash_add(session, WT_GEN_SPLIT, split_gen, p, sizeof(WT_TIME_AGGREGATE)) != 0)
        WT_IGNORE_RET(__wt_panic(session, ret, "fatal error during page modify ta free"));
    __wt_gen_next(session, WT_GEN_SPLIT, NULL);
}

/*
 * __rec_set_updates_durable --
 *     Set the updates druable. This must be called when the reconciliation can no longer fail.
 */
static WT_INLINE void
__rec_set_updates_durable(WT_RECONCILE *r)
{
    WT_MULTI *multi;
    WT_SAVE_UPD *supd;
    uint32_t i, j;

    /*
     * TODO: we should rethink where we should call this. Is this safe to call this right after we
     * have called the write function of PALI? What will happen if we fail after the write and
     * before we call this function or if we fail after calling this function.
     *
     * Instead of thinking all this failure cases, we may be better off to always write a full page
     * in the next reconciliation if this reconciliation fail.
     */
    for (multi = r->multi, i = 0; i < r->multi_next; ++multi, ++i) {
        for (j = 0, supd = multi->supd; j < multi->supd_entries; ++j, ++supd) {
            if (supd->onpage_upd == NULL)
                continue;

            if (supd->onpage_tombstone != NULL)
                F_SET(supd->onpage_tombstone, WT_UPDATE_DURABLE);

            F_SET(supd->onpage_upd, WT_UPDATE_DURABLE);
        }
    }
}

/*
 * __rec_write_wrapup --
 *     Finish the reconciliation.
 */
static int
__rec_write_wrapup(WT_SESSION_IMPL *session, WT_RECONCILE *r, WT_PAGE *page)
{
    WT_BM *bm;
    WT_BTREE *btree;
    WT_DECL_RET;
    WT_MULTI *multi;
    WT_PAGE_MODIFY *mod;
    WT_REF *ref;
    WT_TIME_AGGREGATE stop_ta, *stop_tap, ta;
    uint32_t i;
    uint8_t previous_ref_state;

    btree = S2BT(session);
    bm = btree->bm;
    mod = page->modify;
    ref = r->ref;
    WT_TIME_AGGREGATE_INIT(&ta);
    previous_ref_state = 0;

    /*
     * If using the history store table eviction path and we found updates that weren't globally
     * visible when reconciling this page, copy them into the database's history store. This can
     * fail, so try before clearing the page's previous reconciliation state.
     */
    if (F_ISSET(r, WT_REC_HS)) {
        session->reconcile_timeline.hs_wrapup_start = __wt_clock(session);
        ret = __rec_hs_wrapup(session, r);
        session->reconcile_timeline.hs_wrapup_finish = __wt_clock(session);
        WT_RET(ret);
    }

    /*
     * Wrap up overflow tracking. If we are about to create a checkpoint, the system must be
     * entirely consistent at that point (the underlying block manager is presumably going to do
     * some action to resolve the list of allocated/free/whatever blocks that are associated with
     * the checkpoint).
     */
    WT_RET(__wti_ovfl_track_wrapup(session, page));

    /*
     * This page may have previously been reconciled, and that information is now about to be
     * replaced. Make sure it's discarded at some point, and clear the underlying modification
     * information, we're creating a new reality.
     */
    switch (mod->rec_result) {
    case 0: /*
             * The page has never been reconciled before, free the original
             * address blocks (if any).  The "if any" is for empty trees
             * created when a new tree is opened or previously deleted pages
             * instantiated in memory.
             *
             * The exception is root pages are never tracked or free'd, they
             * are checkpoints, and must be explicitly dropped.
             */
        if (__wt_ref_is_root(ref))
            break;

        WT_RET(__wt_ref_block_free(session, ref));
        break;
    case WT_PM_REC_EMPTY: /* Page deleted */
        break;
    case WT_PM_REC_MULTIBLOCK: /* Multiple blocks */
                               /*
                                * Discard the multiple replacement blocks.
                                */
        WT_RET(__rec_split_discard(session, page));
        break;
    case WT_PM_REC_REPLACE: /* 1-for-1 page swap */
                            /*
                             * Discard the replacement leaf page's blocks.
                             *
                             * The exception is root pages are never tracked or free'd, they are
                             * checkpoints, and must be explicitly dropped.
                             */
        if (!__wt_ref_is_root(ref))
            WT_RET(__wt_btree_block_free(
              session, mod->mod_replace.block_cookie, mod->mod_replace.block_cookie_size));

        /* Discard the replacement page's address and disk image. */
        __wt_free(session, mod->mod_replace.block_cookie);
        mod->mod_replace.block_cookie_size = 0;
        __wt_free(session, mod->mod_disk_image);
        break;
    default:
        return (__wt_illegal_value(session, mod->rec_result));
    }

    /* Reset the reconciliation state. */
    mod->rec_result = 0;

    /*
     * When the page is being reconciled as part of the checkpoint operation, the REF is not locked.
     * Concurrent access to the page can be enabled by safe-releasing the time aggregate
     * information.
     */
    __rec_page_modify_ta_safe_free(session, &mod->stop_ta);
    WT_TIME_AGGREGATE_INIT_MERGE(&stop_ta);

    __wt_verbose(session, WT_VERB_RECONCILE, "%p reconciled into %" PRIu32 " pages", (void *)ref,
      r->multi_next);

    switch (r->multi_next) {
    case 0: /* Page delete */
        WT_STAT_CONN_DSRC_INCR(session, rec_page_delete);

        /*
         * TODO: We need to tell the PALI interface this page is discarded. Mark it as invalid for
         * now.
         */
        ref->page->block_meta.page_id = WT_BLOCK_INVALID_PAGE_ID;

        /*
         * If this is the root page, we need to create a sync point. For a page to be empty, it has
         * to contain nothing at all, which means it has no records of any kind and is durable.
         */
        ref = r->ref;
        if (__wt_ref_is_root(ref)) {
            __wt_checkpoint_tree_reconcile_update(session, &ta);
            WT_RET(bm->checkpoint(
              bm, session, NULL, &r->wrapup_checkpoint_block_meta, btree->ckpt, false));
            r->ref->page->block_meta = r->wrapup_checkpoint_block_meta;
        }

        /*
         * If the page was empty, we want to discard it from the tree by discarding the parent's key
         * when evicting the parent. Mark the page as deleted, then return success, leaving the page
         * in memory. If the page is subsequently modified, that is OK, we'll just reconcile it
         * again.
         */
        mod->rec_result = WT_PM_REC_EMPTY;
<<<<<<< HEAD
        /*
         * TODO: We need to tell the PALI interface this page is discarded. Mark it as invalid for
         * now.
         */
        ref->page->block_meta.page_id = WT_BLOCK_INVALID_PAGE_ID;
=======
>>>>>>> 8b267693
        __rec_set_updates_durable(r);
        break;
    case 1: /* 1-for-1 page swap */
        /*
         * Because WiredTiger's pages grow without splitting, we're replacing a single page with
         * another single page most of the time.
         *
         * If in-memory, or saving/restoring changes for this page and there's only one block,
         * there's nothing to write. Set up a single block as if to split, then use that disk image
         * to rewrite the page in memory. This is separate from simple replacements where eviction
         * has decided to retain the page in memory because the latter can't handle update lists and
         * splits can.
         */
        if (F_ISSET(r, WT_REC_IN_MEMORY) || r->multi->supd_restore) {
            r->ref->page->block_meta = r->multi->block_meta;
            WT_ASSERT_ALWAYS(session,
              F_ISSET(r, WT_REC_IN_MEMORY) ||
                (F_ISSET(r, WT_REC_EVICT) && r->leave_dirty && r->multi->supd_entries != 0),
              "Attempting a 1-for-1 page swap when there are still updates to write");
            goto split;
        }

        /*
         * We may have a root page, create a sync point. (The write code ignores root page updates,
         * leaving that work to us.)
         */
        if (r->wrapup_checkpoint == NULL) {
            __rec_set_updates_durable(r);
            mod->mod_replace = r->multi->addr;
            r->multi->addr.block_cookie = NULL;
            mod->mod_disk_image = r->multi->disk_image;
            r->multi->disk_image = NULL;
            r->ref->page->block_meta = r->multi->block_meta;
            WT_TIME_AGGREGATE_MERGE_OBSOLETE_VISIBLE(session, &stop_ta, &mod->mod_replace.ta);
        } else {
            __wt_checkpoint_tree_reconcile_update(session, &r->multi->addr.ta);
            WT_RET(
              __rec_write(session, r->wrapup_checkpoint, &r->wrapup_checkpoint_block_meta, NULL,
                NULL, NULL, true, F_ISSET(r, WT_REC_CHECKPOINT), r->wrapup_checkpoint_compressed));
            r->ref->page->block_meta = r->wrapup_checkpoint_block_meta;
            WT_TIME_AGGREGATE_MERGE_OBSOLETE_VISIBLE(session, &stop_ta, &r->multi->addr.ta);
        }

        mod->rec_result = WT_PM_REC_REPLACE;
        break;
    default: /* Page split */
        if (WT_PAGE_IS_INTERNAL(page))
            WT_STAT_DSRC_INCR(session, rec_multiblock_internal);
        else
            WT_STAT_DSRC_INCR(session, rec_multiblock_leaf);

        /* Optionally display the actual split keys in verbose mode. */
        if (WT_VERBOSE_LEVEL_ISSET(session, WT_VERB_SPLIT, WT_VERBOSE_DEBUG_2))
            WT_RET(__rec_split_dump_keys(session, r));

        /*
         * TODO: We need to tell the PALI interface this page is discarded. Mark it as invalid for
         * now. We may reconcile this page again. Force it to write a new page instead of reusing
         * the existing page id. Building deltas on the split page is a future thing.
         */
        r->ref->page->block_meta.page_id = WT_BLOCK_INVALID_PAGE_ID;

split:
        __rec_set_updates_durable(r);

        mod->mod_multi = r->multi;
        mod->mod_multi_entries = r->multi_next;
        mod->rec_result = WT_PM_REC_MULTIBLOCK;

        r->multi = NULL;
        r->multi_next = 0;

        /* Calculate the max stop time point by traversing all multi addresses. */
        for (multi = mod->mod_multi, i = 0; i < mod->mod_multi_entries; ++multi, ++i)
            WT_TIME_AGGREGATE_MERGE_OBSOLETE_VISIBLE(session, &stop_ta, &multi->addr.ta);
        break;
    }

    /*
     * If the page has post-instantiation delete information, we don't need it any more. Note: this
     * is the only place in the system that potentially touches ref->page_del without locking the
     * ref. There are two other pieces of code it can interact with: transaction rollback and parent
     * internal page reconciliation. We use __wt_free_page_del here and in transaction rollback to
     * make the deletion atomic. Reconciliation of the parent is locked out for the following
     * reasons: first, if we are evicting the leaf here, eviction has the ref locked, and the parent
     * will wait for it; and if we are checkpointing the leaf, we can't simultaneously be
     * checkpointing the parent, and we can't be evicting the parent either because internal pages
     * can't be evicted while they have in-memory children.
     */
    if (mod->instantiated) {
        /*
         * Unfortunately, it seems we need to lock the ref at this point. Ultimately the page_del
         * structure and the instantiated flag need to both be cleared simultaneously (otherwise
         * instantiated == false and page_del not NULL violates the intended invariant and other
         * code can assert) and there are several other places that can still be interacting with
         * the page_del structure at this point (even though the page has been instantiated) and we
         * need to wait for those to finish before discarding it.
         *
         * Note: if we're in eviction, the ref is already locked.
         */
        if (!F_ISSET(r, WT_REC_EVICT)) {
            WT_REF_LOCK(session, ref, &previous_ref_state);
            WT_ASSERT(session, previous_ref_state == WT_REF_MEM);
        } else
            WT_ASSERT(session, WT_REF_GET_STATE(ref) == WT_REF_LOCKED);

        /* Check the instantiated flag again in case it got cleared while we waited. */
        if (mod->instantiated) {
            mod->instantiated = false;
            __wt_free(session, ref->page_del);
        }

        if (!F_ISSET(r, WT_REC_EVICT))
            WT_REF_UNLOCK(ref, previous_ref_state);
    }

    if (WT_TIME_AGGREGATE_HAS_STOP(&stop_ta)) {
        WT_RET(__wt_calloc_one(session, &stop_tap));
        WT_TIME_AGGREGATE_COPY(stop_tap, &stop_ta);
        WT_RELEASE_WRITE_WITH_BARRIER(mod->stop_ta, stop_tap);
    }

    return (0);
}

/*
 * __rec_write_err --
 *     Finish the reconciliation on error.
 */
static int
__rec_write_err(WT_SESSION_IMPL *session, WT_RECONCILE *r, WT_PAGE *page)
{
    WT_DECL_RET;
    WT_MULTI *multi;
    uint32_t i;

    /*
     * On error, discard blocks we've written, they're unreferenced by the tree. This is not a
     * question of correctness, we're avoiding block leaks.
     */
    for (multi = r->multi, i = 0; i < r->multi_next; ++multi, ++i)
        if (multi->addr.block_cookie != NULL)
            WT_TRET(__wt_btree_block_free(
              session, multi->addr.block_cookie, multi->addr.block_cookie_size));

    WT_TRET(__wti_ovfl_track_wrapup_err(session, page));

    return (ret);
}

/*
 * __rec_hs_wrapup --
 *     Copy all of the saved updates into the database's history store table.
 */
static int
__rec_hs_wrapup(WT_SESSION_IMPL *session, WT_RECONCILE *r)
{
    WT_BTREE *btree;
    WT_DECL_RET;
    WT_MULTI *multi;
    uint32_t i;

    btree = S2BT(session);

    /*
     * Sanity check: Can't insert updates into history store from the history store itself or from
     * the metadata file.
     */
    WT_ASSERT_ALWAYS(session, !WT_IS_HS(btree->dhandle) && !WT_IS_METADATA(btree->dhandle),
      "Attempting to write updates from the history store or metadata file into the history store");

    /*
     * Delete the updates left in the history store by prepared rollback first before moving updates
     * to the history store.
     */
    WT_ERR(__wt_hs_delete_updates(session, r));

    for (multi = r->multi, i = 0; i < r->multi_next; ++multi, ++i) {
        if (multi->supd != NULL)
            WT_ERR(__wt_hs_insert_updates(session, r, multi));
    }

err:
    return (ret);
}

/*
 * __wt_rec_cell_build_ovfl --
 *     Store overflow items in the file, returning the address cookie.
 */
int
__wt_rec_cell_build_ovfl(WT_SESSION_IMPL *session, WT_RECONCILE *r, WT_REC_KV *kv, uint8_t type,
  WT_TIME_WINDOW *tw, uint64_t rle)
{
    WT_BM *bm;
    WT_BTREE *btree;
    WT_DECL_ITEM(tmp);
    WT_DECL_RET;
    WT_PAGE *page;
    WT_PAGE_HEADER *dsk;
    size_t size;
    uint8_t *addr, buf[WT_BTREE_MAX_ADDR_COOKIE];

    btree = S2BT(session);
    bm = btree->bm;
    page = r->page;

    /* Track if page has overflow items. */
    r->ovfl_items = true;

    /*
     * See if this overflow record has already been written and reuse it if possible, otherwise
     * write a new overflow record.
     */
    WT_RET(__wti_ovfl_reuse_search(session, page, &addr, &size, kv->buf.data, kv->buf.size));
    if (addr == NULL) {
        /* Allocate a buffer big enough to write the overflow record. */
        size = kv->buf.size;
        WT_RET(bm->write_size(bm, session, &size));
        WT_RET(__wt_scr_alloc(session, size, &tmp));

        /* Initialize the buffer: disk header and overflow record. */
        dsk = tmp->mem;
        memset(dsk, 0, WT_PAGE_HEADER_SIZE);
        dsk->type = WT_PAGE_OVFL;
        __rec_set_page_write_gen(btree, dsk);
        dsk->u.datalen = (uint32_t)kv->buf.size;
        memcpy(WT_PAGE_HEADER_BYTE(btree, dsk), kv->buf.data, kv->buf.size);
        dsk->mem_size = WT_PAGE_HEADER_BYTE_SIZE(btree) + (uint32_t)kv->buf.size;
        tmp->size = dsk->mem_size;

        /* Write the buffer. */
        addr = buf;
        WT_ERR(__rec_write(
          session, tmp, NULL, addr, &size, NULL, false, F_ISSET(r, WT_REC_CHECKPOINT), false));

        /*
         * Track the overflow record (unless it's a bulk load, which by definition won't ever reuse
         * a record.
         */
        if (!r->is_bulk_load)
            WT_ERR(__wti_ovfl_reuse_add(session, page, addr, size, kv->buf.data, kv->buf.size));
    }

    /* Set the callers K/V to reference the overflow record's address. */
    WT_ERR(__wt_buf_set(session, &kv->buf, addr, size));

    /* Build the cell and return. */
    kv->cell_len = __wt_cell_pack_ovfl(session, &kv->cell, type, tw, rle, kv->buf.size);
    kv->len = kv->cell_len + kv->buf.size;

err:
    __wt_scr_free(session, &tmp);
    return (ret);
}

/*
 * __wti_rec_hs_clear_on_tombstone --
 *     When removing a key due to a tombstone with a durable timestamp of "none", also remove the
 *     history store contents associated with that key.
 */
int
__wti_rec_hs_clear_on_tombstone(
  WT_SESSION_IMPL *session, WT_RECONCILE *r, uint64_t recno, WT_ITEM *rowkey, bool reinsert)
{
    WT_BTREE *btree;
    WT_ITEM hs_recno_key, *key;
    uint8_t hs_recno_key_buf[WT_INTPACK64_MAXSIZE], *p;

    btree = S2BT(session);

    /* We should be passed a recno or a row-store key, but not both. */
    WT_ASSERT(session, (recno == WT_RECNO_OOB) != (rowkey == NULL));

    if (rowkey != NULL)
        key = rowkey;
    else {
        p = hs_recno_key_buf;
        WT_RET(__wt_vpack_uint(&p, 0, recno));
        hs_recno_key.data = hs_recno_key_buf;
        hs_recno_key.size = WT_PTRDIFF(p, hs_recno_key_buf);
        key = &hs_recno_key;
    }

    /* Open a history store cursor if we don't yet have one. */
    if (r->hs_cursor == NULL)
        WT_RET(__wt_curhs_open(session, NULL, &r->hs_cursor));

    /*
     * From WT_TS_NONE delete/reinsert all the history store content of the key. The test of
     * WT_REC_CHECKPOINT_RUNNING asks the function to fail with EBUSY if we are trying to evict an
     * mixed-mode update while a checkpoint is in progress; such eviction can race with the
     * checkpoint itself and lead to history store inconsistency. (Note: WT_REC_CHECKPOINT_RUNNING
     * is set only during evictions, and never in the checkpoint thread itself.)
     */
    WT_RET(__wt_hs_delete_key(
      session, r->hs_cursor, btree->id, key, reinsert, F_ISSET(r, WT_REC_CHECKPOINT_RUNNING)));

    /* Fail 0.01% of the time. */
    if (F_ISSET(r, WT_REC_EVICT) &&
      __wt_failpoint(session, WT_TIMING_STRESS_FAILPOINT_HISTORY_STORE_DELETE_KEY_FROM_TS, 1))
        return (EBUSY);

    WT_STAT_CONN_INCR(session, cache_hs_key_truncate_onpage_removal);
    WT_STAT_DSRC_INCR(session, cache_hs_key_truncate_onpage_removal);

    return (0);
}<|MERGE_RESOLUTION|>--- conflicted
+++ resolved
@@ -2856,14 +2856,6 @@
          * again.
          */
         mod->rec_result = WT_PM_REC_EMPTY;
-<<<<<<< HEAD
-        /*
-         * TODO: We need to tell the PALI interface this page is discarded. Mark it as invalid for
-         * now.
-         */
-        ref->page->block_meta.page_id = WT_BLOCK_INVALID_PAGE_ID;
-=======
->>>>>>> 8b267693
         __rec_set_updates_durable(r);
         break;
     case 1: /* 1-for-1 page swap */
