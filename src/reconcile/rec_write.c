--- conflicted
+++ resolved
@@ -1262,13 +1262,8 @@
 			if (prepared || uncommitted)
 			       continue;
 
-<<<<<<< HEAD
 			/* Treat a non durable update like prepared. */
-			if (upd->timestamp != WT_TS_NONE &&
-=======
-			/* Consider a non durable update as uncommitted. */
 			if (upd->start_ts != WT_TS_NONE &&
->>>>>>> e1faa857
 			    !__wt_txn_upd_durable(session, upd)) {
 				continue;
 			}
@@ -1315,13 +1310,9 @@
 			 * discard an uncommitted update.
 			 */
 			if (F_ISSET(r, WT_REC_UPDATE_RESTORE) &&
-<<<<<<< HEAD
-			    *updp != NULL && (uncommitted || prepared ||
+          upd_select->upd != NULL &&
+			    (uncommitted || prepared ||
 			    !__wt_txn_upd_durable(session, upd))) {
-=======
-			    upd_select->upd != NULL &&
-			    (uncommitted || prepared)) {
->>>>>>> e1faa857
 				r->leave_dirty = true;
 				return (__wt_set_return(session, EBUSY));
 			}
@@ -1402,14 +1393,9 @@
 		r->max_txn = max_txn;
 
 	/* Update the maximum timestamp. */
-<<<<<<< HEAD
-	if (first_ts_upd != NULL &&
-	    r->max_timestamp < first_ts_upd->durable_timestamp)
-		r->max_timestamp = first_ts_upd->durable_timestamp;
-=======
-	if (first_ts_upd != NULL && r->max_timestamp < first_ts_upd->start_ts)
-		r->max_timestamp = first_ts_upd->start_ts;
->>>>>>> e1faa857
+	if (first_ts_upd != NULL && r->max_timestamp < first_ts_upd->durable_ts)
+		r->max_timestamp = first_ts_upd->durable_ts;
+
 
 	/*
 	 * If the update we chose was a birthmark, or we are doing
@@ -1491,21 +1477,13 @@
 	if (F_ISSET(r, WT_REC_LOOKASIDE) && r->las_skew_newest) {
 		if (WT_TXNID_LT(r->unstable_txn, first_upd->txnid))
 			r->unstable_txn = first_upd->txnid;
-<<<<<<< HEAD
 		if (first_ts_upd != NULL) {
-			if (r->unstable_timestamp < first_ts_upd->timestamp)
-				r->unstable_timestamp = first_ts_upd->timestamp;
-
-			if (r->unstable_durable_timestamp <
-			    first_ts_upd->durable_timestamp)
-				r->unstable_durable_timestamp =
-				    first_ts_upd->durable_timestamp;
+			if (r->unstable_timestamp < first_ts_upd->start_ts)
+				r->unstable_timestamp = first_ts_upd->start_ts;
+
+			if (r->unstable_durable_timestamp < first_ts_upd->durable_ts)
+				r->unstable_durable_timestamp = first_ts_upd->durable_ts;
 		}
-=======
-		if (first_ts_upd != NULL &&
-		    r->unstable_timestamp < first_ts_upd->start_ts)
-			r->unstable_timestamp = first_ts_upd->start_ts;
->>>>>>> e1faa857
 	} else if (F_ISSET(r, WT_REC_LOOKASIDE)) {
 		for (upd = first_upd; upd != upd_select->upd; upd = upd->next) {
 			if (upd->txnid == WT_TXN_ABORTED)
@@ -1514,17 +1492,10 @@
 			if (upd->txnid != WT_TXN_NONE &&
 			    WT_TXNID_LT(upd->txnid, r->unstable_txn))
 				r->unstable_txn = upd->txnid;
-<<<<<<< HEAD
-			if (upd->timestamp < r->unstable_timestamp)
-				r->unstable_timestamp = upd->timestamp;
-			if (upd->durable_timestamp <
-			    r->unstable_durable_timestamp)
-				r->unstable_durable_timestamp =
-				    upd->durable_timestamp;
-=======
 			if (upd->start_ts < r->unstable_timestamp)
 				r->unstable_timestamp = upd->start_ts;
->>>>>>> e1faa857
+			if (upd->durable_ts < r->unstable_durable_timestamp)
+				r->unstable_durable_timestamp = upd->durable_ts;
 		}
 	}
 
