--- conflicted
+++ resolved
@@ -8,312 +8,7 @@
 
 #include "wt_internal.h"
 
-<<<<<<< HEAD
 static void __rec_bnd_cleanup(WT_SESSION_IMPL *, WT_RECONCILE *, bool);
-=======
-struct __rec_boundary;		typedef struct __rec_boundary WT_BOUNDARY;
-struct __rec_dictionary;	typedef struct __rec_dictionary WT_DICTIONARY;
-struct __rec_kv;		typedef struct __rec_kv WT_KV;
-
-/*
- * Reconciliation is the process of taking an in-memory page, walking each entry
- * in the page, building a backing disk image in a temporary buffer representing
- * that information, and writing that buffer to disk.  What could be simpler?
- *
- * WT_RECONCILE --
- *	Information tracking a single page reconciliation.
- */
-typedef struct {
-	WT_REF  *ref;			/* Page being reconciled */
-	WT_PAGE *page;
-	uint32_t flags;			/* Caller's configuration */
-
-	WT_ITEM	 dsk;			/* Temporary disk-image buffer */
-
-	/*
-	 * Track start/stop write generation to decide if all changes to the
-	 * page are written.
-	 */
-	uint32_t orig_write_gen;
-
-	/*
-	 * Track start/stop checkpoint generations to decide if lookaside table
-	 * records are correct.
-	 */
-	uint64_t orig_btree_checkpoint_gen;
-	uint64_t orig_txn_checkpoint_gen;
-
-	/*
-	 * Track maximum transaction ID seen and first unwritten transaction ID.
-	 */
-	uint64_t max_txn;
-
-	/*
-	 * When we can't mark the page clean (for example, checkpoint found some
-	 * uncommitted updates), there's a leave-dirty flag.
-	 */
-	bool leave_dirty;
-
-	/*
-	 * Raw compression (don't get me started, as if normal reconciliation
-	 * wasn't bad enough).  If an application wants absolute control over
-	 * what gets written to disk, we give it a list of byte strings and it
-	 * gives us back an image that becomes a file block.  Because we don't
-	 * know the number of items we're storing in a block until we've done
-	 * a lot of work, we turn off most compression: dictionary, copy-cell,
-	 * prefix and row-store internal page suffix compression are all off.
-	 */
-	bool	  raw_compression;
-	uint32_t  raw_max_slots;	/* Raw compression array sizes */
-	uint32_t *raw_entries;		/* Raw compression slot entries */
-	uint32_t *raw_offsets;		/* Raw compression slot offsets */
-	uint64_t *raw_recnos;		/* Raw compression recno count */
-	WT_ITEM	  raw_destination;	/* Raw compression destination buffer */
-
-	/*
-	 * Track if reconciliation has seen any overflow items.  If a leaf page
-	 * with no overflow items is written, the parent page's address cell is
-	 * set to the leaf-no-overflow type.  This means we can delete the leaf
-	 * page without reading it because we don't have to discard any overflow
-	 * items it might reference.
-	 *
-	 * The test test is per-page reconciliation, that is, once we see an
-	 * overflow item on the page, all subsequent leaf pages written for the
-	 * page will not be leaf-no-overflow type, regardless of whether or not
-	 * they contain overflow items.  In other words, leaf-no-overflow is not
-	 * guaranteed to be set on every page that doesn't contain an overflow
-	 * item, only that if it is set, the page contains no overflow items.
-	 *
-	 * The reason is because of raw compression: there's no easy/fast way to
-	 * figure out if the rows selected by raw compression included overflow
-	 * items, and the optimization isn't worth another pass over the data.
-	 */
-	bool	ovfl_items;
-
-	/*
-	 * Track if reconciliation of a row-store leaf page has seen empty (zero
-	 * length) values.  We don't write out anything for empty values, so if
-	 * there are empty values on a page, we have to make two passes over the
-	 * page when it's read to figure out how many keys it has, expensive in
-	 * the common case of no empty values and (entries / 2) keys.  Likewise,
-	 * a page with only empty values is another common data set, and keys on
-	 * that page will be equal to the number of entries.  In both cases, set
-	 * a flag in the page's on-disk header.
-	 *
-	 * The test is per-page reconciliation as described above for the
-	 * overflow-item test.
-	 */
-	bool	all_empty_value, any_empty_value;
-
-	/*
-	 * Reconciliation gets tricky if we have to split a page, which happens
-	 * when the disk image we create exceeds the page type's maximum disk
-	 * image size.
-	 *
-	 * First, the sizes of the page we're building.  If WiredTiger is doing
-	 * page layout, page_size is the same as page_size_orig. We accumulate
-	 * a "page size" of raw data and when we reach that size, we split the
-	 * page into multiple chunks, eventually compressing those chunks.  When
-	 * the application is doing page layout (raw compression is configured),
-	 * page_size can continue to grow past page_size_orig, and we keep
-	 * accumulating raw data until the raw compression callback accepts it.
-	 */
-	uint32_t page_size;		/* Set page size */
-	uint32_t page_size_orig;	/* Saved set page size */
-
-	/*
-	 * Second, the split size: if we're doing the page layout, split to a
-	 * smaller-than-maximum page size when a split is required so we don't
-	 * repeatedly split a packed page.
-	 */
-	uint32_t split_size;		/* Split page size */
-
-	/*
-	 * The problem with splits is we've done a lot of work by the time we
-	 * realize we're going to have to split, we don't want to start over.
-	 *
-	 * To keep from having to start over when we hit the maximum page size,
-	 * we track the page information when we approach a split boundary.
-	 * If we eventually have to split, we walk this structure and pretend
-	 * we were splitting all along.  After that, we continue to append to
-	 * this structure, and eventually walk it to create a new internal page
-	 * that references all of our split pages.
-	 */
-	struct __rec_boundary {
-		/*
-		 * Offset is the byte offset in the initial split buffer of the
-		 * first byte of the split chunk, recorded before we decide to
-		 * split the page; the difference between chunk[1]'s offset and
-		 * chunk[0]'s offset is chunk[0]'s length.
-		 *
-		 * Once we split a page, we stop filling in offset values, we're
-		 * writing the split chunks as we find them.
-		 */
-		size_t offset;		/* Split's first byte */
-
-		/*
-		 * The recno and entries fields are the starting record number
-		 * of the split chunk (for column-store splits), and the number
-		 * of entries in the split chunk.  These fields are used both
-		 * to write the split chunk, and to create a new internal page
-		 * to reference the split pages.
-		 */
-		uint64_t recno;		/* Split's starting record */
-		uint32_t entries;	/* Split's entries */
-
-		WT_ADDR addr;		/* Split's written location */
-		uint32_t size;		/* Split's size */
-		uint32_t cksum;		/* Split's checksum */
-		void    *dsk;		/* Split's disk image */
-
-		/*
-		 * Saved update list, supporting the WT_EVICT_UPDATE_RESTORE and
-		 * WT_EVICT_LOOKASIDE configurations.
-		 */
-		WT_SAVE_UPD *supd;	/* Saved updates */
-		uint32_t     supd_next;
-		size_t	     supd_allocated;
-
-		/*
-		 * The key for a row-store page; no column-store key is needed
-		 * because the page's recno, stored in the recno field, is the
-		 * column-store key.
-		 */
-		WT_ITEM key;		/* Promoted row-store key */
-
-		/*
-		 * During wrapup, after reconciling the root page, we write a
-		 * final block as part of a checkpoint.  If raw compression
-		 * was configured, that block may have already been compressed.
-		 */
-		bool already_compressed;
-	} *bnd;				/* Saved boundaries */
-	uint32_t bnd_next;		/* Next boundary slot */
-	uint32_t bnd_next_max;		/* Maximum boundary slots used */
-	size_t	 bnd_entries;		/* Total boundary slots */
-	size_t   bnd_allocated;		/* Bytes allocated */
-
-	/*
-	 * We track the total number of page entries copied into split chunks
-	 * so we can easily figure out how many entries in the current split
-	 * chunk.
-	 */
-	uint32_t total_entries;		/* Total entries in splits */
-
-	/*
-	 * And there's state information as to where in this process we are:
-	 * (1) tracking split boundaries because we can still fit more split
-	 * chunks into the maximum page size, (2) tracking the maximum page
-	 * size boundary because we can't fit any more split chunks into the
-	 * maximum page size, (3) not performing boundary checks because it's
-	 * either not useful with the current page size configuration, or
-	 * because we've already been forced to split.
-	 */
-	enum {	SPLIT_BOUNDARY=0,	/* Next: a split page boundary */
-		SPLIT_MAX=1,		/* Next: the maximum page boundary */
-		SPLIT_TRACKING_OFF=2,	/* No boundary checks */
-		SPLIT_TRACKING_RAW=3 }	/* Underlying compression decides */
-	bnd_state;
-
-	/*
-	 * We track current information about the current record number, the
-	 * number of entries copied into the temporary buffer, where we are
-	 * in the temporary buffer, and how much memory remains.  Those items
-	 * are packaged here rather than passing pointers to stack locations
-	 * around the code.
-	 */
-	uint64_t recno;			/* Current record number */
-	uint32_t entries;		/* Current number of entries */
-	uint8_t *first_free;		/* Current first free byte */
-	size_t	 space_avail;		/* Remaining space in this chunk */
-
-	/*
-	 * Saved update list, supporting the WT_EVICT_UPDATE_RESTORE and
-	 * WT_EVICT_LOOKASIDE configurations. While reviewing updates for each
-	 * page, we save WT_UPDATE lists here, and then move them to per-block
-	 * areas as the blocks are defined.
-	 */
-	WT_SAVE_UPD *supd;		/* Saved updates */
-	uint32_t     supd_next;
-	size_t	     supd_allocated;
-
-	/*
-	 * We don't need to keep the 0th key around on internal pages, the
-	 * search code ignores them as nothing can sort less by definition.
-	 * There's some trickiness here, see the code for comments on how
-	 * these fields work.
-	 */
-	bool	 cell_zero;		/* Row-store internal page 0th key */
-
-	/*
-	 * WT_DICTIONARY --
-	 *	We optionally build a dictionary of row-store values for leaf
-	 * pages.  Where two value cells are identical, only write the value
-	 * once, the second and subsequent copies point to the original cell.
-	 * The dictionary is fixed size, but organized in a skip-list to make
-	 * searches faster.
-	 */
-	struct __rec_dictionary {
-		uint64_t hash;				/* Hash value */
-		void	*cell;				/* Matching cell */
-
-		u_int depth;				/* Skiplist */
-		WT_DICTIONARY *next[0];
-	} **dictionary;					/* Dictionary */
-	u_int dictionary_next, dictionary_slots;	/* Next, max entries */
-							/* Skiplist head. */
-	WT_DICTIONARY *dictionary_head[WT_SKIP_MAXDEPTH];
-
-	/*
-	 * WT_KV--
-	 *	An on-page key/value item we're building.
-	 */
-	struct __rec_kv {
-		WT_ITEM	 buf;		/* Data */
-		WT_CELL	 cell;		/* Cell and cell's length */
-		size_t cell_len;
-		size_t len;		/* Total length of cell + data */
-	} k, v;				/* Key/Value being built */
-
-	WT_ITEM *cur, _cur;		/* Key/Value being built */
-	WT_ITEM *last, _last;		/* Last key/value built */
-
-	bool key_pfx_compress;		/* If can prefix-compress next key */
-	bool key_pfx_compress_conf;	/* If prefix compression configured */
-	bool key_sfx_compress;		/* If can suffix-compress next key */
-	bool key_sfx_compress_conf;	/* If suffix compression configured */
-
-	bool is_bulk_load;		/* If it's a bulk load */
-
-	WT_SALVAGE_COOKIE *salvage;	/* If it's a salvage operation */
-
-	bool cache_write_lookaside;	/* Used the lookaside table */
-	bool cache_write_restore;	/* Used update/restoration */
-
-	uint32_t tested_ref_state;	/* Debugging information */
-} WT_RECONCILE;
-
-static void __rec_bnd_cleanup(WT_SESSION_IMPL *, WT_RECONCILE *, bool);
-static void __rec_cell_build_addr(WT_SESSION_IMPL *,
-		WT_RECONCILE *, const void *, size_t, u_int, uint64_t);
-static int  __rec_cell_build_int_key(WT_SESSION_IMPL *,
-		WT_RECONCILE *, const void *, size_t, bool *);
-static int  __rec_cell_build_leaf_key(WT_SESSION_IMPL *,
-		WT_RECONCILE *, const void *, size_t, bool *);
-static int  __rec_cell_build_ovfl(WT_SESSION_IMPL *,
-		WT_RECONCILE *, WT_KV *, uint8_t, uint64_t);
-static int  __rec_cell_build_val(WT_SESSION_IMPL *,
-		WT_RECONCILE *, const void *, size_t, uint64_t);
-static int  __rec_col_fix(WT_SESSION_IMPL *, WT_RECONCILE *, WT_PAGE *);
-static int  __rec_col_fix_slvg(WT_SESSION_IMPL *,
-		WT_RECONCILE *, WT_PAGE *, WT_SALVAGE_COOKIE *);
-static int  __rec_col_int(WT_SESSION_IMPL *, WT_RECONCILE *, WT_PAGE *);
-static int  __rec_col_merge(WT_SESSION_IMPL *, WT_RECONCILE *, WT_PAGE *);
-static int  __rec_col_var(WT_SESSION_IMPL *,
-		WT_RECONCILE *, WT_PAGE *, WT_SALVAGE_COOKIE *);
-static int  __rec_col_var_helper(WT_SESSION_IMPL *, WT_RECONCILE *,
-		WT_SALVAGE_COOKIE *, WT_ITEM *, bool, uint8_t, uint64_t);
->>>>>>> 0619d4a6
 static int  __rec_destroy_session(WT_SESSION_IMPL *);
 static int  __rec_root_write(WT_SESSION_IMPL *, WT_PAGE *, uint32_t);
 static int  __rec_write_wrapup_err(
@@ -1790,1187 +1485,6 @@
 	WT_CURSOR *cursor;
 	WT_DECL_ITEM(key);
 	WT_DECL_RET;
-<<<<<<< HEAD
-	WT_ITEM las_addr, las_value;
-	WT_PAGE *page;
-	WT_SAVE_UPD *list;
-=======
-	WT_ITEM *max;
-	WT_SAVE_UPD *supd;
-	size_t cnt, len, size;
-	uint32_t i;
-	const uint8_t *pa, *pb;
-	int cmp;
-
-	/*
-	 * For a column-store, the promoted key is the recno and we already have
-	 * a copy.  For a row-store, it's the first key on the page, a variable-
-	 * length byte string, get a copy.
-	 *
-	 * This function is called from the split code at each split boundary,
-	 * but that means we're not called before the first boundary, and we
-	 * will eventually have to get the first key explicitly when splitting
-	 * a page.
-	 *
-	 * For the current slot, take the last key we built, after doing suffix
-	 * compression.  The "last key we built" describes some process: before
-	 * calling the split code, we must place the last key on the page before
-	 * the boundary into the "last" key structure, and the first key on the
-	 * page after the boundary into the "current" key structure, we're going
-	 * to compare them for suffix compression.
-	 *
-	 * Suffix compression is a hack to shorten keys on internal pages.  We
-	 * only need enough bytes in the promoted key to ensure searches go to
-	 * the correct page: the promoted key has to be larger than the last key
-	 * on the leaf page preceding it, but we don't need any more bytes than
-	 * that. In other words, we can discard any suffix bytes not required
-	 * to distinguish between the key being promoted and the last key on the
-	 * leaf page preceding it.  This can only be done for the first level of
-	 * internal pages, you cannot repeat suffix truncation as you split up
-	 * the tree, it loses too much information.
-	 *
-	 * Note #1: if the last key on the previous page was an overflow key,
-	 * we don't have the in-memory key against which to compare, and don't
-	 * try to do suffix compression.  The code for that case turns suffix
-	 * compression off for the next key, we don't have to deal with it here.
-	 */
-	if (type != WT_PAGE_ROW_LEAF || !r->key_sfx_compress)
-		return (__wt_buf_set(session, key, r->cur->data, r->cur->size));
-
-	btree = S2BT(session);
-	WT_RET(__wt_scr_alloc(session, 0, &update));
-
-	/*
-	 * Note #2: if we skipped updates, an update key may be larger than the
-	 * last key stored in the previous block (probable for append-centric
-	 * workloads).  If there are skipped updates, check for one larger than
-	 * the last key and smaller than the current key.
-	 */
-	max = r->last;
-	if (F_ISSET(r, WT_EVICT_UPDATE_RESTORE))
-		for (i = r->supd_next; i > 0; --i) {
-			supd = &r->supd[i - 1];
-			if (supd->ins == NULL)
-				WT_ERR(__wt_row_leaf_key(session,
-				    r->page, supd->rip, update, false));
-			else {
-				update->data = WT_INSERT_KEY(supd->ins);
-				update->size = WT_INSERT_KEY_SIZE(supd->ins);
-			}
-
-			/* Compare against the current key, it must be less. */
-			WT_ERR(__wt_compare(
-			    session, btree->collator, update, r->cur, &cmp));
-			if (cmp >= 0)
-				continue;
-
-			/* Compare against the last key, it must be greater. */
-			WT_ERR(__wt_compare(
-			    session, btree->collator, update, r->last, &cmp));
-			if (cmp >= 0)
-				max = update;
-
-			/*
-			 * The saved updates are in key-sort order so the entry
-			 * we're looking for is either the last or the next-to-
-			 * last one in the list.  Once we've compared an entry
-			 * against the last key on the page, we're done.
-			 */
-			break;
-		}
-
-	/*
-	 * The largest key on the last block must sort before the current key,
-	 * so we'll either find a larger byte value in the current key, or the
-	 * current key will be a longer key, and the interesting byte is one
-	 * past the length of the shorter key.
-	 */
-	pa = max->data;
-	pb = r->cur->data;
-	len = WT_MIN(max->size, r->cur->size);
-	size = len + 1;
-	for (cnt = 1; len > 0; ++cnt, --len, ++pa, ++pb)
-		if (*pa != *pb) {
-			if (size != cnt) {
-				WT_STAT_FAST_DATA_INCRV(session,
-				    rec_suffix_compression, size - cnt);
-				size = cnt;
-			}
-			break;
-		}
-	ret = __wt_buf_set(session, key, r->cur->data, size);
-
-err:	__wt_scr_free(session, &update);
-	return (ret);
-}
-
-/*
- * __rec_split_grow --
- *	Grow the split buffer.
- */
-static int
-__rec_split_grow(WT_SESSION_IMPL *session, WT_RECONCILE *r, size_t add_len)
-{
-	WT_BM *bm;
-	WT_BTREE *btree;
-	size_t corrected_page_size, len;
-
-	btree = S2BT(session);
-	bm = btree->bm;
-
-	len = WT_PTRDIFF(r->first_free, r->dsk.mem);
-	corrected_page_size = len + add_len;
-	WT_RET(bm->write_size(bm, session, &corrected_page_size));
-	WT_RET(__wt_buf_grow(session, &r->dsk, corrected_page_size));
-	r->first_free = (uint8_t *)r->dsk.mem + len;
-	WT_ASSERT(session, corrected_page_size >= len);
-	r->space_avail = corrected_page_size - len;
-	WT_ASSERT(session, r->space_avail >= add_len);
-	return (0);
-}
-
-/*
- * __rec_split --
- *	Handle the page reconciliation bookkeeping.  (Did you know "bookkeeper"
- * has 3 doubled letters in a row?  Sweet-tooth does, too.)
- */
-static int
-__rec_split(WT_SESSION_IMPL *session, WT_RECONCILE *r, size_t next_len)
-{
-	WT_BOUNDARY *last, *next;
-	WT_BTREE *btree;
-	WT_PAGE_HEADER *dsk;
-	size_t inuse;
-
-	btree = S2BT(session);
-	dsk = r->dsk.mem;
-
-	/*
-	 * We should never split during salvage, and we're about to drop core
-	 * because there's no parent page.
-	 */
-	if (r->salvage != NULL)
-		WT_PANIC_RET(session, WT_PANIC,
-		    "%s page too large, attempted split during salvage",
-		    __wt_page_type_string(r->page->type));
-
-	/* Hitting a page boundary resets the dictionary, in all cases. */
-	__rec_dictionary_reset(r);
-
-	inuse = WT_PTRDIFF32(r->first_free, dsk);
-	switch (r->bnd_state) {
-	case SPLIT_BOUNDARY:
-		/*
-		 * We can get here if the first key/value pair won't fit.
-		 * Additionally, grow the buffer to contain the current item if
-		 * we haven't already consumed a reasonable portion of a split
-		 * chunk.
-		 */
-		if (inuse < r->split_size / 2)
-			break;
-
-		/*
-		 * About to cross a split boundary but not yet forced to split
-		 * into multiple pages. If we have to split, this is one of the
-		 * split points, save information about where we are when the
-		 * split would have happened.
-		 */
-		WT_RET(__rec_split_bnd_grow(session, r));
-		last = &r->bnd[r->bnd_next++];
-		next = last + 1;
-
-		/* Set the number of entries for the just finished chunk. */
-		last->entries = r->entries - r->total_entries;
-		r->total_entries = r->entries;
-
-		/* Set the key for the next chunk. */
-		next->recno = r->recno;
-		if (dsk->type == WT_PAGE_ROW_INT ||
-		    dsk->type == WT_PAGE_ROW_LEAF)
-			WT_RET(__rec_split_row_promote(
-			    session, r, &next->key, dsk->type));
-
-		/*
-		 * Set the starting buffer offset and clear the entries (the
-		 * latter not required, but cleaner).
-		 */
-		next->offset = WT_PTRDIFF(r->first_free, dsk);
-		next->entries = 0;
-
-		/* Set the space available to another split-size chunk. */
-		r->space_avail =
-		    r->split_size - WT_PAGE_HEADER_BYTE_SIZE(btree);
-
-		/*
-		 * Adjust the space available to handle two cases:
-		 *  - We don't have enough room for another full split-size
-		 *    chunk on the page.
-		 *  - We chose to fill past a page boundary because of a
-		 *    large item.
-		 */
-		if (inuse + r->space_avail > r->page_size) {
-			r->space_avail =
-			    r->page_size > inuse ? (r->page_size - inuse) : 0;
-
-			/* There are no further boundary points. */
-			r->bnd_state = SPLIT_MAX;
-		}
-
-		/*
-		 * Return if the next object fits into this page, else we have
-		 * to split the page.
-		 */
-		if (r->space_avail >= next_len)
-			return (0);
-
-		/* FALLTHROUGH */
-	case SPLIT_MAX:
-		/*
-		 * We're going to have to split and create multiple pages.
-		 *
-		 * Cycle through the saved split-point information, writing the
-		 * split chunks we have tracked.  The underlying fixup function
-		 * sets the space available and other information, and copied
-		 * any unwritten chunk of data to the beginning of the buffer.
-		 */
-		WT_RET(__rec_split_fixup(session, r));
-
-		/* We're done saving split chunks. */
-		r->bnd_state = SPLIT_TRACKING_OFF;
-		break;
-	case SPLIT_TRACKING_OFF:
-		/*
-		 * We can get here if the first key/value pair won't fit.
-		 * Additionally, grow the buffer to contain the current item if
-		 * we haven't already consumed a reasonable portion of a split
-		 * chunk.
-		 */
-		if (inuse < r->split_size / 2)
-			break;
-
-		/*
-		 * The key/value pairs didn't fit into a single page, but either
-		 * we've already noticed that and are now processing the rest of
-		 * the pairs at split size boundaries, or the split size was the
-		 * same as the page size, and we never bothered with split point
-		 * information at all.
-		 */
-		WT_RET(__rec_split_bnd_grow(session, r));
-		last = &r->bnd[r->bnd_next++];
-		next = last + 1;
-
-		/*
-		 * Set the key for the next chunk (before writing the block, a
-		 * key range is needed in that code).
-		 */
-		next->recno = r->recno;
-		if (dsk->type == WT_PAGE_ROW_INT ||
-		    dsk->type == WT_PAGE_ROW_LEAF)
-			WT_RET(__rec_split_row_promote(
-			    session, r, &next->key, dsk->type));
-
-		/* Clear the entries (not required, but cleaner). */
-		next->entries = 0;
-
-		/* Finalize the header information and write the page. */
-		dsk->recno = last->recno;
-		dsk->u.entries = r->entries;
-		dsk->mem_size = r->dsk.size = WT_PTRDIFF32(r->first_free, dsk);
-		WT_RET(__rec_split_write(session, r, last, &r->dsk, false));
-
-		/*
-		 * Set the caller's entry count and buffer information for the
-		 * next chunk.  We only get here if we're not splitting or have
-		 * already split, so it's split-size chunks from here on out.
-		 */
-		r->entries = 0;
-		r->first_free = WT_PAGE_HEADER_BYTE(btree, dsk);
-		r->space_avail =
-		    r->split_size - WT_PAGE_HEADER_BYTE_SIZE(btree);
-		break;
-	case SPLIT_TRACKING_RAW:
-	WT_ILLEGAL_VALUE(session);
-	}
-
-	/*
-	 * Overflow values can be larger than the maximum page size but still be
-	 * "on-page". If the next key/value pair is larger than space available
-	 * after a split has happened (in other words, larger than the maximum
-	 * page size), create a page sized to hold that one key/value pair. This
-	 * generally splits the page into key/value pairs before a large object,
-	 * the object, and key/value pairs after the object. It's possible other
-	 * key/value pairs will also be aggregated onto the bigger page before
-	 * or after, if the page happens to hold them, but it won't necessarily
-	 * happen that way.
-	 */
-	if (r->space_avail < next_len)
-		WT_RET(__rec_split_grow(session, r, next_len));
-
-	return (0);
-}
-
-/*
- * __rec_split_raw_worker --
- *	Handle the raw compression page reconciliation bookkeeping.
- */
-static int
-__rec_split_raw_worker(WT_SESSION_IMPL *session,
-    WT_RECONCILE *r, size_t next_len, bool no_more_rows)
-{
-	WT_BM *bm;
-	WT_BOUNDARY *last, *next;
-	WT_BTREE *btree;
-	WT_CELL *cell;
-	WT_CELL_UNPACK *unpack, _unpack;
-	WT_COMPRESSOR *compressor;
-	WT_DECL_RET;
-	WT_ITEM *dst, *write_ref;
-	WT_PAGE_HEADER *dsk, *dsk_dst;
-	WT_SESSION *wt_session;
-	size_t corrected_page_size, extra_skip, len, result_len;
-	uint64_t recno;
-	uint32_t entry, i, result_slots, slots;
-	bool last_block;
-	uint8_t *dsk_start;
-
-	wt_session = (WT_SESSION *)session;
-	btree = S2BT(session);
-	bm = btree->bm;
-
-	unpack = &_unpack;
-	compressor = btree->compressor;
-	dst = &r->raw_destination;
-	dsk = r->dsk.mem;
-
-	WT_RET(__rec_split_bnd_grow(session, r));
-	last = &r->bnd[r->bnd_next];
-	next = last + 1;
-
-	/*
-	 * We can get here if the first key/value pair won't fit.
-	 */
-	if (r->entries == 0)
-		goto split_grow;
-
-	/*
-	 * Build arrays of offsets and cumulative counts of cells and rows in
-	 * the page: the offset is the byte offset to the possible split-point
-	 * (adjusted for an initial chunk that cannot be compressed), entries
-	 * is the cumulative page entries covered by the byte offset, recnos is
-	 * the cumulative rows covered by the byte offset.
-	 */
-	if (r->entries >= r->raw_max_slots) {
-		__wt_free(session, r->raw_entries);
-		__wt_free(session, r->raw_offsets);
-		__wt_free(session, r->raw_recnos);
-		r->raw_max_slots = 0;
-
-		i = r->entries + 100;
-		WT_RET(__wt_calloc_def(session, i, &r->raw_entries));
-		WT_RET(__wt_calloc_def(session, i, &r->raw_offsets));
-		if (dsk->type == WT_PAGE_COL_INT ||
-		    dsk->type == WT_PAGE_COL_VAR)
-			WT_RET(__wt_calloc_def(session, i, &r->raw_recnos));
-		r->raw_max_slots = i;
-	}
-
-	/*
-	 * We're going to walk the disk image, which requires setting the
-	 * number of entries.
-	 */
-	dsk->u.entries = r->entries;
-
-	/*
-	 * We track the record number at each column-store split point, set an
-	 * initial value.
-	 */
-	recno = WT_RECNO_OOB;
-	if (dsk->type == WT_PAGE_COL_VAR)
-		recno = last->recno;
-
-	entry = slots = 0;
-	WT_CELL_FOREACH(btree, dsk, cell, unpack, i) {
-		++entry;
-
-		/*
-		 * Row-store pages can split at keys, but not at values,
-		 * column-store pages can split at values.
-		 */
-		__wt_cell_unpack(cell, unpack);
-		switch (unpack->type) {
-		case WT_CELL_KEY:
-		case WT_CELL_KEY_OVFL:
-		case WT_CELL_KEY_SHORT:
-			break;
-		case WT_CELL_ADDR_DEL:
-		case WT_CELL_ADDR_INT:
-		case WT_CELL_ADDR_LEAF:
-		case WT_CELL_ADDR_LEAF_NO:
-		case WT_CELL_DEL:
-		case WT_CELL_VALUE:
-		case WT_CELL_VALUE_OVFL:
-		case WT_CELL_VALUE_SHORT:
-			if (dsk->type == WT_PAGE_COL_INT) {
-				recno = unpack->v;
-				break;
-			}
-			if (dsk->type == WT_PAGE_COL_VAR) {
-				recno += __wt_cell_rle(unpack);
-				break;
-			}
-			r->raw_entries[slots] = entry;
-			continue;
-		WT_ILLEGAL_VALUE(session);
-		}
-
-		/*
-		 * We can't compress the first 64B of the block (it must be
-		 * written without compression), and a possible split point
-		 * may appear in that 64B; keep it simple, ignore the first
-		 * allocation size of data, anybody splitting smaller than
-		 * that (as calculated before compression), is doing it wrong.
-		 */
-		if ((len = WT_PTRDIFF(cell, dsk)) > btree->allocsize)
-			r->raw_offsets[++slots] =
-			    WT_STORE_SIZE(len - WT_BLOCK_COMPRESS_SKIP);
-
-		if (dsk->type == WT_PAGE_COL_INT ||
-		    dsk->type == WT_PAGE_COL_VAR)
-			r->raw_recnos[slots] = recno;
-		r->raw_entries[slots] = entry;
-	}
-
-	/*
-	 * If we haven't managed to find at least one split point, we're done,
-	 * don't bother calling the underlying compression function.
-	 */
-	if (slots == 0) {
-		result_len = 0;
-		result_slots = 0;
-		goto no_slots;
-	}
-
-	/* The slot at array's end is the total length of the data. */
-	r->raw_offsets[++slots] =
-	    WT_STORE_SIZE(WT_PTRDIFF(cell, dsk) - WT_BLOCK_COMPRESS_SKIP);
-
-	/*
-	 * Allocate a destination buffer. If there's a pre-size function, call
-	 * it to determine the destination buffer's size, else the destination
-	 * buffer is documented to be at least the source size. (We can't use
-	 * the target page size, any single key/value could be larger than the
-	 * page size. Don't bother figuring out a minimum, just use the source
-	 * size.)
-	 *
-	 * The destination buffer needs to be large enough for the final block
-	 * size, corrected for the requirements of the underlying block manager.
-	 * If the final block size is 8KB, that's a multiple of 512B and so the
-	 * underlying block manager is fine with it.  But... we don't control
-	 * what the pre_size method returns us as a required size, and we don't
-	 * want to document the compress_raw method has to skip bytes in the
-	 * buffer because that's confusing, so do something more complicated.
-	 * First, find out how much space the compress_raw function might need,
-	 * either the value returned from pre_size, or the initial source size.
-	 * Add the compress-skip bytes, and then correct that value for the
-	 * underlying block manager. As a result, we have a destination buffer
-	 * that's large enough when calling the compress_raw method, and there
-	 * are bytes in the header just for us.
-	 */
-	if (compressor->pre_size == NULL)
-		result_len = (size_t)r->raw_offsets[slots];
-	else
-		WT_RET(compressor->pre_size(compressor, wt_session,
-		    (uint8_t *)dsk + WT_BLOCK_COMPRESS_SKIP,
-		    (size_t)r->raw_offsets[slots], &result_len));
-	extra_skip = btree->kencryptor == NULL ? 0 :
-	    btree->kencryptor->size_const + WT_ENCRYPT_LEN_SIZE;
-
-	corrected_page_size = result_len + WT_BLOCK_COMPRESS_SKIP;
-	WT_RET(bm->write_size(bm, session, &corrected_page_size));
-	WT_RET(__wt_buf_init(session, dst, corrected_page_size));
-
-	/*
-	 * Copy the header bytes into the destination buffer, then call the
-	 * compression function.
-	 */
-	memcpy(dst->mem, dsk, WT_BLOCK_COMPRESS_SKIP);
-	ret = compressor->compress_raw(compressor, wt_session,
-	    r->page_size_orig, btree->split_pct,
-	    WT_BLOCK_COMPRESS_SKIP + extra_skip,
-	    (uint8_t *)dsk + WT_BLOCK_COMPRESS_SKIP,
-	    r->raw_offsets, slots,
-	    (uint8_t *)dst->mem + WT_BLOCK_COMPRESS_SKIP,
-	    result_len, no_more_rows, &result_len, &result_slots);
-	switch (ret) {
-	case EAGAIN:
-		/*
-		 * The compression function wants more rows; accumulate and
-		 * retry.
-		 *
-		 * Reset the resulting slots count, just in case the compression
-		 * function modified it before giving up.
-		 */
-		result_slots = 0;
-		break;
-	case 0:
-		/*
-		 * If the compression function returned zero result slots, it's
-		 * giving up and we write the original data.  (This is a pretty
-		 * bad result: we've not done compression on a block much larger
-		 * than the maximum page size, but once compression gives up,
-		 * there's not much else we can do.)
-		 *
-		 * If the compression function returned non-zero result slots,
-		 * we were successful and have a block to write.
-		 */
-		if (result_slots == 0) {
-			WT_STAT_FAST_DATA_INCR(session, compress_raw_fail);
-
-			/*
-			 * If there are no more rows, we can write the original
-			 * data from the original buffer.
-			 */
-			if (no_more_rows)
-				break;
-
-			/*
-			 * Copy the original data to the destination buffer, as
-			 * if the compression function simply copied it.  Take
-			 * all but the last row of the original data (the last
-			 * row has to be set as the key for the next block).
-			 */
-			result_slots = slots - 1;
-			result_len = r->raw_offsets[result_slots];
-			WT_RET(__wt_buf_grow(
-			    session, dst, result_len + WT_BLOCK_COMPRESS_SKIP));
-			memcpy((uint8_t *)dst->mem + WT_BLOCK_COMPRESS_SKIP,
-			    (uint8_t *)dsk + WT_BLOCK_COMPRESS_SKIP,
-			    result_len);
-
-			/*
-			 * Mark it as uncompressed so the standard compression
-			 * function is called before the buffer is written.
-			 */
-			last->already_compressed = false;
-		} else {
-			WT_STAT_FAST_DATA_INCR(session, compress_raw_ok);
-
-			/*
-			 * If there are more rows and the compression function
-			 * consumed all of the current data, there are problems:
-			 * First, with row-store objects, we're potentially
-			 * skipping updates, we must have a key for the next
-			 * block so we know with what block a skipped update is
-			 * associated.  Second, if the compression function
-			 * compressed all of the data, we're not pushing it
-			 * hard enough (unless we got lucky and gave it exactly
-			 * the right amount to work with, which is unlikely).
-			 * Handle both problems by accumulating more data any
-			 * time we're not writing the last block and compression
-			 * ate all of the rows.
-			 */
-			if (result_slots == slots && !no_more_rows)
-				result_slots = 0;
-			else
-				last->already_compressed = true;
-		}
-		break;
-	default:
-		return (ret);
-	}
-
-no_slots:
-	/*
-	 * Check for the last block we're going to write: if no more rows and
-	 * we failed to compress anything, or we compressed everything, it's
-	 * the last block.
-	 */
-	last_block = no_more_rows &&
-	    (result_slots == 0 || result_slots == slots);
-
-	if (result_slots != 0) {
-		/*
-		 * We have a block, finalize the header information.
-		 */
-		dst->size = result_len + WT_BLOCK_COMPRESS_SKIP;
-		dsk_dst = dst->mem;
-		dsk_dst->recno = last->recno;
-		dsk_dst->mem_size =
-		    r->raw_offsets[result_slots] + WT_BLOCK_COMPRESS_SKIP;
-		dsk_dst->u.entries = r->raw_entries[result_slots - 1];
-
-		/*
-		 * There is likely a remnant in the working buffer that didn't
-		 * get compressed; copy it down to the start of the buffer and
-		 * update the starting record number, free space and so on.
-		 * !!!
-		 * Note use of memmove, the source and destination buffers can
-		 * overlap.
-		 */
-		len = WT_PTRDIFF(
-		    r->first_free, (uint8_t *)dsk + dsk_dst->mem_size);
-		dsk_start = WT_PAGE_HEADER_BYTE(btree, dsk);
-		(void)memmove(dsk_start, (uint8_t *)r->first_free - len, len);
-
-		r->entries -= r->raw_entries[result_slots - 1];
-		r->first_free = dsk_start + len;
-		r->space_avail += r->raw_offsets[result_slots];
-		WT_ASSERT(session, r->first_free + r->space_avail <=
-		    (uint8_t *)r->dsk.mem + r->dsk.memsize);
-
-		/*
-		 * Set the key for the next block (before writing the block, a
-		 * key range is needed in that code).
-		 */
-		switch (dsk->type) {
-		case WT_PAGE_COL_INT:
-			next->recno = r->raw_recnos[result_slots];
-			break;
-		case WT_PAGE_COL_VAR:
-			next->recno = r->raw_recnos[result_slots - 1];
-			break;
-		case WT_PAGE_ROW_INT:
-		case WT_PAGE_ROW_LEAF:
-			next->recno = WT_RECNO_OOB;
-			if (!last_block) {
-				/*
-				 * Confirm there was uncompressed data remaining
-				 * in the buffer, we're about to read it for the
-				 * next chunk's initial key.
-				 */
-				WT_ASSERT(session, len > 0);
-				WT_RET(__rec_split_row_promote_cell(
-				    session, dsk, &next->key));
-			}
-			break;
-		}
-		write_ref = dst;
-	} else if (no_more_rows) {
-		/*
-		 * Compression failed and there are no more rows to accumulate,
-		 * write the original buffer instead.
-		 */
-		WT_STAT_FAST_DATA_INCR(session, compress_raw_fail);
-
-		dsk->recno = last->recno;
-		dsk->mem_size = r->dsk.size = WT_PTRDIFF32(r->first_free, dsk);
-		dsk->u.entries = r->entries;
-
-		r->entries = 0;
-		r->first_free = WT_PAGE_HEADER_BYTE(btree, dsk);
-		r->space_avail = r->page_size - WT_PAGE_HEADER_BYTE_SIZE(btree);
-
-		write_ref = &r->dsk;
-		last->already_compressed = false;
-	} else {
-		/*
-		 * Compression failed, there are more rows to accumulate and the
-		 * compression function wants to try again; increase the size of
-		 * the "page" and try again after we accumulate some more rows.
-		 */
-		WT_STAT_FAST_DATA_INCR(session, compress_raw_fail_temporary);
-		goto split_grow;
-	}
-
-	/* We have a block, update the boundary counter. */
-	++r->bnd_next;
-
-	/*
-	 * If we are writing the whole page in our first/only attempt, it might
-	 * be a checkpoint (checkpoints are only a single page, by definition).
-	 * Further, checkpoints aren't written here, the wrapup functions do the
-	 * write, and they do the write from the original buffer location.  If
-	 * it's a checkpoint and the block isn't in the right buffer, copy it.
-	 *
-	 * If it's not a checkpoint, write the block.
-	 */
-	if (r->bnd_next == 1 &&
-	    last_block && __rec_is_checkpoint(session, r, last)) {
-		if (write_ref == dst)
-			WT_RET(__wt_buf_set(
-			    session, &r->dsk, dst->mem, dst->size));
-	} else
-		WT_RET(
-		    __rec_split_write(session, r, last, write_ref, last_block));
-
-	/*
-	 * We got called because there wasn't enough room in the buffer for the
-	 * next key and we might or might not have written a block. In any case,
-	 * make sure the next key fits into the buffer.
-	 */
-	if (r->space_avail < next_len) {
-split_grow:	/*
-		 * Double the page size and make sure we accommodate at least
-		 * one more record. The reason for the latter is that we may
-		 * be here because there's a large key/value pair that won't
-		 * fit in our initial page buffer, even at its expanded size.
-		 */
-		r->page_size *= 2;
-		return (__rec_split_grow(session, r, r->page_size + next_len));
-	}
-	return (0);
-}
-
-/*
- * __rec_raw_decompress --
- *	Decompress a raw-compressed image.
- */
-static int
-__rec_raw_decompress(
-    WT_SESSION_IMPL *session, const void *image, size_t size, void *retp)
-{
-	WT_BTREE *btree;
-	WT_DECL_ITEM(tmp);
-	WT_DECL_RET;
-	WT_PAGE_HEADER const *dsk;
-	size_t result_len;
-
-	btree = S2BT(session);
-	dsk = image;
-
-	/*
-	 * We skipped an update and we can't write a block, but unfortunately,
-	 * the block has already been compressed. Decompress the block so we
-	 * can subsequently re-instantiate it in memory.
-	 */
-	WT_RET(__wt_scr_alloc(session, dsk->mem_size, &tmp));
-	memcpy(tmp->mem, image, WT_BLOCK_COMPRESS_SKIP);
-	WT_ERR(btree->compressor->decompress(btree->compressor,
-	    &session->iface,
-	    (uint8_t *)image + WT_BLOCK_COMPRESS_SKIP,
-	    size - WT_BLOCK_COMPRESS_SKIP,
-	    (uint8_t *)tmp->mem + WT_BLOCK_COMPRESS_SKIP,
-	    dsk->mem_size - WT_BLOCK_COMPRESS_SKIP,
-	    &result_len));
-	if (result_len != dsk->mem_size - WT_BLOCK_COMPRESS_SKIP)
-		WT_ERR(__wt_illegal_value(session, btree->dhandle->name));
-
-	WT_ERR(__wt_strndup(session, tmp->data, dsk->mem_size, retp));
-	WT_ASSERT(session, __wt_verify_dsk_image(session,
-	    "[raw evict split]", tmp->data, dsk->mem_size, false) == 0);
-
-err:	__wt_scr_free(session, &tmp);
-	return (ret);
-}
-
-/*
- * __rec_split_raw --
- *	Raw compression split routine.
- */
-static inline int
-__rec_split_raw(WT_SESSION_IMPL *session, WT_RECONCILE *r, size_t next_len)
-{
-	return (__rec_split_raw_worker(session, r, next_len, false));
-}
-
-/*
- * __rec_split_finish_std --
- *	Finish processing a page, standard version.
- */
-static int
-__rec_split_finish_std(WT_SESSION_IMPL *session, WT_RECONCILE *r)
-{
-	WT_BOUNDARY *bnd;
-	WT_PAGE_HEADER *dsk;
-
-	/* Adjust the boundary information based on our split status. */
-	switch (r->bnd_state) {
-	case SPLIT_BOUNDARY:
-	case SPLIT_MAX:
-		/*
-		 * We never split, the reconciled page fit into a maximum page
-		 * size.  Change the first boundary slot to represent the full
-		 * page (the first boundary slot is largely correct, just update
-		 * the number of entries).
-		 */
-		r->bnd_next = 0;
-		break;
-	case SPLIT_TRACKING_OFF:
-		/*
-		 * If we have already split, or aren't tracking boundaries, put
-		 * the remaining data in the next boundary slot.
-		 */
-		WT_RET(__rec_split_bnd_grow(session, r));
-		break;
-	case SPLIT_TRACKING_RAW:
-		/*
-		 * We were configured for raw compression, but never actually
-		 * wrote anything.
-		 */
-		break;
-	WT_ILLEGAL_VALUE(session);
-	}
-
-	/*
-	 * We may arrive here with no entries to write if the page was entirely
-	 * empty or if nothing on the page was visible to us.
-	 */
-	if (r->entries == 0) {
-		/*
-		 * Pages with skipped or not-yet-globally visible updates aren't
-		 * really empty; otherwise, the page is truly empty and we will
-		 * merge it into its parent during the parent's reconciliation.
-		 */
-		if (r->supd_next == 0)
-			return (0);
-
-		/*
-		 * If using the save/restore eviction path, continue with the
-		 * write, the page will be restored after we finish.
-		 *
-		 * If using the lookaside table eviction path, we can't continue
-		 * (we need a page to be written, otherwise we won't ever find
-		 * the updates for future reads).
-		 */
-		if (F_ISSET(r, WT_EVICT_LOOKASIDE))
-			return (EBUSY);
-	}
-
-	/* Set the boundary reference and increment the count. */
-	bnd = &r->bnd[r->bnd_next++];
-	bnd->entries = r->entries;
-
-	/* Finalize the header information. */
-	dsk = r->dsk.mem;
-	dsk->recno = bnd->recno;
-	dsk->u.entries = r->entries;
-	dsk->mem_size = r->dsk.size = WT_PTRDIFF32(r->first_free, dsk);
-
-	/* If this is a checkpoint, we're done, otherwise write the page. */
-	return (__rec_is_checkpoint(session, r, bnd) ?
-	    0 : __rec_split_write(session, r, bnd, &r->dsk, true));
-}
-
-/*
- * __rec_split_finish --
- *	Finish processing a page.
- */
-static int
-__rec_split_finish(WT_SESSION_IMPL *session, WT_RECONCILE *r)
-{
-	/* We're done reconciling - write the final page */
-	if (r->raw_compression && r->entries != 0) {
-		while (r->entries != 0)
-			WT_RET(__rec_split_raw_worker(session, r, 0, true));
-	} else
-		WT_RET(__rec_split_finish_std(session, r));
-
-	return (0);
-}
-
-/*
- * __rec_split_fixup --
- *	Fix up after crossing the maximum page boundary.
- */
-static int
-__rec_split_fixup(WT_SESSION_IMPL *session, WT_RECONCILE *r)
-{
-	WT_BOUNDARY *bnd;
-	WT_BTREE *btree;
-	WT_DECL_ITEM(tmp);
-	WT_DECL_RET;
-	WT_PAGE_HEADER *dsk;
-	size_t i, len;
-	uint8_t *dsk_start, *p;
-
-	/*
-	 * When we overflow physical limits of the page, we walk the list of
-	 * split chunks we've created and write those pages out, then update
-	 * the caller's information.
-	 */
-	btree = S2BT(session);
-
-	/*
-	 * The data isn't laid out on a page boundary or nul padded; copy it to
-	 * a clean, aligned, padded buffer before writing it.
-	 *
-	 * Allocate a scratch buffer to hold the new disk image.  Copy the
-	 * WT_PAGE_HEADER header onto the scratch buffer, most of the header
-	 * information remains unchanged between the pages.
-	 */
-	WT_RET(__wt_scr_alloc(session, r->dsk.memsize, &tmp));
-	dsk = tmp->mem;
-	memcpy(dsk, r->dsk.mem, WT_PAGE_HEADER_SIZE);
-
-	/*
-	 * For each split chunk we've created, update the disk image and copy
-	 * it into place.
-	 */
-	dsk_start = WT_PAGE_HEADER_BYTE(btree, dsk);
-	for (i = 0, bnd = r->bnd; i < r->bnd_next; ++i, ++bnd) {
-		/* Copy the page contents to the temporary buffer. */
-		len = (bnd + 1)->offset - bnd->offset;
-		memcpy(dsk_start, (uint8_t *)r->dsk.mem + bnd->offset, len);
-
-		/* Finalize the header information and write the page. */
-		dsk->recno = bnd->recno;
-		dsk->u.entries = bnd->entries;
-		tmp->size = WT_PAGE_HEADER_BYTE_SIZE(btree) + len;
-		dsk->mem_size = WT_STORE_SIZE(tmp->size);
-		WT_ERR(__rec_split_write(session, r, bnd, tmp, false));
-	}
-
-	/*
-	 * There is probably a remnant in the working buffer that didn't get
-	 * written, copy it down to the beginning of the working buffer.
-	 *
-	 * Confirm the remnant is no larger than a split-sized chunk, including
-	 * header. We know that's the maximum sized remnant because we only have
-	 * remnants if split switches from accumulating to a split boundary to
-	 * accumulating to the end of the page (the other path here is when we
-	 * hit a split boundary, there was room for another split chunk in the
-	 * page, and the next item still wouldn't fit, in which case there is no
-	 * remnant). So: we were accumulating to the end of the page and created
-	 * a remnant. We know the remnant cannot be as large as a split-sized
-	 * chunk, including header, because if there was room for that large a
-	 * remnant, we wouldn't have switched from accumulating to a page end.
-	 */
-	p = (uint8_t *)r->dsk.mem + bnd->offset;
-	len = WT_PTRDIFF(r->first_free, p);
-	if (len >= r->split_size - WT_PAGE_HEADER_BYTE_SIZE(btree))
-		WT_PANIC_ERR(session, EINVAL,
-		    "Reconciliation remnant too large for the split buffer");
-	dsk = r->dsk.mem;
-	dsk_start = WT_PAGE_HEADER_BYTE(btree, dsk);
-	(void)memmove(dsk_start, p, len);
-
-	/*
-	 * Fix up our caller's information, including updating the starting
-	 * record number.
-	 */
-	r->entries -= r->total_entries;
-	r->first_free = dsk_start + len;
-	WT_ASSERT(session,
-	    r->page_size >= (WT_PAGE_HEADER_BYTE_SIZE(btree) + len));
-	r->space_avail =
-	    r->split_size - (WT_PAGE_HEADER_BYTE_SIZE(btree) + len);
-
-err:	__wt_scr_free(session, &tmp);
-	return (ret);
-}
-
-/*
- * __rec_split_write --
- *	Write a disk block out for the split helper functions.
- */
-static int
-__rec_split_write(WT_SESSION_IMPL *session,
-    WT_RECONCILE *r, WT_BOUNDARY *bnd, WT_ITEM *buf, bool last_block)
-{
-	WT_BTREE *btree;
-	WT_DECL_ITEM(key);
-	WT_DECL_RET;
-	WT_MULTI *multi;
-	WT_PAGE *page;
-	WT_PAGE_HEADER *dsk;
-	WT_PAGE_MODIFY *mod;
-	WT_SAVE_UPD *supd;
-	size_t addr_size;
-	uint32_t bnd_slot, i, j;
-	int cmp;
-	uint8_t addr[WT_BTREE_MAX_ADDR_COOKIE];
-
-	btree = S2BT(session);
-	dsk = buf->mem;
-	page = r->page;
-	mod = page->modify;
-
-	WT_RET(__wt_scr_alloc(session, 0, &key));
-
-	/* Set the zero-length value flag in the page header. */
-	if (dsk->type == WT_PAGE_ROW_LEAF) {
-		F_CLR(dsk, WT_PAGE_EMPTY_V_ALL | WT_PAGE_EMPTY_V_NONE);
-
-		if (r->entries != 0 && r->all_empty_value)
-			F_SET(dsk, WT_PAGE_EMPTY_V_ALL);
-		if (r->entries != 0 && !r->any_empty_value)
-			F_SET(dsk, WT_PAGE_EMPTY_V_NONE);
-	}
-
-	/* Initialize the address (set the page type for the parent). */
-	switch (dsk->type) {
-	case WT_PAGE_COL_FIX:
-		bnd->addr.type = WT_ADDR_LEAF_NO;
-		break;
-	case WT_PAGE_COL_VAR:
-	case WT_PAGE_ROW_LEAF:
-		bnd->addr.type = r->ovfl_items ? WT_ADDR_LEAF : WT_ADDR_LEAF_NO;
-		break;
-	case WT_PAGE_COL_INT:
-	case WT_PAGE_ROW_INT:
-		bnd->addr.type = WT_ADDR_INT;
-		break;
-	WT_ILLEGAL_VALUE_ERR(session);
-	}
-
-	bnd->size = (uint32_t)buf->size;
-	bnd->cksum = 0;
-
-	/*
-	 * Check if we've saved updates that belong to this block, and move
-	 * any to the per-block structure.  Quit as soon as we find a saved
-	 * update that doesn't belong to the block, they're in sorted order.
-	 *
-	 * This code requires a key be filled in for the next block (or the
-	 * last block flag be set, if there's no next block).
-	 */
-	for (i = 0, supd = r->supd; i < r->supd_next; ++i, ++supd) {
-		/* The last block gets all remaining saved updates. */
-		if (last_block) {
-			WT_ERR(__rec_update_move(session, bnd, supd));
-			continue;
-		}
-
-		/*
-		 * Get the saved update's key and compare it with this block's
-		 * key range.  If the saved update list belongs with the block
-		 * we're about to write, move it to the per-block memory.  Check
-		 * only to the first update that doesn't go with the block, they
-		 * must be in sorted order.
-		 */
-		switch (page->type) {
-		case WT_PAGE_COL_FIX:
-		case WT_PAGE_COL_VAR:
-			if (WT_INSERT_RECNO(supd->ins) >= (bnd + 1)->recno)
-				goto supd_check_complete;
-			break;
-		case WT_PAGE_ROW_LEAF:
-			if (supd->ins == NULL)
-				WT_ERR(__wt_row_leaf_key(
-				    session, page, supd->rip, key, false));
-			else {
-				key->data = WT_INSERT_KEY(supd->ins);
-				key->size = WT_INSERT_KEY_SIZE(supd->ins);
-			}
-			WT_ERR(__wt_compare(session,
-			    btree->collator, key, &(bnd + 1)->key, &cmp));
-			if (cmp >= 0)
-				goto supd_check_complete;
-			break;
-		WT_ILLEGAL_VALUE_ERR(session);
-		}
-		WT_ERR(__rec_update_move(session, bnd, supd));
-	}
-
-supd_check_complete:
-	/*
-	 * If there are updates that weren't moved to the block, shuffle them to
-	 * the beginning of the cached list (we maintain the saved updates in
-	 * sorted order, new saved updates must be appended to the list).
-	 */
-	for (j = 0; i < r->supd_next; ++j, ++i)
-		r->supd[j] = r->supd[i];
-	r->supd_next = j;
-
-	/*
-	 * If using the lookaside table eviction path and we found updates that
-	 * weren't globally visible when reconciling this page, note that in the
-	 * page header.
-	 */
-	if (F_ISSET(r, WT_EVICT_LOOKASIDE) && bnd->supd != NULL) {
-		F_SET(dsk, WT_PAGE_LAS_UPDATE);
-		r->cache_write_lookaside = true;
-	}
-
-	/*
-	 * If using the save/restore eviction path and we had to skip updates in
-	 * order to build this disk image, we can't actually write it. Instead,
-	 * we will re-instantiate the page using the disk image and the list of
-	 * updates we skipped.
-	 */
-	if (F_ISSET(r, WT_EVICT_UPDATE_RESTORE) && bnd->supd != NULL) {
-		r->cache_write_restore = true;
-
-		/*
-		 * If the buffer is compressed (raw compression was configured),
-		 * we have to decompress it so we can instantiate it later. It's
-		 * a slow and convoluted path, but it's also a rare one and it's
-		 * not worth making it faster. Else, the disk image is ready,
-		 * copy it into place for later. It's possible the disk image
-		 * has no items; we have to flag that for verification, it's a
-		 * special case since read/writing empty pages isn't generally
-		 * allowed.
-		 */
-		if (bnd->already_compressed)
-			WT_ERR(__rec_raw_decompress(
-			    session, buf->data, buf->size, &bnd->dsk));
-		else {
-			WT_ERR(__wt_strndup(
-			    session, buf->data, buf->size, &bnd->dsk));
-			WT_ASSERT(session, __wt_verify_dsk_image(session,
-			    "[evict split]", buf->data, buf->size, true) == 0);
-		}
-		goto done;
-	}
-
-	/*
-	 * If we wrote this block before, re-use it.  Pages get written in the
-	 * same block order every time, only check the appropriate slot.  The
-	 * expensive part of this test is the checksum, only do that work when
-	 * there has been or will be a reconciliation of this page involving
-	 * split pages.  This test isn't perfect: we're doing a checksum if a
-	 * previous reconciliation of the page split or if we will split this
-	 * time, but that test won't calculate a checksum on the first block
-	 * the first time the page splits.
-	 */
-	bnd_slot = (uint32_t)(bnd - r->bnd);
-	if (bnd_slot > 1 ||
-	    (mod->rec_result == WT_PM_REC_MULTIBLOCK &&
-	    mod->mod_multi != NULL)) {
-		/*
-		 * There are page header fields which need to be cleared to get
-		 * consistent checksums: specifically, the write generation and
-		 * the memory owned by the block manager.  We are reusing the
-		 * same buffer space each time, clear it before calculating the
-		 * checksum.
-		 */
-		dsk->write_gen = 0;
-		memset(WT_BLOCK_HEADER_REF(dsk), 0, btree->block_header);
-		bnd->cksum = __wt_cksum(buf->data, buf->size);
-
-		if (mod->rec_result == WT_PM_REC_MULTIBLOCK &&
-		    mod->mod_multi_entries > bnd_slot) {
-			multi = &mod->mod_multi[bnd_slot];
-			if (multi->size == bnd->size &&
-			    multi->cksum == bnd->cksum) {
-				multi->addr.reuse = 1;
-				bnd->addr = multi->addr;
-
-				WT_STAT_FAST_DATA_INCR(session, rec_page_match);
-				goto done;
-			}
-		}
-	}
-
-	WT_ERR(__wt_bt_write(session,
-	    buf, addr, &addr_size, false, bnd->already_compressed));
-	WT_ERR(__wt_strndup(session, addr, addr_size, &bnd->addr.addr));
-	bnd->addr.size = (uint8_t)addr_size;
-
-	/*
-	 * If using the lookaside table eviction path and we found updates that
-	 * weren't globally visible when reconciling this page, copy them into
-	 * the database's lookaside store.
-	 */
-	if (F_ISSET(r, WT_EVICT_LOOKASIDE) && bnd->supd != NULL)
-		ret = __rec_update_las(session, r, btree->id, bnd);
-
-done:
-err:	__wt_scr_free(session, &key);
-	return (ret);
-}
-
-/*
- * __rec_update_las --
- *	Copy a set of updates into the database's lookaside buffer.
- */
-static int
-__rec_update_las(WT_SESSION_IMPL *session,
-    WT_RECONCILE *r, uint32_t btree_id, WT_BOUNDARY *bnd)
-{
-	WT_CURSOR *cursor;
-	WT_DECL_ITEM(key);
-	WT_DECL_RET;
 	WT_ITEM las_addr, las_value;
 	WT_PAGE *page;
 	WT_SAVE_UPD *list;
@@ -3089,289 +1603,12 @@
 }
 
 /*
- * __wt_bulk_init --
- *	Bulk insert initialization.
- */
-int
-__wt_bulk_init(WT_SESSION_IMPL *session, WT_CURSOR_BULK *cbulk)
-{
-	WT_BTREE *btree;
-	WT_PAGE_INDEX *pindex;
-	WT_RECONCILE *r;
-	uint64_t recno;
-
-	btree = S2BT(session);
-	/*
-	 * Bulk-load is only permitted on newly created files, not any empty
-	 * file -- see the checkpoint code for a discussion.
-	 */
-	if (!btree->bulk_load_ok)
-		WT_RET_MSG(session, EINVAL,
-		    "bulk-load is only possible for newly created trees");
-
-	/*
-	 * Get a reference to the empty leaf page; we have exclusive access so
-	 * we can take a copy of the page, confident the parent won't split.
-	 */
-	pindex = WT_INTL_INDEX_GET_SAFE(btree->root.page);
-	cbulk->ref = pindex->index[0];
-	cbulk->leaf = cbulk->ref->page;
-
-	WT_RET(
-	    __rec_write_init(session, cbulk->ref, 0, NULL, &cbulk->reconcile));
-	r = cbulk->reconcile;
-	r->is_bulk_load = true;
-
-	switch (btree->type) {
-	case BTREE_COL_FIX:
-	case BTREE_COL_VAR:
-		recno = 1;
-		break;
-	case BTREE_ROW:
-		recno = WT_RECNO_OOB;
-		break;
-	WT_ILLEGAL_VALUE(session);
-	}
-
-	return (__rec_split_init(
-	    session, r, cbulk->leaf, recno, btree->maxleafpage));
-}
-
-/*
- * __wt_bulk_wrapup --
- *	Bulk insert cleanup.
- */
-int
-__wt_bulk_wrapup(WT_SESSION_IMPL *session, WT_CURSOR_BULK *cbulk)
-{
-	WT_BTREE *btree;
-	WT_PAGE *parent;
-	WT_RECONCILE *r;
-
-	r = cbulk->reconcile;
-	btree = S2BT(session);
-
-	switch (btree->type) {
-	case BTREE_COL_FIX:
-		if (cbulk->entry != 0)
-			__rec_incr(session, r, cbulk->entry,
-			    __bitstr_size(
-			    (size_t)cbulk->entry * btree->bitcnt));
-		break;
-	case BTREE_COL_VAR:
-		if (cbulk->rle != 0)
-			WT_RET(__wt_bulk_insert_var(session, cbulk));
-		break;
-	case BTREE_ROW:
-		break;
-	WT_ILLEGAL_VALUE(session);
-	}
-
-	WT_RET(__rec_split_finish(session, r));
-	WT_RET(__rec_write_wrapup(session, r, r->page));
-	WT_RET(__rec_write_status(session, r, r->page));
-
-	/* Mark the page's parent and the tree dirty. */
-	parent = r->ref->home;
-	WT_RET(__wt_page_modify_init(session, parent));
-	__wt_page_modify_set(session, parent);
-
-	__rec_destroy(session, &cbulk->reconcile);
-
-	return (0);
-}
-
-/*
- * __wt_bulk_insert_row --
- *	Row-store bulk insert.
- */
-int
-__wt_bulk_insert_row(WT_SESSION_IMPL *session, WT_CURSOR_BULK *cbulk)
-{
-	WT_BTREE *btree;
-	WT_CURSOR *cursor;
-	WT_KV *key, *val;
-	WT_RECONCILE *r;
-	bool ovfl_key;
-
-	r = cbulk->reconcile;
-	btree = S2BT(session);
-	cursor = &cbulk->cbt.iface;
-
-	key = &r->k;
-	val = &r->v;
-	WT_RET(__rec_cell_build_leaf_key(session, r,	/* Build key cell */
-	    cursor->key.data, cursor->key.size, &ovfl_key));
-	WT_RET(__rec_cell_build_val(session, r,		/* Build value cell */
-	    cursor->value.data, cursor->value.size, (uint64_t)0));
-
-	/* Boundary: split or write the page. */
-	if (key->len + val->len > r->space_avail) {
-		if (r->raw_compression)
-			WT_RET(
-			    __rec_split_raw(session, r, key->len + val->len));
-		else {
-			/*
-			 * Turn off prefix compression until a full key written
-			 * to the new page, and (unless already working with an
-			 * overflow key), rebuild the key without compression.
-			 */
-			if (r->key_pfx_compress_conf) {
-				r->key_pfx_compress = false;
-				if (!ovfl_key)
-					WT_RET(__rec_cell_build_leaf_key(
-					    session, r, NULL, 0, &ovfl_key));
-			}
-
-			WT_RET(__rec_split(session, r, key->len + val->len));
-		}
-	}
-
-	/* Copy the key/value pair onto the page. */
-	__rec_copy_incr(session, r, key);
-	if (val->len == 0)
-		r->any_empty_value = true;
-	else {
-		r->all_empty_value = false;
-		if (btree->dictionary)
-			WT_RET(__rec_dict_replace(session, r, 0, val));
-		__rec_copy_incr(session, r, val);
-	}
-
-	/* Update compression state. */
-	__rec_key_state_update(r, ovfl_key);
-
-	return (0);
-}
-
-/*
- * __rec_col_fix_bulk_insert_split_check --
- *	Check if a bulk-loaded fixed-length column store page needs to split.
- */
-static inline int
-__rec_col_fix_bulk_insert_split_check(WT_CURSOR_BULK *cbulk)
-{
-	WT_BTREE *btree;
-	WT_RECONCILE *r;
-	WT_SESSION_IMPL *session;
-
-	session = (WT_SESSION_IMPL *)cbulk->cbt.iface.session;
-	r = cbulk->reconcile;
-	btree = S2BT(session);
-
-	if (cbulk->entry == cbulk->nrecs) {
-		if (cbulk->entry != 0) {
-			/*
-			 * If everything didn't fit, update the counters and
-			 * split.
-			 *
-			 * Boundary: split or write the page.
-			 */
-			__rec_incr(session, r, cbulk->entry,
-			    __bitstr_size(
-			    (size_t)cbulk->entry * btree->bitcnt));
-			WT_RET(__rec_split(session, r, 0));
-		}
-		cbulk->entry = 0;
-		cbulk->nrecs = WT_FIX_BYTES_TO_ENTRIES(btree, r->space_avail);
-	}
-	return (0);
-}
-
-/*
- * __wt_bulk_insert_fix --
- *	Fixed-length column-store bulk insert.
- */
-int
-__wt_bulk_insert_fix(WT_SESSION_IMPL *session, WT_CURSOR_BULK *cbulk)
-{
-	WT_BTREE *btree;
-	WT_CURSOR *cursor;
-	WT_RECONCILE *r;
-	uint32_t entries, offset, page_entries, page_size;
-	const uint8_t *data;
-
-	r = cbulk->reconcile;
-	btree = S2BT(session);
-	cursor = &cbulk->cbt.iface;
-
-	if (cbulk->bitmap) {
-		if (((r->recno - 1) * btree->bitcnt) & 0x7)
-			WT_RET_MSG(session, EINVAL,
-			    "Bulk bitmap load not aligned on a byte boundary");
-		for (data = cursor->value.data,
-		    entries = (uint32_t)cursor->value.size;
-		    entries > 0;
-		    entries -= page_entries, data += page_size) {
-			WT_RET(__rec_col_fix_bulk_insert_split_check(cbulk));
-
-			page_entries =
-			    WT_MIN(entries, cbulk->nrecs - cbulk->entry);
-			page_size = __bitstr_size(page_entries * btree->bitcnt);
-			offset = __bitstr_size(cbulk->entry * btree->bitcnt);
-			memcpy(r->first_free + offset, data, page_size);
-			cbulk->entry += page_entries;
-			r->recno += page_entries;
-		}
-		return (0);
-	}
-
-	WT_RET(__rec_col_fix_bulk_insert_split_check(cbulk));
-
-	__bit_setv(r->first_free,
-	    cbulk->entry, btree->bitcnt, ((uint8_t *)cursor->value.data)[0]);
-	++cbulk->entry;
-	++r->recno;
-
-	return (0);
-}
-
-/*
- * __wt_bulk_insert_var --
- *	Variable-length column-store bulk insert.
- */
-int
-__wt_bulk_insert_var(WT_SESSION_IMPL *session, WT_CURSOR_BULK *cbulk)
-{
-	WT_BTREE *btree;
-	WT_KV *val;
-	WT_RECONCILE *r;
-
-	r = cbulk->reconcile;
-	btree = S2BT(session);
-
-	/*
-	 * Store the bulk cursor's last buffer, not the current value, we're
-	 * creating a duplicate count, which means we want the previous value
-	 * seen, not the current value.
-	 */
-	val = &r->v;
-	WT_RET(__rec_cell_build_val(
-	    session, r, cbulk->last.data, cbulk->last.size, cbulk->rle));
-
-	/* Boundary: split or write the page. */
-	if (val->len > r->space_avail)
-		WT_RET(r->raw_compression ?
-		    __rec_split_raw(session, r, val->len) :
-		    __rec_split(session, r, val->len));
-
-	/* Copy the value onto the page. */
-	if (btree->dictionary)
-		WT_RET(__rec_dict_replace(session, r, cbulk->rle, val));
-	__rec_copy_incr(session, r, val);
-
-	/* Update the starting record number in case we split. */
-	r->recno += cbulk->rle;
-
-	return (0);
-}
-
-/*
- * __rec_vtype --
+ * __wt_rec_vtype --
  *	Return a value cell's address type.
- */
-static inline u_int
-__rec_vtype(WT_ADDR *addr)
+ *	TODO: inline?
+ */
+u_int
+__wt_rec_vtype(WT_ADDR *addr)
 {
 	if (addr->type == WT_ADDR_INT)
 		return (WT_CELL_ADDR_INT);
@@ -3380,851 +1617,47 @@
 	return (WT_CELL_ADDR_LEAF_NO);
 }
 
-/*
- * __rec_col_int --
- *	Reconcile a column-store internal page.
- */
-static int
-__rec_col_int(WT_SESSION_IMPL *session, WT_RECONCILE *r, WT_PAGE *page)
-{
-	WT_ADDR *addr;
-	WT_BTREE *btree;
-	WT_CELL_UNPACK *vpack, _vpack;
-	WT_CHILD_STATE state;
-	WT_DECL_RET;
-	WT_KV *val;
-	WT_PAGE *child;
-	WT_REF *ref;
-	bool hazard;
-
-	btree = S2BT(session);
-	child = NULL;
-	hazard = false;
-
-	val = &r->v;
-	vpack = &_vpack;
-
-	WT_RET(__rec_split_init(
-	    session, r, page, page->pg_intl_recno, btree->maxintlpage));
-
-	/* For each entry in the in-memory page... */
-	WT_INTL_FOREACH_BEGIN(session, page, ref) {
-		/* Update the starting record number in case we split. */
-		r->recno = ref->key.recno;
-
-		/*
-		 * Modified child.
-		 * The page may be emptied or internally created during a split.
-		 * Deleted/split pages are merged into the parent and discarded.
-		 */
-		WT_ERR(__rec_child_modify(session, r, ref, &hazard, &state));
-		addr = NULL;
-		child = ref->page;
-
-		switch (state) {
-		case WT_CHILD_IGNORE:
-			/* Deleted child we don't have to write. */
-			WT_CHILD_RELEASE_ERR(session, hazard, ref);
-			continue;
-
-		case WT_CHILD_MODIFIED:
-			/*
-			 * Modified child. Empty pages are merged into the
-			 * parent and discarded.
-			 */
-			switch (child->modify->rec_result) {
-			case WT_PM_REC_EMPTY:
-				/*
-				 * Column-store pages are almost never empty, as
-				 * discarding a page would remove a chunk of the
-				 * name space.  The exceptions are pages created
-				 * when the tree is created, and never filled.
-				 */
-				WT_CHILD_RELEASE_ERR(session, hazard, ref);
-				continue;
-			case WT_PM_REC_MULTIBLOCK:
-				WT_ERR(__rec_col_merge(session, r, child));
-				WT_CHILD_RELEASE_ERR(session, hazard, ref);
-				continue;
-			case WT_PM_REC_REPLACE:
-				addr = &child->modify->mod_replace;
-				break;
-			WT_ILLEGAL_VALUE_ERR(session);
-			}
-			break;
-		case WT_CHILD_ORIGINAL:
-			/* Original child. */
-			break;
-		case WT_CHILD_PROXY:
-			/*
-			 * Deleted child where we write a proxy cell, not
-			 * yet supported for column-store.
-			 */
-			ret = __wt_illegal_value(session, NULL);
-			goto err;
-		}
-
-		/*
-		 * Build the value cell.  The child page address is in one of 3
-		 * places: if the page was replaced, the page's modify structure
-		 * references it and we built the value cell just above in the
-		 * switch statement.  Else, the WT_REF->addr reference points to
-		 * an on-page cell or an off-page WT_ADDR structure: if it's an
-		 * on-page cell and we copy it from the page, else build a new
-		 * cell.
-		 */
-		if (addr == NULL && __wt_off_page(page, ref->addr))
-			addr = ref->addr;
-		if (addr == NULL) {
-			__wt_cell_unpack(ref->addr, vpack);
-			val->buf.data = ref->addr;
-			val->buf.size = __wt_cell_total_len(vpack);
-			val->cell_len = 0;
-			val->len = val->buf.size;
-		} else
-			__rec_cell_build_addr(session, r,
-			    addr->addr, addr->size,
-			    __rec_vtype(addr), ref->key.recno);
-		WT_CHILD_RELEASE_ERR(session, hazard, ref);
-
-		/* Boundary: split or write the page. */
-		if (val->len > r->space_avail)
-			WT_ERR(r->raw_compression ?
-			    __rec_split_raw(session, r, val->len) :
-			    __rec_split(session, r, val->len));
-
-		/* Copy the value onto the page. */
-		__rec_copy_incr(session, r, val);
-	} WT_INTL_FOREACH_END;
-
-	/* Write the remnant page. */
-	return (__rec_split_finish(session, r));
-
-err:	WT_CHILD_RELEASE(session, hazard, ref);
-	return (ret);
-}
-
-/*
- * __rec_col_merge --
- *	Merge in a split page.
- */
-static int
-__rec_col_merge(WT_SESSION_IMPL *session, WT_RECONCILE *r, WT_PAGE *page)
-{
-	WT_ADDR *addr;
-	WT_KV *val;
-	WT_MULTI *multi;
-	WT_PAGE_MODIFY *mod;
-	uint32_t i;
-
-	mod = page->modify;
-
-	val = &r->v;
-
-	/* For each entry in the split array... */
-	for (multi = mod->mod_multi,
-	    i = 0; i < mod->mod_multi_entries; ++multi, ++i) {
-		/* Update the starting record number in case we split. */
-		r->recno = multi->key.recno;
-
-		/* Build the value cell. */
-		addr = &multi->addr;
-		__rec_cell_build_addr(session, r,
-		    addr->addr, addr->size, __rec_vtype(addr), r->recno);
-
-		/* Boundary: split or write the page. */
-		if (val->len > r->space_avail)
-			WT_RET(r->raw_compression ?
-			    __rec_split_raw(session, r, val->len) :
-			    __rec_split(session, r, val->len));
-
-		/* Copy the value onto the page. */
-		__rec_copy_incr(session, r, val);
-	}
-	return (0);
-}
-
-/*
- * __rec_col_fix --
- *	Reconcile a fixed-width, column-store leaf page.
- */
-static int
-__rec_col_fix(WT_SESSION_IMPL *session, WT_RECONCILE *r, WT_PAGE *page)
-{
-	WT_BTREE *btree;
-	WT_INSERT *ins;
-	WT_UPDATE *upd;
-	uint64_t recno;
-	uint32_t entry, nrecs;
-
-	btree = S2BT(session);
-
-	WT_RET(__rec_split_init(
-	    session, r, page, page->pg_fix_recno, btree->maxleafpage));
-
-	/* Update any changes to the original on-page data items. */
-	WT_SKIP_FOREACH(ins, WT_COL_UPDATE_SINGLE(page)) {
-		WT_RET(__rec_txn_read(session, r, ins, NULL, NULL, &upd));
-		if (upd != NULL)
-			__bit_setv_recno(page, WT_INSERT_RECNO(ins),
-			    btree->bitcnt, ((uint8_t *)WT_UPDATE_DATA(upd))[0]);
-	}
-
-	/* Copy the updated, disk-image bytes into place. */
-	memcpy(r->first_free, page->pg_fix_bitf,
-	    __bitstr_size((size_t)page->pg_fix_entries * btree->bitcnt));
-
-	/* Calculate the number of entries per page remainder. */
-	entry = page->pg_fix_entries;
-	nrecs = WT_FIX_BYTES_TO_ENTRIES(
-	    btree, r->space_avail) - page->pg_fix_entries;
-	r->recno += entry;
-
-	/* Walk any append list. */
-	WT_SKIP_FOREACH(ins, WT_COL_APPEND(page)) {
-		WT_RET(__rec_txn_read(session, r, ins, NULL, NULL, &upd));
-		if (upd == NULL)
-			continue;
-		for (;;) {
-			/*
-			 * The application may have inserted records which left
-			 * gaps in the name space.
-			 */
-			for (recno = WT_INSERT_RECNO(ins);
-			    nrecs > 0 && r->recno < recno;
-			    --nrecs, ++entry, ++r->recno)
-				__bit_setv(
-				    r->first_free, entry, btree->bitcnt, 0);
-
-			if (nrecs > 0) {
-				__bit_setv(r->first_free, entry, btree->bitcnt,
-				    ((uint8_t *)WT_UPDATE_DATA(upd))[0]);
-				--nrecs;
-				++entry;
-				++r->recno;
-				break;
-			}
-
-			/*
-			 * If everything didn't fit, update the counters and
-			 * split.
-			 *
-			 * Boundary: split or write the page.
-			 */
-			__rec_incr(session, r, entry,
-			    __bitstr_size((size_t)entry * btree->bitcnt));
-			WT_RET(__rec_split(session, r, 0));
-
-			/* Calculate the number of entries per page. */
-			entry = 0;
-			nrecs = WT_FIX_BYTES_TO_ENTRIES(btree, r->space_avail);
-		}
-	}
-
-	/* Update the counters. */
-	__rec_incr(
-	    session, r, entry, __bitstr_size((size_t)entry * btree->bitcnt));
-
-	/* Write the remnant page. */
-	return (__rec_split_finish(session, r));
-}
-
-/*
- * __rec_col_fix_slvg --
- *	Reconcile a fixed-width, column-store leaf page created during salvage.
- */
-static int
-__rec_col_fix_slvg(WT_SESSION_IMPL *session,
-    WT_RECONCILE *r, WT_PAGE *page, WT_SALVAGE_COOKIE *salvage)
-{
-	WT_BTREE *btree;
-	uint64_t page_start, page_take;
-	uint32_t entry, nrecs;
-
-	btree = S2BT(session);
-
-	/*
-	 * !!!
-	 * It's vanishingly unlikely and probably impossible for fixed-length
-	 * column-store files to have overlapping key ranges.  It's possible
-	 * for an entire key range to go missing (if a page is corrupted and
-	 * lost), but because pages can't split, it shouldn't be possible to
-	 * find pages where the key ranges overlap.  That said, we check for
-	 * it during salvage and clean up after it here because it doesn't
-	 * cost much and future column-store formats or operations might allow
-	 * for fixed-length format ranges to overlap during salvage, and I
-	 * don't want to have to retrofit the code later.
-	 */
-	WT_RET(__rec_split_init(
-	    session, r, page, page->pg_fix_recno, btree->maxleafpage));
-
-	/* We may not be taking all of the entries on the original page. */
-	page_take = salvage->take == 0 ? page->pg_fix_entries : salvage->take;
-	page_start = salvage->skip == 0 ? 0 : salvage->skip;
-
-	/* Calculate the number of entries per page. */
-	entry = 0;
-	nrecs = WT_FIX_BYTES_TO_ENTRIES(btree, r->space_avail);
-
-	for (; nrecs > 0 && salvage->missing > 0;
-	    --nrecs, --salvage->missing, ++entry)
-		__bit_setv(r->first_free, entry, btree->bitcnt, 0);
-
-	for (; nrecs > 0 && page_take > 0;
-	    --nrecs, --page_take, ++page_start, ++entry)
-		__bit_setv(r->first_free, entry, btree->bitcnt,
-		    __bit_getv(page->pg_fix_bitf,
-			(uint32_t)page_start, btree->bitcnt));
-
-	r->recno += entry;
-	__rec_incr(session, r, entry,
-	    __bitstr_size((size_t)entry * btree->bitcnt));
-
-	/*
-	 * We can't split during salvage -- if everything didn't fit, it's
-	 * all gone wrong.
-	 */
-	if (salvage->missing != 0 || page_take != 0)
-		WT_PANIC_RET(session, WT_PANIC,
-		    "%s page too large, attempted split during salvage",
-		    __wt_page_type_string(page->type));
-
-	/* Write the page. */
-	return (__rec_split_finish(session, r));
-}
-
-/*
- * __rec_col_var_helper --
- *	Create a column-store variable length record cell and write it onto a
- * page.
- */
-static int
-__rec_col_var_helper(WT_SESSION_IMPL *session, WT_RECONCILE *r,
-    WT_SALVAGE_COOKIE *salvage,
-    WT_ITEM *value, bool deleted, uint8_t overflow_type, uint64_t rle)
-{
-	WT_BTREE *btree;
-	WT_KV *val;
-
-	btree = S2BT(session);
-
-	val = &r->v;
-
-	/*
-	 * Occasionally, salvage needs to discard records from the beginning or
-	 * end of the page, and because the items may be part of a RLE cell, do
-	 * the adjustments here. It's not a mistake we don't bother telling
-	 * our caller we've handled all the records from the page we care about,
-	 * and can quit processing the page: salvage is a rare operation and I
-	 * don't want to complicate our caller's loop.
-	 */
-	if (salvage != NULL) {
-		if (salvage->done)
-			return (0);
-		if (salvage->skip != 0) {
-			if (rle <= salvage->skip) {
-				salvage->skip -= rle;
-				return (0);
-			}
-			rle -= salvage->skip;
-			salvage->skip = 0;
-		}
-		if (salvage->take != 0) {
-			if (rle <= salvage->take)
-				salvage->take -= rle;
-			else {
-				rle = salvage->take;
-				salvage->take = 0;
-			}
-			if (salvage->take == 0)
-				salvage->done = true;
-		}
-	}
-
-	if (deleted) {
-		val->cell_len = __wt_cell_pack_del(&val->cell, rle);
-		val->buf.data = NULL;
-		val->buf.size = 0;
-		val->len = val->cell_len;
-	} else if (overflow_type) {
-		val->cell_len = __wt_cell_pack_ovfl(
-		    &val->cell, overflow_type, rle, value->size);
-		val->buf.data = value->data;
-		val->buf.size = value->size;
-		val->len = val->cell_len + value->size;
-	} else
-		WT_RET(__rec_cell_build_val(
-		    session, r, value->data, value->size, rle));
-
-	/* Boundary: split or write the page. */
-	if (val->len > r->space_avail)
-		WT_RET(r->raw_compression ?
-		    __rec_split_raw(session, r, val->len) :
-		    __rec_split(session, r, val->len));
-
-	/* Copy the value onto the page. */
-	if (!deleted && !overflow_type && btree->dictionary)
-		WT_RET(__rec_dict_replace(session, r, rle, val));
-	__rec_copy_incr(session, r, val);
-
-	/* Update the starting record number in case we split. */
-	r->recno += rle;
-
-	return (0);
-}
-
-/*
- * __rec_col_var --
- *	Reconcile a variable-width column-store leaf page.
- */
-static int
-__rec_col_var(WT_SESSION_IMPL *session,
-    WT_RECONCILE *r, WT_PAGE *page, WT_SALVAGE_COOKIE *salvage)
-{
-	enum { OVFL_IGNORE, OVFL_UNUSED, OVFL_USED } ovfl_state;
-	WT_BTREE *btree;
-	WT_CELL *cell;
-	WT_CELL_UNPACK *vpack, _vpack;
-	WT_COL *cip;
-	WT_DECL_ITEM(orig);
-	WT_DECL_RET;
-	WT_INSERT *ins;
-	WT_ITEM *last;
->>>>>>> 0619d4a6
-	WT_UPDATE *upd;
-	uint64_t las_counter;
-	uint32_t i, session_flags, slot;
-	uint8_t *p;
-
-	cursor = NULL;
-	WT_CLEAR(las_addr);
-	WT_CLEAR(las_value);
-	page = r->page;
-
-	/*
-	 * We're writing lookaside records: start instantiating them on pages
-	 * we read (with the right flag set), and start sweeping the file.
-	 */
-<<<<<<< HEAD
-	__wt_las_set_written(session);
-=======
-	r->cell_zero = true;
-
-	/* For each entry in the in-memory page... */
-	WT_INTL_FOREACH_BEGIN(session, page, ref) {
-		/*
-		 * There are different paths if the key is an overflow item vs.
-		 * a straight-forward on-page value. If an overflow item, we
-		 * would have instantiated it, and we can use that fact to set
-		 * things up.
-		 *
-		 * Note the cell reference and unpacked key cell are available
-		 * only in the case of an instantiated, off-page key, we don't
-		 * bother setting them if that's not possible.
-		 */
-		if (F_ISSET_ATOMIC(page, WT_PAGE_OVERFLOW_KEYS)) {
-			cell = NULL;
-			key_onpage_ovfl = false;
-			ikey = __wt_ref_key_instantiated(ref);
-			if (ikey != NULL && ikey->cell_offset != 0) {
-				cell =
-				    WT_PAGE_REF_OFFSET(page, ikey->cell_offset);
-				__wt_cell_unpack(cell, kpack);
-				key_onpage_ovfl = kpack->ovfl &&
-				    kpack->raw != WT_CELL_KEY_OVFL_RM;
-			}
-		}
-
-		WT_ERR(__rec_child_modify(session, r, ref, &hazard, &state));
-		addr = ref->addr;
-		child = ref->page;
-
-		switch (state) {
-		case WT_CHILD_IGNORE:
-			/*
-			 * Deleted child we don't have to write.
-			 *
-			 * Overflow keys referencing discarded pages are no
-			 * longer useful, schedule them for discard.  Don't
-			 * worry about instantiation, internal page keys are
-			 * always instantiated.  Don't worry about reuse,
-			 * reusing this key in this reconciliation is unlikely.
-			 */
-			if (key_onpage_ovfl)
-				WT_ERR(__wt_ovfl_discard_add(
-				    session, page, kpack->cell));
-			WT_CHILD_RELEASE_ERR(session, hazard, ref);
-			continue;
-
-		case WT_CHILD_MODIFIED:
-			/*
-			 * Modified child.  Empty pages are merged into the
-			 * parent and discarded.
-			 */
-			switch (child->modify->rec_result) {
-			case WT_PM_REC_EMPTY:
-				/*
-				 * Overflow keys referencing empty pages are no
-				 * longer useful, schedule them for discard.
-				 * Don't worry about instantiation, internal
-				 * page keys are always instantiated.  Don't
-				 * worry about reuse, reusing this key in this
-				 * reconciliation is unlikely.
-				 */
-				if (key_onpage_ovfl)
-					WT_ERR(__wt_ovfl_discard_add(
-					    session, page, kpack->cell));
-				WT_CHILD_RELEASE_ERR(session, hazard, ref);
-				continue;
-			case WT_PM_REC_MULTIBLOCK:
-				/*
-				 * Overflow keys referencing split pages are no
-				 * longer useful (the split page's key is the
-				 * interesting key); schedule them for discard.
-				 * Don't worry about instantiation, internal
-				 * page keys are always instantiated.  Don't
-				 * worry about reuse, reusing this key in this
-				 * reconciliation is unlikely.
-				 */
-				if (key_onpage_ovfl)
-					WT_ERR(__wt_ovfl_discard_add(
-					    session, page, kpack->cell));
-
-				WT_ERR(__rec_row_merge(session, r, child));
-				WT_CHILD_RELEASE_ERR(session, hazard, ref);
-				continue;
-			case WT_PM_REC_REPLACE:
-				/*
-				 * If the page is replaced, the page's modify
-				 * structure has the page's address.
-				 */
-				addr = &child->modify->mod_replace;
-				break;
-			WT_ILLEGAL_VALUE_ERR(session);
-			}
-			break;
-		case WT_CHILD_ORIGINAL:
-			/* Original child. */
-			break;
-		case WT_CHILD_PROXY:
-			/* Deleted child where we write a proxy cell. */
-			break;
-		}
-
-		/*
-		 * Build the value cell, the child page's address.  Addr points
-		 * to an on-page cell or an off-page WT_ADDR structure. There's
-		 * a special cell type in the case of page deletion requiring
-		 * a proxy cell, otherwise use the information from the addr or
-		 * original cell.
-		 */
-		if (__wt_off_page(page, addr)) {
-			p = addr->addr;
-			size = addr->size;
-			vtype = state == WT_CHILD_PROXY ?
-			    WT_CELL_ADDR_DEL : __rec_vtype(addr);
-		} else {
-			__wt_cell_unpack(ref->addr, vpack);
-			p = vpack->data;
-			size = vpack->size;
-			vtype = state == WT_CHILD_PROXY ?
-			    WT_CELL_ADDR_DEL : (u_int)vpack->raw;
-		}
-		__rec_cell_build_addr(session, r, p, size, vtype, WT_RECNO_OOB);
-		WT_CHILD_RELEASE_ERR(session, hazard, ref);
-
-		/*
-		 * Build key cell.
-		 * Truncate any 0th key, internal pages don't need 0th keys.
-		 */
-		if (key_onpage_ovfl) {
-			key->buf.data = cell;
-			key->buf.size = __wt_cell_total_len(kpack);
-			key->cell_len = 0;
-			key->len = key->buf.size;
-			ovfl_key = true;
-		} else {
-			__wt_ref_key(page, ref, &p, &size);
-			WT_ERR(__rec_cell_build_int_key(
-			    session, r, p, r->cell_zero ? 1 : size, &ovfl_key));
-		}
-		r->cell_zero = false;
-
-		/* Boundary: split or write the page. */
-		if (key->len + val->len > r->space_avail) {
-			if (r->raw_compression)
-				WT_ERR(__rec_split_raw(
-				    session, r, key->len + val->len));
-			else {
-				/*
-				 * In one path above, we copied address blocks
-				 * from the page rather than building the actual
-				 * key.  In that case, we have to build the key
-				 * now because we are about to promote it.
-				 */
-				if (key_onpage_ovfl) {
-					WT_ERR(__wt_buf_set(session, r->cur,
-					    WT_IKEY_DATA(ikey), ikey->size));
-					key_onpage_ovfl = false;
-				}
-				WT_ERR(__rec_split(
-				    session, r, key->len + val->len));
-			}
-		}
-
-		/* Copy the key and value onto the page. */
-		__rec_copy_incr(session, r, key);
-		__rec_copy_incr(session, r, val);
-
-		/* Update compression state. */
-		__rec_key_state_update(r, ovfl_key);
-	} WT_INTL_FOREACH_END;
-
-	/* Write the remnant page. */
-	return (__rec_split_finish(session, r));
-
-err:	WT_CHILD_RELEASE(session, hazard, ref);
-	return (ret);
-}
-
-/*
- * __rec_row_merge --
- *	Merge in a split page.
- */
-static int
-__rec_row_merge(WT_SESSION_IMPL *session, WT_RECONCILE *r, WT_PAGE *page)
-{
-	WT_ADDR *addr;
-	WT_KV *key, *val;
-	WT_MULTI *multi;
-	WT_PAGE_MODIFY *mod;
-	uint32_t i;
-	bool ovfl_key;
-
-	mod = page->modify;
-
-	key = &r->k;
-	val = &r->v;
-
-	/* For each entry in the split array... */
-	for (multi = mod->mod_multi,
-	    i = 0; i < mod->mod_multi_entries; ++multi, ++i) {
-		/* Build the key and value cells. */
-		WT_RET(__rec_cell_build_int_key(session, r,
-		    WT_IKEY_DATA(multi->key.ikey),
-		    r->cell_zero ? 1 : multi->key.ikey->size, &ovfl_key));
-		r->cell_zero = false;
-
-		addr = &multi->addr;
-		__rec_cell_build_addr(session, r,
-		    addr->addr, addr->size, __rec_vtype(addr), WT_RECNO_OOB);
-
-		/* Boundary: split or write the page. */
-		if (key->len + val->len > r->space_avail)
-			WT_RET(r->raw_compression ?
-			    __rec_split_raw(session, r, key->len + val->len) :
-			    __rec_split(session, r, key->len + val->len));
-
-		/* Copy the key and value onto the page. */
-		__rec_copy_incr(session, r, key);
-		__rec_copy_incr(session, r, val);
-
-		/* Update compression state. */
-		__rec_key_state_update(r, ovfl_key);
-	}
-	return (0);
-}
-
-/*
- * __rec_row_leaf --
- *	Reconcile a row-store leaf page.
- */
-static int
-__rec_row_leaf(WT_SESSION_IMPL *session,
-    WT_RECONCILE *r, WT_PAGE *page, WT_SALVAGE_COOKIE *salvage)
-{
-	WT_BTREE *btree;
-	WT_CELL *cell, *val_cell;
-	WT_CELL_UNPACK *kpack, _kpack, *vpack, _vpack;
-	WT_DECL_ITEM(tmpkey);
-	WT_DECL_ITEM(tmpval);
-	WT_DECL_RET;
-	WT_IKEY *ikey;
-	WT_INSERT *ins;
-	WT_KV *key, *val;
-	WT_ROW *rip;
-	WT_UPDATE *upd;
-	size_t size;
-	uint64_t slvg_skip;
-	uint32_t i;
-	bool dictionary, key_onpage_ovfl, ovfl_key;
-	const void *p;
-	void *copy;
-
-	btree = S2BT(session);
-	slvg_skip = salvage == NULL ? 0 : salvage->skip;
-
-	key = &r->k;
-	val = &r->v;
->>>>>>> 0619d4a6
-
-	WT_ERR(__wt_las_cursor(session, &cursor, &session_flags));
-
-	/* Ensure enough room for a column-store key without checking. */
-	WT_ERR(__wt_scr_alloc(session, WT_INTPACK64_MAXSIZE, &key));
-
-	/*
-	 * Each key in the lookaside table is associated with a block, and those
-	 * blocks are freed and reallocated to other pages as pages in the tree
-	 * are modified and reconciled. We want to be sure we don't add records
-	 * to the lookaside table, then discard the block to which they apply,
-	 * then write a new block to the same address, and then apply the old
-	 * records to the new block when it's read. We don't want to clean old
-	 * records out of the lookaside table every time we free a block because
-	 * that happens a lot and would be costly; instead, we clean out the old
-	 * records when adding new records into the lookaside table. This works
-	 * because we only read from the lookaside table for pages marked with
-	 * the WT_PAGE_LAS_UPDATE flag: that flag won't be set if we rewrite a
-	 * block with no lookaside records, so the lookaside table won't be
-	 * checked when the block is read, even if there are lookaside table
-	 * records matching that block. If we rewrite a block that has lookaside
-	 * records, we'll run this code, discarding any old records that might
-	 * exist.
-	 */
-	WT_ERR(__wt_las_remove_block(
-	    session, cursor, btree_id, bnd->addr.addr, bnd->addr.size));
-
-	/* Lookaside table key component: block address. */
-	las_addr.data = bnd->addr.addr;
-	las_addr.size = bnd->addr.size;
-
-	/* Enter each update in the boundary's list into the lookaside store. */
-	for (las_counter = 0, i = 0,
-	    list = bnd->supd; i < bnd->supd_next; ++i, ++list) {
-		/* Lookaside table key component: source key. */
-		switch (page->type) {
-		case WT_PAGE_COL_FIX:
-		case WT_PAGE_COL_VAR:
-			p = key->mem;
-			WT_ERR(
-			    __wt_vpack_uint(&p, 0, WT_INSERT_RECNO(list->ins)));
-			key->size = WT_PTRDIFF(p, key->data);
-
-			break;
-		case WT_PAGE_ROW_LEAF:
-			if (list->ins == NULL)
-				WT_ERR(__wt_row_leaf_key(
-				    session, page, list->rip, key, false));
-			else {
-				key->data = WT_INSERT_KEY(list->ins);
-				key->size = WT_INSERT_KEY_SIZE(list->ins);
-			}
-			break;
-		WT_ILLEGAL_VALUE_ERR(session);
-		}
-
-		/* Lookaside table value component: update reference. */
-		switch (page->type) {
-		case WT_PAGE_COL_FIX:
-		case WT_PAGE_COL_VAR:
-			upd = list->ins->upd;
-			break;
-		case WT_PAGE_ROW_LEAF:
-			if (list->ins == NULL) {
-				slot = WT_ROW_SLOT(page, list->rip);
-				upd = page->pg_row_upd[slot];
-			} else
-				upd = list->ins->upd;
-			break;
-		WT_ILLEGAL_VALUE_ERR(session);
-		}
-
-		/*
-		 * Walk the list of updates, storing each key/value pair into
-		 * the lookaside table.
-		 */
-		do {
-			cursor->set_key(cursor, btree_id,
-			    &las_addr, ++las_counter, list->onpage_txn, key);
-
-			if (WT_UPDATE_DELETED_ISSET(upd))
-				las_value.size = 0;
-			else {
-				las_value.data = WT_UPDATE_DATA(upd);
-				las_value.size = upd->size;
-			}
-			cursor->set_value(
-			    cursor, upd->txnid, upd->size, &las_value);
-
-			WT_ERR(cursor->insert(cursor));
-		} while ((upd = upd->next) != NULL);
-	}
-
-err:	WT_TRET(__wt_las_cursor_close(session, &cursor, session_flags));
-
-	__wt_scr_free(session, &key);
-	return (ret);
-}
-
-/*
- * __wt_rec_vtype --
- *	Return a value cell's address type.
- *	TODO: inline?
- */
-u_int
-__wt_rec_vtype(WT_ADDR *addr)
-{
-	if (addr->type == WT_ADDR_INT)
-		return (WT_CELL_ADDR_INT);
-	if (addr->type == WT_ADDR_LEAF)
-		return (WT_CELL_ADDR_LEAF);
-	return (WT_CELL_ADDR_LEAF_NO);
-}
-
-/*
-<<<<<<< HEAD
- * __wt_rec_write_wrapup --
-=======
+
+/*
  * __rec_split_dump_keys --
- *	Dump out the split keys in verbose mode.
+ *     Dump out the split keys in verbose mode.
  */
 static int
 __rec_split_dump_keys(WT_SESSION_IMPL *session, WT_PAGE *page, WT_RECONCILE *r)
 {
-	WT_BOUNDARY *bnd;
-	WT_DECL_ITEM(tkey);
-	WT_DECL_RET;
-	uint32_t i;
-
-	if (page->type == WT_PAGE_ROW_INT || page->type == WT_PAGE_ROW_LEAF)
-		WT_RET(__wt_scr_alloc(session, 0, &tkey));
-	WT_ERR(__wt_verbose(
-	    session, WT_VERB_SPLIT, "split: %" PRIu32 " pages", r->bnd_next));
-	for (bnd = r->bnd, i = 0; i < r->bnd_next; ++bnd, ++i)
-		switch (page->type) {
-		case WT_PAGE_ROW_INT:
-		case WT_PAGE_ROW_LEAF:
-			WT_ERR(__wt_buf_set_printable(
-			    session, tkey, bnd->key.data, bnd->key.size));
-			WT_ERR(__wt_verbose(session, WT_VERB_SPLIT,
-			    "starting key %.*s",
-			    (int)tkey->size, (const char *)tkey->data));
-			break;
-		case WT_PAGE_COL_FIX:
-		case WT_PAGE_COL_INT:
-		case WT_PAGE_COL_VAR:
-			WT_ERR(__wt_verbose(session, WT_VERB_SPLIT,
-			    "starting recno %" PRIu64, bnd->recno));
-			break;
-		WT_ILLEGAL_VALUE_ERR(session);
-		}
-err:	__wt_scr_free(session, &tkey);
-	return (ret);
-}
-
-/*
- * __rec_write_wrapup --
->>>>>>> 0619d4a6
+       WT_BOUNDARY *bnd;
+       WT_DECL_ITEM(tkey);
+       WT_DECL_RET;
+       uint32_t i;
+
+       if (page->type == WT_PAGE_ROW_INT || page->type == WT_PAGE_ROW_LEAF)
+	       WT_RET(__wt_scr_alloc(session, 0, &tkey));
+       WT_ERR(__wt_verbose(
+	   session, WT_VERB_SPLIT, "split: %" PRIu32 " pages", r->bnd_next));
+       for (bnd = r->bnd, i = 0; i < r->bnd_next; ++bnd, ++i)
+	       switch (page->type) {
+	       case WT_PAGE_ROW_INT:
+	       case WT_PAGE_ROW_LEAF:
+		       WT_ERR(__wt_buf_set_printable(
+			   session, tkey, bnd->key.data, bnd->key.size));
+		       WT_ERR(__wt_verbose(session, WT_VERB_SPLIT,
+			   "starting key %.*s",
+			   (int)tkey->size, (const char *)tkey->data));
+		       break;
+	       case WT_PAGE_COL_FIX:
+	       case WT_PAGE_COL_INT:
+	       case WT_PAGE_COL_VAR:
+		       WT_ERR(__wt_verbose(session, WT_VERB_SPLIT,
+			   "starting recno %" PRIu64, bnd->recno));
+		       break;
+	       WT_ILLEGAL_VALUE_ERR(session);
+	       }
+err:   __wt_scr_free(session, &tkey);
+       return (ret);
+}
+
+/*
+ * __wt_rec_write_wrapup --
  *	Finish the reconciliation.
  */
 int
@@ -4436,7 +1869,7 @@
 	 * information (otherwise we might think the backing block is being
 	 * reused on a subsequent reconciliation where we want to free it).
 	 */
-	if (mod->rec_result == WT_PM_REC_MULTIBLOCK)
+	 if (mod->rec_result == WT_PM_REC_MULTIBLOCK)
 		for (multi = mod->mod_multi,
 		    i = 0; i < mod->mod_multi_entries; ++multi, ++i)
 			multi->addr.reuse = 0;
@@ -4462,580 +1895,4 @@
 		}
 
 	return (ret);
-<<<<<<< HEAD
-=======
-}
-
-/*
- * __rec_split_row --
- *	Split a row-store page into a set of replacement blocks.
- */
-static int
-__rec_split_row(WT_SESSION_IMPL *session, WT_RECONCILE *r, WT_PAGE *page)
-{
-	WT_BOUNDARY *bnd;
-	WT_MULTI *multi;
-	WT_PAGE_MODIFY *mod;
-	WT_REF *ref;
-	uint32_t i;
-	size_t size;
-	void *p;
-
-	mod = page->modify;
-
-	/* We never set the first page's key, grab it from the original page. */
-	ref = r->ref;
-	if (__wt_ref_is_root(ref))
-		WT_RET(__wt_buf_set(session, &r->bnd[0].key, "", 1));
-	else {
-		__wt_ref_key(ref->home, ref, &p, &size);
-		WT_RET(__wt_buf_set(session, &r->bnd[0].key, p, size));
-	}
-
-	/* Allocate, then initialize the array of replacement blocks. */
-	WT_RET(__wt_calloc_def(session, r->bnd_next, &mod->mod_multi));
-
-	for (multi = mod->mod_multi,
-	    bnd = r->bnd, i = 0; i < r->bnd_next; ++multi, ++bnd, ++i) {
-		WT_RET(__wt_row_ikey_alloc(session, 0,
-		    bnd->key.data, bnd->key.size, &multi->key.ikey));
-
-		if (F_ISSET(r, WT_EVICT_UPDATE_RESTORE) && bnd->supd != NULL) {
-			multi->supd = bnd->supd;
-			multi->supd_entries = bnd->supd_next;
-			bnd->supd = NULL;
-			multi->supd_dsk = bnd->dsk;
-			bnd->dsk = NULL;
-		} else {
-			multi->addr = bnd->addr;
-			multi->addr.reuse = 0;
-			multi->size = bnd->size;
-			multi->cksum = bnd->cksum;
-			bnd->addr.addr = NULL;
-		}
-	}
-	mod->mod_multi_entries = r->bnd_next;
-
-	return (0);
-}
-
-/*
- * __rec_split_col --
- *	Split a column-store page into a set of replacement blocks.
- */
-static int
-__rec_split_col(WT_SESSION_IMPL *session, WT_RECONCILE *r, WT_PAGE *page)
-{
-	WT_BOUNDARY *bnd;
-	WT_MULTI *multi;
-	WT_PAGE_MODIFY *mod;
-	uint32_t i;
-
-	mod = page->modify;
-
-	/* Allocate, then initialize the array of replacement blocks. */
-	WT_RET(__wt_calloc_def(session, r->bnd_next, &mod->mod_multi));
-
-	for (multi = mod->mod_multi,
-	    bnd = r->bnd, i = 0; i < r->bnd_next; ++multi, ++bnd, ++i) {
-		multi->key.recno = bnd->recno;
-
-		if (F_ISSET(r, WT_EVICT_UPDATE_RESTORE) && bnd->supd != NULL) {
-			multi->supd = bnd->supd;
-			multi->supd_entries = bnd->supd_next;
-			bnd->supd = NULL;
-			multi->supd_dsk = bnd->dsk;
-			bnd->dsk = NULL;
-		} else {
-			multi->addr = bnd->addr;
-			multi->addr.reuse = 0;
-			multi->size = bnd->size;
-			multi->cksum = bnd->cksum;
-			bnd->addr.addr = NULL;
-		}
-	}
-	mod->mod_multi_entries = r->bnd_next;
-
-	return (0);
-}
-
-/*
- * __rec_cell_build_int_key --
- *	Process a key and return a WT_CELL structure and byte string to be
- * stored on a row-store internal page.
- */
-static int
-__rec_cell_build_int_key(WT_SESSION_IMPL *session,
-    WT_RECONCILE *r, const void *data, size_t size, bool *is_ovflp)
-{
-	WT_BTREE *btree;
-	WT_KV *key;
-
-	*is_ovflp = false;
-
-	btree = S2BT(session);
-
-	key = &r->k;
-
-	/* Copy the bytes into the "current" and key buffers. */
-	WT_RET(__wt_buf_set(session, r->cur, data, size));
-	WT_RET(__wt_buf_set(session, &key->buf, data, size));
-
-	/* Create an overflow object if the data won't fit. */
-	if (size > btree->maxintlkey) {
-		WT_STAT_FAST_DATA_INCR(session, rec_overflow_key_internal);
-
-		*is_ovflp = true;
-		return (__rec_cell_build_ovfl(
-		    session, r, key, WT_CELL_KEY_OVFL, (uint64_t)0));
-	}
-
-	key->cell_len = __wt_cell_pack_int_key(&key->cell, key->buf.size);
-	key->len = key->cell_len + key->buf.size;
-
-	return (0);
-}
-
-/*
- * __rec_cell_build_leaf_key --
- *	Process a key and return a WT_CELL structure and byte string to be
- * stored on a row-store leaf page.
- */
-static int
-__rec_cell_build_leaf_key(WT_SESSION_IMPL *session,
-    WT_RECONCILE *r, const void *data, size_t size, bool *is_ovflp)
-{
-	WT_BTREE *btree;
-	WT_KV *key;
-	size_t pfx_max;
-	uint8_t pfx;
-	const uint8_t *a, *b;
-
-	*is_ovflp = false;
-
-	btree = S2BT(session);
-
-	key = &r->k;
-
-	pfx = 0;
-	if (data == NULL)
-		/*
-		 * When data is NULL, our caller has a prefix compressed key
-		 * they can't use (probably because they just crossed a split
-		 * point).  Use the full key saved when last called, instead.
-		 */
-		WT_RET(__wt_buf_set(
-		    session, &key->buf, r->cur->data, r->cur->size));
-	else {
-		/*
-		 * Save a copy of the key for later reference: we use the full
-		 * key for prefix-compression comparisons, and if we are, for
-		 * any reason, unable to use the compressed key we generate.
-		 */
-		WT_RET(__wt_buf_set(session, r->cur, data, size));
-
-		/*
-		 * Do prefix compression on the key.  We know by definition the
-		 * previous key sorts before the current key, which means the
-		 * keys must differ and we just need to compare up to the
-		 * shorter of the two keys.
-		 */
-		if (r->key_pfx_compress) {
-			/*
-			 * We can't compress out more than 256 bytes, limit the
-			 * comparison to that.
-			 */
-			pfx_max = UINT8_MAX;
-			if (size < pfx_max)
-				pfx_max = size;
-			if (r->last->size < pfx_max)
-				pfx_max = r->last->size;
-			for (a = data, b = r->last->data; pfx < pfx_max; ++pfx)
-				if (*a++ != *b++)
-					break;
-
-			/*
-			 * Prefix compression may cost us CPU and memory when
-			 * the page is re-loaded, don't do it unless there's
-			 * reasonable gain.
-			 */
-			if (pfx < btree->prefix_compression_min)
-				pfx = 0;
-			else
-				WT_STAT_FAST_DATA_INCRV(
-				    session, rec_prefix_compression, pfx);
-		}
-
-		/* Copy the non-prefix bytes into the key buffer. */
-		WT_RET(__wt_buf_set(
-		    session, &key->buf, (uint8_t *)data + pfx, size - pfx));
-	}
-
-	/* Optionally compress the key using the Huffman engine. */
-	if (btree->huffman_key != NULL)
-		WT_RET(__wt_huffman_encode(session, btree->huffman_key,
-		    key->buf.data, (uint32_t)key->buf.size, &key->buf));
-
-	/* Create an overflow object if the data won't fit. */
-	if (key->buf.size > btree->maxleafkey) {
-		/*
-		 * Overflow objects aren't prefix compressed -- rebuild any
-		 * object that was prefix compressed.
-		 */
-		if (pfx == 0) {
-			WT_STAT_FAST_DATA_INCR(session, rec_overflow_key_leaf);
-
-			*is_ovflp = true;
-			return (__rec_cell_build_ovfl(
-			    session, r, key, WT_CELL_KEY_OVFL, (uint64_t)0));
-		}
-		return (
-		    __rec_cell_build_leaf_key(session, r, NULL, 0, is_ovflp));
-	}
-
-	key->cell_len = __wt_cell_pack_leaf_key(&key->cell, pfx, key->buf.size);
-	key->len = key->cell_len + key->buf.size;
-
-	return (0);
-}
-
-/*
- * __rec_cell_build_addr --
- *	Process an address reference and return a cell structure to be stored
- * on the page.
- */
-static void
-__rec_cell_build_addr(WT_SESSION_IMPL *session, WT_RECONCILE *r,
-    const void *addr, size_t size, u_int cell_type, uint64_t recno)
-{
-	WT_KV *val;
-
-	val = &r->v;
-
-	WT_ASSERT(session, size != 0 || cell_type == WT_CELL_ADDR_DEL);
-
-	/*
-	 * We don't check the address size because we can't store an address on
-	 * an overflow page: if the address won't fit, the overflow page's
-	 * address won't fit either.  This possibility must be handled by Btree
-	 * configuration, we have to disallow internal page sizes that are too
-	 * small with respect to the largest address cookie the underlying block
-	 * manager might return.
-	 */
-
-	/*
-	 * We don't copy the data into the buffer, it's not necessary; just
-	 * re-point the buffer's data/length fields.
-	 */
-	val->buf.data = addr;
-	val->buf.size = size;
-	val->cell_len =
-	    __wt_cell_pack_addr(&val->cell, cell_type, recno, val->buf.size);
-	val->len = val->cell_len + val->buf.size;
-}
-
-/*
- * __rec_cell_build_val --
- *	Process a data item and return a WT_CELL structure and byte string to
- * be stored on the page.
- */
-static int
-__rec_cell_build_val(WT_SESSION_IMPL *session,
-    WT_RECONCILE *r, const void *data, size_t size, uint64_t rle)
-{
-	WT_BTREE *btree;
-	WT_KV *val;
-
-	btree = S2BT(session);
-
-	val = &r->v;
-
-	/*
-	 * We don't copy the data into the buffer, it's not necessary; just
-	 * re-point the buffer's data/length fields.
-	 */
-	val->buf.data = data;
-	val->buf.size = size;
-
-	/* Handle zero-length cells quickly. */
-	if (size != 0) {
-		/* Optionally compress the data using the Huffman engine. */
-		if (btree->huffman_value != NULL)
-			WT_RET(__wt_huffman_encode(
-			    session, btree->huffman_value,
-			    val->buf.data, (uint32_t)val->buf.size, &val->buf));
-
-		/* Create an overflow object if the data won't fit. */
-		if (val->buf.size > btree->maxleafvalue) {
-			WT_STAT_FAST_DATA_INCR(session, rec_overflow_value);
-
-			return (__rec_cell_build_ovfl(
-			    session, r, val, WT_CELL_VALUE_OVFL, rle));
-		}
-	}
-	val->cell_len = __wt_cell_pack_data(&val->cell, rle, val->buf.size);
-	val->len = val->cell_len + val->buf.size;
-
-	return (0);
-}
-
-/*
- * __rec_cell_build_ovfl --
- *	Store overflow items in the file, returning the address cookie.
- */
-static int
-__rec_cell_build_ovfl(WT_SESSION_IMPL *session,
-    WT_RECONCILE *r, WT_KV *kv, uint8_t type, uint64_t rle)
-{
-	WT_BM *bm;
-	WT_BTREE *btree;
-	WT_DECL_ITEM(tmp);
-	WT_DECL_RET;
-	WT_PAGE *page;
-	WT_PAGE_HEADER *dsk;
-	size_t size;
-	uint8_t *addr, buf[WT_BTREE_MAX_ADDR_COOKIE];
-
-	btree = S2BT(session);
-	bm = btree->bm;
-	page = r->page;
-
-	/* Track if page has overflow items. */
-	r->ovfl_items = true;
-
-	/*
-	 * See if this overflow record has already been written and reuse it if
-	 * possible, otherwise write a new overflow record.
-	 */
-	WT_RET(__wt_ovfl_reuse_search(
-	    session, page, &addr, &size, kv->buf.data, kv->buf.size));
-	if (addr == NULL) {
-		/* Allocate a buffer big enough to write the overflow record. */
-		size = kv->buf.size;
-		WT_RET(bm->write_size(bm, session, &size));
-		WT_RET(__wt_scr_alloc(session, size, &tmp));
-
-		/* Initialize the buffer: disk header and overflow record. */
-		dsk = tmp->mem;
-		memset(dsk, 0, WT_PAGE_HEADER_SIZE);
-		dsk->type = WT_PAGE_OVFL;
-		dsk->u.datalen = (uint32_t)kv->buf.size;
-		memcpy(WT_PAGE_HEADER_BYTE(btree, dsk),
-		    kv->buf.data, kv->buf.size);
-		dsk->mem_size = tmp->size =
-		    WT_PAGE_HEADER_BYTE_SIZE(btree) + (uint32_t)kv->buf.size;
-
-		/* Write the buffer. */
-		addr = buf;
-		WT_ERR(__wt_bt_write(session, tmp, addr, &size, false, false));
-
-		/*
-		 * Track the overflow record (unless it's a bulk load, which
-		 * by definition won't ever reuse a record.
-		 */
-		if (!r->is_bulk_load)
-			WT_ERR(__wt_ovfl_reuse_add(session, page,
-			    addr, size, kv->buf.data, kv->buf.size));
-	}
-
-	/* Set the callers K/V to reference the overflow record's address. */
-	WT_ERR(__wt_buf_set(session, &kv->buf, addr, size));
-
-	/* Build the cell and return. */
-	kv->cell_len = __wt_cell_pack_ovfl(&kv->cell, type, rle, kv->buf.size);
-	kv->len = kv->cell_len + kv->buf.size;
-
-err:	__wt_scr_free(session, &tmp);
-	return (ret);
-}
-
-/*
- * __rec_dictionary_skip_search --
- *	Search a dictionary skiplist.
- */
-static WT_DICTIONARY *
-__rec_dictionary_skip_search(WT_DICTIONARY **head, uint64_t hash)
-{
-	WT_DICTIONARY **e;
-	int i;
-
-	/*
-	 * Start at the highest skip level, then go as far as possible at each
-	 * level before stepping down to the next.
-	 */
-	for (i = WT_SKIP_MAXDEPTH - 1, e = &head[i]; i >= 0;) {
-		if (*e == NULL) {		/* Empty levels */
-			--i;
-			--e;
-			continue;
-		}
-
-		/*
-		 * Return any exact matches: we don't care in what search level
-		 * we found a match.
-		 */
-		if ((*e)->hash == hash)		/* Exact match */
-			return (*e);
-		if ((*e)->hash > hash) {	/* Drop down a level */
-			--i;
-			--e;
-		} else				/* Keep going at this level */
-			e = &(*e)->next[i];
-	}
-	return (NULL);
-}
-
-/*
- * __rec_dictionary_skip_search_stack --
- *	Search a dictionary skiplist, returning an insert/remove stack.
- */
-static void
-__rec_dictionary_skip_search_stack(
-    WT_DICTIONARY **head, WT_DICTIONARY ***stack, uint64_t hash)
-{
-	WT_DICTIONARY **e;
-	int i;
-
-	/*
-	 * Start at the highest skip level, then go as far as possible at each
-	 * level before stepping down to the next.
-	 */
-	for (i = WT_SKIP_MAXDEPTH - 1, e = &head[i]; i >= 0;)
-		if (*e == NULL || (*e)->hash > hash)
-			stack[i--] = e--;	/* Drop down a level */
-		else
-			e = &(*e)->next[i];	/* Keep going at this level */
-}
-
-/*
- * __rec_dictionary_skip_insert --
- *	Insert an entry into the dictionary skip-list.
- */
-static void
-__rec_dictionary_skip_insert(
-    WT_DICTIONARY **head, WT_DICTIONARY *e, uint64_t hash)
-{
-	WT_DICTIONARY **stack[WT_SKIP_MAXDEPTH];
-	u_int i;
-
-	/* Insert the new entry into the skiplist. */
-	__rec_dictionary_skip_search_stack(head, stack, hash);
-	for (i = 0; i < e->depth; ++i) {
-		e->next[i] = *stack[i];
-		*stack[i] = e;
-	}
-}
-
-/*
- * __rec_dictionary_init --
- *	Allocate and initialize the dictionary.
- */
-static int
-__rec_dictionary_init(WT_SESSION_IMPL *session, WT_RECONCILE *r, u_int slots)
-{
-	u_int depth, i;
-
-	/* Free any previous dictionary. */
-	__rec_dictionary_free(session, r);
-
-	r->dictionary_slots = slots;
-	WT_RET(__wt_calloc(session,
-	    r->dictionary_slots, sizeof(WT_DICTIONARY *), &r->dictionary));
-	for (i = 0; i < r->dictionary_slots; ++i) {
-		depth = __wt_skip_choose_depth(session);
-		WT_RET(__wt_calloc(session, 1,
-		    sizeof(WT_DICTIONARY) + depth * sizeof(WT_DICTIONARY *),
-		    &r->dictionary[i]));
-		r->dictionary[i]->depth = depth;
-	}
-	return (0);
-}
-
-/*
- * __rec_dictionary_free --
- *	Free the dictionary.
- */
-static void
-__rec_dictionary_free(WT_SESSION_IMPL *session, WT_RECONCILE *r)
-{
-	u_int i;
-
-	if (r->dictionary == NULL)
-		return;
-
-	/*
-	 * We don't correct dictionary_slots when we fail during allocation,
-	 * but that's OK, the value is either NULL or a memory reference to
-	 * be free'd.
-	 */
-	for (i = 0; i < r->dictionary_slots; ++i)
-		__wt_free(session, r->dictionary[i]);
-	__wt_free(session, r->dictionary);
-}
-
-/*
- * __rec_dictionary_reset --
- *	Reset the dictionary when reconciliation restarts and when crossing a
- * page boundary (a potential split).
- */
-static void
-__rec_dictionary_reset(WT_RECONCILE *r)
-{
-	if (r->dictionary_slots) {
-		r->dictionary_next = 0;
-		memset(r->dictionary_head, 0, sizeof(r->dictionary_head));
-	}
-}
-
-/*
- * __rec_dictionary_lookup --
- *	Check the dictionary for a matching value on this page.
- */
-static int
-__rec_dictionary_lookup(
-    WT_SESSION_IMPL *session, WT_RECONCILE *r, WT_KV *val, WT_DICTIONARY **dpp)
-{
-	WT_DICTIONARY *dp, *next;
-	uint64_t hash;
-	bool match;
-
-	*dpp = NULL;
-
-	/* Search the dictionary, and return any match we find. */
-	hash = __wt_hash_fnv64(val->buf.data, val->buf.size);
-	for (dp = __rec_dictionary_skip_search(r->dictionary_head, hash);
-	    dp != NULL && dp->hash == hash; dp = dp->next[0]) {
-		WT_RET(__wt_cell_pack_data_match(
-		    dp->cell, &val->cell, val->buf.data, &match));
-		if (match) {
-			WT_STAT_FAST_DATA_INCR(session, rec_dictionary);
-			*dpp = dp;
-			return (0);
-		}
-	}
-
-	/*
-	 * We're not doing value replacement in the dictionary.  We stop adding
-	 * new entries if we run out of empty dictionary slots (but continue to
-	 * use the existing entries).  I can't think of any reason a leaf page
-	 * value is more likely to be seen because it was seen more recently
-	 * than some other value: if we find working sets where that's not the
-	 * case, it shouldn't be too difficult to maintain a pointer which is
-	 * the next dictionary slot to re-use.
-	 */
-	if (r->dictionary_next >= r->dictionary_slots)
-		return (0);
-
-	/*
-	 * Set the hash value, we'll add this entry into the dictionary when we
-	 * write it into the page's disk image buffer (because that's when we
-	 * know where on the page it will be written).
-	 */
-	next = r->dictionary[r->dictionary_next++];
-	next->cell = NULL;		/* Not necessary, just cautious. */
-	next->hash = hash;
-	__rec_dictionary_skip_insert(r->dictionary_head, next, hash);
-	*dpp = next;
-	return (0);
->>>>>>> 0619d4a6
 }