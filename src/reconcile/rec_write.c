--- conflicted
+++ resolved
@@ -2372,18 +2372,11 @@
 		 */
 		ref = r->ref;
 		if (__wt_ref_is_root(ref)) {
-<<<<<<< HEAD
-			__wt_checkpoint_tree_reconcile_update(
-			    session, WT_TS_NONE, WT_TS_NONE, WT_TS_MAX);
-			WT_RET(bm->checkpoint(
-			    bm, session, NULL, btree->ckpt, false));
-=======
-			WT_RET(bm->checkpoint(
-			    bm, session, NULL, btree->ckpt, false));
 			__wt_checkpoint_tree_reconcile_update(session,
 			    WT_TS_NONE, WT_TS_NONE, WT_TXN_NONE,
 			    WT_TS_MAX, WT_TXN_MAX);
->>>>>>> 37e6753d
+			WT_RET(bm->checkpoint(
+			    bm, session, NULL, btree->ckpt, false));
 		}
 
 		/*
@@ -2428,18 +2421,13 @@
 			__wt_checkpoint_tree_reconcile_update(session,
 			    r->multi->addr.newest_durable_ts,
 			    r->multi->addr.oldest_start_ts,
-<<<<<<< HEAD
-			    r->multi->addr.newest_start_ts,
-			    r->multi->addr.newest_stop_ts);
+			    r->multi->addr.oldest_start_txn,
+			    r->multi->addr.newest_stop_ts,
+			    r->multi->addr.newest_stop_txn);
 			WT_RET(__wt_bt_write(session, r->wrapup_checkpoint,
 			    NULL, NULL, NULL,
 			    true, F_ISSET(r, WT_REC_CHECKPOINT),
 			    r->wrapup_checkpoint_compressed));
-=======
-			    r->multi->addr.oldest_start_txn,
-			    r->multi->addr.newest_stop_ts,
-			    r->multi->addr.newest_stop_txn);
->>>>>>> 37e6753d
 		}
 
 		mod->rec_result = WT_PM_REC_REPLACE;
