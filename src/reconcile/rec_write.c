--- conflicted
+++ resolved
@@ -2243,10 +2243,6 @@
     header->mem_size = (uint32_t)r->delta.size;
     header->type = r->ref->page->type;
     header->u.entries = count;
-<<<<<<< HEAD
-    header->distinguished = 1;
-=======
->>>>>>> c1018322
 
     stop = __wt_clock(session);
 
