--- conflicted
+++ resolved
@@ -3185,13 +3185,8 @@
          * leaving that work to us.)
          */
         if (r->wrapup_checkpoint == NULL) {
-<<<<<<< HEAD
             if (r->multi->addr.block_cookie != NULL || F_ISSET(r, WT_REC_REWRITE_DELTA)) {
-                __rec_set_updates_durable(btree, r);
-=======
-            if (r->multi->addr.block_cookie != NULL) {
                 __wt_rec_set_updates_durable(btree, r->multi);
->>>>>>> 228c5d8d
                 mod->mod_replace = r->multi->addr;
                 r->multi->addr.block_cookie = NULL;
                 mod->mod_disk_image = r->multi->disk_image;
