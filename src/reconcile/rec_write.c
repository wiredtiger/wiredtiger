/*-
 * Copyright (c) 2014-present MongoDB, Inc.
 * Copyright (c) 2008-2014 WiredTiger, Inc.
 *	All rights reserved.
 *
 * See the file LICENSE for redistribution information.
 */

#include "wt_internal.h"

static int __rec_cleanup(WT_SESSION_IMPL *, WT_RECONCILE *);
static int __rec_destroy(WT_SESSION_IMPL *, void *);
static int __rec_destroy_session(WT_SESSION_IMPL *);
static int __rec_init(WT_SESSION_IMPL *, WT_REF *, uint32_t, WT_SALVAGE_COOKIE *, void *);
static int __rec_hs_wrapup(WT_SESSION_IMPL *, WT_RECONCILE *);
static int __rec_root_write(WT_SESSION_IMPL *, WT_PAGE *, uint32_t);
static int __rec_split_discard(WT_SESSION_IMPL *, WT_PAGE *);
static int __rec_split_row_promote(WT_SESSION_IMPL *, WT_RECONCILE *, WT_ITEM *, uint8_t);
static int __rec_split_write(WT_SESSION_IMPL *, WT_RECONCILE *, WT_REC_CHUNK *, WT_ITEM *, bool);
static void __rec_write_page_status(WT_SESSION_IMPL *, WT_RECONCILE *);
static int __rec_write_err(WT_SESSION_IMPL *, WT_RECONCILE *, WT_PAGE *);
static int __rec_write_wrapup(WT_SESSION_IMPL *, WT_RECONCILE *, WT_PAGE *);
static int __reconcile(WT_SESSION_IMPL *, WT_REF *, WT_SALVAGE_COOKIE *, uint32_t, bool *);

/*
 * __wt_reconcile --
 *     Reconcile an in-memory page into its on-disk format, and write it.
 */
int
__wt_reconcile(WT_SESSION_IMPL *session, WT_REF *ref, WT_SALVAGE_COOKIE *salvage, uint32_t flags)
{
    WT_BTREE *btree;
    WT_DECL_RET;
    WT_PAGE *page;
    bool no_reconcile_set, page_locked;

    btree = S2BT(session);
    page = ref->page;

    __wt_verbose(session, WT_VERB_RECONCILE, "%p reconcile %s (%s%s)", (void *)ref,
      __wt_page_type_string(page->type), LF_ISSET(WT_REC_EVICT) ? "evict" : "checkpoint",
      LF_ISSET(WT_REC_HS) ? ", history store" : "");

    /*
     * Sanity check flags.
     *
     * If we try to do eviction using transaction visibility, we had better have a snapshot. This
     * doesn't apply to checkpoints: there are (rare) cases where we write data at read-uncommitted
     * isolation.
     */
    WT_ASSERT_ALWAYS(session,
      !LF_ISSET(WT_REC_EVICT) || LF_ISSET(WT_REC_VISIBLE_ALL) ||
        F_ISSET(session->txn, WT_TXN_HAS_SNAPSHOT),
      "Attempting an eviction with transaction visibility and no snapshot");

    /* Can't do history store eviction for history store itself or for metadata. */
    WT_ASSERT(session,
      !LF_ISSET(WT_REC_HS) || (!WT_IS_HS(btree->dhandle) && !WT_IS_METADATA(btree->dhandle)));
    /* Flag as unused for non diagnostic builds. */
    WT_UNUSED(btree);

    /* It's an error to be called with a clean page. */
    WT_ASSERT(session, __wt_page_is_modified(page));

    /*
     * Reconciliation acquires and releases pages, and in rare cases that page release triggers
     * eviction. If the page is dirty, eviction can trigger reconciliation, and we re-enter this
     * code. Reconciliation isn't re-entrant, so we need to ensure that doesn't happen.
     */
    no_reconcile_set = F_ISSET(session, WT_SESSION_NO_RECONCILE);
    F_SET(session, WT_SESSION_NO_RECONCILE);

    /*
     * Reconciliation locks the page for two reasons:
     *    Reconciliation reads the lists of page updates, obsolete updates
     * cannot be discarded while reconciliation is in progress;
     *    In-memory splits: reconciliation of an internal page cannot handle
     * a child page splitting during the reconciliation.
     */
    WT_PAGE_LOCK(session, page);
    page_locked = true;

    /*
     * Now that the page is locked, if attempting to evict it, check again whether eviction is
     * permitted. The page's state could have changed while we were waiting to acquire the lock
     * (e.g., the page could have split).
     */
    if (LF_ISSET(WT_REC_EVICT) && !__wt_page_can_evict(session, ref, NULL))
        WT_ERR(__wt_set_return(session, EBUSY));

    /*
     * Reconcile the page. The reconciliation code unlocks the page as soon as possible, and returns
     * that information.
     */
    ret = __reconcile(session, ref, salvage, flags, &page_locked);

    /* If writing a page in service of compaction, we're done, clear the flag. */
    F_CLR_ATOMIC_16(ref->page, WT_PAGE_COMPACTION_WRITE);

err:
    if (page_locked)
        WT_PAGE_UNLOCK(session, page);
    if (!no_reconcile_set)
        F_CLR(session, WT_SESSION_NO_RECONCILE);

    return (ret);
}

/*
 * __reconcile_save_evict_state --
 *     Save the transaction state that causes history to be pinned, whether reconciliation succeeds
 *     or fails.
 */
static void
__reconcile_save_evict_state(WT_SESSION_IMPL *session, WT_REF *ref, uint32_t flags)
{
    WT_PAGE_MODIFY *mod;
    uint64_t oldest_id;

    mod = ref->page->modify;
    oldest_id = __wt_txn_oldest_id(session);

    /*
     * During eviction, save the transaction state that causes history to be pinned, regardless of
     * whether reconciliation succeeds or fails. There is usually no point retrying eviction until
     * this state changes.
     */
    if (LF_ISSET(WT_REC_EVICT)) {
        mod->last_eviction_id = oldest_id;
        __wt_txn_pinned_timestamp(session, &mod->last_eviction_timestamp);
        mod->last_evict_pass_gen = __wt_atomic_load64(&S2C(session)->cache->evict_pass_gen);
    }

#ifdef HAVE_DIAGNOSTIC
    /*
     * Check that transaction time always moves forward for a given page. If this check fails,
     * reconciliation can free something that a future reconciliation will need.
     */
    WT_ASSERT(session, WT_TXNID_LE(mod->last_oldest_id, oldest_id));
    mod->last_oldest_id = oldest_id;
#endif
}

/*
 * __reconcile_post_wrapup --
 *     Do the last things necessary after wrapping up the reconciliation. Called whether or not the
 *     reconciliation fails, with different error-path behavior in the parent.
 */
static int
__reconcile_post_wrapup(
  WT_SESSION_IMPL *session, WT_RECONCILE *r, WT_PAGE *page, uint32_t flags, bool *page_lockedp)
{
    WT_BTREE *btree;

    btree = S2BT(session);

    /* Ensure that we own the lock before unlocking the page, as we unlock it unconditionally. */
    WT_ASSERT_SPINLOCK_OWNED(session, &page->modify->page_lock);

    page->modify->flags = 0;

    /* Release the reconciliation lock. */
    *page_lockedp = false;
    WT_PAGE_UNLOCK(session, page);

    /* Update statistics. */
    WT_STAT_CONN_INCR(session, rec_pages);
    WT_STAT_DSRC_INCR(session, rec_pages);
    if (LF_ISSET(WT_REC_EVICT))
        WT_STAT_CONN_DSRC_INCR(session, rec_pages_eviction);
    if (r->cache_write_hs)
        WT_STAT_CONN_DSRC_INCR(session, cache_write_hs);
    if (r->cache_write_restore_invisible || F_ISSET(r, WT_REC_SCRUB))
        WT_STAT_CONN_DSRC_INCR(session, cache_write_restore);
    if (!WT_IS_HS(btree->dhandle)) {
        if (r->rec_page_cell_with_txn_id)
            WT_STAT_CONN_INCR(session, rec_pages_with_txn);
        if (r->rec_page_cell_with_ts)
            WT_STAT_CONN_INCR(session, rec_pages_with_ts);
        if (r->rec_page_cell_with_prepared_txn)
            WT_STAT_CONN_INCR(session, rec_pages_with_prepare);
    }
    if (r->multi_next > btree->rec_multiblock_max)
        btree->rec_multiblock_max = r->multi_next;

    /* Clean up the reconciliation structure. */
    WT_RET(__rec_cleanup(session, r));

    /*
     * When threads perform eviction, don't cache block manager structures (even across calls), we
     * can have a significant number of threads doing eviction at the same time with large items.
     * Ignore checkpoints, once the checkpoint completes, all unnecessary session resources will be
     * discarded.
     */
    if (!WT_SESSION_IS_CHECKPOINT(session)) {
        /*
         * Clean up the underlying block manager memory too: it's not reconciliation, but threads
         * discarding reconciliation structures want to clean up the block manager's structures as
         * well, and there's no obvious place to do that.
         */
        if (session->block_manager_cleanup != NULL) {
            WT_RET(session->block_manager_cleanup(session));
        }

        WT_RET(__rec_destroy_session(session));
    }

    return (0);
}

/*
 * __reconcile --
 *     Reconcile an in-memory page into its on-disk format, and write it.
 */
static int
__reconcile(WT_SESSION_IMPL *session, WT_REF *ref, WT_SALVAGE_COOKIE *salvage, uint32_t flags,
  bool *page_lockedp)
{
    WT_BTREE *btree;
    WT_CONNECTION_IMPL *conn;
    WT_DECL_RET;
    WT_PAGE *page;
    WT_RECONCILE *r;
    uint64_t rec, rec_finish, rec_hs_wrapup, rec_img_build, rec_start;
    void *addr;

    btree = S2BT(session);
    conn = S2C(session);
    page = ref->page;

    rec_start = __wt_clock(session);
    WT_ASSERT(session, rec_start != 0);

    if (*page_lockedp)
        WT_ASSERT_SPINLOCK_OWNED(session, &page->modify->page_lock);

    /* Save the eviction state. */
    __reconcile_save_evict_state(session, ref, flags);

    /* Initialize the reconciliation structures for each new run. */
    WT_RET(__rec_init(session, ref, flags, salvage, &session->reconcile));
    WT_CLEAR(session->reconcile_timeline);
    session->reconcile_timeline.reconcile_start = rec_start;

    r = session->reconcile;

    /* Only update if we are in the first entry into eviction. */
    if (!session->evict_timeline.reentry_hs_eviction)
        session->reconcile_timeline.image_build_start = __wt_clock(session);

    /* Reconcile the page. */
    switch (page->type) {
    case WT_PAGE_COL_FIX:
        ret = __wti_rec_col_fix(session, r, ref, salvage);
        break;
    case WT_PAGE_COL_INT:
        WT_WITH_PAGE_INDEX(session, ret = __wti_rec_col_int(session, r, ref));
        break;
    case WT_PAGE_COL_VAR:
        ret = __wti_rec_col_var(session, r, ref, salvage);
        break;
    case WT_PAGE_ROW_INT:
        WT_WITH_PAGE_INDEX(session, ret = __wti_rec_row_int(session, r, page));
        break;
    case WT_PAGE_ROW_LEAF:
        /*
         * It's important we wrap this call in a page index guard, the ikey on the ref may still be
         * pointing into the internal page's memory. We want to prevent eviction of the internal
         * page for the duration.
         */
        WT_WITH_PAGE_INDEX(session, ret = __wti_rec_row_leaf(session, r, ref, salvage));
        break;
    default:
        ret = __wt_illegal_value(session, page->type);
        break;
    }

    if (!session->evict_timeline.reentry_hs_eviction)
        session->reconcile_timeline.image_build_finish = __wt_clock(session);

    /*
     * If we failed, don't bail out yet; we still need to update stats and tidy up.
     */

    /*
     * If eviction didn't use any updates and didn't split or delete the page, it didn't make
     * progress. Give up rather than silently succeeding in doing no work: this way threads know to
     * back off forced eviction rather than spinning.
     *
     * Do not return an error if we are syncing the file with eviction disabled or as part of a
     * checkpoint.
     */
    if (ret == 0 && !(btree->evict_disabled > 0 || !F_ISSET(btree->dhandle, WT_DHANDLE_OPEN)) &&
      F_ISSET(r, WT_REC_EVICT) && !WT_PAGE_IS_INTERNAL(r->page) && r->multi_next == 1 &&
      F_ISSET(r, WT_REC_CALL_URGENT) && !r->update_used && r->cache_write_restore_invisible &&
      !r->cache_upd_chain_all_aborted) {
        /*
         * If eviction didn't make any progress, let application threads know they should refresh
         * the transaction's snapshot (and try to evict the latest content).
         */
        if (F_ISSET(session->txn, WT_TXN_HAS_SNAPSHOT))
            F_SET(session->txn, WT_TXN_REFRESH_SNAPSHOT);

        WT_STAT_CONN_DSRC_INCR(session, cache_eviction_blocked_no_progress);
        ret = __wt_set_return(session, EBUSY);
    }
    addr = ref->addr;

    /*
     * If we fail the reconciliation prior to calling __rec_write_wrapup then we can clean up our
     * state and return an error.
     *
     * If we fail the reconciliation after calling __rec_write_wrapup then we must panic as
     * inserting updates to the history store and then failing can leave us in a bad state.
     */
    if (ret != 0) {
        WT_ASSERT_ALWAYS(session, addr == NULL || ref->addr != NULL,
          "Reconciliation trying to free the page that has been written to disk");
        WT_IGNORE_RET(__rec_write_err(session, r, page));
        WT_IGNORE_RET(__reconcile_post_wrapup(session, r, page, flags, page_lockedp));
        /*
         * This return statement covers non-panic error scenarios; any failure beyond this point is
         * a panic. Conversely, no return prior to this point should use the "err" label.
         */
        return (ret);
    }

    /* Wrap up the page reconciliation. Panic on failure. */
    ret = __rec_write_wrapup(session, r, page);
    if (ret != 0)
        WT_ASSERT(session, false);

    __rec_write_page_status(session, r);
    __reconcile_post_wrapup(session, r, page, flags, page_lockedp);
    if (ret != 0)
        WT_ASSERT(session, false);

    /*
     * Root pages are special, splits have to be done, we can't put it off as the parent's problem
     * any more.
     */
    if (__wt_ref_is_root(ref)) {
        WT_WITH_PAGE_INDEX(session, ret = __rec_root_write(session, page, flags));
        if (ret != 0)
            goto err;
        return (0);
    }

    /*
     * Otherwise, mark the page's parent dirty. Don't mark the tree dirty: if this reconciliation is
     * in service of a checkpoint, it's cleared the tree's dirty flag, and we don't want to set it
     * again as part of that walk.
     */
    WT_ERR(__wt_page_parent_modify_set(session, ref, true));

    /*
     * Track the longest reconciliation and time spent in each reconciliation stage, ignoring races
     * (it's just a statistic).
     */
    rec_finish = __wt_clock(session);
    session->reconcile_timeline.reconcile_finish = rec_finish;

    rec_hs_wrapup = WT_CLOCKDIFF_MS(
      session->reconcile_timeline.hs_wrapup_finish, session->reconcile_timeline.hs_wrapup_start);
    rec_img_build = WT_CLOCKDIFF_MS(session->reconcile_timeline.image_build_finish,
      session->reconcile_timeline.image_build_start);
    rec = WT_CLOCKDIFF_MS(rec_finish, rec_start);

    /*
     * Sanity check timings (WT_DAY is in seconds, and we have milliseconds). FIXME WT-12192
     * rec_hs_wrapup and rec_img_build should also have an assertion here.
     */
    WT_ASSERT(session, rec < WT_DAY * WT_THOUSAND);

    if (rec_hs_wrapup > conn->rec_maximum_hs_wrapup_milliseconds)
        conn->rec_maximum_hs_wrapup_milliseconds = rec_hs_wrapup;
    if (rec_img_build > conn->rec_maximum_image_build_milliseconds)
        conn->rec_maximum_image_build_milliseconds = rec_img_build;
    if (rec > conn->rec_maximum_milliseconds)
        conn->rec_maximum_milliseconds = rec;
    if (session->reconcile_timeline.total_reentry_hs_eviction_time >
      conn->cache->reentry_hs_eviction_ms)
        conn->cache->reentry_hs_eviction_ms =
          session->reconcile_timeline.total_reentry_hs_eviction_time;

err:
    if (ret != 0)
        WT_RET_PANIC(session, ret, "reconciliation failed after building the disk image");
    return (ret);
}

/*
 * __rec_write_page_status --
 *     Set the page status after reconciliation.
 */
static void
__rec_write_page_status(WT_SESSION_IMPL *session, WT_RECONCILE *r)
{
    WT_BTREE *btree;
    WT_PAGE *page;
    WT_PAGE_MODIFY *mod;

    btree = S2BT(session);
    page = r->page;
    mod = page->modify;

    /*
     * Track the page's maximum transaction ID (used to decide if we can evict a clean page and
     * discard its history).
     */
    mod->rec_max_txn = r->max_txn;
    mod->rec_max_timestamp = r->max_ts;

    /*
     * Track the tree's maximum transaction ID (used to decide if it's safe to discard the tree) and
     * maximum timestamp.
     */
    if (WT_TXNID_LT(btree->rec_max_txn, r->max_txn))
        btree->rec_max_txn = r->max_txn;
    if (btree->rec_max_timestamp < r->max_ts)
        btree->rec_max_timestamp = r->max_ts;

    /*
     * Set the page's status based on whether or not we cleaned the page.
     */
    if (r->leave_dirty) {
        /*
         * The page remains dirty.
         *
         * Any checkpoint call cleared the tree's modified flag before writing pages, so we must
         * explicitly reset it. We insert a barrier after the change for clarity (the requirement is
         * the flag be set before a subsequent checkpoint reads it, and as the current checkpoint is
         * waiting on this reconciliation to complete, there's no risk of that happening).
         */
        btree->modified = true;
        WT_FULL_BARRIER();
        if (!S2C(session)->modified)
            S2C(session)->modified = true;

        /*
         * Eviction should only be here if allowing writes to history store or in the in-memory
         * eviction case. Otherwise, we must be reconciling the metadata (which does not allow
         * history store content).
         */
        WT_ASSERT(session,
          !F_ISSET(r, WT_REC_EVICT) ||
            (F_ISSET(r, WT_REC_HS | WT_REC_IN_MEMORY) || WT_IS_METADATA(btree->dhandle)));
    } else {
        /*
         * We set the page state to mark it as having been dirtied for the first time prior to
         * reconciliation. A failed atomic cas indicates that an update has taken place during
         * reconciliation.
         *
         * The page only might be clean; if the page state is unchanged since reconciliation
         * started, it's clean.
         *
         * If the page state changed, the page has been written since reconciliation started and
         * remains dirty (that can't happen when evicting, the page is exclusively locked).
         */
        if (__wt_atomic_cas32(&mod->page_state, WT_PAGE_DIRTY_FIRST, WT_PAGE_CLEAN))
            __wt_cache_dirty_decr(session, page);
        else
            WT_ASSERT_ALWAYS(
              session, !F_ISSET(r, WT_REC_EVICT), "Page state has been modified during eviction");
    }
}

/*
 * __rec_root_write --
 *     Handle the write of a root page.
 */
static int
__rec_root_write(WT_SESSION_IMPL *session, WT_PAGE *page, uint32_t flags)
{
    WT_DECL_RET;
    WT_PAGE *next;
    WT_PAGE_INDEX *pindex;
    WT_PAGE_MODIFY *mod;
    WT_REF fake_ref;
    uint32_t i;

    mod = page->modify;

    /*
     * If a single root page was written (either an empty page or there was a 1-for-1 page swap),
     * we've written root and checkpoint, we're done. Clear the result of the reconciliation, a root
     * page never has the structures that would normally be associated with (at least), the
     * replaced-object flag. If the root page split, write the resulting WT_REF array. We already
     * have an infrastructure for writing pages, create a fake root page and write it instead of
     * adding code to write blocks based on the list of blocks resulting from a multiblock
     * reconciliation.
     *
     */
    switch (mod->rec_result) {
    case WT_PM_REC_EMPTY:   /* Page is empty */
    case WT_PM_REC_REPLACE: /* 1-for-1 page swap */
        mod->rec_result = 0;
        return (0);
    case WT_PM_REC_MULTIBLOCK: /* Multiple blocks */
        break;
    default:
        return (__wt_illegal_value(session, mod->rec_result));
    }

    __wt_verbose(
      session, WT_VERB_SPLIT, "root page split -> %" PRIu32 " pages", mod->mod_multi_entries);

    /*
     * Create a new root page, initialize the array of child references, mark it dirty, then write
     * it.
     *
     * Don't count the eviction of this page as progress, checkpoint can repeatedly create and
     * discard these pages.
     */
    WT_RET(__wt_page_alloc(session, page->type, mod->mod_multi_entries, false, &next));
    F_SET_ATOMIC_16(next, WT_PAGE_EVICT_NO_PROGRESS);

    WT_INTL_INDEX_GET(session, next, pindex);
    for (i = 0; i < mod->mod_multi_entries; ++i) {
        /*
         * There's special error handling required when re-instantiating pages in memory; it's not
         * needed here, asserted for safety.
         */
        WT_ASSERT_ALWAYS(
          session, mod->mod_multi[i].supd == NULL, "Applying unnecessary error handling");
        WT_ASSERT_ALWAYS(
          session, mod->mod_multi[i].disk_image == NULL, "Applying unnecessary error handling");

        WT_ERR(
          __wt_multi_to_ref(session, next, &mod->mod_multi[i], &pindex->index[i], NULL, false));
        pindex->index[i]->home = next;
    }

    /*
     * We maintain a list of pages written for the root in order to free the backing blocks the next
     * time the root is written.
     */
    mod->mod_root_split = next;

    /*
     * Mark the page dirty. Don't mark the tree dirty: if this reconciliation is in service of a
     * checkpoint, it's cleared the tree's dirty flag, and we don't want to set it again as part of
     * that walk.
     */
    WT_ERR(__wt_page_modify_init(session, next));
    __wt_page_only_modify_set(session, next);

    /*
     * Fake up a reference structure, and write the next root page.
     */
    __wt_root_ref_init(session, &fake_ref, next, page->type == WT_PAGE_COL_INT);
    return (__wt_reconcile(session, &fake_ref, NULL, flags));

err:
    __wt_page_out(session, &next);
    return (ret);
}

/*
 * __rec_init --
 *     Initialize the reconciliation structure.
 */
static int
__rec_init(WT_SESSION_IMPL *session, WT_REF *ref, uint32_t flags, WT_SALVAGE_COOKIE *salvage,
  void *reconcilep)
{
    WT_BTREE *btree;
    WT_DECL_RET;
    WT_PAGE *page;
    WT_RECONCILE *r;
    WT_TXN_GLOBAL *txn_global;
    uint64_t ckpt_txn;

    btree = S2BT(session);
    page = ref->page;

    /*
     * Reconciliation is not re-entrant, make sure that doesn't happen. Our caller sets
     * WT_SESSION_IMPL.WT_SESSION_NO_RECONCILE to prevent it, but it's been a problem in the past,
     * check to be sure.
     */
    r = *(WT_RECONCILE **)reconcilep;
    if (r != NULL && r->ref != NULL)
        WT_RET_MSG(session, WT_ERROR, "reconciliation re-entered");

    if (r == NULL) {
        WT_RET(__wt_calloc_one(session, &r));
        session->reconcile_cleanup = __rec_destroy_session;

        /* Connect pointers/buffers. */
        r->cur = &r->_cur;
        r->last = &r->_last;

        /* Disk buffers need to be aligned for writing. */
        F_SET(&r->chunk_A.image, WT_ITEM_ALIGNED);
        F_SET(&r->chunk_B.image, WT_ITEM_ALIGNED);
    }

    /* Remember the configuration. */
    r->ref = ref;
    r->page = page;

    /*
     * Save the transaction generations before reading the page. These are all acquire reads, but we
     * only need one.
     */
    r->orig_btree_checkpoint_gen = btree->checkpoint_gen;
    r->orig_txn_checkpoint_gen = __wt_gen(session, WT_GEN_CHECKPOINT);

    WT_ASSERT_ALWAYS(
      session, page->modify->flags == 0, "Illegal page state when initializing reconcile");

    /* Track that the page is being reconciled and if it is exclusive (e.g. eviction). */
    F_SET(page->modify, WT_PAGE_MODIFY_RECONCILING);
    if (LF_ISSET(WT_REC_EVICT))
        F_SET(page->modify, WT_PAGE_MODIFY_EXCLUSIVE);

    /*
     * Update the page state to indicate that all currently installed updates will be included in
     * this reconciliation if it would mark the page clean.
     */
    __wt_atomic_store32(&page->modify->page_state, WT_PAGE_DIRTY_FIRST);
    WT_FULL_BARRIER();

    /*
     * Cache the oldest running transaction ID. This is used to check whether updates seen by
     * reconciliation have committed. We keep a cached copy to avoid races where a concurrent
     * transaction could abort while reconciliation is examining its updates. This way, any
     * transaction running when reconciliation starts is considered uncommitted.
     */
    txn_global = &S2C(session)->txn_global;
    WT_ACQUIRE_READ_WITH_BARRIER(r->last_running, txn_global->last_running);

    /*
     * Cache the pinned timestamp and oldest id, these are used to when we clear obsolete timestamps
     * and ids from time windows later in reconciliation.
     */
    __wt_txn_pinned_timestamp(session, &r->rec_start_pinned_ts);
    r->rec_start_oldest_id = __wt_txn_oldest_id(session);

    /*
     * The checkpoint transaction doesn't pin the oldest txn id, therefore the global last_running
     * can move beyond the checkpoint transaction id. When reconciling the metadata, we have to take
     * checkpoints into account.
     */
    if (WT_IS_METADATA(session->dhandle)) {
        WT_ACQUIRE_READ_WITH_BARRIER(ckpt_txn, txn_global->checkpoint_txn_shared.id);
        if (ckpt_txn != WT_TXN_NONE && WT_TXNID_LT(ckpt_txn, r->last_running))
            r->last_running = ckpt_txn;
    }
    /* When operating on the history store table, we should never try history store eviction. */
    WT_ASSERT_ALWAYS(session, !F_ISSET(btree->dhandle, WT_DHANDLE_HS) || !LF_ISSET(WT_REC_HS),
      "Attempting history store eviction while operating on the history store table");

    /*
     * History store table eviction is configured when eviction gets aggressive, adjust the flags
     * for cases we don't support.
     */

    r->flags = flags;

    /* Track the page's maximum transaction/timestamp. */
    r->max_txn = WT_TXN_NONE;
    r->max_ts = WT_TS_NONE;

    /* Track if updates were used and/or uncommitted. */
    r->update_used = false;

    /* Track if the page can be marked clean. */
    r->leave_dirty = false;

    /* Track overflow items. */
    r->ovfl_items = false;

    /* Track empty values. */
    r->all_empty_value = true;
    r->any_empty_value = false;

    /* The list of saved updates is reused. */
    r->supd_next = 0;
    r->supd_memsize = 0;

    /* The list of updates to be deleted from the history store. */
    r->delete_hs_upd_next = 0;

    /* The list of pages we've written. */
    r->multi = NULL;
    r->multi_next = 0;
    r->multi_allocated = 0;

    r->wrapup_checkpoint = NULL;
    r->wrapup_checkpoint_compressed = false;

    /*
     * Dictionary compression only writes repeated values once. We grow the dictionary as necessary,
     * always using the largest size we've seen.
     *
     * Reset the dictionary.
     *
     * Sanity check the size: 100 slots is the smallest dictionary we use.
     */
    if (btree->dictionary != 0 && btree->dictionary > r->dictionary_slots)
        WT_ERR(
          __wti_rec_dictionary_init(session, r, btree->dictionary < 100 ? 100 : btree->dictionary));
    __wti_rec_dictionary_reset(r);

    /*
     * Prefix compression discards repeated prefix bytes from row-store leaf page keys.
     */
    r->key_pfx_compress_conf = false;
    if (btree->prefix_compression && page->type == WT_PAGE_ROW_LEAF)
        r->key_pfx_compress_conf = true;

    /*
     * Suffix compression shortens internal page keys by discarding trailing bytes that aren't
     * necessary for tree navigation. We don't do suffix compression if there is a custom collator
     * because we don't know what bytes a custom collator might use. Some custom collators (for
     * example, a collator implementing reverse ordering of strings), won't have any problem with
     * suffix compression: if there's ever a reason to implement suffix compression for custom
     * collators, we can add a setting to the collator, configured when the collator is added, that
     * turns on suffix compression.
     */
    r->key_sfx_compress_conf = false;
    if (btree->collator == NULL && btree->internal_key_truncate)
        r->key_sfx_compress_conf = true;

    r->is_bulk_load = false;

    r->salvage = salvage;

    r->cache_write_hs = r->cache_write_restore_invisible = r->cache_upd_chain_all_aborted = false;

    /*
     * The fake cursor used to figure out modified update values points to the enclosing WT_REF as a
     * way to access the page, and also needs to set the format.
     */
    r->update_modify_cbt.ref = ref;
    r->update_modify_cbt.iface.value_format = btree->value_format;
    r->update_modify_cbt.upd_value = &r->update_modify_cbt._upd_value;

    /* Clear stats related data. */
    r->rec_page_cell_with_ts = false;
    r->rec_page_cell_with_txn_id = false;
    r->rec_page_cell_with_prepared_txn = false;

    /*
     * When removing a key due to a tombstone with a durable timestamp of "none", also remove the
     * history store contents associated with that key. It's safe to do even if we fail
     * reconciliation after the removal, the history store content must be obsolete in order for us
     * to consider removing the key.
     *
     * Ignore if this is metadata, as metadata doesn't have any history.
     *
     * Some code paths, such as schema removal, involve deleting keys in metadata and assert that
     * they shouldn't open new dhandles. In those cases we won't ever need to blow away history
     * store content, so we can skip this.
     */
    r->hs_clear_on_tombstone = F_ISSET(S2C(session), WT_CONN_HS_OPEN) &&
      !F_ISSET(session, WT_SESSION_NO_DATA_HANDLES) && !WT_IS_HS(btree->dhandle) &&
      !WT_IS_METADATA(btree->dhandle);

/*
 * If we allocated the reconciliation structure and there was an error, clean up. If our caller
 * passed in a structure, they own it.
 */
err:
    if (*(WT_RECONCILE **)reconcilep == NULL) {
        if (ret == 0)
            *(WT_RECONCILE **)reconcilep = r;
        else {
            WT_TRET(__rec_cleanup(session, r));
            WT_TRET(__rec_destroy(session, &r));
        }
    }

    return (ret);
}

/*
 * __rec_cleanup --
 *     Clean up after a reconciliation run, except for structures cached across runs.
 */
static int
__rec_cleanup(WT_SESSION_IMPL *session, WT_RECONCILE *r)
{
    WT_BTREE *btree;
    WT_MULTI *multi;
    uint32_t i;

    btree = S2BT(session);

    if (r->hs_cursor != NULL)
        WT_RET(r->hs_cursor->reset(r->hs_cursor));

    if (btree->type == BTREE_ROW)
        for (multi = r->multi, i = 0; i < r->multi_next; ++multi, ++i)
            __wt_free(session, multi->key.ikey);
    for (multi = r->multi, i = 0; i < r->multi_next; ++multi, ++i) {
        __wt_free(session, multi->disk_image);
        __wt_free(session, multi->supd);
        __wt_free(session, multi->addr.addr);
    }
    __wt_free(session, r->multi);

    /* Reconciliation is not re-entrant, make sure that doesn't happen. */
    r->ref = NULL;

    return (0);
}

/*
 * __rec_destroy --
 *     Clean up the reconciliation structure.
 */
static int
__rec_destroy(WT_SESSION_IMPL *session, void *reconcilep)
{
    WT_RECONCILE *r;

    if ((r = *(WT_RECONCILE **)reconcilep) == NULL)
        return (0);

    if (r->hs_cursor != NULL)
        WT_RET(r->hs_cursor->close(r->hs_cursor));

    *(WT_RECONCILE **)reconcilep = NULL;

    __wt_buf_free(session, &r->chunk_A.key);
    __wt_buf_free(session, &r->chunk_A.min_key);
    __wt_buf_free(session, &r->chunk_A.image);
    __wt_buf_free(session, &r->chunk_B.key);
    __wt_buf_free(session, &r->chunk_B.min_key);
    __wt_buf_free(session, &r->chunk_B.image);

    __wt_free(session, r->supd);
    __wt_free(session, r->delete_hs_upd);

    __wti_rec_dictionary_free(session, r);

    __wt_buf_free(session, &r->k.buf);
    __wt_buf_free(session, &r->v.buf);
    __wt_buf_free(session, &r->_cur);
    __wt_buf_free(session, &r->_last);

    __wt_buf_free(session, &r->update_modify_cbt.iface.value);
    __wt_buf_free(session, &r->update_modify_cbt._upd_value.buf);

    __wt_free(session, r);

    return (0);
}

/*
 * __rec_destroy_session --
 *     Clean up the reconciliation structure, session version.
 */
static int
__rec_destroy_session(WT_SESSION_IMPL *session)
{
    return (__rec_destroy(session, &session->reconcile));
}

/*
 * __rec_write --
 *     Write a block, with optional diagnostic checks.
 */
static int
__rec_write(WT_SESSION_IMPL *session, WT_ITEM *buf, uint8_t *addr, size_t *addr_sizep,
  size_t *compressed_sizep, bool checkpoint, bool checkpoint_io, bool compressed)
{
    WT_BTREE *btree;
    WT_DECL_ITEM(ctmp);
    WT_DECL_RET;
    WT_PAGE_HEADER *dsk;
    size_t result_len;

    btree = S2BT(session);
    result_len = 0;

    if (EXTRA_DIAGNOSTICS_ENABLED(session, WT_DIAGNOSTIC_DISK_VALIDATE)) {
        /* Checkpoint calls are different than standard calls. */
        WT_ASSERT_ALWAYS(session,
          (!checkpoint && addr != NULL && addr_sizep != NULL) ||
            (checkpoint && addr == NULL && addr_sizep == NULL),
          "Incorrect arguments passed to rec_write for a checkpoint call");

        /* In-memory databases shouldn't write pages. */
        WT_ASSERT_ALWAYS(session, !F_ISSET(S2C(session), WT_CONN_IN_MEMORY),
          "Attempted to write page to disk when WiredTiger is configured to be in-memory");

        /*
         * We're passed a table's disk image. Decompress if necessary and verify the image. Always
         * check the in-memory length for accuracy.
         */
        dsk = buf->mem;
        if (compressed) {
            WT_ASSERT_ALWAYS(session, __wt_scr_alloc(session, dsk->mem_size, &ctmp),
              "Failed to allocate scratch buffer");

            memcpy(ctmp->mem, buf->data, WT_BLOCK_COMPRESS_SKIP);
            WT_ASSERT_ALWAYS(session,
              btree->compressor->decompress(btree->compressor, &session->iface,
                (uint8_t *)buf->data + WT_BLOCK_COMPRESS_SKIP, buf->size - WT_BLOCK_COMPRESS_SKIP,
                (uint8_t *)ctmp->data + WT_BLOCK_COMPRESS_SKIP,
                ctmp->memsize - WT_BLOCK_COMPRESS_SKIP, &result_len) == 0,
              "Disk image decompression failed");
            WT_ASSERT_ALWAYS(session, dsk->mem_size == result_len + WT_BLOCK_COMPRESS_SKIP,
              "Incorrect disk image size after decompression");
            ctmp->size = result_len + WT_BLOCK_COMPRESS_SKIP;

            /*
             * Return an error rather than assert because the test suite tests that the error hits.
             */
            ret = __wt_verify_dsk(session, "[write-check]", ctmp);

            __wt_scr_free(session, &ctmp);
        } else {
            WT_ASSERT_ALWAYS(session, dsk->mem_size == buf->size, "Unexpected disk image size");

            /*
             * Return an error rather than assert because the test suite tests that the error hits.
             */
            ret = __wt_verify_dsk(session, "[write-check]", buf);
        }
        WT_RET(ret);
    }

    return (__wt_blkcache_write(
      session, buf, addr, addr_sizep, compressed_sizep, checkpoint, checkpoint_io, compressed));
}

/*
 * __rec_leaf_page_max_slvg --
 *     Figure out the maximum leaf page size for a salvage reconciliation.
 */
static WT_INLINE uint32_t
__rec_leaf_page_max_slvg(WT_SESSION_IMPL *session, WT_RECONCILE *r)
{
    WT_BTREE *btree;
    WT_PAGE *page;
    uint32_t page_size;

    btree = S2BT(session);
    page = r->page;

    page_size = 0;
    switch (page->type) {
    case WT_PAGE_COL_FIX:
        /*
         * Column-store pages can grow if there are missing records (that is, we lost a chunk of the
         * range, and have to write deleted records). Fixed-length objects are a problem, if there's
         * a big missing range, we could theoretically have to write large numbers of missing
         * objects.
         *
         * The code in rec_col.c already figured this out for us, including both space for missing
         * chunks of the namespace and space for time windows, so we will take what it says. Thus,
         * we shouldn't come here.
         */
        WT_ASSERT(session, false);
        break;
    case WT_PAGE_COL_VAR:
        /*
         * Column-store pages can grow if there are missing records (that is, we lost a chunk of the
         * range, and have to write deleted records). Variable-length objects aren't usually a
         * problem because we can write any number of deleted records in a single page entry because
         * of the RLE, we just need to ensure that additional entry fits.
         */
        break;
    case WT_PAGE_ROW_LEAF:
    default:
        /*
         * Row-store pages can't grow, salvage never does anything other than reduce the size of a
         * page read from disk.
         */
        break;
    }

    /*
     * Default size for variable-length column-store and row-store pages during salvage is the
     * maximum leaf page size.
     */
    if (page_size < btree->maxleafpage)
        page_size = btree->maxleafpage;

    /*
     * The page we read from the disk should be smaller than the page size we just calculated, check
     * out of paranoia.
     */
    if (page_size < page->dsk->mem_size)
        page_size = page->dsk->mem_size;

    /*
     * Salvage is the backup plan: don't let this fail.
     */
    return (page_size * 2);
}

/*
 * __wt_split_page_size --
 *     Given a split percentage, calculate split page size in bytes.
 */
uint32_t
__wt_split_page_size(int split_pct, uint32_t maxpagesize, uint32_t allocsize)
{
    uintmax_t a;
    uint32_t split_size;

    /*
     * Ideally, the split page size is some percentage of the maximum page size rounded to an
     * allocation unit (round to an allocation unit so we don't waste space when we write).
     */
    a = maxpagesize; /* Don't overflow. */
    split_size = (uint32_t)WT_ALIGN_NEAREST((a * (u_int)split_pct) / 100, allocsize);

    /*
     * Respect the configured split percentage if the calculated split size is either zero or a full
     * page. The user has either configured an allocation size that matches the page size, or a
     * split percentage that is close to zero or one hundred. Rounding is going to provide a worse
     * outcome than having a split point that doesn't fall on an allocation size boundary in those
     * cases.
     */
    if (split_size == 0 || split_size == maxpagesize)
        split_size = (uint32_t)((a * (u_int)split_pct) / 100);

    return (split_size);
}

/*
 * __rec_split_chunk_init --
 *     Initialize a single chunk structure.
 */
static int
__rec_split_chunk_init(WT_SESSION_IMPL *session, WT_RECONCILE *r, WT_REC_CHUNK *chunk)
{
    chunk->recno = WT_RECNO_OOB;
    /* Don't touch the key item memory, that memory is reused. */
    chunk->key.size = 0;
    chunk->entries = 0;
    WT_TIME_AGGREGATE_INIT_MERGE(&chunk->ta);

    chunk->min_recno = WT_RECNO_OOB;
    /* Don't touch the key item memory, that memory is reused. */
    chunk->min_key.size = 0;
    chunk->min_entries = 0;
    WT_TIME_AGGREGATE_INIT_MERGE(&chunk->ta_min);
    chunk->min_offset = 0;

    /*
     * Allocate and clear the disk image buffer.
     *
     * Don't touch the disk image item memory, that memory is reused.
     *
     * Clear the disk page header to ensure all of it is initialized, even the unused fields.
     */
    WT_RET(__wt_buf_init(session, &chunk->image, r->disk_img_buf_size));
    memset(chunk->image.mem, 0, WT_PAGE_HEADER_SIZE);

#ifdef HAVE_DIAGNOSTIC
    /*
     * For fixed-length column-store, poison the rest of the buffer. This helps verify ensure that
     * all the bytes in the buffer are explicitly set and not left uninitialized.
     */
    if (r->page->type == WT_PAGE_COL_FIX)
        memset((uint8_t *)chunk->image.mem + WT_PAGE_HEADER_SIZE, 0xa9,
          r->disk_img_buf_size - WT_PAGE_HEADER_SIZE);
#endif

    return (0);
}

/*
 * __wti_rec_split_init --
 *     Initialization for the reconciliation split functions.
 */
int
__wti_rec_split_init(WT_SESSION_IMPL *session, WT_RECONCILE *r, WT_PAGE *page, uint64_t recno,
  uint64_t primary_size, uint32_t auxiliary_size)
{
    /* FUTURE: primary_size should probably also be 32 bits. */

    WT_BM *bm;
    WT_BTREE *btree;
    WT_REC_CHUNK *chunk;
    WT_REF *ref;
    size_t corrected_page_size;

    btree = S2BT(session);
    bm = btree->bm;

    /*
     * The maximum leaf page size governs when an in-memory leaf page splits into multiple on-disk
     * pages; however, salvage can't be allowed to split, there's no parent page yet. If we're doing
     * salvage, override the caller's selection of a maximum page size, choosing a page size that
     * ensures we won't split.
     *
     * For FLCS, the salvage page size can get very large indeed if pieces of the namespace have
     * vanished, so don't second-guess the caller, who's figured it out for us.
     */
    if (r->salvage != NULL && page->type != WT_PAGE_COL_FIX)
        primary_size = __rec_leaf_page_max_slvg(session, r);

    /*
     * Set the page sizes.
     *
     * Only fixed-length column store pages use auxiliary space; this is where time windows are
     * placed. r->page_size is the complete page size; we'll use r->space_avail to track how much
     * more primary space is remaining, and r->aux_space_avail to track how much more auxiliary
     * space there is.
     *
     * Because (for FLCS) we need to start writing time windows into the auxiliary space before we
     * know for sure how much bitmap data there is, we always start the time window data at a fixed
     * offset from the page start: the place where it goes naturally if the page is full. If the
     * page is not full (and there was at least one timestamp to write), we waste the intervening
     * unused space. Odd-sized pages are supposed to be rare (ideally only the last page in the
     * tree, though currently there are some other ways they can appear) so only a few KB is wasted
     * and not enough to be particularly concerned about.
     *
     * For FLCS, primary_size will always be the tree's configured maximum leaf page size, except
     * for pages created or rewritten during salvage, which might be larger. (This is not ideal,
     * because once created larger they cannot be split again later, but for the moment at least it
     * isn't readily avoided.)
     */
    WT_ASSERT(session, auxiliary_size == 0 || page->type == WT_PAGE_COL_FIX);
    r->page_size = (uint32_t)(primary_size + auxiliary_size);

    /*
     * If we have to split, we want to choose a smaller page size for the split pages, because
     * otherwise we could end up splitting one large packed page over and over. We don't want to
     * pick the minimum size either, because that penalizes an application that did a bulk load and
     * subsequently inserted a few items into packed pages. Currently defaulted to 75%, but I have
     * no empirical evidence that's "correct".
     *
     * The maximum page size may be a multiple of the split page size (for example, there's a
     * maximum page size of 128KB, but because the table is active and we don't want to split a lot,
     * the split size is 20KB). The maximum page size may NOT be an exact multiple of the split page
     * size.
     *
     * It's lots of work to build these pages and don't want to start over when we reach the maximum
     * page size (it's painful to restart after creating overflow items and compacted data, for
     * example, as those items have already been written to disk). So, the loop calls the helper
     * functions when approaching a split boundary, and we save the information at that point. We
     * also save the boundary information at the minimum split size. We maintain two chunks (each
     * boundary represents a chunk that gets written as a page) in the memory, writing out the older
     * one to the disk as a page when we need to make space for a new chunk. On reaching the last
     * chunk, if it turns out to be smaller than the minimum split size, we go back into the
     * penultimate chunk and split at this minimum split size boundary. This moves some data from
     * the penultimate chunk to the last chunk, hence increasing the size of the last page written
     * without decreasing the penultimate page size beyond the minimum split size.
     *
     * FLCS pages are different, because they have two pieces: bitmap data ("primary") and time
     * window data ("auxiliary"); the bitmap data is supposed to be a fixed amount per page. FLCS
     * pages therefore split based on the bitmap size, and the time window data comes along for the
     * ride no matter how large it is. If the time window data gets larger than expected (it can at
     * least in theory get rather large), we have to realloc the page image.
     *
     * Finally, all this doesn't matter at all for salvage; as noted above, in salvage we can't
     * split at all.
     */
    if (page->type == WT_PAGE_COL_FIX) {
        r->split_size = r->salvage != NULL ? 0 : btree->maxleafpage;
        r->space_avail = primary_size - WT_PAGE_HEADER_BYTE_SIZE(btree);
        r->aux_space_avail = auxiliary_size - WT_COL_FIX_AUXHEADER_RESERVATION;
    } else if (r->salvage != NULL) {
        r->split_size = 0;
        r->space_avail = r->page_size - WT_PAGE_HEADER_BYTE_SIZE(btree);
    } else {
        r->split_size = __wt_split_page_size(btree->split_pct, r->page_size, btree->allocsize);
        r->space_avail = r->split_size - WT_PAGE_HEADER_BYTE_SIZE(btree);
        r->min_split_size =
          __wt_split_page_size(WT_BTREE_MIN_SPLIT_PCT, r->page_size, btree->allocsize);
        r->min_space_avail = r->min_split_size - WT_PAGE_HEADER_BYTE_SIZE(btree);
    }

    /*
     * Ensure the disk image buffer is large enough for the max object, as corrected by the
     * underlying block manager.
     *
     * Since we want to support split_size values larger than the page size (to allow for
     * adjustments based on the compression), this buffer should be the greater of split_size and
     * page_size, then aligned to the next allocation size boundary. The latter shouldn't be an
     * issue, but it's a possible scenario if, for example, the compression engine is expected to
     * give us 5x compression and gives us nothing at all.
     */
    corrected_page_size = r->page_size;
    WT_RET(bm->write_size(bm, session, &corrected_page_size));
    r->disk_img_buf_size = WT_ALIGN(WT_MAX(corrected_page_size, r->split_size), btree->allocsize);

    /* Initialize the first split chunk. */
    WT_RET(__rec_split_chunk_init(session, r, &r->chunk_A));
    r->cur_ptr = &r->chunk_A;
    r->prev_ptr = NULL;

    /* Starting record number, entries, first free byte. */
    r->recno = recno;
    r->entries = 0;
    r->first_free = WT_PAGE_HEADER_BYTE(btree, r->cur_ptr->image.mem);

    if (page->type == WT_PAGE_COL_FIX) {
        r->aux_start_offset = (uint32_t)(primary_size + WT_COL_FIX_AUXHEADER_RESERVATION);
        r->aux_entries = 0;
        r->aux_first_free = (uint8_t *)r->cur_ptr->image.mem + r->aux_start_offset;
    }

    /* New page, compression off. */
    r->key_pfx_compress = r->key_sfx_compress = false;

    /* Set the first chunk's key. */
    chunk = r->cur_ptr;
    if (btree->type == BTREE_ROW) {
        ref = r->ref;
        if (__wt_ref_is_root(ref))
            WT_RET(__wt_buf_set(session, &chunk->key, "", 1));
        else
            __wt_ref_key(ref->home, ref, &chunk->key.data, &chunk->key.size);
    } else
        chunk->recno = recno;

    return (0);
}

/*
 * __rec_is_checkpoint --
 *     Return if we're writing a checkpoint.
 */
static bool
__rec_is_checkpoint(WT_SESSION_IMPL *session, WT_RECONCILE *r)
{
    WT_BTREE *btree;

    btree = S2BT(session);

    /*
     * Check to see if we're going to create a checkpoint.
     *
     * This function exists as a place to hang this comment.
     *
     * Any time we write the root page of the tree without splitting we are creating a checkpoint
     * (and have to tell the underlying block manager so it creates and writes the additional
     * information checkpoints require). However, checkpoints are completely consistent, and so we
     * have to resolve information about the blocks we're expecting to free as part of the
     * checkpoint, before writing the checkpoint. In short, we don't do checkpoint writes here;
     * clear the boundary information as a reminder and create the checkpoint during wrapup.
     */
    return (!F_ISSET(btree, WT_BTREE_NO_CHECKPOINT) && __wt_ref_is_root(r->ref));
}

/*
 * __rec_split_row_promote --
 *     Key promotion for a row-store.
 */
static int
__rec_split_row_promote(WT_SESSION_IMPL *session, WT_RECONCILE *r, WT_ITEM *key, uint8_t type)
{
    WT_BTREE *btree;
    WT_DECL_ITEM(update);
    WT_DECL_RET;
    WT_ITEM *max;
    WT_SAVE_UPD *supd;
    size_t cnt, len, size;
    uint32_t i;
    const uint8_t *pa, *pb;
    int cmp;

    /*
     * For a column-store, the promoted key is the recno and we already have a copy. For a
     * row-store, it's the first key on the page, a variable-length byte string, get a copy.
     *
     * This function is called from the split code at each split boundary, but that means we're not
     * called before the first boundary, and we will eventually have to get the first key explicitly
     * when splitting a page.
     *
     * For the current slot, take the last key we built, after doing suffix compression. The "last
     * key we built" describes some process: before calling the split code, we must place the last
     * key on the page before the boundary into the "last" key structure, and the first key on the
     * page after the boundary into the "current" key structure, we're going to compare them for
     * suffix compression.
     *
     * Suffix compression is a hack to shorten keys on internal pages. We only need enough bytes in
     * the promoted key to ensure searches go to the correct page: the promoted key has to be larger
     * than the last key on the leaf page preceding it, but we don't need any more bytes than that.
     * In other words, we can discard any suffix bytes not required to distinguish between the key
     * being promoted and the last key on the leaf page preceding it. This can only be done for the
     * first level of internal pages, you cannot repeat suffix truncation as you split up the tree,
     * it loses too much information.
     *
     * Note #1: if the last key on the previous page was an overflow key, we don't have the
     * in-memory key against which to compare, and don't try to do suffix compression. The code for
     * that case turns suffix compression off for the next key, we don't have to deal with it here.
     */
    if (type != WT_PAGE_ROW_LEAF || !r->key_sfx_compress)
        return (__wt_buf_set(session, key, r->cur->data, r->cur->size));

    btree = S2BT(session);
    WT_RET(__wt_scr_alloc(session, 0, &update));

    /*
     * Note #2: if we skipped updates, an update key may be larger than the last key stored in the
     * previous block (probable for append-centric workloads). If there are skipped updates and we
     * cannot evict the page, check for one larger than the last key and smaller than the current
     * key.
     */
    max = r->last;
    if (r->cache_write_restore_invisible)
        for (i = r->supd_next; i > 0; --i) {
            supd = &r->supd[i - 1];
            if (supd->ins == NULL)
                WT_ERR(__wt_row_leaf_key(session, r->page, supd->rip, update, false));
            else {
                update->data = WT_INSERT_KEY(supd->ins);
                update->size = WT_INSERT_KEY_SIZE(supd->ins);
            }

            /* Compare against the current key, it must be less. */
            WT_ERR(__wt_compare(session, btree->collator, update, r->cur, &cmp));
            if (cmp >= 0)
                continue;

            /* Compare against the last key, it must be greater. */
            WT_ERR(__wt_compare(session, btree->collator, update, r->last, &cmp));
            if (cmp >= 0)
                max = update;

            /*
             * The saved updates are in key-sort order so the entry we're looking for is either the
             * last or the next-to- last one in the list. Once we've compared an entry against the
             * last key on the page, we're done.
             */
            break;
        }

    /*
     * The largest key on the last block must sort before the current key, so we'll either find a
     * larger byte value in the current key, or the current key will be a longer key, and the
     * interesting byte is one past the length of the shorter key.
     */
    pa = max->data;
    pb = r->cur->data;
    len = WT_MIN(max->size, r->cur->size);
    size = len + 1;
    for (cnt = 1; len > 0; ++cnt, --len, ++pa, ++pb)
        if (*pa != *pb) {
            if (size != cnt) {
                WT_STAT_DSRC_INCRV(session, rec_suffix_compression, size - cnt);
                size = cnt;
            }
            break;
        }
    ret = __wt_buf_set(session, key, r->cur->data, size);

err:
    __wt_scr_free(session, &update);
    return (ret);
}

/*
 * __wti_rec_split_grow --
 *     Grow the split buffer.
 */
int
__wti_rec_split_grow(WT_SESSION_IMPL *session, WT_RECONCILE *r, size_t add_len)
{
    WT_BM *bm;
    WT_BTREE *btree;
    size_t aux_first_free, corrected_page_size, first_free, inuse;

    aux_first_free = 0; /* gcc -Werror=maybe-uninitialized, with -O3 */
    btree = S2BT(session);
    bm = btree->bm;

    /* The free space is tracked with a pointer; convert to an integer. */
    first_free = WT_PTRDIFF(r->first_free, r->cur_ptr->image.mem);
    if (r->page->type == WT_PAGE_COL_FIX)
        aux_first_free = WT_PTRDIFF(r->aux_first_free, r->cur_ptr->image.mem);

    inuse = r->page->type == WT_PAGE_COL_FIX ? aux_first_free : first_free;
    corrected_page_size = inuse + add_len;

    WT_RET(bm->write_size(bm, session, &corrected_page_size));
    WT_RET(__wt_buf_grow(session, &r->cur_ptr->image, corrected_page_size));

    WT_ASSERT(session, corrected_page_size >= inuse);

    /* Convert the free space back to pointers. */
    r->first_free = (uint8_t *)r->cur_ptr->image.mem + first_free;
    if (r->page->type == WT_PAGE_COL_FIX)
        r->aux_first_free = (uint8_t *)r->cur_ptr->image.mem + aux_first_free;

    /* Adjust the available space. */
    if (r->page->type == WT_PAGE_COL_FIX) {
        /* Reallocating an FLCS page increases the auxiliary space. */
        r->aux_space_avail = corrected_page_size - aux_first_free;
        WT_ASSERT(session, r->aux_space_avail >= add_len);
    } else {
        r->space_avail = corrected_page_size - first_free;
        WT_ASSERT(session, r->space_avail >= add_len);
    }

    return (0);
}

/*
 * __rec_split_fix_shrink --
 *     Consider eliminating the empty space on an FLCS page.
 */
static void
__rec_split_fix_shrink(WT_SESSION_IMPL *session, WT_RECONCILE *r)
{
    uint32_t auxsize, emptysize, primarysize, totalsize;
    uint8_t *dst, *src;

    /* Total size of page. */
    totalsize = WT_PTRDIFF32(r->aux_first_free, r->cur_ptr->image.mem);

    /* Size of the entire primary data area, including headers. */
    primarysize = WT_PTRDIFF32(r->first_free, r->cur_ptr->image.mem);

    /* Size of the empty space. */
    emptysize = r->aux_start_offset - (primarysize + WT_COL_FIX_AUXHEADER_RESERVATION);

    /* Size of the auxiliary data. */
    auxsize = totalsize - r->aux_start_offset;

    /*
     * Arbitrary criterion: if the empty space is bigger than the auxiliary data, memmove the
     * auxiliary data, on the assumption that the cost of the memmove is outweighed by the cost of
     * taking checksums of, writing out, and reading back in a bunch of useless empty space.
     */
    if (emptysize > auxsize) {
        /* Source: current auxiliary start. */
        src = (uint8_t *)r->cur_ptr->image.mem + r->aux_start_offset;

        /* Destination: immediately after the primary data with space for the auxiliary header. */
        dst = r->first_free + WT_COL_FIX_AUXHEADER_RESERVATION;

        /* The move span should be the empty data size. */
        WT_ASSERT(session, src == dst + emptysize);

        /* Do the move. */
        memmove(dst, src, auxsize);

        /* Update the tracking information. */
        r->aux_start_offset -= emptysize;
        r->aux_first_free -= emptysize;
        r->space_avail -= emptysize;
        r->aux_space_avail += emptysize;
    }
}

/* The minimum number of entries before we'll split a row-store internal page. */
#define WT_PAGE_INTL_MINIMUM_ENTRIES 20

/*
 * __wti_rec_split --
 *     Handle the page reconciliation bookkeeping. (Did you know "bookkeeper" has 3 doubled letters
 *     in a row? Sweet-tooth does, too.)
 */
int
__wti_rec_split(WT_SESSION_IMPL *session, WT_RECONCILE *r, size_t next_len)
{
    WT_BTREE *btree;
    WT_REC_CHUNK *tmp;
    size_t inuse;

    btree = S2BT(session);

    /*
     * We should never split during salvage, and we're about to drop core because there's no parent
     * page.
     */
    if (r->salvage != NULL)
        WT_RET_PANIC(session, WT_PANIC, "%s page too large, attempted split during salvage",
          __wt_page_type_string(r->page->type));

    /*
     * We can get here if the first key/value pair won't fit. Grow the buffer to contain the current
     * item if we haven't already consumed a reasonable portion of a split chunk. This logic should
     * not trigger for FLCS, because FLCS splits happen at very definite places; and if it does, the
     * interaction between here and there will corrupt the database, so assert otherwise.
     *
     * If we're promoting huge keys into an internal page, we might be about to write an internal
     * page with too few items, which isn't good for tree depth or search. Grow the buffer to
     * contain the current item if we don't have enough items to split an internal page.
     */
    inuse = WT_PTRDIFF(r->first_free, r->cur_ptr->image.mem);
    if (inuse < r->split_size / 2 && !__wt_rec_need_split(r, 0)) {
        WT_ASSERT(session, r->page->type != WT_PAGE_COL_FIX);
        goto done;
    }

    if (r->page->type == WT_PAGE_ROW_INT && r->entries < WT_PAGE_INTL_MINIMUM_ENTRIES)
        goto done;

    /* All page boundaries reset the dictionary. */
    __wti_rec_dictionary_reset(r);

    /* Set the entries, timestamps and size for the just finished chunk. */
    r->cur_ptr->entries = r->entries;
    if (r->page->type == WT_PAGE_COL_FIX) {
        if ((r->cur_ptr->auxentries = r->aux_entries) != 0) {
            __rec_split_fix_shrink(session, r);
            /* This must come after the shrink call, which can change the offset. */
            r->cur_ptr->aux_start_offset = r->aux_start_offset;
            r->cur_ptr->image.size = WT_PTRDIFF(r->aux_first_free, r->cur_ptr->image.mem);
        } else {
            r->cur_ptr->aux_start_offset = r->aux_start_offset;
            r->cur_ptr->image.size = inuse;
        }
    } else
        r->cur_ptr->image.size = inuse;

    /*
     * Normally we keep two chunks in memory at a given time, and we write the previous chunk at
     * each boundary, switching the previous and current check references. The exception is when
     * doing a bulk load.
     */
    if (r->is_bulk_load)
        WT_RET(__rec_split_write(session, r, r->cur_ptr, NULL, false));
    else {
        if (r->prev_ptr != NULL)
            WT_RET(__rec_split_write(session, r, r->prev_ptr, NULL, false));

        if (r->prev_ptr == NULL) {
            WT_RET(__rec_split_chunk_init(session, r, &r->chunk_B));
            r->prev_ptr = &r->chunk_B;
        }
        tmp = r->prev_ptr;
        r->prev_ptr = r->cur_ptr;
        r->cur_ptr = tmp;
    }

    /* Initialize the next chunk, including the key. */
    WT_RET(__rec_split_chunk_init(session, r, r->cur_ptr));
    r->cur_ptr->recno = r->recno;
    if (btree->type == BTREE_ROW)
        WT_RET(__rec_split_row_promote(session, r, &r->cur_ptr->key, r->page->type));

    /* Reset tracking information. */
    r->entries = 0;
    r->first_free = WT_PAGE_HEADER_BYTE(btree, r->cur_ptr->image.mem);

    if (r->page->type == WT_PAGE_COL_FIX) {
        /*
         * In the first chunk, we use the passed-in primary size, whatever it is, as the size for
         * the bitmap data; the auxiliary space follows it. It might be larger than the configured
         * maximum leaf page size if we're in salvage. For the second and subsequent chunks, we
         * aren't in salvage so always use the maximum leaf page size; that will produce the fixed
         * size pages we want.
         */
        r->aux_start_offset = btree->maxleafpage + WT_COL_FIX_AUXHEADER_RESERVATION;
        r->aux_entries = 0;
        r->aux_first_free = (uint8_t *)r->cur_ptr->image.mem + r->aux_start_offset;
    }

    /*
     * Set the space available to another split-size and minimum split-size chunk. For FLCS,
     * min_space_avail and min_split_size are both left as zero.
     */
    r->space_avail = r->split_size - WT_PAGE_HEADER_BYTE_SIZE(btree);
    if (r->page->type == WT_PAGE_COL_FIX) {
        r->aux_space_avail = r->page_size - btree->maxleafpage - WT_COL_FIX_AUXHEADER_RESERVATION;
    } else
        r->min_space_avail = r->min_split_size - WT_PAGE_HEADER_BYTE_SIZE(btree);

done:
    /*
     * We may have declined the split as described above, in which case grow the buffer based on the
     * next key/value pair's length. In the internal page minimum-key case, we could grow more than
     * a single key/value pair's length to avoid repeatedly calling this function, but we'd prefer
     * not to have internal pages that are larger than they need to be, and repeatedly trying to
     * split means we will split as soon as we can.
     *
     * Also, overflow values can be larger than the maximum page size but still be "on-page". If the
     * next key/value pair is larger than space available after a split has happened (in other
     * words, larger than the maximum page size), create a page sized to hold that one key/value
     * pair. This generally splits the page into key/value pairs before a large object, the object,
     * and key/value pairs after the object. It's possible other key/value pairs will also be
     * aggregated onto the bigger page before or after, if the page happens to hold them, but it
     * won't necessarily happen that way.
     */
    if (r->space_avail < next_len)
        WT_RET(__wti_rec_split_grow(session, r, next_len));

    return (0);
}

/*
 * __wti_rec_split_crossing_bnd --
 *     Save the details for the minimum split size boundary or call for a split.
 */
int
__wti_rec_split_crossing_bnd(WT_SESSION_IMPL *session, WT_RECONCILE *r, size_t next_len)
{
    /*
     * If crossing the minimum split size boundary, store the boundary details at the current
     * location in the buffer. If we are crossing the split boundary at the same time, possible when
     * the next record is large enough, just split at this point.
     */
    if (WT_CROSSING_MIN_BND(r, next_len) && !WT_CROSSING_SPLIT_BND(r, next_len) &&
      !__wt_rec_need_split(r, 0)) {
        /*
         * If the first record doesn't fit into the minimum split size, we end up here. Write the
         * record without setting a boundary here. We will get the opportunity to setup a boundary
         * before writing out the next record.
         */
        if (r->entries == 0)
            return (0);

        r->cur_ptr->min_entries = r->entries;
        r->cur_ptr->min_recno = r->recno;
        if (S2BT(session)->type == BTREE_ROW)
            WT_RET(__rec_split_row_promote(session, r, &r->cur_ptr->min_key, r->page->type));
        WT_TIME_AGGREGATE_COPY(&r->cur_ptr->ta_min, &r->cur_ptr->ta);

        WT_ASSERT_ALWAYS(
          session, r->cur_ptr->min_offset == 0, "Trying to re-enter __wti_rec_split_crossing_bnd");
        r->cur_ptr->min_offset = WT_PTRDIFF(r->first_free, r->cur_ptr->image.mem);

        /* All page boundaries reset the dictionary. */
        __wti_rec_dictionary_reset(r);

        return (0);
    }

    /* We are crossing a split boundary */
    return (__wti_rec_split(session, r, next_len));
}

/*
 * __rec_split_finish_process_prev --
 *     If the two split chunks together fit in a single page, merge them into one. If they do not
 *     fit in a single page but the last is smaller than the minimum desired, move some data from
 *     the penultimate chunk to the last chunk and write out the previous/penultimate. Finally,
 *     update the pointer to the current image buffer. After this function exits, we will have one
 *     (last) buffer in memory, pointed to by the current image pointer.
 */
static int
__rec_split_finish_process_prev(WT_SESSION_IMPL *session, WT_RECONCILE *r)
{
    WT_BTREE *btree;
    WT_PAGE_HEADER *dsk;
    WT_REC_CHUNK *cur_ptr, *prev_ptr, *tmp;
    size_t combined_size, len_to_move;
    uint8_t *cur_dsk_start;

    WT_ASSERT_ALWAYS(session, r->prev_ptr != NULL, "Attempting to merge with non-existing chunk");

    btree = S2BT(session);
    cur_ptr = r->cur_ptr;
    prev_ptr = r->prev_ptr;

    /*
     * The sizes in the chunk include the header, so when calculating the combined size, be sure not
     * to include the header twice.
     */
    combined_size = prev_ptr->image.size + (cur_ptr->image.size - WT_PAGE_HEADER_BYTE_SIZE(btree));

    if (combined_size <= r->page_size) {
        /* This won't work for FLCS pages, so make sure we don't get here by accident. */
        WT_ASSERT(session, r->page->type != WT_PAGE_COL_FIX);

        /*
         * We have two boundaries, but the data in the buffers can fit a single page. Merge the
         * boundaries and create a single chunk.
         */
        prev_ptr->entries += cur_ptr->entries;
        WT_TIME_AGGREGATE_MERGE(session, &prev_ptr->ta, &cur_ptr->ta);
        dsk = r->cur_ptr->image.mem;
        memcpy((uint8_t *)r->prev_ptr->image.mem + prev_ptr->image.size,
          WT_PAGE_HEADER_BYTE(btree, dsk), cur_ptr->image.size - WT_PAGE_HEADER_BYTE_SIZE(btree));
        prev_ptr->image.size = combined_size;

        /*
         * At this point, there is only one disk image in the memory, the previous chunk. Update the
         * current chunk to that chunk, discard the unused chunk.
         */
        tmp = r->prev_ptr;
        r->prev_ptr = r->cur_ptr;
        r->cur_ptr = tmp;
        return (__rec_split_chunk_init(session, r, r->prev_ptr));
    }

    if (prev_ptr->min_offset != 0 && cur_ptr->image.size < r->min_split_size) {
        /* This won't work for FLCS pages, so make sure we don't get here by accident. */
        WT_ASSERT(session, r->page->type != WT_PAGE_COL_FIX);

        /*
         * The last chunk, pointed to by the current image pointer, has less than the minimum data.
         * Let's move any data more than the minimum from the previous image into the current.
         *
         * Grow the current buffer if it is not large enough.
         */
        len_to_move = prev_ptr->image.size - prev_ptr->min_offset;
        if (r->space_avail < len_to_move)
            WT_RET(__wti_rec_split_grow(session, r, len_to_move));
        cur_dsk_start = WT_PAGE_HEADER_BYTE(btree, r->cur_ptr->image.mem);

        /*
         * Shift the contents of the current buffer to make space for the data that will be
         * prepended into the current buffer. Copy the data from the previous buffer to the start of
         * the current.
         */
        memmove(cur_dsk_start + len_to_move, cur_dsk_start,
          cur_ptr->image.size - WT_PAGE_HEADER_BYTE_SIZE(btree));
        memcpy(
          cur_dsk_start, (uint8_t *)r->prev_ptr->image.mem + prev_ptr->min_offset, len_to_move);

        /* Update boundary information */
        cur_ptr->entries += prev_ptr->entries - prev_ptr->min_entries;
        cur_ptr->recno = prev_ptr->min_recno;
        WT_RET(
          __wt_buf_set(session, &cur_ptr->key, prev_ptr->min_key.data, prev_ptr->min_key.size));
        WT_TIME_AGGREGATE_MERGE(session, &cur_ptr->ta, &prev_ptr->ta);
        cur_ptr->image.size += len_to_move;

        prev_ptr->entries = prev_ptr->min_entries;
        WT_TIME_AGGREGATE_COPY(&prev_ptr->ta, &prev_ptr->ta_min);
        prev_ptr->image.size -= len_to_move;
    }

    /* Write out the previous image */
    return (__rec_split_write(session, r, r->prev_ptr, NULL, false));
}

/*
 * __wti_rec_split_finish --
 *     Finish processing a page.
 */
int
__wti_rec_split_finish(WT_SESSION_IMPL *session, WT_RECONCILE *r)
{
    /*
     * We're done reconciling, write the final page. We may arrive here with no entries to write if
     * the page was entirely empty or if nothing on the page was visible to us.
     *
     * Pages with skipped or not-yet-globally visible updates aren't really empty; otherwise, the
     * page is truly empty and we will merge it into its parent during the parent's reconciliation.
     *
     * Checkpoint never writes uncommitted changes to disk and only saves the updates to move older
     * updates to the history store. Thus it can consider the reconciliation done if there are no
     * more entries left to write. This will also remove its reference entry from its parent.
     */
    if (r->entries == 0 && (r->supd_next == 0 || F_ISSET(r, WT_REC_CHECKPOINT)))
        return (0);

    /* Set the number of entries and size for the just finished chunk. */
    r->cur_ptr->entries = r->entries;
    if (r->page->type == WT_PAGE_COL_FIX) {
        if ((r->cur_ptr->auxentries = r->aux_entries) != 0) {
            __rec_split_fix_shrink(session, r);
            /* This must come after the shrink call, which can change the offset. */
            r->cur_ptr->aux_start_offset = r->aux_start_offset;
            r->cur_ptr->image.size = WT_PTRDIFF(r->aux_first_free, r->cur_ptr->image.mem);
        } else {
            r->cur_ptr->aux_start_offset = r->aux_start_offset;
            r->cur_ptr->image.size = WT_PTRDIFF(r->first_free, r->cur_ptr->image.mem);
        }
    } else
        r->cur_ptr->image.size = WT_PTRDIFF(r->first_free, r->cur_ptr->image.mem);

    /*
     *  Potentially reconsider a previous chunk.
     *
     * Skip for FLCS because (a) pages can be combined only if the combined bitmap data size is in
     * range, not the overall page size (which requires entirely different logic) and (b) this
     * cannot happen because we only split when we've fully filled the previous page. This is true
     * even when in-memory splits give us odd page sizes to work with -- some of those might be
     * mergeable (though more likely not) but we can't see them on this code path. So instead just
     * write the previous chunk out.
     */
    if (r->prev_ptr != NULL) {
        if (r->page->type != WT_PAGE_COL_FIX)
            WT_RET(__rec_split_finish_process_prev(session, r));
        else
            WT_RET(__rec_split_write(session, r, r->prev_ptr, NULL, false));
    }

    /* Write the remaining data/last page. */
    return (__rec_split_write(session, r, r->cur_ptr, NULL, true));
}

/*
 * __rec_supd_move --
 *     Move a saved WT_UPDATE list from the per-page cache to a specific block's list.
 */
static int
__rec_supd_move(WT_SESSION_IMPL *session, WT_MULTI *multi, WT_SAVE_UPD *supd, uint32_t n)
{
    uint32_t i;

    multi->supd_restore = false;

    WT_RET(__wt_calloc_def(session, n, &multi->supd));

    for (i = 0; i < n; ++i) {
        if (supd->restore)
            multi->supd_restore = true;
        multi->supd[i] = *supd++;
    }

    multi->supd_entries = n;
    return (0);
}

/*
 * __rec_split_write_supd --
 *     Check if we've saved updates that belong to this block, and move any to the per-block
 *     structure.
 */
static int
__rec_split_write_supd(
  WT_SESSION_IMPL *session, WT_RECONCILE *r, WT_REC_CHUNK *chunk, WT_MULTI *multi, bool last_block)
{
    WT_BTREE *btree;
    WT_DECL_ITEM(key);
    WT_DECL_RET;
    WT_PAGE *page;
    WT_REC_CHUNK *next;
    WT_SAVE_UPD *supd;
    WT_UPDATE *upd;
    uint32_t i, j;
    int cmp;

    /*
     * Check if we've saved updates that belong to this block, and move any to the per-block
     * structure.
     *
     * This code requires a key be filled in for the next block (or the last block flag be set, if
     * there's no next block).
     *
     * The last block gets all remaining saved updates.
     */
    if (last_block) {
        WT_RET(__rec_supd_move(session, multi, r->supd, r->supd_next));
        r->supd_next = 0;
        r->supd_memsize = 0;
        return (ret);
    }

    /*
     * Get the saved update's key and compare it with the block's key range. If the saved update
     * list belongs with the block we're about to write, move it to the per-block memory. Check only
     * to the first update that doesn't go with the block, they must be in sorted order.
     *
     * The other chunk will have the key for the next page, that's what we compare against.
     */
    next = chunk == r->cur_ptr ? r->prev_ptr : r->cur_ptr;
    page = r->page;
    if (page->type == WT_PAGE_ROW_LEAF) {
        btree = S2BT(session);
        WT_RET(__wt_scr_alloc(session, 0, &key));

        for (i = 0, supd = r->supd; i < r->supd_next; ++i, ++supd) {
            if (supd->ins == NULL)
                WT_ERR(__wt_row_leaf_key(session, page, supd->rip, key, false));
            else {
                key->data = WT_INSERT_KEY(supd->ins);
                key->size = WT_INSERT_KEY_SIZE(supd->ins);
            }
            WT_ASSERT(session, next != NULL);
            WT_ERR(__wt_compare(session, btree->collator, key, &next->key, &cmp));
            if (cmp >= 0)
                break;
        }
    } else
        for (i = 0, supd = r->supd; i < r->supd_next; ++i, ++supd)
            if (WT_INSERT_RECNO(supd->ins) >= next->recno)
                break;
    if (i != 0) {
        WT_ERR(__rec_supd_move(session, multi, r->supd, i));

        /*
         * If there are updates that weren't moved to the block, shuffle them to the beginning of
         * the cached list (we maintain the saved updates in sorted order, new saved updates must be
         * appended to the list).
         */
        r->supd_memsize = 0;
        for (j = 0; i < r->supd_next; ++j, ++i) {
            /* Account for the remaining update memory. */
            if (r->supd[i].ins == NULL)
                /* Note: ins is never NULL for column-store */
                upd = page->modify->mod_row_update[WT_ROW_SLOT(page, r->supd[i].rip)];
            else
                upd = r->supd[i].ins->upd;
            r->supd_memsize += __wt_update_list_memsize(upd);
            r->supd[j] = r->supd[i];
        }
        r->supd_next = j;
    }

err:
    __wt_scr_free(session, &key);
    return (ret);
}

/*
 * __rec_set_page_write_gen --
 *     Initialize the page write generation number.
 */
static void
__rec_set_page_write_gen(WT_BTREE *btree, WT_PAGE_HEADER *dsk)
{
    /*
     * We increment the block's write generation so it's easy to identify newer versions of blocks
     * during salvage. (It's common in WiredTiger, at least for the default block manager, for
     * multiple blocks to be internally consistent with identical first and last keys, so we need a
     * way to know the most recent state of the block. We could check which leaf is referenced by a
     * valid internal page, but that implies salvaging internal pages, which I don't want to do, and
     * it's not as good anyway, because the internal page may not have been written after the leaf
     * page was updated. So, write generations it is.
     *
     * The write generation number should be increased atomically to prevent it from moving backward
     * when it is updated simultaneously.
     *
     * Other than salvage, the write generation number is used to reset the stale transaction id's
     * present on the page upon server restart.
     */
    dsk->write_gen = __wt_atomic_add64(&btree->write_gen, 1);
}

/*
 * __rec_split_write_header --
 *     Initialize a disk page's header.
 */
static void
__rec_split_write_header(WT_SESSION_IMPL *session, WT_RECONCILE *r, WT_REC_CHUNK *chunk,
  WT_MULTI *multi, WT_PAGE_HEADER *dsk)
{
    WT_BTREE *btree;
    WT_PAGE *page;

    btree = S2BT(session);
    page = r->page;

    dsk->recno = btree->type == BTREE_ROW ? WT_RECNO_OOB : multi->key.recno;

    __rec_set_page_write_gen(btree, dsk);
    dsk->mem_size = WT_STORE_SIZE(chunk->image.size);
    dsk->u.entries = chunk->entries;
    dsk->type = page->type;

    dsk->flags = 0;
    /* Set the all/none zero-length value flags. */
    if (page->type == WT_PAGE_ROW_LEAF) {
        if (chunk->entries != 0 && r->all_empty_value)
            F_SET(dsk, WT_PAGE_EMPTY_V_ALL);
        if (chunk->entries != 0 && !r->any_empty_value)
            F_SET(dsk, WT_PAGE_EMPTY_V_NONE);
    }

    /* Set the fast-truncate proxy cell information flag. */
    if (page->type == WT_PAGE_COL_INT || page->type == WT_PAGE_ROW_INT)
        F_SET(dsk, WT_PAGE_FT_UPDATE);

    dsk->unused = 0;
    dsk->version = WT_PAGE_VERSION_TS;

    /* Clear the memory owned by the block manager. */
    memset(WT_BLOCK_HEADER_REF(dsk), 0, btree->block_header);
}

/*
 * __rec_compression_adjust --
 *     Adjust the pre-compression page size based on compression results.
 */
static WT_INLINE void
__rec_compression_adjust(WT_SESSION_IMPL *session, uint32_t max, size_t compressed_size,
  bool last_block, uint64_t *adjustp)
{
    WT_BTREE *btree;
    uint64_t adjust, current, new;
    u_int ten_percent;

    btree = S2BT(session);
    ten_percent = max / 10;

    /*
     * Changing the pre-compression size updates a shared memory location
     * and it's not uncommon to be pushing out large numbers of pages from
     * the same file. If compression creates a page larger than the target
     * size, decrease the pre-compression size. If compression creates a
     * page smaller than the target size, increase the pre-compression size.
     * Once we get under the target size, try and stay there to minimize
     * shared memory updates, but don't go over the target size, that means
     * we're writing bad page sizes.
     *	Writing a shared memory location without a lock and letting it
     * race, minor trickiness so we only read and write the value once.
     */
    WT_ACQUIRE_READ_WITH_BARRIER(current, *adjustp);
    WT_ASSERT_ALWAYS(session, current >= max, "Writing beyond the max page size");

    if (compressed_size > max) {
        /*
         * The compressed size is GT the page maximum. Check if the pre-compression size is larger
         * than the maximum. If 10% of the page size larger than the maximum, decrease it by that
         * amount. Else if it's not already at the page maximum, set it there.
         *
         * Note we're using 10% of the maximum page size as our test for when to adjust the
         * pre-compression size as well as the amount by which we adjust it. Not updating the value
         * when it's close to the page size keeps us from constantly updating a shared memory
         * location, and 10% of the page size is an OK step value as well, so we use it in both
         * cases.
         */
        adjust = current - max;
        if (adjust > ten_percent)
            new = current - ten_percent;
        else if (adjust != 0)
            new = max;
        else
            return;
    } else {
        /*
         * The compressed size is LTE the page maximum.
         *
         * Don't increase the pre-compressed size on the last block, the last block might be tiny.
         *
         * If the compressed size is less than the page maximum by 10%, increase the pre-compression
         * size by 10% of the page, or up to the maximum in-memory image size.
         *
         * Note we're using 10% of the maximum page size... see above.
         */
        if (last_block || compressed_size > max - ten_percent)
            return;

        adjust = current + ten_percent;
        if (adjust < btree->maxmempage_image)
            new = adjust;
        else if (current != btree->maxmempage_image)
            new = btree->maxmempage_image;
        else
            return;
    }
    WT_WRITE_ONCE(*adjustp, new);
}

/*
 * __rec_split_write --
 *     Write a disk block out for the split helper functions.
 */
static int
__rec_split_write(WT_SESSION_IMPL *session, WT_RECONCILE *r, WT_REC_CHUNK *chunk,
  WT_ITEM *compressed_image, bool last_block)
{
    WT_BTREE *btree;
    WT_MULTI *multi;
    WT_PAGE *page;
    size_t addr_size, compressed_size;
    uint8_t addr[WT_BTREE_MAX_ADDR_COOKIE];
#ifdef HAVE_DIAGNOSTIC
    bool verify_image;
#endif

    btree = S2BT(session);
    page = r->page;
#ifdef HAVE_DIAGNOSTIC
    verify_image = true;
#endif

    /*
     * If reconciliation requires multiple blocks and checkpoint is running we'll eventually fail,
     * unless we're the checkpoint thread. Big pages take a lot of writes, avoid wasting work.
     */
    if (!last_block && WT_BTREE_SYNCING(btree) && !WT_SESSION_BTREE_SYNC(session)) {
        WT_STAT_CONN_DSRC_INCR(
          session, cache_eviction_blocked_multi_block_reconcilation_during_checkpoint);
        return (__wt_set_return(session, EBUSY));
    }

    /* Make sure there's enough room for another write. */
    WT_RET(__wt_realloc_def(session, &r->multi_allocated, r->multi_next + 1, &r->multi));
    multi = &r->multi[r->multi_next++];

    /* Initialize the address (set the addr type for the parent). */
    WT_TIME_AGGREGATE_COPY(&multi->addr.ta, &chunk->ta);

    switch (page->type) {
    case WT_PAGE_COL_FIX:
        multi->addr.type = WT_ADDR_LEAF_NO;
        break;
    case WT_PAGE_COL_VAR:
    case WT_PAGE_ROW_LEAF:
        multi->addr.type = r->ovfl_items ? WT_ADDR_LEAF : WT_ADDR_LEAF_NO;
        break;
    case WT_PAGE_COL_INT:
    case WT_PAGE_ROW_INT:
        multi->addr.type = WT_ADDR_INT;
        break;
    default:
        return (__wt_illegal_value(session, page->type));
    }
    multi->supd_restore = false;

    /* Set the key. */
    if (btree->type == BTREE_ROW)
        WT_RET(__wt_row_ikey_alloc(session, 0, chunk->key.data, chunk->key.size, &multi->key.ikey));
    else
        multi->key.recno = chunk->recno;

    /* Check if there are saved updates that might belong to this block. */
    if (r->supd_next != 0)
        WT_RET(__rec_split_write_supd(session, r, chunk, multi, last_block));

    /* Initialize the page header(s). */
    __rec_split_write_header(session, r, chunk, multi, chunk->image.mem);
    if (r->page->type == WT_PAGE_COL_FIX)
        __wti_rec_col_fix_write_auxheader(session, chunk->entries, chunk->aux_start_offset,
          chunk->auxentries, chunk->image.mem, chunk->image.size);
    if (compressed_image != NULL)
        __rec_split_write_header(session, r, chunk, multi, compressed_image->mem);

    /*
     * If we are writing the whole page in our first/only attempt, it might be a checkpoint
     * (checkpoints are only a single page, by definition). Checkpoints aren't written here, the
     * wrapup functions do the write.
     *
     * Track the buffer with the image. (This is bad layering, but we can't write the image until
     * the wrapup code, and we don't have a code path from here to there.)
     */
    if (last_block && r->multi_next == 1 && __rec_is_checkpoint(session, r)) {
        WT_ASSERT_ALWAYS(
          session, r->supd_next == 0, "Attempting to write final block but further updates found");

        if (compressed_image == NULL)
            r->wrapup_checkpoint = &chunk->image;
        else {
            r->wrapup_checkpoint = compressed_image;
            r->wrapup_checkpoint_compressed = true;
        }
        return (0);
    }

    /*
     * If configured for an in-memory database, we can't actually write it. Instead, we will
     * re-instantiate the page using the disk image and any list of updates we skipped.
     */
    if (F_ISSET(r, WT_REC_IN_MEMORY))
        goto copy_image;

    /* Check the eviction flag as checkpoint also saves updates. */
    if (F_ISSET(r, WT_REC_EVICT) && multi->supd != NULL) {
        /*
         * XXX If no entries were used, the page is empty and we can only restore eviction/restore
         * or history store updates against empty row-store leaf pages, column-store modify attempts
         * to allocate a zero-length array.
         */
        if (r->page->type != WT_PAGE_ROW_LEAF && chunk->entries == 0)
            return (__wt_set_return(session, EBUSY));

        /* If we need to restore the page to memory, copy the disk image. */
        if (multi->supd_restore)
            goto copy_image;

        WT_ASSERT_ALWAYS(session, chunk->entries > 0, "Trying to write an empty chunk");
    }

    /* Write the disk image and get an address. */
    WT_RET(__rec_write(session, compressed_image == NULL ? &chunk->image : compressed_image, addr,
      &addr_size, &compressed_size, false, F_ISSET(r, WT_REC_CHECKPOINT),
      compressed_image != NULL));
#ifdef HAVE_DIAGNOSTIC
    verify_image = false;
#endif
    WT_RET(__wt_memdup(session, addr, addr_size, &multi->addr.addr));
    multi->addr.size = (uint8_t)addr_size;

    /* Adjust the pre-compression page size based on compression results. */
    if (WT_PAGE_IS_INTERNAL(page) && compressed_size != 0 && btree->intlpage_compadjust)
        __rec_compression_adjust(
          session, btree->maxintlpage, compressed_size, last_block, &btree->maxintlpage_precomp);
    if (!WT_PAGE_IS_INTERNAL(page) && compressed_size != 0 && btree->leafpage_compadjust)
        __rec_compression_adjust(
          session, btree->maxleafpage, compressed_size, last_block, &btree->maxleafpage_precomp);

    /* Update the per-page reconciliation time statistics now that we've written something. */
    __rec_page_time_stats(session, r);

copy_image:
#ifdef HAVE_DIAGNOSTIC
    /*
     * The I/O routines verify all disk images we write, but there are paths in reconciliation that
     * don't do I/O. Verify those images, too.
     */
    WT_ASSERT(session,
      verify_image == false ||
        __wt_verify_dsk_image(session, "[reconcile-image]", chunk->image.data, 0, &multi->addr,
          WT_VRFY_DISK_EMPTY_PAGE_OK) == 0);
#endif
    /*
     * If re-instantiating this page in memory (either because eviction wants to, or because we
     * skipped updates to build the disk image), save a copy of the disk image.
     */
    if (F_ISSET(r, WT_REC_SCRUB) || multi->supd_restore)
        WT_RET(__wt_memdup(session, chunk->image.data, chunk->image.size, &multi->disk_image));

    /* Whether we wrote or not, clear the accumulated time statistics. */
    __rec_page_time_stats_clear(r);

    return (0);
}

/*
 * __wt_bulk_init --
 *     Bulk insert initialization.
 */
int
__wt_bulk_init(WT_SESSION_IMPL *session, WT_CURSOR_BULK *cbulk)
{
    WT_BTREE *btree;
    WT_PAGE_INDEX *pindex;
    WT_RECONCILE *r;
    uint64_t recno;

    btree = S2BT(session);

    /*
     * Bulk-load is only permitted on newly created files, not any empty file -- see the checkpoint
     * code for a discussion.
     */
    if (!btree->original)
        WT_RET_MSG(session, EINVAL, "bulk-load is only possible for newly created trees");

    /*
     * Get a reference to the empty leaf page; we have exclusive access so we can take a copy of the
     * page, confident the parent won't split.
     */
    pindex = WT_INTL_INDEX_GET_SAFE(btree->root.page);
    cbulk->ref = pindex->index[0];
    cbulk->leaf = cbulk->ref->page;

    WT_RET(__rec_init(session, cbulk->ref, 0, NULL, &cbulk->reconcile));
    r = cbulk->reconcile;
    r->is_bulk_load = true;

    recno = btree->type == BTREE_ROW ? WT_RECNO_OOB : 1;

    return (__wti_rec_split_init(session, r, cbulk->leaf, recno, btree->maxleafpage_precomp, 0));
}

/*
 * __wt_bulk_wrapup --
 *     Bulk insert cleanup.
 */
int
__wt_bulk_wrapup(WT_SESSION_IMPL *session, WT_CURSOR_BULK *cbulk)
{
    WT_BTREE *btree;
    WT_DECL_RET;
    WT_PAGE *parent;
    WT_RECONCILE *r;

    btree = S2BT(session);
    if ((r = cbulk->reconcile) == NULL)
        return (0);

    switch (btree->type) {
    case BTREE_COL_FIX:
        if (cbulk->entry != 0) {
            __wt_rec_incr(
              session, r, cbulk->entry, __bitstr_size((size_t)cbulk->entry * btree->bitcnt));
            __bit_clear_end(
              WT_PAGE_HEADER_BYTE(btree, r->cur_ptr->image.mem), cbulk->entry, btree->bitcnt);
        }
        break;
    case BTREE_COL_VAR:
        if (cbulk->rle != 0)
            WT_ERR(__wt_bulk_insert_var(session, cbulk, false));
        break;
    case BTREE_ROW:
        break;
    }

    WT_ERR(__wti_rec_split_finish(session, r));
    WT_ERR(__rec_write_wrapup(session, r, r->page));
    __rec_write_page_status(session, r);

    /* Mark the page's parent and the tree dirty. */
    parent = r->ref->home;
    WT_ERR(__wt_page_modify_init(session, parent));
    __wt_page_modify_set(session, parent);

err:
    r->ref->page->modify->flags = 0;
    WT_TRET(__rec_cleanup(session, r));
    WT_TRET(__rec_destroy(session, &cbulk->reconcile));

    return (ret);
}

/*
 * __rec_split_discard --
 *     Discard the pages resulting from a previous split.
 */
static int
__rec_split_discard(WT_SESSION_IMPL *session, WT_PAGE *page)
{
    WT_BTREE *btree;
    WT_MULTI *multi;
    WT_PAGE_MODIFY *mod;
    uint32_t i;

    btree = S2BT(session);
    mod = page->modify;

    /*
     * A page that split is being reconciled for the second, or subsequent time; discard underlying
     * block space used in the last reconciliation that is not being reused for this reconciliation.
     */
    for (multi = mod->mod_multi, i = 0; i < mod->mod_multi_entries; ++multi, ++i) {
        if (btree->type == BTREE_ROW)
            __wt_free(session, multi->key);

        __wt_free(session, multi->disk_image);
        __wt_free(session, multi->supd);

        /*
         * If the page was re-written free the backing disk blocks used in the previous write. The
         * page may instead have been a disk image with associated saved updates: ownership of the
         * disk image is transferred when rewriting the page in-memory and there may not have been
         * saved updates. We've gotten this wrong a few times, so use the existence of an address to
         * confirm backing blocks we care about, and free any disk image/saved updates.
         */
        if (multi->addr.addr != NULL) {
            WT_RET(__wt_btree_block_free(session, multi->addr.addr, multi->addr.size));
            __wt_free(session, multi->addr.addr);
        }
    }
    __wt_free(session, mod->mod_multi);
    mod->mod_multi_entries = 0;

    /*
     * This routine would be trivial, and only walk a single page freeing any blocks written to
     * support the split, except for root splits. In the case of root splits, we have to cope with
     * multiple pages in a linked list, and we also have to discard overflow items written for the
     * page.
     */
    if (WT_PAGE_IS_INTERNAL(page) && mod->mod_root_split != NULL) {
        WT_RET(__rec_split_discard(session, mod->mod_root_split));
        WT_RET(__wti_ovfl_track_wrapup(session, mod->mod_root_split));
        __wt_page_out(session, &mod->mod_root_split);
    }

    return (0);
}

/*
 * __rec_split_dump_keys --
 *     Dump out the split keys in verbose mode.
 */
static int
__rec_split_dump_keys(WT_SESSION_IMPL *session, WT_RECONCILE *r)
{
    WT_BTREE *btree;
    WT_DECL_ITEM(tkey);
    WT_MULTI *multi;
    uint32_t i;

    btree = S2BT(session);

    __wt_verbose_debug2(session, WT_VERB_SPLIT, "split: %" PRIu32 " pages", r->multi_next);

    if (btree->type == BTREE_ROW) {
        WT_RET(__wt_scr_alloc(session, 0, &tkey));
        for (multi = r->multi, i = 0; i < r->multi_next; ++multi, ++i)
            __wt_verbose_debug2(session, WT_VERB_SPLIT, "starting key %s",
              __wt_buf_set_printable_format(session, WT_IKEY_DATA(multi->key.ikey),
                multi->key.ikey->size, btree->key_format, false, tkey));
        __wt_scr_free(session, &tkey);
    } else
        for (multi = r->multi, i = 0; i < r->multi_next; ++multi, ++i)
            __wt_verbose_debug2(
              session, WT_VERB_SPLIT, "starting recno %" PRIu64, multi->key.recno);
    return (0);
}

/*
 * __rec_page_modify_ta_safe_free --
 *     Any thread that is reviewing the page modify time aggregate in a WT_REF, must also be holding
 *     a split generation to ensure that the page index they are using remains valid. Use that same
 *     split generation to ensure that the page modify time aggregate inside the WT_REF remains
 *     valid while it is being reviewed.
 */
static void
__rec_page_modify_ta_safe_free(WT_SESSION_IMPL *session, WT_TIME_AGGREGATE **ta)
{
    WT_DECL_RET;
    uint64_t split_gen;
    void *p;

    p = *(void **)ta;
    if (p == NULL)
        return;

    do {
        WT_READ_ONCE(p, *ta);
        if (p == NULL)
            break;
    } while (!__wt_atomic_cas_ptr(ta, p, NULL));

    split_gen = __wt_gen(session, WT_GEN_SPLIT);

    if (__wt_stash_add(session, WT_GEN_SPLIT, split_gen, p, sizeof(WT_TIME_AGGREGATE)) != 0)
        WT_IGNORE_RET(__wt_panic(session, ret, "fatal error during page modify ta free"));
    __wt_gen_next(session, WT_GEN_SPLIT, NULL);
}

/*
 * __rec_write_wrapup --
 *     Finish the reconciliation.
 */
static int
__rec_write_wrapup(WT_SESSION_IMPL *session, WT_RECONCILE *r, WT_PAGE *page)
{
    WT_BM *bm;
    WT_BTREE *btree;
    WT_DECL_RET;
    WT_MULTI *multi;
    WT_PAGE_MODIFY *mod;
    WT_REF *ref;
    WT_REF_STATE previous_ref_state;
    WT_TIME_AGGREGATE stop_ta, *stop_tap, ta;
    uint32_t i;

    btree = S2BT(session);
    bm = btree->bm;
    mod = page->modify;
    ref = r->ref;
    WT_TIME_AGGREGATE_INIT(&ta);
    previous_ref_state = 0;

    /*
     * If using the history store table eviction path and we found updates that weren't globally
     * visible when reconciling this page, copy them into the database's history store. This can
     * fail, so try before clearing the page's previous reconciliation state.
     */
    if (F_ISSET(r, WT_REC_HS)) {
        session->reconcile_timeline.hs_wrapup_start = __wt_clock(session);
        ret = __rec_hs_wrapup(session, r);
        if (ret != 0)
            WT_ASSERT(session, false);
        session->reconcile_timeline.hs_wrapup_finish = __wt_clock(session);
        WT_RET(ret);
    }

    /*
     * Wrap up overflow tracking. If we are about to create a checkpoint, the system must be
     * entirely consistent at that point (the underlying block manager is presumably going to do
     * some action to resolve the list of allocated/free/whatever blocks that are associated with
     * the checkpoint).
     */
<<<<<<< HEAD
    ret = __wt_ovfl_track_wrapup(session, page);
    if (ret != 0)
        WT_ASSERT(session, false);
=======
    WT_RET(__wti_ovfl_track_wrapup(session, page));
>>>>>>> d2284b00

    /*
     * This page may have previously been reconciled, and that information is now about to be
     * replaced. Make sure it's discarded at some point, and clear the underlying modification
     * information, we're creating a new reality.
     */
    switch (mod->rec_result) {
    case 0: /*
             * The page has never been reconciled before, free the original
             * address blocks (if any).  The "if any" is for empty trees
             * created when a new tree is opened or previously deleted pages
             * instantiated in memory.
             *
             * The exception is root pages are never tracked or free'd, they
             * are checkpoints, and must be explicitly dropped.
             */
        if (__wt_ref_is_root(ref))
            break;

        ret = __wt_ref_block_free(session, ref);
        if (ret != 0)
            WT_ASSERT(session, false);
        break;
    case WT_PM_REC_EMPTY: /* Page deleted */
        break;
    case WT_PM_REC_MULTIBLOCK: /* Multiple blocks */
                               /*
                                * Discard the multiple replacement blocks.
                                */
        ret = __rec_split_discard(session, page);
        if (ret != 0)
            WT_ASSERT(session, false);
        break;
    case WT_PM_REC_REPLACE: /* 1-for-1 page swap */
                            /*
                             * Discard the replacement leaf page's blocks.
                             *
                             * The exception is root pages are never tracked or free'd, they are
                             * checkpoints, and must be explicitly dropped.
                             */
        if (!__wt_ref_is_root(ref)) {
            ret = __wt_btree_block_free(session, mod->mod_replace.addr, mod->mod_replace.size);
            if (ret != 0)
                WT_ASSERT(session, false);
        }
        /* Discard the replacement page's address and disk image. */
        __wt_free(session, mod->mod_replace.addr);
        mod->mod_replace.size = 0;
        __wt_free(session, mod->mod_disk_image);
        break;
    default:
        return (__wt_illegal_value(session, mod->rec_result));
    }

    /* Reset the reconciliation state. */
    mod->rec_result = 0;

    /*
     * When the page is being reconciled as part of the checkpoint operation, the REF is not locked.
     * Concurrent access to the page can be enabled by safe-releasing the time aggregate
     * information.
     */
    __rec_page_modify_ta_safe_free(session, &mod->stop_ta);
    WT_TIME_AGGREGATE_INIT_MERGE(&stop_ta);

    __wt_verbose(session, WT_VERB_RECONCILE, "%p reconciled into %" PRIu32 " pages", (void *)ref,
      r->multi_next);

    switch (r->multi_next) {
    case 0: /* Page delete */
        WT_STAT_CONN_DSRC_INCR(session, rec_page_delete);

        /*
         * If this is the root page, we need to create a sync point. For a page to be empty, it has
         * to contain nothing at all, which means it has no records of any kind and is durable.
         */
        ref = r->ref;
        if (__wt_ref_is_root(ref)) {
            __wt_checkpoint_tree_reconcile_update(session, &ta);
            WT_RET(bm->checkpoint(bm, session, NULL, btree->ckpt, false));
        }

        /*
         * If the page was empty, we want to discard it from the tree by discarding the parent's key
         * when evicting the parent. Mark the page as deleted, then return success, leaving the page
         * in memory. If the page is subsequently modified, that is OK, we'll just reconcile it
         * again.
         */
        mod->rec_result = WT_PM_REC_EMPTY;
        break;
    case 1: /* 1-for-1 page swap */
        /*
         * Because WiredTiger's pages grow without splitting, we're replacing a single page with
         * another single page most of the time.
         *
         * If in-memory, or saving/restoring changes for this page and there's only one block,
         * there's nothing to write. Set up a single block as if to split, then use that disk image
         * to rewrite the page in memory. This is separate from simple replacements where eviction
         * has decided to retain the page in memory because the latter can't handle update lists and
         * splits can.
         */
        if (F_ISSET(r, WT_REC_IN_MEMORY) || r->multi->supd_restore) {
            WT_ASSERT_ALWAYS(session,
              F_ISSET(r, WT_REC_IN_MEMORY) ||
                (F_ISSET(r, WT_REC_EVICT) && r->leave_dirty && r->multi->supd_entries != 0),
              "Attempting a 1-for-1 page swap when there are still updates to write");
            goto split;
        }

        /*
         * We may have a root page, create a sync point. (The write code ignores root page updates,
         * leaving that work to us.)
         */
        if (r->wrapup_checkpoint == NULL) {
            mod->mod_replace = r->multi->addr;
            r->multi->addr.addr = NULL;
            mod->mod_disk_image = r->multi->disk_image;
            r->multi->disk_image = NULL;
            WT_TIME_AGGREGATE_MERGE_OBSOLETE_VISIBLE(session, &stop_ta, &mod->mod_replace.ta);
        } else {
            __wt_checkpoint_tree_reconcile_update(session, &r->multi->addr.ta);
            WT_RET(__rec_write(session, r->wrapup_checkpoint, NULL, NULL, NULL, true,
              F_ISSET(r, WT_REC_CHECKPOINT), r->wrapup_checkpoint_compressed));
            WT_TIME_AGGREGATE_MERGE_OBSOLETE_VISIBLE(session, &stop_ta, &r->multi->addr.ta);
        }

        mod->rec_result = WT_PM_REC_REPLACE;
        break;
    default: /* Page split */
        if (WT_PAGE_IS_INTERNAL(page))
            WT_STAT_DSRC_INCR(session, rec_multiblock_internal);
        else
            WT_STAT_DSRC_INCR(session, rec_multiblock_leaf);

        /* Optionally display the actual split keys in verbose mode. */
        if (WT_VERBOSE_LEVEL_ISSET(session, WT_VERB_SPLIT, WT_VERBOSE_DEBUG_2))
            WT_RET(__rec_split_dump_keys(session, r));

split:
        mod->mod_multi = r->multi;
        mod->mod_multi_entries = r->multi_next;
        mod->rec_result = WT_PM_REC_MULTIBLOCK;

        r->multi = NULL;
        r->multi_next = 0;

        /* Calculate the max stop time point by traversing all multi addresses. */
        for (multi = mod->mod_multi, i = 0; i < mod->mod_multi_entries; ++multi, ++i)
            WT_TIME_AGGREGATE_MERGE_OBSOLETE_VISIBLE(session, &stop_ta, &multi->addr.ta);
        break;
    }

    /*
     * If the page has post-instantiation delete information, we don't need it any more. Note: this
     * is the only place in the system that potentially touches ref->page_del without locking the
     * ref. There are two other pieces of code it can interact with: transaction rollback and parent
     * internal page reconciliation. We use __wt_free_page_del here and in transaction rollback to
     * make the deletion atomic. Reconciliation of the parent is locked out for the following
     * reasons: first, if we are evicting the leaf here, eviction has the ref locked, and the parent
     * will wait for it; and if we are checkpointing the leaf, we can't simultaneously be
     * checkpointing the parent, and we can't be evicting the parent either because internal pages
     * can't be evicted while they have in-memory children.
     */
    if (mod->instantiated) {
        /*
         * Unfortunately, it seems we need to lock the ref at this point. Ultimately the page_del
         * structure and the instantiated flag need to both be cleared simultaneously (otherwise
         * instantiated == false and page_del not NULL violates the intended invariant and other
         * code can assert) and there are several other places that can still be interacting with
         * the page_del structure at this point (even though the page has been instantiated) and we
         * need to wait for those to finish before discarding it.
         *
         * Note: if we're in eviction, the ref is already locked.
         */
        if (!F_ISSET(r, WT_REC_EVICT)) {
            WT_REF_LOCK(session, ref, &previous_ref_state);
            WT_ASSERT(session, previous_ref_state == WT_REF_MEM);
        } else
            WT_ASSERT(session, WT_REF_GET_STATE(ref) == WT_REF_LOCKED);

        /* Check the instantiated flag again in case it got cleared while we waited. */
        if (mod->instantiated) {
            mod->instantiated = false;
            __wt_free(session, ref->page_del);
        }

        if (!F_ISSET(r, WT_REC_EVICT))
            WT_REF_UNLOCK(ref, previous_ref_state);
    }

    if (WT_TIME_AGGREGATE_HAS_STOP(&stop_ta)) {
        WT_RET(__wt_calloc_one(session, &stop_tap));
        WT_TIME_AGGREGATE_COPY(stop_tap, &stop_ta);
        WT_RELEASE_WRITE_WITH_BARRIER(mod->stop_ta, stop_tap);
    }

    return (0);
}

/*
 * __rec_write_err --
 *     Finish the reconciliation on error.
 */
static int
__rec_write_err(WT_SESSION_IMPL *session, WT_RECONCILE *r, WT_PAGE *page)
{
    WT_DECL_RET;
    WT_MULTI *multi;
    uint32_t i;

    /*
     * On error, discard blocks we've written, they're unreferenced by the tree. This is not a
     * question of correctness, we're avoiding block leaks.
     */
    for (multi = r->multi, i = 0; i < r->multi_next; ++multi, ++i)
        if (multi->addr.addr != NULL)
            WT_TRET(__wt_btree_block_free(session, multi->addr.addr, multi->addr.size));

    WT_TRET(__wti_ovfl_track_wrapup_err(session, page));

    return (ret);
}

/*
 * __rec_hs_wrapup --
 *     Copy all of the saved updates into the database's history store table.
 */
static int
__rec_hs_wrapup(WT_SESSION_IMPL *session, WT_RECONCILE *r)
{
    WT_BTREE *btree;
    WT_DECL_RET;
    WT_MULTI *multi;
    uint32_t i;

    btree = S2BT(session);

    /*
     * Sanity check: Can't insert updates into history store from the history store itself or from
     * the metadata file.
     */
    WT_ASSERT_ALWAYS(session, !WT_IS_HS(btree->dhandle) && !WT_IS_METADATA(btree->dhandle),
      "Attempting to write updates from the history store or metadata file into the history store");

    /*
     * Delete the updates left in the history store by prepared rollback first before moving updates
     * to the history store.
     */
    WT_ERR(__wt_hs_delete_updates(session, r));

    for (multi = r->multi, i = 0; i < r->multi_next; ++multi, ++i)
        if (multi->supd != NULL) {
            ret = __wt_hs_insert_updates(session, r, multi);
            __wt_sleep(0, 100);
            if (ret != 0)
                WT_ASSERT(session, false);
            if (!multi->supd_restore) {
                __wt_free(session, multi->supd);
                multi->supd_entries = 0;
            }
        }

err:
    return (ret);
}

/*
 * __wt_rec_cell_build_ovfl --
 *     Store overflow items in the file, returning the address cookie.
 */
int
__wt_rec_cell_build_ovfl(WT_SESSION_IMPL *session, WT_RECONCILE *r, WT_REC_KV *kv, uint8_t type,
  WT_TIME_WINDOW *tw, uint64_t rle)
{
    WT_BM *bm;
    WT_BTREE *btree;
    WT_DECL_ITEM(tmp);
    WT_DECL_RET;
    WT_PAGE *page;
    WT_PAGE_HEADER *dsk;
    size_t size;
    uint8_t *addr, buf[WT_BTREE_MAX_ADDR_COOKIE];

    btree = S2BT(session);
    bm = btree->bm;
    page = r->page;

    /* Track if page has overflow items. */
    r->ovfl_items = true;

    /*
     * See if this overflow record has already been written and reuse it if possible, otherwise
     * write a new overflow record.
     */
    WT_RET(__wti_ovfl_reuse_search(session, page, &addr, &size, kv->buf.data, kv->buf.size));
    if (addr == NULL) {
        /* Allocate a buffer big enough to write the overflow record. */
        size = kv->buf.size;
        WT_RET(bm->write_size(bm, session, &size));
        WT_RET(__wt_scr_alloc(session, size, &tmp));

        /* Initialize the buffer: disk header and overflow record. */
        dsk = tmp->mem;
        memset(dsk, 0, WT_PAGE_HEADER_SIZE);
        dsk->type = WT_PAGE_OVFL;
        __rec_set_page_write_gen(btree, dsk);
        dsk->u.datalen = (uint32_t)kv->buf.size;
        memcpy(WT_PAGE_HEADER_BYTE(btree, dsk), kv->buf.data, kv->buf.size);
        dsk->mem_size = WT_PAGE_HEADER_BYTE_SIZE(btree) + (uint32_t)kv->buf.size;
        tmp->size = dsk->mem_size;

        /* Write the buffer. */
        addr = buf;
        WT_ERR(__rec_write(
          session, tmp, addr, &size, NULL, false, F_ISSET(r, WT_REC_CHECKPOINT), false));

        /*
         * Track the overflow record (unless it's a bulk load, which by definition won't ever reuse
         * a record.
         */
        if (!r->is_bulk_load)
            WT_ERR(__wti_ovfl_reuse_add(session, page, addr, size, kv->buf.data, kv->buf.size));
    }

    /* Set the callers K/V to reference the overflow record's address. */
    WT_ERR(__wt_buf_set(session, &kv->buf, addr, size));

    /* Build the cell and return. */
    kv->cell_len = __wt_cell_pack_ovfl(session, &kv->cell, type, tw, rle, kv->buf.size);
    kv->len = kv->cell_len + kv->buf.size;

err:
    __wt_scr_free(session, &tmp);
    return (ret);
}

/*
 * __wti_rec_hs_clear_on_tombstone --
 *     When removing a key due to a tombstone with a durable timestamp of "none", also remove the
 *     history store contents associated with that key.
 */
int
__wti_rec_hs_clear_on_tombstone(
  WT_SESSION_IMPL *session, WT_RECONCILE *r, uint64_t recno, WT_ITEM *rowkey, bool reinsert)
{
    WT_BTREE *btree;
    WT_ITEM hs_recno_key, *key;
    uint8_t hs_recno_key_buf[WT_INTPACK64_MAXSIZE], *p;

    btree = S2BT(session);

    /* We should be passed a recno or a row-store key, but not both. */
    WT_ASSERT(session, (recno == WT_RECNO_OOB) != (rowkey == NULL));

    if (rowkey != NULL)
        key = rowkey;
    else {
        p = hs_recno_key_buf;
        WT_RET(__wt_vpack_uint(&p, 0, recno));
        hs_recno_key.data = hs_recno_key_buf;
        hs_recno_key.size = WT_PTRDIFF(p, hs_recno_key_buf);
        key = &hs_recno_key;
    }

    /* Open a history store cursor if we don't yet have one. */
    if (r->hs_cursor == NULL)
        WT_RET(__wt_curhs_open(session, NULL, &r->hs_cursor));

    /*
     * From WT_TS_NONE delete/reinsert all the history store content of the key. The test of
     * WT_REC_CHECKPOINT_RUNNING asks the function to fail with EBUSY if we are trying to evict an
     * mixed-mode update while a checkpoint is in progress; such eviction can race with the
     * checkpoint itself and lead to history store inconsistency. (Note: WT_REC_CHECKPOINT_RUNNING
     * is set only during evictions, and never in the checkpoint thread itself.)
     */
    WT_RET(__wt_hs_delete_key(
      session, r->hs_cursor, btree->id, key, reinsert, F_ISSET(r, WT_REC_CHECKPOINT_RUNNING)));

    /* Fail 0.01% of the time. */
    if (F_ISSET(r, WT_REC_EVICT) &&
      __wt_failpoint(session, WT_TIMING_STRESS_FAILPOINT_HISTORY_STORE_DELETE_KEY_FROM_TS, 1))
        return (EBUSY);

    WT_STAT_CONN_INCR(session, cache_hs_key_truncate_onpage_removal);
    WT_STAT_DSRC_INCR(session, cache_hs_key_truncate_onpage_removal);

    return (0);
}<|MERGE_RESOLUTION|>--- conflicted
+++ resolved
@@ -327,13 +327,8 @@
 
     /* Wrap up the page reconciliation. Panic on failure. */
     ret = __rec_write_wrapup(session, r, page);
-    if (ret != 0)
-        WT_ASSERT(session, false);
-
     __rec_write_page_status(session, r);
     __reconcile_post_wrapup(session, r, page, flags, page_lockedp);
-    if (ret != 0)
-        WT_ASSERT(session, false);
 
     /*
      * Root pages are special, splits have to be done, we can't put it off as the parent's problem
@@ -2434,8 +2429,6 @@
     if (F_ISSET(r, WT_REC_HS)) {
         session->reconcile_timeline.hs_wrapup_start = __wt_clock(session);
         ret = __rec_hs_wrapup(session, r);
-        if (ret != 0)
-            WT_ASSERT(session, false);
         session->reconcile_timeline.hs_wrapup_finish = __wt_clock(session);
         WT_RET(ret);
     }
@@ -2446,13 +2439,7 @@
      * some action to resolve the list of allocated/free/whatever blocks that are associated with
      * the checkpoint).
      */
-<<<<<<< HEAD
-    ret = __wt_ovfl_track_wrapup(session, page);
-    if (ret != 0)
-        WT_ASSERT(session, false);
-=======
     WT_RET(__wti_ovfl_track_wrapup(session, page));
->>>>>>> d2284b00
 
     /*
      * This page may have previously been reconciled, and that information is now about to be
@@ -2473,8 +2460,6 @@
             break;
 
         ret = __wt_ref_block_free(session, ref);
-        if (ret != 0)
-            WT_ASSERT(session, false);
         break;
     case WT_PM_REC_EMPTY: /* Page deleted */
         break;
@@ -2483,8 +2468,6 @@
                                 * Discard the multiple replacement blocks.
                                 */
         ret = __rec_split_discard(session, page);
-        if (ret != 0)
-            WT_ASSERT(session, false);
         break;
     case WT_PM_REC_REPLACE: /* 1-for-1 page swap */
                             /*
@@ -2495,8 +2478,6 @@
                              */
         if (!__wt_ref_is_root(ref)) {
             ret = __wt_btree_block_free(session, mod->mod_replace.addr, mod->mod_replace.size);
-            if (ret != 0)
-                WT_ASSERT(session, false);
         }
         /* Discard the replacement page's address and disk image. */
         __wt_free(session, mod->mod_replace.addr);
@@ -2707,8 +2688,6 @@
         if (multi->supd != NULL) {
             ret = __wt_hs_insert_updates(session, r, multi);
             __wt_sleep(0, 100);
-            if (ret != 0)
-                WT_ASSERT(session, false);
             if (!multi->supd_restore) {
                 __wt_free(session, multi->supd);
                 multi->supd_entries = 0;
