--- conflicted
+++ resolved
@@ -2343,13 +2343,9 @@
     WT_PAGE *page;
     WT_PAGE_BLOCK_META *block_meta;
     size_t addr_size, compressed_size;
-<<<<<<< HEAD
     uint64_t checkpoint_id;
-    uint8_t addr[WT_ADDR_MAX_COOKIE];
+    uint8_t addr[WT_BTREE_MAX_ADDR_COOKIE];
     bool build_delta;
-=======
-    uint8_t addr[WT_BTREE_MAX_ADDR_COOKIE];
->>>>>>> d3d44d4b
 #ifdef HAVE_DIAGNOSTIC
     bool verify_image;
 #endif
