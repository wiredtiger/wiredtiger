/*-
 * Copyright (c) 2014-2019 MongoDB, Inc.
 * Copyright (c) 2008-2014 WiredTiger, Inc.
 *	All rights reserved.
 *
 * See the file LICENSE for redistribution information.
 */

#include "wt_internal.h"

static void __rec_cleanup(WT_SESSION_IMPL *, WT_RECONCILE *);
static void __rec_destroy(WT_SESSION_IMPL *, void *);
static int __rec_destroy_session(WT_SESSION_IMPL *);
static int __rec_init(WT_SESSION_IMPL *, WT_REF *, uint32_t, WT_SALVAGE_COOKIE *, void *);
static int __rec_las_wrapup(WT_SESSION_IMPL *, WT_RECONCILE *);
static void __rec_las_wrapup_err(WT_SESSION_IMPL *, WT_RECONCILE *);
static int __rec_root_write(WT_SESSION_IMPL *, WT_PAGE *, uint32_t);
static int __rec_split_discard(WT_SESSION_IMPL *, WT_PAGE *);
static int __rec_split_row_promote(WT_SESSION_IMPL *, WT_RECONCILE *, WT_ITEM *, uint8_t);
static int __rec_split_write(WT_SESSION_IMPL *, WT_RECONCILE *, WT_REC_CHUNK *, WT_ITEM *, bool);
static int __rec_write_check_complete(WT_RECONCILE *, int);
static void __rec_write_page_status(WT_SESSION_IMPL *, WT_RECONCILE *);
static int __rec_write_wrapup(WT_SESSION_IMPL *, WT_RECONCILE *, WT_PAGE *);
static int __rec_write_wrapup_err(WT_SESSION_IMPL *, WT_RECONCILE *, WT_PAGE *);
static int __reconcile(WT_SESSION_IMPL *, WT_REF *, WT_SALVAGE_COOKIE *, uint32_t, bool *);

/*
 * __wt_reconcile --
 *     Reconcile an in-memory page into its on-disk format, and write it.
 */
int
__wt_reconcile(WT_SESSION_IMPL *session, WT_REF *ref, WT_SALVAGE_COOKIE *salvage, uint32_t flags)
{
    WT_DECL_RET;
    WT_PAGE *page;
    bool no_reconcile_set, page_locked;

    page = ref->page;

    __wt_verbose(session, WT_VERB_RECONCILE, "%p reconcile %s (%s%s)", (void *)ref,
      __wt_page_type_string(page->type), LF_ISSET(WT_REC_EVICT) ? "evict" : "checkpoint",
      LF_ISSET(WT_REC_LOOKASIDE) ? ", lookaside" : "");

    /*
     * Sanity check flags.
     *
     * If we try to do eviction using transaction visibility, we had better
     * have a snapshot.  This doesn't apply to checkpoints: there are
     * (rare) cases where we write data at read-uncommitted isolation.
     */
    WT_ASSERT(session, !LF_ISSET(WT_REC_EVICT) || LF_ISSET(WT_REC_VISIBLE_ALL) ||
        F_ISSET(&session->txn, WT_TXN_HAS_SNAPSHOT));

    /* It's an error to be called with a clean page. */
    WT_ASSERT(session, __wt_page_is_modified(page));

    /*
     * Reconciliation acquires and releases pages, and in rare cases that page release triggers
     * eviction. If the page is dirty, eviction can trigger reconciliation, and we re-enter this
     * code. Reconciliation isn't re-entrant, so we need to ensure that doesn't happen.
     */
    no_reconcile_set = F_ISSET(session, WT_SESSION_NO_RECONCILE);
    F_SET(session, WT_SESSION_NO_RECONCILE);

    /*
     * Reconciliation locks the page for three reasons:
     *    Reconciliation reads the lists of page updates, obsolete updates
     * cannot be discarded while reconciliation is in progress;
     *    The compaction process reads page modification information, which
     * reconciliation modifies;
     *    In-memory splits: reconciliation of an internal page cannot handle
     * a child page splitting during the reconciliation.
     */
    WT_PAGE_LOCK(session, page);
    page_locked = true;

    /*
     * Now that the page is locked, if attempting to evict it, check again whether eviction is
     * permitted. The page's state could have changed while we were waiting to acquire the lock
     * (e.g., the page could have split).
     */
    if (LF_ISSET(WT_REC_EVICT) && !__wt_page_can_evict(session, ref, NULL))
        WT_ERR(__wt_set_return(session, EBUSY));

    /*
     * Reconcile the page. The reconciliation code unlocks the page as soon as possible, and returns
     * that information.
     */
    ret = __reconcile(session, ref, salvage, flags, &page_locked);

err:
    if (page_locked)
        WT_PAGE_UNLOCK(session, page);
    if (!no_reconcile_set)
        F_CLR(session, WT_SESSION_NO_RECONCILE);
    return (ret);
}

/*
 * __reconcile_save_evict_state --
 *     Save the transaction state that causes history to be pinned, whether reconciliation succeeds
 *     or fails.
 */
static void
__reconcile_save_evict_state(WT_SESSION_IMPL *session, WT_REF *ref, uint32_t flags)
{
    WT_PAGE_MODIFY *mod;
    uint64_t oldest_id;

    mod = ref->page->modify;
    oldest_id = __wt_txn_oldest_id(session);

    /*
     * During eviction, save the transaction state that causes history to be pinned, regardless of
     * whether reconciliation succeeds or fails. There is usually no point retrying eviction until
     * this state changes.
     */
    if (LF_ISSET(WT_REC_EVICT)) {
        mod->last_eviction_id = oldest_id;
        if (S2C(session)->txn_global.has_pinned_timestamp)
            __wt_txn_pinned_timestamp(session, &mod->last_eviction_timestamp);
        mod->last_evict_pass_gen = S2C(session)->cache->evict_pass_gen;
    }

#ifdef HAVE_DIAGNOSTIC
    /*
     * Check that transaction time always moves forward for a given page. If this check fails,
     * reconciliation can free something that a future reconciliation will need.
     */
    WT_ASSERT(session, WT_TXNID_LE(mod->last_oldest_id, oldest_id));
    mod->last_oldest_id = oldest_id;
#endif
}

/*
 * __reconcile --
 *     Reconcile an in-memory page into its on-disk format, and write it.
 */
static int
__reconcile(WT_SESSION_IMPL *session, WT_REF *ref, WT_SALVAGE_COOKIE *salvage, uint32_t flags,
  bool *page_lockedp)
{
    WT_BTREE *btree;
    WT_DECL_RET;
    WT_PAGE *page;
    WT_PAGE_MODIFY *mod;
    WT_RECONCILE *r;

    btree = S2BT(session);
    page = ref->page;
    mod = page->modify;

    /* Save the eviction state. */
    __reconcile_save_evict_state(session, ref, flags);

    /* Initialize the reconciliation structure for each new run. */
    WT_RET(__rec_init(session, ref, flags, salvage, &session->reconcile));
    r = session->reconcile;

    /* Reconcile the page. */
    switch (page->type) {
    case WT_PAGE_COL_FIX:
        if (salvage != NULL)
            ret = __wt_rec_col_fix_slvg(session, r, ref, salvage);
        else
            ret = __wt_rec_col_fix(session, r, ref);
        break;
    case WT_PAGE_COL_INT:
        WT_WITH_PAGE_INDEX(session, ret = __wt_rec_col_int(session, r, ref));
        break;
    case WT_PAGE_COL_VAR:
        ret = __wt_rec_col_var(session, r, ref, salvage);
        break;
    case WT_PAGE_ROW_INT:
        WT_WITH_PAGE_INDEX(session, ret = __wt_rec_row_int(session, r, page));
        break;
    case WT_PAGE_ROW_LEAF:
        ret = __wt_rec_row_leaf(session, r, ref, salvage);
        break;
    default:
        ret = __wt_illegal_value(session, page->type);
        break;
    }

    /*
     * Update the global lookaside score. Only use observations during eviction, not checkpoints and
     * don't count eviction of the lookaside table itself.
     */
    if (F_ISSET(r, WT_REC_EVICT) && !WT_IS_LAS(btree))
        __wt_cache_update_lookaside_score(session, r->updates_seen, r->updates_unstable);

    /* Check for a successful reconciliation. */
    WT_TRET(__rec_write_check_complete(r, ret));

    /* Wrap up the page reconciliation. */
    if (ret == 0 && (ret = __rec_write_wrapup(session, r, page)) == 0)
        __rec_write_page_status(session, r);
    else
        WT_TRET(__rec_write_wrapup_err(session, r, page));

    /*
     * If reconciliation completes successfully, save the stable timestamp.
     */
    if (ret == 0 && S2C(session)->txn_global.has_stable_timestamp)
        mod->last_stable_timestamp = S2C(session)->txn_global.stable_timestamp;

    /* Release the reconciliation lock. */
    *page_lockedp = false;
    WT_PAGE_UNLOCK(session, page);

    /* Update statistics. */
    WT_STAT_CONN_INCR(session, rec_pages);
    WT_STAT_DATA_INCR(session, rec_pages);
    if (LF_ISSET(WT_REC_EVICT)) {
        WT_STAT_CONN_INCR(session, rec_pages_eviction);
        WT_STAT_DATA_INCR(session, rec_pages_eviction);
    }
    if (r->cache_write_hs) {
        WT_STAT_CONN_INCR(session, cache_write_hs);
        WT_STAT_DATA_INCR(session, cache_write_hs);
    }
    if (r->multi_next > btree->rec_multiblock_max)
        btree->rec_multiblock_max = r->multi_next;

    /* Clean up the reconciliation structure. */
    __rec_cleanup(session, r);

    /*
     * When threads perform eviction, don't cache block manager structures
     * (even across calls), we can have a significant number of threads
     * doing eviction at the same time with large items. Ignore checkpoints,
     * once the checkpoint completes, all unnecessary session resources will
     * be discarded.
     */
    if (!WT_SESSION_IS_CHECKPOINT(session)) {
        /*
         * Clean up the underlying block manager memory too: it's not reconciliation, but threads
         * discarding reconciliation structures want to clean up the block manager's structures as
         * well, and there's no obvious place to do that.
         */
        if (session->block_manager_cleanup != NULL)
            WT_TRET(session->block_manager_cleanup(session));

        WT_TRET(__rec_destroy_session(session));
    }

    /*
     * We track removed overflow objects in case there's a reader in transit when they're removed.
     * Any form of eviction locks out readers, we can discard them all.
     */
    if (LF_ISSET(WT_REC_EVICT))
        __wt_ovfl_discard_remove(session, page);

    WT_RET(ret);

    /*
     * Root pages are special, splits have to be done, we can't put it off as the parent's problem
     * any more.
     */
    if (__wt_ref_is_root(ref)) {
        WT_WITH_PAGE_INDEX(session, ret = __rec_root_write(session, page, flags));
        return (ret);
    }

    /*
     * Otherwise, mark the page's parent dirty. Don't mark the tree dirty: if this reconciliation is
     * in service of a checkpoint, it's cleared the tree's dirty flag, and we don't want to set it
     * again as part of that walk.
     */
    return (__wt_page_parent_modify_set(session, ref, true));
}

/*
 * __rec_write_check_complete --
 *     Check that reconciliation should complete.
 */
static int
__rec_write_check_complete(WT_RECONCILE *r, int tret)
{
    /*
     * Tests in this function are lookaside tests and tests to decide if rewriting a page in memory
     * is worth doing. In-memory configurations can't use a lookaside table, and we ignore page
     * rewrite desirability checks for in-memory eviction because a small cache can force us to
     * rewrite every possible page.
     */
    if (F_ISSET(r, WT_REC_IN_MEMORY))
        return (0);

    /* Don't continue if we have already given up. */
    WT_RET(tret);

    return (0);
}

/*
 * __rec_write_page_status --
 *     Set the page status after reconciliation.
 */
static void
__rec_write_page_status(WT_SESSION_IMPL *session, WT_RECONCILE *r)
{
    WT_BTREE *btree;
    WT_PAGE *page;
    WT_PAGE_MODIFY *mod;

    btree = S2BT(session);
    page = r->page;
    mod = page->modify;

    /*
     * Set the page's status based on whether or not we cleaned the page.
     */
    if (r->leave_dirty) {
        /*
         * The page remains dirty.
         *
         * Any checkpoint call cleared the tree's modified flag before writing pages, so we must
         * explicitly reset it. We insert a barrier after the change for clarity (the requirement is
         * the flag be set before a subsequent checkpoint reads it, and as the current checkpoint is
         * waiting on this reconciliation to complete, there's no risk of that happening).
         */
        btree->modified = true;
        WT_FULL_BARRIER();
        if (!S2C(session)->modified)
            S2C(session)->modified = true;

        /*
         * Eviction should only be here if following the lookaside or in-memory eviction path.
         *
         * PM-1521-FIXME: What will we do for in memory database?
         */
        WT_ASSERT(
          session, !F_ISSET(r, WT_REC_EVICT) || F_ISSET(r, WT_REC_LOOKASIDE | WT_REC_IN_MEMORY));

        /*
         * We have written the page, but something prevents it from being evicted. If we wrote the
         * newest versions of updates, the on-disk page may contain records that are newer than what
         * checkpoint would write. Make sure that checkpoint visits the page and (if necessary)
         * fixes things up.
         */
        if (r->las_skew_newest)
            mod->first_dirty_txn = WT_TXN_FIRST;
    } else {
        /*
         * Track the page's maximum transaction ID (used to decide if we can evict a clean page and
         * discard its history).
         */
        mod->rec_max_txn = r->max_txn;
        mod->rec_max_timestamp = r->max_ts;

        /*
         * Track the tree's maximum transaction ID (used to decide if it's safe to discard the
         * tree). Reconciliation for eviction is multi-threaded, only update the tree's maximum
         * transaction ID when doing a checkpoint. That's sufficient, we only care about the maximum
         * transaction ID of current updates in the tree, and checkpoint visits every dirty page in
         * the tree.
         */
        if (!F_ISSET(r, WT_REC_EVICT)) {
            if (WT_TXNID_LT(btree->rec_max_txn, r->max_txn))
                btree->rec_max_txn = r->max_txn;
            if (btree->rec_max_timestamp < r->max_ts)
                btree->rec_max_timestamp = r->max_ts;
            /*
             * WT_ASSERT(session, r->ref->page_las == NULL || btree->rec_max_txn >=
             * r->ref->page_las->max_txn);
             */
        }

        /*
         * We set the page state to mark it as having been dirtied for the first time prior to
         * reconciliation. A failed atomic cas indicates that an update has taken place during
         * reconciliation.
         *
         * The page only might be clean; if the page state is unchanged since reconciliation
         * started, it's clean.
         *
         * If the page state changed, the page has been written since reconciliation started and
         * remains dirty (that can't happen when evicting, the page is exclusively locked).
         */
        if (__wt_atomic_cas32(&mod->page_state, WT_PAGE_DIRTY_FIRST, WT_PAGE_CLEAN))
            __wt_cache_dirty_decr(session, page);
        else
            WT_ASSERT(session, !F_ISSET(r, WT_REC_EVICT));
    }
}

/*
 * __rec_root_write --
 *     Handle the write of a root page.
 */
static int
__rec_root_write(WT_SESSION_IMPL *session, WT_PAGE *page, uint32_t flags)
{
    WT_DECL_RET;
    WT_PAGE *next;
    WT_PAGE_INDEX *pindex;
    WT_PAGE_MODIFY *mod;
    WT_REF fake_ref;
    uint32_t i;

    mod = page->modify;

    /*
     * If a single root page was written (either an empty page or there was a 1-for-1 page swap),
     * we've written root and checkpoint, we're done. If the root page split, write the resulting
     * WT_REF array. We already have an infrastructure for writing pages, create a fake root page
     * and write it instead of adding code to write blocks based on the list of blocks resulting
     * from a multiblock reconciliation.
     */
    switch (mod->rec_result) {
    case WT_PM_REC_EMPTY:   /* Page is empty */
    case WT_PM_REC_REPLACE: /* 1-for-1 page swap */
        return (0);
    case WT_PM_REC_MULTIBLOCK: /* Multiple blocks */
        break;
    default:
        return (__wt_illegal_value(session, mod->rec_result));
    }

    __wt_verbose(
      session, WT_VERB_SPLIT, "root page split -> %" PRIu32 " pages", mod->mod_multi_entries);

    /*
     * Create a new root page, initialize the array of child references, mark it dirty, then write
     * it.
     *
     * Don't count the eviction of this page as progress, checkpoint can repeatedly create and
     * discard these pages.
     */
    WT_RET(__wt_page_alloc(session, page->type, mod->mod_multi_entries, false, &next));
    F_SET_ATOMIC(next, WT_PAGE_EVICT_NO_PROGRESS);

    WT_INTL_INDEX_GET(session, next, pindex);
    for (i = 0; i < mod->mod_multi_entries; ++i) {
        /*
         * There's special error handling required when re-instantiating pages in memory; it's not
         * needed here, asserted for safety.
         */
        WT_ASSERT(session, mod->mod_multi[i].supd == NULL);
        WT_ASSERT(session, mod->mod_multi[i].disk_image == NULL);

        WT_ERR(
          __wt_multi_to_ref(session, next, &mod->mod_multi[i], &pindex->index[i], NULL, false));
        pindex->index[i]->home = next;
    }

    /*
     * We maintain a list of pages written for the root in order to free the backing blocks the next
     * time the root is written.
     */
    mod->mod_root_split = next;

    /*
     * Mark the page dirty. Don't mark the tree dirty: if this reconciliation is in service of a
     * checkpoint, it's cleared the tree's dirty flag, and we don't want to set it again as part of
     * that walk.
     */
    WT_ERR(__wt_page_modify_init(session, next));
    __wt_page_only_modify_set(session, next);

    /*
     * Fake up a reference structure, and write the next root page.
     */
    __wt_root_ref_init(session, &fake_ref, next, page->type == WT_PAGE_COL_INT);
    return (__wt_reconcile(session, &fake_ref, NULL, flags));

err:
    __wt_page_out(session, &next);
    return (ret);
}

/*
 * __rec_init --
 *     Initialize the reconciliation structure.
 */
static int
__rec_init(WT_SESSION_IMPL *session, WT_REF *ref, uint32_t flags, WT_SALVAGE_COOKIE *salvage,
  void *reconcilep)
{
    WT_BTREE *btree;
    WT_DECL_RET;
    WT_PAGE *page;
    WT_RECONCILE *r;
    WT_TXN_GLOBAL *txn_global;

    btree = S2BT(session);
    page = ref->page;

    /*
     * Reconciliation is not re-entrant, make sure that doesn't happen. Our caller sets
     * WT_SESSION_IMPL.WT_SESSION_NO_RECONCILE to prevent it, but it's been a problem in the past,
     * check to be sure.
     */
    r = *(WT_RECONCILE **)reconcilep;
    if (r != NULL && r->ref != NULL)
        WT_RET_MSG(session, WT_ERROR, "reconciliation re-entered");

    if (r == NULL) {
        WT_RET(__wt_calloc_one(session, &r));
        session->reconcile_cleanup = __rec_destroy_session;

        /* Connect pointers/buffers. */
        r->cur = &r->_cur;
        r->last = &r->_last;

        /* Disk buffers need to be aligned for writing. */
        F_SET(&r->chunkA.image, WT_ITEM_ALIGNED);
        F_SET(&r->chunkB.image, WT_ITEM_ALIGNED);
    }

    /* Remember the configuration. */
    r->ref = ref;
    r->page = page;

    /*
     * Save the transaction generations before reading the page. These are all ordered reads, but we
     * only need one.
     */
    r->orig_btree_checkpoint_gen = btree->checkpoint_gen;
    r->orig_txn_checkpoint_gen = __wt_gen(session, WT_GEN_CHECKPOINT);

    /*
     * Update the page state to indicate that all currently installed updates will be included in
     * this reconciliation if it would mark the page clean.
     *
     * Add a write barrier to make it more likely that a thread adding an update will see this state
     * change.
     */
    page->modify->page_state = WT_PAGE_DIRTY_FIRST;
    WT_FULL_BARRIER();

    /*
     * Cache the oldest running transaction ID. This is used to check whether updates seen by
     * reconciliation have committed. We keep a cached copy to avoid races where a concurrent
     * transaction could abort while reconciliation is examining its updates. This way, any
     * transaction running when reconciliation starts is considered uncommitted.
     */
    txn_global = &S2C(session)->txn_global;
    WT_ORDERED_READ(r->last_running, txn_global->last_running);

    /*
     * Decide whether to skew on-page values towards newer or older versions. This is a heuristic
     * attempting to minimize the number of pages that need to be rewritten by future checkpoints.
     *
     * We usually prefer to skew to newer versions, the logic being that by the time the next
     * checkpoint runs, it is likely that all the updates we choose will be stable. However, if
     * checkpointing with a timestamp (indicated by a stable_timestamp being set), and there is a
     * checkpoint already running, or this page was read with lookaside history, or the stable
     * timestamp hasn't changed since last time this page was successfully, skew oldest instead.
     */
    if (F_ISSET(S2C(session)->cache, WT_CACHE_EVICT_DEBUG_MODE) &&
      __wt_random(&session->rnd) % 3 == 0)
        r->las_skew_newest = false;
    else
        r->las_skew_newest = LF_ISSET(WT_REC_LOOKASIDE) && LF_ISSET(WT_REC_VISIBLE_ALL);

    if (r->las_skew_newest && !__wt_btree_immediately_durable(session) &&
      txn_global->has_stable_timestamp &&
      ((btree->checkpoint_gen != __wt_gen(session, WT_GEN_CHECKPOINT) &&
         txn_global->stable_is_pinned) ||
          FLD_ISSET(page->modify->restore_state, WT_PAGE_RS_LOOKASIDE) ||
          page->modify->last_stable_timestamp == txn_global->stable_timestamp))
        r->las_skew_newest = false;

    /* When operating on the lookaside table, we should never try lookaside eviction. */
    WT_ASSERT(session, !F_ISSET(btree, WT_BTREE_LOOKASIDE) || !LF_ISSET(WT_REC_LOOKASIDE));

    /*
     * Lookaside table eviction is configured when eviction gets aggressive,
     * adjust the flags for cases we don't support.
     *
     * We don't yet support fixed-length column-store combined with the
     * lookaside table. It's not hard to do, but the underlying function
     * that reviews which updates can be written to the evicted page and
     * which updates need to be written to the lookaside table needs access
     * to the original value from the page being evicted, and there's no
     * code path for that in the case of fixed-length column-store objects.
     * (Row-store and variable-width column-store objects provide a
     * reference to the unpacked on-page cell for this purpose, but there
     * isn't an on-page cell for fixed-length column-store objects.) For
     * now, turn it off.
     */
    if (page->type == WT_PAGE_COL_FIX)
        LF_CLR(WT_REC_LOOKASIDE);

    r->flags = flags;

    /* Track the page's min/maximum transaction */
    r->max_txn = WT_TXN_NONE;
    r->max_ondisk_ts = r->max_ts = WT_TS_NONE;
    r->min_skipped_ts = WT_TS_MAX;

    /* Track if updates were used and/or uncommitted. */
    r->updates_seen = r->updates_unstable = 0;

    /* Track if the page can be marked clean. */
    r->leave_dirty = false;

    /* Track overflow items. */
    r->ovfl_items = false;

    /* Track empty values. */
    r->all_empty_value = true;
    r->any_empty_value = false;

    /* The list of saved updates is reused. */
    r->supd_next = 0;
    r->supd_memsize = 0;

    /* The list of pages we've written. */
    r->multi = NULL;
    r->multi_next = 0;
    r->multi_allocated = 0;

    r->wrapup_checkpoint = NULL;
    r->wrapup_checkpoint_compressed = false;

    r->evict_matching_checksum_failed = false;

    /*
     * Dictionary compression only writes repeated values once. We grow the dictionary as necessary,
     * always using the largest size we've seen.
     *
     * Reset the dictionary.
     *
     * Sanity check the size: 100 slots is the smallest dictionary we use.
     */
    if (btree->dictionary != 0 && btree->dictionary > r->dictionary_slots)
        WT_ERR(
          __wt_rec_dictionary_init(session, r, btree->dictionary < 100 ? 100 : btree->dictionary));
    __wt_rec_dictionary_reset(r);

    /*
     * Prefix compression discards repeated prefix bytes from row-store leaf page keys.
     */
    r->key_pfx_compress_conf = false;
    if (btree->prefix_compression && page->type == WT_PAGE_ROW_LEAF)
        r->key_pfx_compress_conf = true;

    /*
     * Suffix compression shortens internal page keys by discarding trailing bytes that aren't
     * necessary for tree navigation. We don't do suffix compression if there is a custom collator
     * because we don't know what bytes a custom collator might use. Some custom collators (for
     * example, a collator implementing reverse ordering of strings), won't have any problem with
     * suffix compression: if there's ever a reason to implement suffix compression for custom
     * collators, we can add a setting to the collator, configured when the collator is added, that
     * turns on suffix compression.
     */
    r->key_sfx_compress_conf = false;
    if (btree->collator == NULL && btree->internal_key_truncate)
        r->key_sfx_compress_conf = true;

    r->is_bulk_load = false;

    r->salvage = salvage;

<<<<<<< HEAD
=======
    r->cache_write_hs = r->cache_write_restore = false;

>>>>>>> 5346670f
    /*
     * The fake cursor used to figure out modified update values points to the enclosing WT_REF as a
     * way to access the page, and also needs to set the format.
     */
    r->update_modify_cbt.ref = ref;
    r->update_modify_cbt.iface.value_format = btree->value_format;

/*
 * If we allocated the reconciliation structure and there was an error, clean up. If our caller
 * passed in a structure, they own it.
 */
err:
    if (*(WT_RECONCILE **)reconcilep == NULL) {
        if (ret == 0)
            *(WT_RECONCILE **)reconcilep = r;
        else {
            __rec_cleanup(session, r);
            __rec_destroy(session, &r);
        }
    }

    return (ret);
}

/*
 * __rec_cleanup --
 *     Clean up after a reconciliation run, except for structures cached across runs.
 */
static void
__rec_cleanup(WT_SESSION_IMPL *session, WT_RECONCILE *r)
{
    WT_BTREE *btree;
    WT_MULTI *multi;
    uint32_t i;

    btree = S2BT(session);

    if (btree->type == BTREE_ROW)
        for (multi = r->multi, i = 0; i < r->multi_next; ++multi, ++i)
            __wt_free(session, multi->key.ikey);
    for (multi = r->multi, i = 0; i < r->multi_next; ++multi, ++i) {
        __wt_free(session, multi->disk_image);
        __wt_free(session, multi->supd);
        __wt_free(session, multi->addr.addr);
    }
    __wt_free(session, r->multi);

    /* Reconciliation is not re-entrant, make sure that doesn't happen. */
    r->ref = NULL;
}

/*
 * __rec_destroy --
 *     Clean up the reconciliation structure.
 */
static void
__rec_destroy(WT_SESSION_IMPL *session, void *reconcilep)
{
    WT_RECONCILE *r;

    if ((r = *(WT_RECONCILE **)reconcilep) == NULL)
        return;
    *(WT_RECONCILE **)reconcilep = NULL;

    __wt_buf_free(session, &r->chunkA.key);
    __wt_buf_free(session, &r->chunkA.min_key);
    __wt_buf_free(session, &r->chunkA.image);
    __wt_buf_free(session, &r->chunkB.key);
    __wt_buf_free(session, &r->chunkB.min_key);
    __wt_buf_free(session, &r->chunkB.image);

    __wt_free(session, r->supd);

    __wt_rec_dictionary_free(session, r);

    __wt_buf_free(session, &r->k.buf);
    __wt_buf_free(session, &r->v.buf);
    __wt_buf_free(session, &r->_cur);
    __wt_buf_free(session, &r->_last);

    __wt_buf_free(session, &r->update_modify_cbt.iface.value);

    __wt_free(session, r);
}

/*
 * __rec_destroy_session --
 *     Clean up the reconciliation structure, session version.
 */
static int
__rec_destroy_session(WT_SESSION_IMPL *session)
{
    __rec_destroy(session, &session->reconcile);
    return (0);
}

/*
 * __rec_leaf_page_max --
 *     Figure out the maximum leaf page size for the reconciliation.
 */
static inline uint32_t
__rec_leaf_page_max(WT_SESSION_IMPL *session, WT_RECONCILE *r)
{
    WT_BTREE *btree;
    WT_PAGE *page;
    uint32_t page_size;

    btree = S2BT(session);
    page = r->page;

    page_size = 0;
    switch (page->type) {
    case WT_PAGE_COL_FIX:
        /*
         * Column-store pages can grow if there are missing records
         * (that is, we lost a chunk of the range, and have to write
         * deleted records).  Fixed-length objects are a problem, if
         * there's a big missing range, we could theoretically have to
         * write large numbers of missing objects.
         */
        page_size = (uint32_t)WT_ALIGN(
          WT_FIX_ENTRIES_TO_BYTES(btree, r->salvage->take + r->salvage->missing), btree->allocsize);
        break;
    case WT_PAGE_COL_VAR:
        /*
         * Column-store pages can grow if there are missing records
         * (that is, we lost a chunk of the range, and have to write
         * deleted records).  Variable-length objects aren't usually a
         * problem because we can write any number of deleted records
         * in a single page entry because of the RLE, we just need to
         * ensure that additional entry fits.
         */
        break;
    case WT_PAGE_ROW_LEAF:
    default:
        /*
         * Row-store pages can't grow, salvage never does anything other than reduce the size of a
         * page read from disk.
         */
        break;
    }

    /*
     * Default size for variable-length column-store and row-store pages during salvage is the
     * maximum leaf page size.
     */
    if (page_size < btree->maxleafpage)
        page_size = btree->maxleafpage;

    /*
     * The page we read from the disk should be smaller than the page size we just calculated, check
     * out of paranoia.
     */
    if (page_size < page->dsk->mem_size)
        page_size = page->dsk->mem_size;

    /*
     * Salvage is the backup plan: don't let this fail.
     */
    return (page_size * 2);
}

/*
 * __wt_split_page_size --
 *     Given a split percentage, calculate split page size in bytes.
 */
uint32_t
__wt_split_page_size(int split_pct, uint32_t maxpagesize, uint32_t allocsize)
{
    uintmax_t a;
    uint32_t split_size;

    /*
     * Ideally, the split page size is some percentage of the maximum page size rounded to an
     * allocation unit (round to an allocation unit so we don't waste space when we write).
     */
    a = maxpagesize; /* Don't overflow. */
    split_size = (uint32_t)WT_ALIGN_NEAREST((a * (u_int)split_pct) / 100, allocsize);

    /*
     * Respect the configured split percentage if the calculated split size is either zero or a full
     * page. The user has either configured an allocation size that matches the page size, or a
     * split percentage that is close to zero or one hundred. Rounding is going to provide a worse
     * outcome than having a split point that doesn't fall on an allocation size boundary in those
     * cases.
     */
    if (split_size == 0 || split_size == maxpagesize)
        split_size = (uint32_t)((a * (u_int)split_pct) / 100);

    return (split_size);
}

/*
 * __rec_split_chunk_init --
 *     Initialize a single chunk structure.
 */
static int
__rec_split_chunk_init(WT_SESSION_IMPL *session, WT_RECONCILE *r, WT_REC_CHUNK *chunk)
{
    chunk->recno = WT_RECNO_OOB;
    /* Don't touch the key item memory, that memory is reused. */
    chunk->key.size = 0;
    chunk->entries = 0;
    __wt_rec_addr_ts_init(r, &chunk->newest_durable_ts, &chunk->oldest_start_ts,
      &chunk->oldest_start_txn, &chunk->newest_stop_ts, &chunk->newest_stop_txn);

    chunk->min_recno = WT_RECNO_OOB;
    /* Don't touch the key item memory, that memory is reused. */
    chunk->min_key.size = 0;
    chunk->min_entries = 0;
    __wt_rec_addr_ts_init(r, &chunk->min_newest_durable_ts, &chunk->min_oldest_start_ts,
      &chunk->min_oldest_start_txn, &chunk->min_newest_stop_ts, &chunk->min_newest_stop_txn);
    chunk->min_offset = 0;

    /*
     * Allocate and clear the disk image buffer.
     *
     * Don't touch the disk image item memory, that memory is reused.
     *
     * Clear the disk page header to ensure all of it is initialized, even the unused fields.
     *
     * In the case of fixed-length column-store, clear the entire buffer: fixed-length column-store
     * sets bits in bytes, where the bytes are assumed to initially be 0.
     */
    WT_RET(__wt_buf_init(session, &chunk->image, r->disk_img_buf_size));
    memset(chunk->image.mem, 0,
      r->page->type == WT_PAGE_COL_FIX ? r->disk_img_buf_size : WT_PAGE_HEADER_SIZE);

    return (0);
}

/*
 * __wt_rec_split_init --
 *     Initialization for the reconciliation split functions.
 */
int
__wt_rec_split_init(
  WT_SESSION_IMPL *session, WT_RECONCILE *r, WT_PAGE *page, uint64_t recno, uint64_t max)
{
    WT_BM *bm;
    WT_BTREE *btree;
    WT_REC_CHUNK *chunk;
    WT_REF *ref;
    size_t corrected_page_size;

    btree = S2BT(session);
    bm = btree->bm;

    /*
     * The maximum leaf page size governs when an in-memory leaf page splits into multiple on-disk
     * pages; however, salvage can't be allowed to split, there's no parent page yet. If we're doing
     * salvage, override the caller's selection of a maximum page size, choosing a page size that
     * ensures we won't split.
     */
    if (r->salvage != NULL)
        max = __rec_leaf_page_max(session, r);

    /* Set the page sizes. */
    r->page_size = (uint32_t)max;

    /*
     * If we have to split, we want to choose a smaller page size for the split pages, because
     * otherwise we could end up splitting one large packed page over and over. We don't want to
     * pick the minimum size either, because that penalizes an application that did a bulk load and
     * subsequently inserted a few items into packed pages. Currently defaulted to 75%, but I have
     * no empirical evidence that's "correct".
     *
     * The maximum page size may be a multiple of the split page size (for example, there's a
     * maximum page size of 128KB, but because the table is active and we don't want to split a lot,
     * the split size is 20KB). The maximum page size may NOT be an exact multiple of the split page
     * size.
     *
     * It's lots of work to build these pages and don't want to start over when we reach the maximum
     * page size (it's painful to restart after creating overflow items and compacted data, for
     * example, as those items have already been written to disk). So, the loop calls the helper
     * functions when approaching a split boundary, and we save the information at that point. We
     * also save the boundary information at the minimum split size. We maintain two chunks (each
     * boundary represents a chunk that gets written as a page) in the memory, writing out the older
     * one to the disk as a page when we need to make space for a new chunk. On reaching the last
     * chunk, if it turns out to be smaller than the minimum split size, we go back into the
     * penultimate chunk and split at this minimum split size boundary. This moves some data from
     * the penultimate chunk to the last chunk, hence increasing the size of the last page written
     * without decreasing the penultimate page size beyond the minimum split size.
     *
     * Finally, all this doesn't matter for fixed-size column-store pages and salvage. Fixed-size
     * column store pages can split under (very) rare circumstances, but they're allocated at a
     * fixed page size, never anything smaller. In salvage, as noted above, we can't split at all.
     */
    if (r->salvage != NULL) {
        r->split_size = 0;
        r->space_avail = r->page_size - WT_PAGE_HEADER_BYTE_SIZE(btree);
    } else if (page->type == WT_PAGE_COL_FIX) {
        r->split_size = r->page_size;
        r->space_avail = r->split_size - WT_PAGE_HEADER_BYTE_SIZE(btree);
    } else {
        r->split_size = __wt_split_page_size(btree->split_pct, r->page_size, btree->allocsize);
        r->space_avail = r->split_size - WT_PAGE_HEADER_BYTE_SIZE(btree);
        r->min_split_size =
          __wt_split_page_size(WT_BTREE_MIN_SPLIT_PCT, r->page_size, btree->allocsize);
        r->min_space_avail = r->min_split_size - WT_PAGE_HEADER_BYTE_SIZE(btree);
    }

    /*
     * Ensure the disk image buffer is large enough for the max object, as
     * corrected by the underlying block manager.
     *
     * Since we want to support split_size values larger than the page size
     * (to allow for adjustments based on the compression), this buffer
     * should be the greater of split_size and page_size, then aligned to
     * the next allocation size boundary. The latter shouldn't be an issue,
     * but it's a possible scenario if, for example, the compression engine
     * is expected to give us 5x compression and gives us nothing at all.
     */
    corrected_page_size = r->page_size;
    WT_RET(bm->write_size(bm, session, &corrected_page_size));
    r->disk_img_buf_size = WT_ALIGN(WT_MAX(corrected_page_size, r->split_size), btree->allocsize);

    /* Initialize the first split chunk. */
    WT_RET(__rec_split_chunk_init(session, r, &r->chunkA));
    r->cur_ptr = &r->chunkA;
    r->prev_ptr = NULL;

    /* Starting record number, entries, first free byte. */
    r->recno = recno;
    r->entries = 0;
    r->first_free = WT_PAGE_HEADER_BYTE(btree, r->cur_ptr->image.mem);

    /* New page, compression off. */
    r->key_pfx_compress = r->key_sfx_compress = false;

    /* Set the first chunk's key. */
    chunk = r->cur_ptr;
    if (btree->type == BTREE_ROW) {
        ref = r->ref;
        if (__wt_ref_is_root(ref))
            WT_RET(__wt_buf_set(session, &chunk->key, "", 1));
        else
            __wt_ref_key(ref->home, ref, &chunk->key.data, &chunk->key.size);
    } else
        chunk->recno = recno;

    return (0);
}

/*
 * __rec_is_checkpoint --
 *     Return if we're writing a checkpoint.
 */
static bool
__rec_is_checkpoint(WT_SESSION_IMPL *session, WT_RECONCILE *r)
{
    WT_BTREE *btree;

    btree = S2BT(session);

    /*
     * Check to see if we're going to create a checkpoint.
     *
     * This function exists as a place to hang this comment.
     *
     * Any time we write the root page of the tree without splitting we are creating a checkpoint
     * (and have to tell the underlying block manager so it creates and writes the additional
     * information checkpoints require). However, checkpoints are completely consistent, and so we
     * have to resolve information about the blocks we're expecting to free as part of the
     * checkpoint, before writing the checkpoint. In short, we don't do checkpoint writes here;
     * clear the boundary information as a reminder and create the checkpoint during wrapup.
     */
    return (!F_ISSET(btree, WT_BTREE_NO_CHECKPOINT) && __wt_ref_is_root(r->ref));
}

/*
 * __rec_split_row_promote --
 *     Key promotion for a row-store.
 */
static int
__rec_split_row_promote(WT_SESSION_IMPL *session, WT_RECONCILE *r, WT_ITEM *key, uint8_t type)
{
    WT_BTREE *btree;
    WT_DECL_ITEM(update);
    WT_DECL_RET;
    WT_ITEM *max;
    WT_SAVE_UPD *supd;
    size_t cnt, len, size;
    uint32_t i;
    const uint8_t *pa, *pb;
    int cmp;

    /*
     * For a column-store, the promoted key is the recno and we already have a copy. For a
     * row-store, it's the first key on the page, a variable- length byte string, get a copy.
     *
     * This function is called from the split code at each split boundary, but that means we're not
     * called before the first boundary, and we will eventually have to get the first key explicitly
     * when splitting a page.
     *
     * For the current slot, take the last key we built, after doing suffix compression. The "last
     * key we built" describes some process: before calling the split code, we must place the last
     * key on the page before the boundary into the "last" key structure, and the first key on the
     * page after the boundary into the "current" key structure, we're going to compare them for
     * suffix compression.
     *
     * Suffix compression is a hack to shorten keys on internal pages. We only need enough bytes in
     * the promoted key to ensure searches go to the correct page: the promoted key has to be larger
     * than the last key on the leaf page preceding it, but we don't need any more bytes than that.
     * In other words, we can discard any suffix bytes not required to distinguish between the key
     * being promoted and the last key on the leaf page preceding it. This can only be done for the
     * first level of internal pages, you cannot repeat suffix truncation as you split up the tree,
     * it loses too much information.
     *
     * Note #1: if the last key on the previous page was an overflow key, we don't have the
     * in-memory key against which to compare, and don't try to do suffix compression. The code for
     * that case turns suffix compression off for the next key, we don't have to deal with it here.
     */
    if (type != WT_PAGE_ROW_LEAF || !r->key_sfx_compress)
        return (__wt_buf_set(session, key, r->cur->data, r->cur->size));

    btree = S2BT(session);
    WT_RET(__wt_scr_alloc(session, 0, &update));

    /*
     * Note #2: if we skipped updates, an update key may be larger than the last key stored in the
     * previous block (probable for append-centric workloads). If there are skipped updates and we
     * cannot evict the page, check for one larger than the last key and smaller than the current
     * key.
     */
    max = r->last;
    if (r->leave_dirty)
        for (i = r->supd_next; i > 0; --i) {
            supd = &r->supd[i - 1];
            if (supd->ins == NULL)
                WT_ERR(__wt_row_leaf_key(session, r->page, supd->ripcip, update, false));
            else {
                update->data = WT_INSERT_KEY(supd->ins);
                update->size = WT_INSERT_KEY_SIZE(supd->ins);
            }

            /* Compare against the current key, it must be less. */
            WT_ERR(__wt_compare(session, btree->collator, update, r->cur, &cmp));
            if (cmp >= 0)
                continue;

            /* Compare against the last key, it must be greater. */
            WT_ERR(__wt_compare(session, btree->collator, update, r->last, &cmp));
            if (cmp >= 0)
                max = update;

            /*
             * The saved updates are in key-sort order so the entry we're looking for is either the
             * last or the next-to- last one in the list. Once we've compared an entry against the
             * last key on the page, we're done.
             */
            break;
        }

    /*
     * The largest key on the last block must sort before the current key, so we'll either find a
     * larger byte value in the current key, or the current key will be a longer key, and the
     * interesting byte is one past the length of the shorter key.
     */
    pa = max->data;
    pb = r->cur->data;
    len = WT_MIN(max->size, r->cur->size);
    size = len + 1;
    for (cnt = 1; len > 0; ++cnt, --len, ++pa, ++pb)
        if (*pa != *pb) {
            if (size != cnt) {
                WT_STAT_DATA_INCRV(session, rec_suffix_compression, size - cnt);
                size = cnt;
            }
            break;
        }
    ret = __wt_buf_set(session, key, r->cur->data, size);

err:
    __wt_scr_free(session, &update);
    return (ret);
}

/*
 * __rec_split_grow --
 *     Grow the split buffer.
 */
static int
__rec_split_grow(WT_SESSION_IMPL *session, WT_RECONCILE *r, size_t add_len)
{
    WT_BM *bm;
    WT_BTREE *btree;
    size_t corrected_page_size, inuse;

    btree = S2BT(session);
    bm = btree->bm;

    inuse = WT_PTRDIFF(r->first_free, r->cur_ptr->image.mem);
    corrected_page_size = inuse + add_len;

    WT_RET(bm->write_size(bm, session, &corrected_page_size));
    WT_RET(__wt_buf_grow(session, &r->cur_ptr->image, corrected_page_size));

    r->first_free = (uint8_t *)r->cur_ptr->image.mem + inuse;
    WT_ASSERT(session, corrected_page_size >= inuse);
    r->space_avail = corrected_page_size - inuse;
    WT_ASSERT(session, r->space_avail >= add_len);

    return (0);
}

/*
 * __wt_rec_split --
 *     Handle the page reconciliation bookkeeping. (Did you know "bookkeeper" has 3 doubled letters
 *     in a row? Sweet-tooth does, too.)
 */
int
__wt_rec_split(WT_SESSION_IMPL *session, WT_RECONCILE *r, size_t next_len, bool forced)
{
    WT_BTREE *btree;
    WT_REC_CHUNK *tmp;
    size_t inuse;

    btree = S2BT(session);

    /*
     * We should never split during salvage, and we're about to drop core because there's no parent
     * page.
     */
    if (r->salvage != NULL)
        WT_PANIC_RET(session, WT_PANIC, "%s page too large, attempted split during salvage",
          __wt_page_type_string(r->page->type));

    /*
     * We can get here if the first key/value pair won't fit. Grow the buffer to contain the current
     * item if we haven't already consumed a reasonable portion of a split chunk.
     */
    inuse = WT_PTRDIFF(r->first_free, r->cur_ptr->image.mem);
    if (!forced && inuse < r->split_size / 2 && !__wt_rec_need_split(r, 0))
        goto done;

    /* All page boundaries reset the dictionary. */
    __wt_rec_dictionary_reset(r);

    /* Set the entries, timestamps and size for the just finished chunk. */
    r->cur_ptr->entries = r->entries;
    r->cur_ptr->image.size = inuse;

    /*
     * Normally we keep two chunks in memory at a given time, and we write the previous chunk at
     * each boundary, switching the previous and current check references. The exception is when
     * doing a bulk load or a forced split, where we write out the chunks as we get them.
     */
    if (r->is_bulk_load)
        WT_RET(__rec_split_write(session, r, r->cur_ptr, NULL, false));
    else {
        if (r->prev_ptr != NULL)
            WT_RET(__rec_split_write(session, r, r->prev_ptr, NULL, false));

        if (forced) {
            WT_RET(__rec_split_write(session, r, r->cur_ptr, NULL, false));
            r->prev_ptr = NULL;
            r->cur_ptr = &r->chunkA;
        } else {
            if (r->prev_ptr == NULL) {
                WT_RET(__rec_split_chunk_init(session, r, &r->chunkB));
                r->prev_ptr = &r->chunkB;
            }
            tmp = r->prev_ptr;
            r->prev_ptr = r->cur_ptr;
            r->cur_ptr = tmp;
        }
    }

    /* Initialize the next chunk, including the key. */
    WT_RET(__rec_split_chunk_init(session, r, r->cur_ptr));
    r->cur_ptr->recno = r->recno;
    if (btree->type == BTREE_ROW)
        WT_RET(__rec_split_row_promote(session, r, &r->cur_ptr->key, r->page->type));

    /* Reset tracking information. */
    r->entries = 0;
    r->first_free = WT_PAGE_HEADER_BYTE(btree, r->cur_ptr->image.mem);

    /*
     * Set the space available to another split-size and minimum split-size chunk.
     */
    r->space_avail = r->split_size - WT_PAGE_HEADER_BYTE_SIZE(btree);
    r->min_space_avail = r->min_split_size - WT_PAGE_HEADER_BYTE_SIZE(btree);

done:
    /*
     * Overflow values can be larger than the maximum page size but still be
     * "on-page". If the next key/value pair is larger than space available
     * after a split has happened (in other words, larger than the maximum
     * page size), create a page sized to hold that one key/value pair. This
     * generally splits the page into key/value pairs before a large object,
     * the object, and key/value pairs after the object. It's possible other
     * key/value pairs will also be aggregated onto the bigger page before
     * or after, if the page happens to hold them, but it won't necessarily
     * happen that way.
     */
    if (r->space_avail < next_len)
        WT_RET(__rec_split_grow(session, r, next_len));

    return (0);
}

/*
 * __wt_rec_split_crossing_bnd --
 *     Save the details for the minimum split size boundary or call for a split.
 */
int
__wt_rec_split_crossing_bnd(WT_SESSION_IMPL *session, WT_RECONCILE *r, size_t next_len, bool forced)
{
    /*
     * If crossing the minimum split size boundary, store the boundary details at the current
     * location in the buffer. If we are crossing the split boundary at the same time, possible when
     * the next record is large enough, just split at this point.
     */
    if (!forced && WT_CROSSING_MIN_BND(r, next_len) && !WT_CROSSING_SPLIT_BND(r, next_len) &&
      !__wt_rec_need_split(r, 0)) {
        /*
         * If the first record doesn't fit into the minimum split size, we end up here. Write the
         * record without setting a boundary here. We will get the opportunity to setup a boundary
         * before writing out the next record.
         */
        if (r->entries == 0)
            return (0);

        r->cur_ptr->min_entries = r->entries;
        r->cur_ptr->min_recno = r->recno;
        if (S2BT(session)->type == BTREE_ROW)
            WT_RET(__rec_split_row_promote(session, r, &r->cur_ptr->min_key, r->page->type));
        r->cur_ptr->min_newest_durable_ts = r->cur_ptr->newest_durable_ts;
        r->cur_ptr->min_oldest_start_ts = r->cur_ptr->oldest_start_ts;
        r->cur_ptr->min_oldest_start_txn = r->cur_ptr->oldest_start_txn;
        r->cur_ptr->min_newest_stop_ts = r->cur_ptr->newest_stop_ts;
        r->cur_ptr->min_newest_stop_txn = r->cur_ptr->newest_stop_txn;

        /* Assert we're not re-entering this code. */
        WT_ASSERT(session, r->cur_ptr->min_offset == 0);
        r->cur_ptr->min_offset = WT_PTRDIFF(r->first_free, r->cur_ptr->image.mem);

        /* All page boundaries reset the dictionary. */
        __wt_rec_dictionary_reset(r);

        return (0);
    }

    /* We are crossing a split boundary */
    return (__wt_rec_split(session, r, next_len, forced));
}

/*
 * __rec_split_finish_process_prev --
 *     If the two split chunks together fit in a single page, merge them into one. If they do not
 *     fit in a single page but the last is smaller than the minimum desired, move some data from
 *     the penultimate chunk to the last chunk and write out the previous/penultimate. Finally,
 *     update the pointer to the current image buffer. After this function exits, we will have one
 *     (last) buffer in memory, pointed to by the current image pointer.
 */
static int
__rec_split_finish_process_prev(WT_SESSION_IMPL *session, WT_RECONCILE *r)
{
    WT_BTREE *btree;
    WT_PAGE_HEADER *dsk;
    WT_REC_CHUNK *cur_ptr, *prev_ptr, *tmp;
    size_t combined_size, len_to_move;
    uint8_t *cur_dsk_start;

    WT_ASSERT(session, r->prev_ptr != NULL);

    btree = S2BT(session);
    cur_ptr = r->cur_ptr;
    prev_ptr = r->prev_ptr;

    /*
     * The sizes in the chunk include the header, so when calculating the combined size, be sure not
     * to include the header twice.
     */
    combined_size = prev_ptr->image.size + (cur_ptr->image.size - WT_PAGE_HEADER_BYTE_SIZE(btree));

    if (combined_size <= r->page_size) {
        /*
         * We have two boundaries, but the data in the buffers can fit a single page. Merge the
         * boundaries and create a single chunk.
         */
        prev_ptr->entries += cur_ptr->entries;
        prev_ptr->newest_durable_ts =
          WT_MAX(prev_ptr->newest_durable_ts, cur_ptr->newest_durable_ts);
        prev_ptr->oldest_start_ts = WT_MIN(prev_ptr->oldest_start_ts, cur_ptr->oldest_start_ts);
        prev_ptr->oldest_start_txn = WT_MIN(prev_ptr->oldest_start_txn, cur_ptr->oldest_start_txn);
        prev_ptr->newest_stop_ts = WT_MAX(prev_ptr->newest_stop_ts, cur_ptr->newest_stop_ts);
        prev_ptr->newest_stop_txn = WT_MAX(prev_ptr->newest_stop_txn, cur_ptr->newest_stop_txn);
        dsk = r->cur_ptr->image.mem;
        memcpy((uint8_t *)r->prev_ptr->image.mem + prev_ptr->image.size,
          WT_PAGE_HEADER_BYTE(btree, dsk), cur_ptr->image.size - WT_PAGE_HEADER_BYTE_SIZE(btree));
        prev_ptr->image.size = combined_size;

        /*
         * At this point, there is only one disk image in the memory, the previous chunk. Update the
         * current chunk to that chunk, discard the unused chunk.
         */
        tmp = r->prev_ptr;
        r->prev_ptr = r->cur_ptr;
        r->cur_ptr = tmp;
        return (__rec_split_chunk_init(session, r, r->prev_ptr));
    }

    if (prev_ptr->min_offset != 0 && cur_ptr->image.size < r->min_split_size) {
        /*
         * The last chunk, pointed to by the current image pointer, has less than the minimum data.
         * Let's move any data more than the minimum from the previous image into the current.
         *
         * Grow the current buffer if it is not large enough.
         */
        len_to_move = prev_ptr->image.size - prev_ptr->min_offset;
        if (r->space_avail < len_to_move)
            WT_RET(__rec_split_grow(session, r, len_to_move));
        cur_dsk_start = WT_PAGE_HEADER_BYTE(btree, r->cur_ptr->image.mem);

        /*
         * Shift the contents of the current buffer to make space for the data that will be
         * prepended into the current buffer. Copy the data from the previous buffer to the start of
         * the current.
         */
        memmove(cur_dsk_start + len_to_move, cur_dsk_start,
          cur_ptr->image.size - WT_PAGE_HEADER_BYTE_SIZE(btree));
        memcpy(
          cur_dsk_start, (uint8_t *)r->prev_ptr->image.mem + prev_ptr->min_offset, len_to_move);

        /* Update boundary information */
        cur_ptr->entries += prev_ptr->entries - prev_ptr->min_entries;
        cur_ptr->recno = prev_ptr->min_recno;
        WT_RET(
          __wt_buf_set(session, &cur_ptr->key, prev_ptr->min_key.data, prev_ptr->min_key.size));
        cur_ptr->newest_durable_ts =
          WT_MAX(prev_ptr->newest_durable_ts, cur_ptr->newest_durable_ts);
        cur_ptr->oldest_start_ts = WT_MIN(prev_ptr->oldest_start_ts, cur_ptr->oldest_start_ts);
        cur_ptr->oldest_start_txn = WT_MIN(prev_ptr->oldest_start_txn, cur_ptr->oldest_start_txn);
        cur_ptr->newest_stop_ts = WT_MAX(prev_ptr->newest_stop_ts, cur_ptr->newest_stop_ts);
        cur_ptr->newest_stop_txn = WT_MAX(prev_ptr->newest_stop_txn, cur_ptr->newest_stop_txn);
        cur_ptr->image.size += len_to_move;

        prev_ptr->entries = prev_ptr->min_entries;
        prev_ptr->newest_durable_ts = prev_ptr->min_newest_durable_ts;
        prev_ptr->oldest_start_ts = prev_ptr->min_oldest_start_ts;
        prev_ptr->oldest_start_txn = prev_ptr->min_oldest_start_txn;
        prev_ptr->newest_stop_ts = prev_ptr->min_newest_stop_ts;
        prev_ptr->newest_stop_txn = prev_ptr->min_newest_stop_txn;
        prev_ptr->image.size -= len_to_move;
    }

    /* Write out the previous image */
    return (__rec_split_write(session, r, r->prev_ptr, NULL, false));
}

/*
 * __wt_rec_split_finish --
 *     Finish processing a page.
 */
int
__wt_rec_split_finish(WT_SESSION_IMPL *session, WT_RECONCILE *r)
{
    /*
     * We're done reconciling, write the final page. We may arrive here with no entries to write if
     * the page was entirely empty or if nothing on the page was visible to us.
     *
     * Pages with skipped or not-yet-globally visible updates aren't really empty; otherwise, the
     * page is truly empty and we will merge it into its parent during the parent's reconciliation.
     */
    if (r->entries == 0 && r->supd_next == 0)
        return (0);

    /* Set the number of entries and size for the just finished chunk. */
    r->cur_ptr->entries = r->entries;
    r->cur_ptr->image.size = WT_PTRDIFF32(r->first_free, r->cur_ptr->image.mem);

    /* Potentially reconsider a previous chunk. */
    if (r->prev_ptr != NULL)
        WT_RET(__rec_split_finish_process_prev(session, r));

    /* Write the remaining data/last page. */
    return (__rec_split_write(session, r, r->cur_ptr, NULL, true));
}

/*
 * __rec_supd_move --
 *     Move a saved WT_UPDATE list from the per-page cache to a specific block's list.
 */
static int
__rec_supd_move(WT_SESSION_IMPL *session, WT_MULTI *multi, WT_SAVE_UPD *supd, uint32_t n)
{
    uint32_t i;

    WT_RET(__wt_calloc_def(session, n, &multi->supd));

    for (i = 0; i < n; ++i)
        multi->supd[i] = *supd++;
    multi->supd_entries = n;
    return (0);
}

/*
 * __rec_split_write_supd --
 *     Check if we've saved updates that belong to this block, and move any to the per-block
 *     structure.
 */
static int
__rec_split_write_supd(
  WT_SESSION_IMPL *session, WT_RECONCILE *r, WT_REC_CHUNK *chunk, WT_MULTI *multi, bool last_block)
{
    WT_BTREE *btree;
    WT_DECL_ITEM(key);
    WT_DECL_RET;
    WT_PAGE *page;
    WT_REC_CHUNK *next;
    WT_SAVE_UPD *supd;
    WT_UPDATE *upd;
    uint32_t i, j;
    int cmp;

    /*
     * Check if we've saved updates that belong to this block, and move any to the per-block
     * structure.
     *
     * This code requires a key be filled in for the next block (or the last block flag be set, if
     * there's no next block).
     *
     * The last block gets all remaining saved updates.
     */
    if (last_block) {
        WT_RET(__rec_supd_move(session, multi, r->supd, r->supd_next));
        r->supd_next = 0;
        r->supd_memsize = 0;
        return (ret);
    }

    /*
     * Get the saved update's key and compare it with the block's key range. If the saved update
     * list belongs with the block we're about to write, move it to the per-block memory. Check only
     * to the first update that doesn't go with the block, they must be in sorted order.
     *
     * The other chunk will have the key for the next page, that's what we compare against.
     */
    next = chunk == r->cur_ptr ? r->prev_ptr : r->cur_ptr;
    page = r->page;
    if (page->type == WT_PAGE_ROW_LEAF) {
        btree = S2BT(session);
        WT_RET(__wt_scr_alloc(session, 0, &key));

        for (i = 0, supd = r->supd; i < r->supd_next; ++i, ++supd) {
            if (supd->ins == NULL)
                WT_ERR(__wt_row_leaf_key(session, page, supd->ripcip, key, false));
            else {
                key->data = WT_INSERT_KEY(supd->ins);
                key->size = WT_INSERT_KEY_SIZE(supd->ins);
            }
            WT_ASSERT(session, next != NULL);
            WT_ERR(__wt_compare(session, btree->collator, key, &next->key, &cmp));
            if (cmp >= 0)
                break;
        }
    } else
        for (i = 0, supd = r->supd; i < r->supd_next; ++i, ++supd)
            if (WT_INSERT_RECNO(supd->ins) >= next->recno)
                break;
    if (i != 0) {
        WT_ERR(__rec_supd_move(session, multi, r->supd, i));

        /*
         * If there are updates that weren't moved to the block, shuffle them to the beginning of
         * the cached list (we maintain the saved updates in sorted order, new saved updates must be
         * appended to the list).
         */
        r->supd_memsize = 0;
        for (j = 0; i < r->supd_next; ++j, ++i) {
            /* Account for the remaining update memory. */
            if (r->supd[i].ins == NULL)
                upd = page->modify->mod_row_update[page->type == WT_PAGE_ROW_LEAF ?
                    WT_ROW_SLOT(page, r->supd[i].ripcip) :
                    WT_COL_SLOT(page, r->supd[i].ripcip)];
            else
                upd = r->supd[i].ins->upd;
            r->supd_memsize += __wt_update_list_memsize(upd);
            r->supd[j] = r->supd[i];
        }
        r->supd_next = j;
    }

err:
    __wt_scr_free(session, &key);
    return (ret);
}

/*
 * __rec_split_write_header --
 *     Initialize a disk page's header.
 */
static void
__rec_split_write_header(WT_SESSION_IMPL *session, WT_RECONCILE *r, WT_REC_CHUNK *chunk,
  WT_MULTI *multi, WT_PAGE_HEADER *dsk)
{
    WT_BTREE *btree;
    WT_PAGE *page;

    btree = S2BT(session);
    page = r->page;

    dsk->recno = btree->type == BTREE_ROW ? WT_RECNO_OOB : multi->key.recno;
    dsk->write_gen = 0;
    dsk->mem_size = multi->size;
    dsk->u.entries = chunk->entries;
    dsk->type = page->type;

    dsk->flags = 0;

    /* Set the zero-length value flag in the page header. */
    if (page->type == WT_PAGE_ROW_LEAF) {
        F_CLR(dsk, WT_PAGE_EMPTY_V_ALL | WT_PAGE_EMPTY_V_NONE);

        if (chunk->entries != 0 && r->all_empty_value)
            F_SET(dsk, WT_PAGE_EMPTY_V_ALL);
        if (chunk->entries != 0 && !r->any_empty_value)
            F_SET(dsk, WT_PAGE_EMPTY_V_NONE);
    }

    /*
     * Note in the page header if we found updates that weren't globally visible when reconciling
     * this page.
     */
    if (multi->page_las.max_txn != WT_TXN_NONE)
        F_SET(dsk, WT_PAGE_LAS_UPDATE);

    dsk->unused = 0;

    dsk->version = __wt_process.page_version_ts ? WT_PAGE_VERSION_TS : WT_PAGE_VERSION_ORIG;

    /* Clear the memory owned by the block manager. */
    memset(WT_BLOCK_HEADER_REF(dsk), 0, btree->block_header);
}

/*
 * __rec_split_write_reuse --
 *     Check if a previously written block can be reused.
 */
static bool
__rec_split_write_reuse(
  WT_SESSION_IMPL *session, WT_RECONCILE *r, WT_MULTI *multi, WT_ITEM *image, bool last_block)
{
    WT_MULTI *multi_match;
    WT_PAGE_MODIFY *mod;

    mod = r->page->modify;

    /*
     * Don't bother calculating checksums for bulk loads, there's no reason to believe they'll be
     * useful. Check because LSM does bulk-loads as part of normal operations and the check is
     * cheap.
     */
    if (r->is_bulk_load)
        return (false);

    /*
     * Calculating the checksum is the expensive part, try to avoid it.
     *
     * Ignore the last block of any reconciliation. Pages are written in the same block order every
     * time, so the last block written for a page is unlikely to match any previously written block
     * or block written in the future, (absent a point-update earlier in the page which didn't
     * change the size of the on-page object in any way).
     */
    if (last_block)
        return (false);

    /*
     * Quit if evicting with no previously written block to compare against.
     * (In other words, if there's eviction pressure and the page was never
     * written by a checkpoint, calculating a checksum is worthless.)
     *
     * Quit if evicting and a previous check failed, once there's a miss no
     * future block will match.
     */
    if (F_ISSET(r, WT_REC_EVICT)) {
        if (mod->rec_result != WT_PM_REC_MULTIBLOCK || mod->mod_multi_entries < r->multi_next)
            return (false);
        if (r->evict_matching_checksum_failed)
            return (false);
    }

    /* Calculate the checksum for this block. */
    multi->checksum = __wt_checksum(image->data, image->size);

    /*
     * Don't check for a block match when writing blocks during compaction, the whole idea is to
     * move those blocks. Check after calculating the checksum, we don't distinguish between pages
     * written solely as part of the compaction and pages written at around the same time, and so
     * there's a possibility the calculated checksum will be useful in the future.
     */
    if (session->compact_state != WT_COMPACT_NONE)
        return (false);

    /*
     * Pages are written in the same block order every time, only check the appropriate slot.
     */
    if (mod->rec_result != WT_PM_REC_MULTIBLOCK || mod->mod_multi_entries < r->multi_next)
        return (false);

    multi_match = &mod->mod_multi[r->multi_next - 1];
    if (multi_match->size != multi->size || multi_match->checksum != multi->checksum) {
        r->evict_matching_checksum_failed = true;
        return (false);
    }

    multi_match->addr.reuse = 1;
    multi->addr = multi_match->addr;

    WT_STAT_DATA_INCR(session, rec_page_match);
    return (true);
}

/*
 * __rec_compression_adjust --
 *     Adjust the pre-compression page size based on compression results.
 */
static inline void
__rec_compression_adjust(WT_SESSION_IMPL *session, uint32_t max, size_t compressed_size,
  bool last_block, uint64_t *adjustp)
{
    WT_BTREE *btree;
    uint64_t adjust, current, new;
    u_int ten_percent;

    btree = S2BT(session);
    ten_percent = max / 10;

    /*
     * Changing the pre-compression size updates a shared memory location
     * and it's not uncommon to be pushing out large numbers of pages from
     * the same file. If compression creates a page larger than the target
     * size, decrease the pre-compression size. If compression creates a
     * page smaller than the target size, increase the pre-compression size.
     * Once we get under the target size, try and stay there to minimize
     * shared memory updates, but don't go over the target size, that means
     * we're writing bad page sizes.
     *	Writing a shared memory location without a lock and letting it
     * race, minor trickiness so we only read and write the value once.
     */
    WT_ORDERED_READ(current, *adjustp);
    WT_ASSERT(session, current >= max);

    if (compressed_size > max) {
        /*
         * The compressed size is GT the page maximum. Check if the pre-compression size is larger
         * than the maximum. If 10% of the page size larger than the maximum, decrease it by that
         * amount. Else if it's not already at the page maximum, set it there.
         *
         * Note we're using 10% of the maximum page size as our test for when to adjust the
         * pre-compression size as well as the amount by which we adjust it. Not updating the value
         * when it's close to the page size keeps us from constantly updating a shared memory
         * location, and 10% of the page size is an OK step value as well, so we use it in both
         * cases.
         */
        adjust = current - max;
        if (adjust > ten_percent)
            new = current - ten_percent;
        else if (adjust != 0)
            new = max;
        else
            return;
    } else {
        /*
         * The compressed size is LTE the page maximum.
         *
         * Don't increase the pre-compressed size on the last block, the last block might be tiny.
         *
         * If the compressed size is less than the page maximum by 10%, increase the pre-compression
         * size by 10% of the page, or up to the maximum in-memory image size.
         *
         * Note we're using 10% of the maximum page size... see above.
         */
        if (last_block || compressed_size > max - ten_percent)
            return;

        adjust = current + ten_percent;
        if (adjust < btree->maxmempage_image)
            new = adjust;
        else if (current != btree->maxmempage_image)
            new = btree->maxmempage_image;
        else
            return;
    }
    *adjustp = new;
}

/*
 * __rec_split_write --
 *     Write a disk block out for the split helper functions.
 */
static int
__rec_split_write(WT_SESSION_IMPL *session, WT_RECONCILE *r, WT_REC_CHUNK *chunk,
  WT_ITEM *compressed_image, bool last_block)
{
    WT_BTREE *btree;
    WT_MULTI *multi;
    WT_PAGE *page;
    WT_PAGE_LOOKASIDE *orig_page_las;
    size_t addr_size, compressed_size;
    uint8_t addr[WT_BTREE_MAX_ADDR_COOKIE];
    bool block_las_evict;
#ifdef HAVE_DIAGNOSTIC
    bool verify_image;
#endif

    btree = S2BT(session);
    page = r->page;
    orig_page_las = r->ref->page_las;
#ifdef HAVE_DIAGNOSTIC
    verify_image = true;
#endif

    /* Make sure there's enough room for another write. */
    WT_RET(__wt_realloc_def(session, &r->multi_allocated, r->multi_next + 1, &r->multi));
    multi = &r->multi[r->multi_next++];

    /* Initialize the address (set the addr type for the parent). */
    multi->addr.newest_durable_ts = chunk->newest_durable_ts;
    multi->addr.oldest_start_ts = chunk->oldest_start_ts;
    multi->addr.oldest_start_txn = chunk->oldest_start_txn;
    multi->addr.newest_stop_ts = chunk->newest_stop_ts;
    multi->addr.newest_stop_txn = chunk->newest_stop_txn;

    switch (page->type) {
    case WT_PAGE_COL_FIX:
        multi->addr.type = WT_ADDR_LEAF_NO;
        break;
    case WT_PAGE_COL_VAR:
    case WT_PAGE_ROW_LEAF:
        multi->addr.type = r->ovfl_items ? WT_ADDR_LEAF : WT_ADDR_LEAF_NO;
        break;
    case WT_PAGE_COL_INT:
    case WT_PAGE_ROW_INT:
        multi->addr.type = WT_ADDR_INT;
        break;
    default:
        return (__wt_illegal_value(session, page->type));
    }
    multi->size = WT_STORE_SIZE(chunk->image.size);
    multi->checksum = 0;

    /* Set the key. */
    if (btree->type == BTREE_ROW)
        WT_RET(__wt_row_ikey_alloc(session, 0, chunk->key.data, chunk->key.size, &multi->key.ikey));
    else
        multi->key.recno = chunk->recno;

    /* Check if there are saved updates that might belong to this block. */
    if (r->supd_next != 0)
        WT_RET(__rec_split_write_supd(session, r, chunk, multi, last_block));

    /*
     * If we are configured to do lookaside eviction for this block or if the original page has
     * lookaside content, accumulate the range of timestamps seen so far.
     *
     * If there is lookaside information attached to the original page then there are records for
     * this page in the lookaside that need to be accounted into the lookaside information for the
     * replacement page. It is too expensive to figure out the exact content for the replacement
     * page, so we take a superset of what is available to us.
     */
    block_las_evict = multi->supd != NULL && F_ISSET(r, WT_REC_LOOKASIDE);
    if (orig_page_las != NULL || block_las_evict) {
        multi->page_las.max_txn = WT_MAX(
          orig_page_las != NULL ? orig_page_las->max_txn : 0, block_las_evict ? r->max_txn : 0);
        multi->page_las.max_ondisk_ts =
          WT_MAX(orig_page_las != NULL ? orig_page_las->max_ondisk_ts : 0,
            block_las_evict ? r->max_ondisk_ts : 0);
        multi->page_las.min_skipped_ts =
          WT_MIN(orig_page_las != NULL ? orig_page_las->min_skipped_ts : WT_TS_MAX,
            block_las_evict ? r->min_skipped_ts : WT_TS_MAX);
        multi->page_las.has_prepares = orig_page_las != NULL && orig_page_las->has_prepares;

        WT_ASSERT(session, multi->page_las.max_txn != WT_TXN_NONE);
    }

    /* Initialize the page header(s). */
    __rec_split_write_header(session, r, chunk, multi, chunk->image.mem);
    if (compressed_image != NULL)
        __rec_split_write_header(session, r, chunk, multi, compressed_image->mem);

    /*
     * If we are writing the whole page in our first/only attempt, it might be a checkpoint
     * (checkpoints are only a single page, by definition). Checkpoints aren't written here, the
     * wrapup functions do the write.
     *
     * Track the buffer with the image. (This is bad layering, but we can't write the image until
     * the wrapup code, and we don't have a code path from here to there.)
     */
    if (last_block && r->multi_next == 1 && __rec_is_checkpoint(session, r)) {
        WT_ASSERT(session, r->supd_next == 0);

        if (compressed_image == NULL)
            r->wrapup_checkpoint = &chunk->image;
        else {
            r->wrapup_checkpoint = compressed_image;
            r->wrapup_checkpoint_compressed = true;
        }
        return (0);
    }

    /*
     * If configured for an in-memory database, we can't actually write it. Instead, we will
     * re-instantiate the page using the disk image and any list of updates we skipped.
     */
    if (F_ISSET(r, WT_REC_IN_MEMORY))
        goto copy_image;

    /*
     * If there are saved updates, do lookaside eviction.
     */
    if (multi->supd != NULL) {
        /*
         * XXX If no entries were used, the page is empty and we can only restore eviction/restore
         * or lookaside updates against empty row-store leaf pages, column-store modify attempts to
         * allocate a zero-length array.
         */
        if (r->page->type != WT_PAGE_ROW_LEAF && chunk->entries == 0)
            return (__wt_set_return(session, EBUSY));

<<<<<<< HEAD
        r->cache_write_lookaside = true;
=======
        if (F_ISSET(r, WT_REC_LOOKASIDE)) {
            r->cache_write_hs = true;
>>>>>>> 5346670f

        /*
         * Lookaside eviction writes disk images, but if no entries were used, copy the disk image.
         */
        if (r->leave_dirty && chunk->entries == 0)
            goto copy_image;
    }

    /*
     * If we wrote this block before, re-use it. Prefer a checksum of the compressed image. It's an
     * identical test and should be faster.
     */
    if (__rec_split_write_reuse(session, r, multi,
          compressed_image == NULL ? &chunk->image : compressed_image, last_block))
        goto copy_image;

    /* Write the disk image and get an address. */
    WT_RET(__wt_bt_write(session, compressed_image == NULL ? &chunk->image : compressed_image, addr,
      &addr_size, &compressed_size, false, F_ISSET(r, WT_REC_CHECKPOINT),
      compressed_image != NULL));
#ifdef HAVE_DIAGNOSTIC
    verify_image = false;
#endif
    WT_RET(__wt_memdup(session, addr, addr_size, &multi->addr.addr));
    multi->addr.size = (uint8_t)addr_size;

    /* Adjust the pre-compression page size based on compression results. */
    if (WT_PAGE_IS_INTERNAL(page) && compressed_size != 0 && btree->intlpage_compadjust)
        __rec_compression_adjust(
          session, btree->maxintlpage, compressed_size, last_block, &btree->maxintlpage_precomp);
    if (!WT_PAGE_IS_INTERNAL(page) && compressed_size != 0 && btree->leafpage_compadjust)
        __rec_compression_adjust(
          session, btree->maxleafpage, compressed_size, last_block, &btree->maxleafpage_precomp);

copy_image:
#ifdef HAVE_DIAGNOSTIC
    /*
     * The I/O routines verify all disk images we write, but there are paths in reconciliation that
     * don't do I/O. Verify those images, too.
     */
    WT_ASSERT(session, verify_image == false ||
        __wt_verify_dsk_image(
          session, "[reconcile-image]", chunk->image.data, 0, &multi->addr, true) == 0);
#endif

    /*
     * If re-instantiating this page in memory (either because eviction wants to, or because we
     * skipped updates to build the disk image), save a copy of the disk image.
     */
    if (F_ISSET(r, WT_REC_SCRUB) || r->leave_dirty)
        WT_RET(__wt_memdup(session, chunk->image.data, chunk->image.size, &multi->disk_image));

    return (0);
}

/*
 * __wt_bulk_init --
 *     Bulk insert initialization.
 */
int
__wt_bulk_init(WT_SESSION_IMPL *session, WT_CURSOR_BULK *cbulk)
{
    WT_BTREE *btree;
    WT_PAGE_INDEX *pindex;
    WT_RECONCILE *r;
    uint64_t recno;

    btree = S2BT(session);

    /*
     * Bulk-load is only permitted on newly created files, not any empty file -- see the checkpoint
     * code for a discussion.
     */
    if (!btree->original)
        WT_RET_MSG(session, EINVAL, "bulk-load is only possible for newly created trees");

    /*
     * Get a reference to the empty leaf page; we have exclusive access so we can take a copy of the
     * page, confident the parent won't split.
     */
    pindex = WT_INTL_INDEX_GET_SAFE(btree->root.page);
    cbulk->ref = pindex->index[0];
    cbulk->leaf = cbulk->ref->page;

    WT_RET(__rec_init(session, cbulk->ref, 0, NULL, &cbulk->reconcile));
    r = cbulk->reconcile;
    r->is_bulk_load = true;

    recno = btree->type == BTREE_ROW ? WT_RECNO_OOB : 1;

    return (__wt_rec_split_init(session, r, cbulk->leaf, recno, btree->maxleafpage_precomp));
}

/*
 * __wt_bulk_wrapup --
 *     Bulk insert cleanup.
 */
int
__wt_bulk_wrapup(WT_SESSION_IMPL *session, WT_CURSOR_BULK *cbulk)
{
    WT_BTREE *btree;
    WT_DECL_RET;
    WT_PAGE *parent;
    WT_RECONCILE *r;

    btree = S2BT(session);
    if ((r = cbulk->reconcile) == NULL)
        return (0);

    switch (btree->type) {
    case BTREE_COL_FIX:
        if (cbulk->entry != 0)
            __wt_rec_incr(
              session, r, cbulk->entry, __bitstr_size((size_t)cbulk->entry * btree->bitcnt));
        break;
    case BTREE_COL_VAR:
        if (cbulk->rle != 0)
            WT_ERR(__wt_bulk_insert_var(session, cbulk, false));
        break;
    case BTREE_ROW:
        break;
    }

    WT_ERR(__wt_rec_split_finish(session, r));
    WT_ERR(__rec_write_wrapup(session, r, r->page));
    __rec_write_page_status(session, r);

    /* Mark the page's parent and the tree dirty. */
    parent = r->ref->home;
    WT_ERR(__wt_page_modify_init(session, parent));
    __wt_page_modify_set(session, parent);

err:
    __rec_cleanup(session, r);
    __rec_destroy(session, &cbulk->reconcile);

    return (ret);
}

/*
 * __rec_split_discard --
 *     Discard the pages resulting from a previous split.
 */
static int
__rec_split_discard(WT_SESSION_IMPL *session, WT_PAGE *page)
{
    WT_BTREE *btree;
    WT_MULTI *multi;
    WT_PAGE_MODIFY *mod;
    uint32_t i;

    btree = S2BT(session);
    mod = page->modify;

    /*
     * A page that split is being reconciled for the second, or subsequent time; discard underlying
     * block space used in the last reconciliation that is not being reused for this reconciliation.
     */
    for (multi = mod->mod_multi, i = 0; i < mod->mod_multi_entries; ++multi, ++i) {
        if (btree->type == BTREE_ROW)
            __wt_free(session, multi->key);

        __wt_free(session, multi->disk_image);
        __wt_free(session, multi->supd);

        /*
         * If the page was re-written free the backing disk blocks used in the previous write
         * (unless the blocks were reused in this write). The page may instead have been a disk
         * image with associated saved updates: ownership of the disk image is transferred when
         * rewriting the page in-memory and there may not have been saved updates. We've gotten this
         * wrong a few times, so use the existence of an address to confirm backing blocks we care
         * about, and free any disk image/saved updates.
         */
        if (multi->addr.addr != NULL && !multi->addr.reuse) {
            WT_RET(__wt_btree_block_free(session, multi->addr.addr, multi->addr.size));
            __wt_free(session, multi->addr.addr);
        }
    }
    __wt_free(session, mod->mod_multi);
    mod->mod_multi_entries = 0;

    /*
     * This routine would be trivial, and only walk a single page freeing any blocks written to
     * support the split, except for root splits. In the case of root splits, we have to cope with
     * multiple pages in a linked list, and we also have to discard overflow items written for the
     * page.
     */
    if (WT_PAGE_IS_INTERNAL(page) && mod->mod_root_split != NULL) {
        WT_RET(__rec_split_discard(session, mod->mod_root_split));
        WT_RET(__wt_ovfl_track_wrapup(session, mod->mod_root_split));
        __wt_page_out(session, &mod->mod_root_split);
    }

    return (0);
}

/*
 * __rec_split_dump_keys --
 *     Dump out the split keys in verbose mode.
 */
static int
__rec_split_dump_keys(WT_SESSION_IMPL *session, WT_RECONCILE *r)
{
    WT_BTREE *btree;
    WT_DECL_ITEM(tkey);
    WT_MULTI *multi;
    uint32_t i;

    btree = S2BT(session);

    __wt_verbose(session, WT_VERB_SPLIT, "split: %" PRIu32 " pages", r->multi_next);

    if (btree->type == BTREE_ROW) {
        WT_RET(__wt_scr_alloc(session, 0, &tkey));
        for (multi = r->multi, i = 0; i < r->multi_next; ++multi, ++i)
            __wt_verbose(session, WT_VERB_SPLIT, "starting key %s",
              __wt_buf_set_printable(
                           session, WT_IKEY_DATA(multi->key.ikey), multi->key.ikey->size, tkey));
        __wt_scr_free(session, &tkey);
    } else
        for (multi = r->multi, i = 0; i < r->multi_next; ++multi, ++i)
            __wt_verbose(session, WT_VERB_SPLIT, "starting recno %" PRIu64, multi->key.recno);
    return (0);
}

/*
 * __rec_write_wrapup --
 *     Finish the reconciliation.
 */
static int
__rec_write_wrapup(WT_SESSION_IMPL *session, WT_RECONCILE *r, WT_PAGE *page)
{
    WT_BM *bm;
    WT_BTREE *btree;
    WT_MULTI *multi;
    WT_PAGE_MODIFY *mod;
    WT_REF *ref;
    uint32_t i;

    btree = S2BT(session);
    bm = btree->bm;
    mod = page->modify;
    ref = r->ref;

    /*
     * This page may have previously been reconciled, and that information is now about to be
     * replaced. Make sure it's discarded at some point, and clear the underlying modification
     * information, we're creating a new reality.
     */
    switch (mod->rec_result) {
    case 0: /*
             * The page has never been reconciled before, free the original
             * address blocks (if any).  The "if any" is for empty trees
             * created when a new tree is opened or previously deleted pages
             * instantiated in memory.
             *
             * The exception is root pages are never tracked or free'd, they
             * are checkpoints, and must be explicitly dropped.
             */
        if (__wt_ref_is_root(ref))
            break;
        WT_RET(__wt_ref_block_free(session, ref));
        break;
    case WT_PM_REC_EMPTY: /* Page deleted */
        break;
    case WT_PM_REC_MULTIBLOCK: /* Multiple blocks */
                               /*
                                * Discard the multiple replacement blocks.
                                */
        WT_RET(__rec_split_discard(session, page));
        break;
    case WT_PM_REC_REPLACE: /* 1-for-1 page swap */
                            /*
                             * Discard the replacement leaf page's blocks.
                             *
                             * The exception is root pages are never tracked or free'd, they are
                             * checkpoints, and must be explicitly dropped.
                             */
        if (!__wt_ref_is_root(ref))
            WT_RET(__wt_btree_block_free(session, mod->mod_replace.addr, mod->mod_replace.size));

        /* Discard the replacement page's address and disk image. */
        __wt_free(session, mod->mod_replace.addr);
        mod->mod_replace.size = 0;
        __wt_free(session, mod->mod_disk_image);
        break;
    default:
        return (__wt_illegal_value(session, mod->rec_result));
    }

    /* Reset the reconciliation state. */
    mod->rec_result = 0;

    /*
     * If using the lookaside table eviction path and we found updates that weren't globally visible
     * when reconciling this page, copy them into the database's lookaside store.
     *
     * If no updates were saved, no need to write to lookaside.
     */
    if (F_ISSET(r, WT_REC_LOOKASIDE) && r->multi_next > 0)
        WT_RET(__rec_las_wrapup(session, r));

    /*
     * Wrap up overflow tracking. If we are about to create a checkpoint, the system must be
     * entirely consistent at that point (the underlying block manager is presumably going to do
     * some action to resolve the list of allocated/free/whatever blocks that are associated with
     * the checkpoint).
     */
    WT_RET(__wt_ovfl_track_wrapup(session, page));

    __wt_verbose(session, WT_VERB_RECONCILE, "%p reconciled into %" PRIu32 " pages", (void *)ref,
      r->multi_next);

    switch (r->multi_next) {
    case 0: /* Page delete */
        WT_STAT_CONN_INCR(session, rec_page_delete);
        WT_STAT_DATA_INCR(session, rec_page_delete);

        /*
         * If this is the root page, we need to create a sync point. For a page to be empty, it has
         * to contain nothing at all, which means it has no records of any kind and is durable.
         */
        ref = r->ref;
        if (__wt_ref_is_root(ref)) {
            __wt_checkpoint_tree_reconcile_update(
              session, WT_TS_NONE, WT_TS_NONE, WT_TXN_NONE, WT_TS_MAX, WT_TXN_MAX);
            WT_RET(bm->checkpoint(bm, session, NULL, btree->ckpt, false));
        }

        /*
         * If the page was empty, we want to discard it from the tree by discarding the parent's key
         * when evicting the parent. Mark the page as deleted, then return success, leaving the page
         * in memory. If the page is subsequently modified, that is OK, we'll just reconcile it
         * again.
         */
        mod->rec_result = WT_PM_REC_EMPTY;
        break;
    case 1: /* 1-for-1 page swap */
            /*
             * Because WiredTiger's pages grow without splitting, we're replacing a single page with
             * another single page most of the time.
             *
             * If in-memory, or saving/restoring changes for this page and there's only one block,
             * there's nothing to write. Set up a single block as if to split, then use that disk
             * image to rewrite the page in memory. This is separate from simple replacements where
             * eviction has decided to retain the page in memory because the latter can't handle
             * update lists and splits can.
             */
        if (F_ISSET(r, WT_REC_IN_MEMORY) || (r->leave_dirty && r->multi->supd_entries != 0))
            goto split;

        /*
         * We may have a root page, create a sync point. (The write code ignores root page updates,
         * leaving that work to us.)
         */
        if (r->wrapup_checkpoint == NULL) {
            mod->mod_replace = r->multi->addr;
            r->multi->addr.addr = NULL;
            mod->mod_disk_image = r->multi->disk_image;
            r->multi->disk_image = NULL;
            mod->mod_page_las = r->multi->page_las;
        } else {
            __wt_checkpoint_tree_reconcile_update(session, r->multi->addr.newest_durable_ts,
              r->multi->addr.oldest_start_ts, r->multi->addr.oldest_start_txn,
              r->multi->addr.newest_stop_ts, r->multi->addr.newest_stop_txn);
            WT_RET(__wt_bt_write(session, r->wrapup_checkpoint, NULL, NULL, NULL, true,
              F_ISSET(r, WT_REC_CHECKPOINT), r->wrapup_checkpoint_compressed));
        }

        mod->rec_result = WT_PM_REC_REPLACE;
        break;
    default: /* Page split */
        if (WT_PAGE_IS_INTERNAL(page))
            WT_STAT_DATA_INCR(session, rec_multiblock_internal);
        else
            WT_STAT_DATA_INCR(session, rec_multiblock_leaf);

        /* Optionally display the actual split keys in verbose mode. */
        if (WT_VERBOSE_ISSET(session, WT_VERB_SPLIT))
            WT_RET(__rec_split_dump_keys(session, r));

    /*
     * The reuse flag was set in some cases, but we have to clear it, otherwise on subsequent
     * reconciliation we would fail to remove blocks that are being discarded.
     */
split:
        for (multi = r->multi, i = 0; i < r->multi_next; ++multi, ++i)
            multi->addr.reuse = 0;

        mod->mod_multi = r->multi;
        mod->mod_multi_entries = r->multi_next;
        mod->rec_result = WT_PM_REC_MULTIBLOCK;

        r->multi = NULL;
        r->multi_next = 0;
        break;
    }

    return (0);
}

/*
 * __rec_write_wrapup_err --
 *     Finish the reconciliation on error.
 */
static int
__rec_write_wrapup_err(WT_SESSION_IMPL *session, WT_RECONCILE *r, WT_PAGE *page)
{
    WT_DECL_RET;
    WT_MULTI *multi;
    WT_PAGE_MODIFY *mod;
    uint32_t i;

    mod = page->modify;

    /*
     * Clear the address-reused flag from the multiblock reconciliation information (otherwise we
     * might think the backing block is being reused on a subsequent reconciliation where we want to
     * free it).
     */
    if (mod->rec_result == WT_PM_REC_MULTIBLOCK)
        for (multi = mod->mod_multi, i = 0; i < mod->mod_multi_entries; ++multi, ++i)
            multi->addr.reuse = 0;

    /*
     * On error, discard blocks we've written, they're unreferenced by the tree. This is not a
     * question of correctness, we're avoiding block leaks.
     *
     * Don't discard backing blocks marked for reuse, they remain part of a previous reconciliation.
     */
    for (multi = r->multi, i = 0; i < r->multi_next; ++multi, ++i)
        if (multi->addr.addr != NULL) {
            if (multi->addr.reuse)
                multi->addr.addr = NULL;
            else
                WT_TRET(__wt_btree_block_free(session, multi->addr.addr, multi->addr.size));
        }

    /*
     * If using the lookaside table eviction path and we found updates that weren't globally visible
     * when reconciling this page, we might have already copied them into the database's lookaside
     * store. Remove them.
     */
    if (F_ISSET(r, WT_REC_LOOKASIDE))
        __rec_las_wrapup_err(session, r);

    WT_TRET(__wt_ovfl_track_wrapup_err(session, page));

    return (ret);
}

/*
 * __rec_las_wrapup --
 *     Copy all of the saved updates into the database's lookaside table.
 */
static int
__rec_las_wrapup(WT_SESSION_IMPL *session, WT_RECONCILE *r)
{
    WT_CURSOR *cursor;
    WT_DECL_RET;
    WT_MULTI *multi;
    uint32_t i, session_flags;

    /* Check if there's work to do. */
    for (multi = r->multi, i = 0; i < r->multi_next; ++multi, ++i)
        if (multi->supd != NULL)
            break;
    if (i == r->multi_next)
        return (0);

    __wt_las_cursor(session, &cursor, &session_flags);

    for (multi = r->multi, i = 0; i < r->multi_next; ++multi, ++i)
        if (multi->supd != NULL) {
            WT_ERR(__wt_las_insert_updates(cursor, S2BT(session), r, multi));
            if (!r->leave_dirty) {
                __wt_free(session, multi->supd);
                multi->supd_entries = 0;
            }
        }

err:
    WT_TRET(__wt_las_cursor_close(session, &cursor, session_flags));
    return (ret);
}

/*
 * __rec_las_wrapup_err --
 *     Discard any saved updates from the database's lookaside buffer.
 */
static void
__rec_las_wrapup_err(WT_SESSION_IMPL *session, WT_RECONCILE *r)
{
    WT_KEY_MEMENTO *mementop;
    WT_MULTI *multi;
    uint32_t i, j;

    /*
     * Note the additional check for whether lookaside table entries for this page have been
     * written.
     */
    for (multi = r->multi, i = 0; i < r->multi_next; ++multi, ++i)
        if (multi->supd != NULL && multi->has_las) {
            if (multi->page_las.mementos_cnt != 0) {
                WT_ASSERT(session, multi->page_las.mementos != NULL);
                for (j = 0, mementop = multi->page_las.mementos; j < multi->page_las.mementos_cnt;
                     j++, mementop++)
                    __wt_buf_free(session, &mementop->key);
            }
            __wt_free(session, multi->page_las.mementos);
        }
}

/*
 * __wt_rec_cell_build_ovfl --
 *     Store overflow items in the file, returning the address cookie.
 */
int
__wt_rec_cell_build_ovfl(WT_SESSION_IMPL *session, WT_RECONCILE *r, WT_REC_KV *kv, uint8_t type,
  wt_timestamp_t start_ts, uint64_t start_txn, wt_timestamp_t stop_ts, uint64_t stop_txn,
  uint64_t rle)
{
    WT_BM *bm;
    WT_BTREE *btree;
    WT_DECL_ITEM(tmp);
    WT_DECL_RET;
    WT_PAGE *page;
    WT_PAGE_HEADER *dsk;
    size_t size;
    uint8_t *addr, buf[WT_BTREE_MAX_ADDR_COOKIE];

    btree = S2BT(session);
    bm = btree->bm;
    page = r->page;

    /* Track if page has overflow items. */
    r->ovfl_items = true;

    /*
     * See if this overflow record has already been written and reuse it if possible, otherwise
     * write a new overflow record.
     */
    WT_RET(__wt_ovfl_reuse_search(session, page, &addr, &size, kv->buf.data, kv->buf.size));
    if (addr == NULL) {
        /* Allocate a buffer big enough to write the overflow record. */
        size = kv->buf.size;
        WT_RET(bm->write_size(bm, session, &size));
        WT_RET(__wt_scr_alloc(session, size, &tmp));

        /* Initialize the buffer: disk header and overflow record. */
        dsk = tmp->mem;
        memset(dsk, 0, WT_PAGE_HEADER_SIZE);
        dsk->type = WT_PAGE_OVFL;
        dsk->u.datalen = (uint32_t)kv->buf.size;
        memcpy(WT_PAGE_HEADER_BYTE(btree, dsk), kv->buf.data, kv->buf.size);
        dsk->mem_size = WT_PAGE_HEADER_BYTE_SIZE(btree) + (uint32_t)kv->buf.size;
        tmp->size = dsk->mem_size;

        /* Write the buffer. */
        addr = buf;
        WT_ERR(__wt_bt_write(
          session, tmp, addr, &size, NULL, false, F_ISSET(r, WT_REC_CHECKPOINT), false));

        /*
         * Track the overflow record (unless it's a bulk load, which by definition won't ever reuse
         * a record.
         */
        if (!r->is_bulk_load)
            WT_ERR(__wt_ovfl_reuse_add(session, page, addr, size, kv->buf.data, kv->buf.size));
    }

    /* Set the callers K/V to reference the overflow record's address. */
    WT_ERR(__wt_buf_set(session, &kv->buf, addr, size));

    /* Build the cell and return. */
    kv->cell_len = __wt_cell_pack_ovfl(
      session, &kv->cell, type, start_ts, start_txn, stop_ts, stop_txn, rle, kv->buf.size);
    kv->len = kv->cell_len + kv->buf.size;

err:
    __wt_scr_free(session, &tmp);
    return (ret);
}<|MERGE_RESOLUTION|>--- conflicted
+++ resolved
@@ -654,11 +654,8 @@
 
     r->salvage = salvage;
 
-<<<<<<< HEAD
-=======
     r->cache_write_hs = r->cache_write_restore = false;
 
->>>>>>> 5346670f
     /*
      * The fake cursor used to figure out modified update values points to the enclosing WT_REF as a
      * way to access the page, and also needs to set the format.
@@ -1882,12 +1879,10 @@
         if (r->page->type != WT_PAGE_ROW_LEAF && chunk->entries == 0)
             return (__wt_set_return(session, EBUSY));
 
-<<<<<<< HEAD
-        r->cache_write_lookaside = true;
-=======
-        if (F_ISSET(r, WT_REC_LOOKASIDE)) {
-            r->cache_write_hs = true;
->>>>>>> 5346670f
+        r->cache_write_hs = true;
+
+        if (r->leave_dirty)
+            r->cache_write_restore = true;
 
         /*
          * Lookaside eviction writes disk images, but if no entries were used, copy the disk image.
