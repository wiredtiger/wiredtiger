/*-
 * Copyright (c) 2014-present MongoDB, Inc.
 * Copyright (c) 2008-2014 WiredTiger, Inc.
 *	All rights reserved.
 *
 * See the file LICENSE for redistribution information.
 */

#include "wt_internal.h"

static int __rec_cleanup(WT_SESSION_IMPL *, WT_RECONCILE *);
static int __rec_destroy(WT_SESSION_IMPL *, void *);
static int __rec_destroy_session(WT_SESSION_IMPL *);
static int __rec_init(WT_SESSION_IMPL *, WT_REF *, uint32_t, WT_SALVAGE_COOKIE *, void *);
static int __rec_hs_wrapup(WT_SESSION_IMPL *, WT_RECONCILE *);
static int __rec_root_write(WT_SESSION_IMPL *, WT_PAGE *, uint32_t);
static int __rec_split_discard(WT_SESSION_IMPL *, WT_PAGE *);
static int __rec_split_row_promote(WT_SESSION_IMPL *, WT_RECONCILE *, WT_ITEM *, uint8_t);
static int __rec_split_write(WT_SESSION_IMPL *, WT_RECONCILE *, WTI_REC_CHUNK *, bool);
static void __rec_write_page_status(WT_SESSION_IMPL *, WT_RECONCILE *);
static int __rec_write_err(WT_SESSION_IMPL *, WT_RECONCILE *, WT_PAGE *);
static int __rec_write_wrapup(WT_SESSION_IMPL *, WT_RECONCILE *, WT_PAGE *);
static int __reconcile(WT_SESSION_IMPL *, WT_REF *, WT_SALVAGE_COOKIE *, uint32_t, bool *);

/*
 * __wt_reconcile --
 *     Reconcile an in-memory page into its on-disk format, and write it.
 */
int
__wt_reconcile(WT_SESSION_IMPL *session, WT_REF *ref, WT_SALVAGE_COOKIE *salvage, uint32_t flags)
{
    WT_BTREE *btree;
    WT_DECL_RET;
    WT_PAGE *page;
    bool no_reconcile_set, page_locked;

    btree = S2BT(session);
    page = ref->page;

    __wt_verbose(session, WT_VERB_RECONCILE, "%p reconcile %s (%s%s)", (void *)ref,
      __wt_page_type_string(page->type), LF_ISSET(WT_REC_EVICT) ? "evict" : "checkpoint",
      LF_ISSET(WT_REC_HS) ? ", history store" : "");

    /*
     * Sanity check flags.
     *
     * If we try to do eviction using transaction visibility, we had better have a snapshot. This
     * doesn't apply to checkpoints: there are (rare) cases where we write data at read-uncommitted
     * isolation.
     */
    WT_ASSERT_ALWAYS(session,
      !LF_ISSET(WT_REC_EVICT) || LF_ISSET(WT_REC_VISIBLE_ALL_TXNID) ||
        F_ISSET(session->txn, WT_TXN_HAS_SNAPSHOT),
      "Attempting an eviction with transaction visibility and no snapshot");

    /* Can't do history store eviction for history store itself or for metadata. */
    WT_ASSERT(session,
      !LF_ISSET(WT_REC_HS) || (!WT_IS_HS(btree->dhandle) && !WT_IS_METADATA(btree->dhandle)));
    /* Flag as unused for non diagnostic builds. */
    WT_UNUSED(btree);

    /* It's an error to be called with a clean page. */
    WT_ASSERT(session, __wt_page_is_modified(page));

    /*
     * Reconciliation acquires and releases pages, and in rare cases that page release triggers
     * eviction. If the page is dirty, eviction can trigger reconciliation, and we re-enter this
     * code. Reconciliation isn't re-entrant, so we need to ensure that doesn't happen.
     */
    no_reconcile_set = F_ISSET(session, WT_SESSION_NO_RECONCILE);
    F_SET(session, WT_SESSION_NO_RECONCILE);

    /*
     * Reconciliation locks the page for two reasons:
     *    Reconciliation reads the lists of page updates, obsolete updates
     * cannot be discarded while reconciliation is in progress;
     *    In-memory splits: reconciliation of an internal page cannot handle
     * a child page splitting during the reconciliation.
     */
    WT_PAGE_LOCK(session, page);
    page_locked = true;

    /*
     * Now that the page is locked, if attempting to evict it, check again whether eviction is
     * permitted. The page's state could have changed while we were waiting to acquire the lock
     * (e.g., the page could have split).
     */
    if (LF_ISSET(WT_REC_EVICT) && !__wt_page_can_evict(session, ref, NULL))
        WT_ERR(__wt_set_return(session, EBUSY));

    /*
     * Reconcile the page. The reconciliation code unlocks the page as soon as possible, and returns
     * that information.
     */
    ret = __reconcile(session, ref, salvage, flags, &page_locked);

    /* If writing a page in service of compaction, we're done, clear the flag. */
    F_CLR_ATOMIC_16(ref->page, WT_PAGE_COMPACTION_WRITE);

    if (ret != 0)
        F_SET_ATOMIC_16(ref->page, WT_PAGE_REC_FAIL);
    else
        F_CLR_ATOMIC_16(ref->page, WT_PAGE_REC_FAIL);

err:
    if (page_locked)
        WT_PAGE_UNLOCK(session, page);
    if (!no_reconcile_set)
        F_CLR(session, WT_SESSION_NO_RECONCILE);

    return (ret);
}

/*
 * __reconcile_save_evict_state --
 *     Save the transaction state that causes history to be pinned, whether reconciliation succeeds
 *     or fails.
 */
static void
__reconcile_save_evict_state(WT_SESSION_IMPL *session, WT_REF *ref, uint32_t flags)
{
    WT_PAGE_MODIFY *mod;
    uint64_t oldest_id;

    mod = ref->page->modify;
    oldest_id = __wt_txn_oldest_id(session);

    /*
     * During eviction, save the transaction state that causes history to be pinned, regardless of
     * whether reconciliation succeeds or fails. There is usually no point retrying eviction until
     * this state changes.
     */
    if (LF_ISSET(WT_REC_EVICT)) {
        mod->last_eviction_id = oldest_id;
        __wt_txn_pinned_timestamp(session, &mod->last_eviction_timestamp);
        mod->last_evict_pass_gen = __wt_atomic_load64(&S2C(session)->evict->evict_pass_gen);
    }

#ifdef HAVE_DIAGNOSTIC
    /*
     * Check that transaction time always moves forward for a given page. If this check fails,
     * reconciliation can free something that a future reconciliation will need.
     */
    WT_ASSERT(session, WT_TXNID_LE(mod->last_oldest_id, oldest_id));
    mod->last_oldest_id = oldest_id;
#endif
}

/*
 * __reconcile_post_wrapup --
 *     Do the last things necessary after wrapping up the reconciliation. Called whether or not the
 *     reconciliation fails, with different error-path behavior in the parent.
 */
static int
__reconcile_post_wrapup(
  WT_SESSION_IMPL *session, WT_RECONCILE *r, WT_PAGE *page, uint32_t flags, bool *page_lockedp)
{
    WT_BTREE *btree;

    btree = S2BT(session);

    /* Ensure that we own the lock before unlocking the page, as we unlock it unconditionally. */
    WT_ASSERT_SPINLOCK_OWNED(session, &page->modify->page_lock);

    page->modify->flags = 0;

    /* Release the reconciliation lock. */
    *page_lockedp = false;
    WT_PAGE_UNLOCK(session, page);

    /* Update statistics. */
    WT_STAT_CONN_INCR(session, rec_pages);
    WT_STAT_DSRC_INCR(session, rec_pages);
    if (LF_ISSET(WT_REC_EVICT))
        WT_STAT_CONN_DSRC_INCR(session, rec_pages_eviction);
    if (r->cache_write_hs)
        WT_STAT_CONN_DSRC_INCR(session, cache_write_hs);
    if (r->cache_write_restore_invisible || F_ISSET(r, WT_REC_SCRUB))
        WT_STAT_CONN_DSRC_INCR(session, cache_write_restore);
    if (!WT_IS_HS(btree->dhandle)) {
        if (r->rec_page_cell_with_txn_id)
            WT_STAT_CONN_INCR(session, rec_pages_with_txn);
        if (r->rec_page_cell_with_ts)
            WT_STAT_CONN_INCR(session, rec_pages_with_ts);
        if (r->rec_page_cell_with_prepared_txn)
            WT_STAT_CONN_INCR(session, rec_pages_with_prepare);
    }
    if (r->multi_next > btree->rec_multiblock_max)
        btree->rec_multiblock_max = r->multi_next;

    /* Clean up the reconciliation structure. */
    WT_RET(__rec_cleanup(session, r));

    /*
     * When threads perform eviction, don't cache block manager structures (even across calls), we
     * can have a significant number of threads doing eviction at the same time with large items.
     * Ignore checkpoints, once the checkpoint completes, all unnecessary session resources will be
     * discarded.
     */
    if (!WT_SESSION_IS_CHECKPOINT(session)) {
        /*
         * Clean up the underlying block manager memory too: it's not reconciliation, but threads
         * discarding reconciliation structures want to clean up the block manager's structures as
         * well, and there's no obvious place to do that.
         */
        if (session->block_manager_cleanup != NULL) {
            WT_RET(session->block_manager_cleanup(session));
        }

        WT_RET(__rec_destroy_session(session));
    }

    return (0);
}

/*
 * __reconcile --
 *     Reconcile an in-memory page into its on-disk format, and write it.
 */
static int
__reconcile(WT_SESSION_IMPL *session, WT_REF *ref, WT_SALVAGE_COOKIE *salvage, uint32_t flags,
  bool *page_lockedp)
{
    WT_BTREE *btree;
    WT_CONNECTION_IMPL *conn;
    WT_DECL_RET;
    WT_PAGE *page;
    WT_RECONCILE *r;
    uint64_t rec, rec_finish, rec_hs_wrapup, rec_img_build, rec_start;
    void *addr;

    btree = S2BT(session);
    conn = S2C(session);
    page = ref->page;

    rec_start = __wt_clock(session);
    WT_ASSERT(session, rec_start != 0);

    if (*page_lockedp)
        WT_ASSERT_SPINLOCK_OWNED(session, &page->modify->page_lock);

    /* Save the eviction state. */
    __reconcile_save_evict_state(session, ref, flags);

    /* Initialize the reconciliation structures for each new run. */
    WT_RET(__rec_init(session, ref, flags, salvage, &session->reconcile));
    WT_CLEAR(session->reconcile_timeline);
    session->reconcile_timeline.reconcile_start = rec_start;

    r = session->reconcile;

    /* Only update if we are in the first entry into eviction. */
    if (!session->evict_timeline.reentry_hs_eviction)
        session->reconcile_timeline.image_build_start = __wt_clock(session);

    /* Reconcile the page. */
    switch (page->type) {
    case WT_PAGE_COL_FIX:
        ret = __wti_rec_col_fix(session, r, ref, salvage);
        break;
    case WT_PAGE_COL_INT:
        WT_WITH_PAGE_INDEX(session, ret = __wti_rec_col_int(session, r, ref));
        break;
    case WT_PAGE_COL_VAR:
        ret = __wti_rec_col_var(session, r, ref, salvage);
        break;
    case WT_PAGE_ROW_INT:
        WT_WITH_PAGE_INDEX(session, ret = __wti_rec_row_int(session, r, page));
        break;
    case WT_PAGE_ROW_LEAF:
        /*
         * It's important we wrap this call in a page index guard, the ikey on the ref may still be
         * pointing into the internal page's memory. We want to prevent eviction of the internal
         * page for the duration.
         */
        WT_WITH_PAGE_INDEX(session, ret = __wti_rec_row_leaf(session, r, ref, salvage));
        break;
    default:
        ret = __wt_illegal_value(session, page->type);
        break;
    }

    if (!session->evict_timeline.reentry_hs_eviction)
        session->reconcile_timeline.image_build_finish = __wt_clock(session);

    /*
     * If we failed, don't bail out yet; we still need to update stats and tidy up.
     */

    /*
     * If eviction didn't use any updates and didn't split or delete the page, it didn't make
     * progress. Give up rather than silently succeeding in doing no work: this way threads know to
     * back off forced eviction rather than spinning.
     *
     * Do not return an error if we are syncing the file with eviction disabled or as part of a
     * checkpoint.
     */
    if (ret == 0 && !(btree->evict_disabled > 0 || !F_ISSET(btree->dhandle, WT_DHANDLE_OPEN)) &&
      F_ISSET(r, WT_REC_EVICT) && !WT_PAGE_IS_INTERNAL(r->page) && r->multi_next == 1 &&
      F_ISSET(r, WT_REC_CALL_URGENT) && !r->update_used && r->cache_write_restore_invisible &&
      !r->cache_upd_chain_all_aborted) {
        /*
         * If eviction didn't make any progress, let application threads know they should refresh
         * the transaction's snapshot (and try to evict the latest content).
         */
        if (F_ISSET(session->txn, WT_TXN_HAS_SNAPSHOT))
            F_SET(session->txn, WT_TXN_REFRESH_SNAPSHOT);

        WT_STAT_CONN_DSRC_INCR(session, cache_eviction_blocked_no_progress);
        ret = __wt_set_return(session, EBUSY);
    }
    addr = ref->addr;

    /*
     * If we fail the reconciliation prior to calling __rec_write_wrapup then we can clean up our
     * state and return an error.
     *
     * If we fail the reconciliation after calling __rec_write_wrapup then we must panic as
     * inserting updates to the history store and then failing can leave us in a bad state.
     */
    if (ret != 0) {
        WT_ASSERT_ALWAYS(session, addr == NULL || ref->addr != NULL,
          "Reconciliation trying to free the page that has been written to disk");
        WT_IGNORE_RET(__rec_write_err(session, r, page));
        WT_IGNORE_RET(__reconcile_post_wrapup(session, r, page, flags, page_lockedp));
        /*
         * This return statement covers non-panic error scenarios; any failure beyond this point is
         * a panic. Conversely, no return prior to this point should use the "err" label.
         */
        return (ret);
    }

    /* Wrap up the page reconciliation. Panic on failure. */
    WT_ERR(__rec_write_wrapup(session, r, page));
    __rec_write_page_status(session, r);
    WT_ERR(__reconcile_post_wrapup(session, r, page, flags, page_lockedp));

    /*
     * Root pages are special, splits have to be done, we can't put it off as the parent's problem
     * any more.
     */
    if (__wt_ref_is_root(ref)) {
        WT_WITH_PAGE_INDEX(session, ret = __rec_root_write(session, page, flags));
        if (ret != 0)
            goto err;
        return (0);
    }

    /*
     * Otherwise, mark the page's parent dirty. Don't mark the tree dirty: if this reconciliation is
     * in service of a checkpoint, it's cleared the tree's dirty flag, and we don't want to set it
     * again as part of that walk.
     */
    WT_ERR(__wt_page_parent_modify_set(session, ref, true));

    /*
     * Track the longest reconciliation and time spent in each reconciliation stage, ignoring races
     * (it's just a statistic).
     */
    rec_finish = __wt_clock(session);
    session->reconcile_timeline.reconcile_finish = rec_finish;

    rec_hs_wrapup = WT_CLOCKDIFF_MS(
      session->reconcile_timeline.hs_wrapup_finish, session->reconcile_timeline.hs_wrapup_start);
    rec_img_build = WT_CLOCKDIFF_MS(session->reconcile_timeline.image_build_finish,
      session->reconcile_timeline.image_build_start);
    rec = WT_CLOCKDIFF_MS(rec_finish, rec_start);

    /*
     * Sanity check timings (WT_DAY is in seconds, and we have milliseconds). FIXME WT-12192
     * rec_hs_wrapup and rec_img_build should also have an assertion here.
     */
    WT_ASSERT(session, rec < WT_DAY * WT_THOUSAND);

    if (rec_hs_wrapup > conn->rec_maximum_hs_wrapup_milliseconds)
        conn->rec_maximum_hs_wrapup_milliseconds = rec_hs_wrapup;
    if (rec_img_build > conn->rec_maximum_image_build_milliseconds)
        conn->rec_maximum_image_build_milliseconds = rec_img_build;
    if (rec > conn->rec_maximum_milliseconds)
        conn->rec_maximum_milliseconds = rec;
    if (session->reconcile_timeline.total_reentry_hs_eviction_time >
      conn->evict->reentry_hs_eviction_ms)
        conn->evict->reentry_hs_eviction_ms =
          session->reconcile_timeline.total_reentry_hs_eviction_time;

err:
    if (ret != 0)
        WT_RET_PANIC(session, ret, "reconciliation failed after building the disk image");
    return (ret);
}

/*
 * __rec_write_page_status --
 *     Set the page status after reconciliation.
 */
static void
__rec_write_page_status(WT_SESSION_IMPL *session, WT_RECONCILE *r)
{
    WT_BTREE *btree;
    WT_PAGE *page;
    WT_PAGE_MODIFY *mod;

    btree = S2BT(session);
    page = r->page;
    mod = page->modify;

    /*
     * Track the page's maximum transaction ID (used to decide if we can evict a clean page and
     * discard its history).
     */
    mod->rec_max_txn = r->max_txn;
    mod->rec_max_timestamp = r->max_ts;

    /*
     * Track the tree's maximum transaction ID (used to decide if it's safe to discard the tree) and
     * maximum timestamp.
     */
    if (WT_TXNID_LT(btree->rec_max_txn, r->max_txn))
        btree->rec_max_txn = r->max_txn;
    if (btree->rec_max_timestamp < r->max_ts)
        btree->rec_max_timestamp = r->max_ts;

    /*
     * Set the page's status based on whether or not we cleaned the page.
     */
    if (r->leave_dirty) {
        /*
         * The page remains dirty.
         *
         * Any checkpoint call cleared the tree's modified flag before writing pages, so we must
         * explicitly reset it. We insert a barrier after the change for clarity (the requirement is
         * the flag be set before a subsequent checkpoint reads it, and as the current checkpoint is
         * waiting on this reconciliation to complete, there's no risk of that happening).
         */
        btree->modified = true;
        WT_FULL_BARRIER();
        if (!S2C(session)->modified)
            S2C(session)->modified = true;

        /*
         * Eviction should only be here if allowing writes to history store or in the in-memory
         * eviction case. Otherwise, we must be reconciling the metadata (which does not allow
         * history store content).
         */
        WT_ASSERT(session,
          !F_ISSET(r, WT_REC_EVICT) ||
            (F_ISSET(r, WT_REC_HS | WT_REC_IN_MEMORY) || WT_IS_METADATA(btree->dhandle)));
    } else {
        /*
         * We set the page state to mark it as having been dirtied for the first time prior to
         * reconciliation. A failed atomic cas indicates that an update has taken place during
         * reconciliation.
         *
         * The page only might be clean; if the page state is unchanged since reconciliation
         * started, it's clean.
         *
         * If the page state changed, the page has been written since reconciliation started and
         * remains dirty (that can't happen when evicting, the page is exclusively locked).
         */
        if (__wt_atomic_cas32(&mod->page_state, WT_PAGE_DIRTY_FIRST, WT_PAGE_CLEAN))
            __wt_cache_dirty_decr(session, page);
        else
            WT_ASSERT_ALWAYS(
              session, !F_ISSET(r, WT_REC_EVICT), "Page state has been modified during eviction");
    }
}

/*
 * __rec_root_write --
 *     Handle the write of a root page.
 */
static int
__rec_root_write(WT_SESSION_IMPL *session, WT_PAGE *page, uint32_t flags)
{
    WT_DECL_RET;
    WT_PAGE *next;
    WT_PAGE_INDEX *pindex;
    WT_PAGE_MODIFY *mod;
    WT_REF fake_ref;
    uint32_t i;

    mod = page->modify;

    /*
     * If a single root page was written (either an empty page or there was a 1-for-1 page swap),
     * we've written root and checkpoint, we're done. Clear the result of the reconciliation, a root
     * page never has the structures that would normally be associated with (at least), the
     * replaced-object flag. If the root page split, write the resulting WT_REF array. We already
     * have an infrastructure for writing pages, create a fake root page and write it instead of
     * adding code to write blocks based on the list of blocks resulting from a multiblock
     * reconciliation.
     *
     */
    switch (mod->rec_result) {
    case WT_PM_REC_EMPTY:   /* Page is empty */
    case WT_PM_REC_REPLACE: /* 1-for-1 page swap */
        mod->rec_result = 0;
        return (0);
    case WT_PM_REC_MULTIBLOCK: /* Multiple blocks */
        break;
    default:
        return (__wt_illegal_value(session, mod->rec_result));
    }

    __wt_verbose(
      session, WT_VERB_SPLIT, "root page split -> %" PRIu32 " pages", mod->mod_multi_entries);

    /*
     * Create a new root page, initialize the array of child references, mark it dirty, then write
     * it.
     *
     * Don't count the eviction of this page as progress, checkpoint can repeatedly create and
     * discard these pages.
     */
    WT_RET(__wt_page_alloc(session, page->type, mod->mod_multi_entries, false, &next, 0));
    F_SET_ATOMIC_16(next, WT_PAGE_EVICT_NO_PROGRESS);

    WT_INTL_INDEX_GET(session, next, pindex);
    for (i = 0; i < mod->mod_multi_entries; ++i) {
        /*
         * There's special error handling required when re-instantiating pages in memory; it's not
         * needed here, asserted for safety.
         */
        WT_ASSERT_ALWAYS(
          session, mod->mod_multi[i].supd == NULL, "Applying unnecessary error handling");
        WT_ASSERT_ALWAYS(
          session, mod->mod_multi[i].disk_image == NULL, "Applying unnecessary error handling");

        WT_ERR(__wt_multi_to_ref(
          session, NULL, next, &mod->mod_multi[i], &pindex->index[i], NULL, false, false));
        pindex->index[i]->home = next;
    }

    /*
     * We maintain a list of pages written for the root in order to free the backing blocks the next
     * time the root is written.
     */
    mod->mod_root_split = next;

    /*
     * Mark the page dirty. Don't mark the tree dirty: if this reconciliation is in service of a
     * checkpoint, it's cleared the tree's dirty flag, and we don't want to set it again as part of
     * that walk.
     */
    WT_ERR(__wt_page_modify_init(session, next));
    __wt_page_only_modify_set(session, next);

    /*
     * Fake up a reference structure, and write the next root page.
     */
    __wt_root_ref_init(session, &fake_ref, next, page->type == WT_PAGE_COL_INT);
    return (__wt_reconcile(session, &fake_ref, NULL, flags));

err:
    __wt_page_out(session, &next);
    return (ret);
}

/*
 * __rec_init --
 *     Initialize the reconciliation structure.
 */
static int
__rec_init(WT_SESSION_IMPL *session, WT_REF *ref, uint32_t flags, WT_SALVAGE_COOKIE *salvage,
  void *reconcilep)
{
    WT_BTREE *btree;
    WT_DECL_RET;
    WT_PAGE *page;
    WT_RECONCILE *r;
    WT_TXN_GLOBAL *txn_global;
    uint64_t ckpt_txn;

    btree = S2BT(session);
    page = ref->page;

    /*
     * Reconciliation is not re-entrant, make sure that doesn't happen. Our caller sets
     * WT_SESSION_IMPL.WT_SESSION_NO_RECONCILE to prevent it, but it's been a problem in the past,
     * check to be sure.
     */
    r = *(WT_RECONCILE **)reconcilep;
    if (r != NULL && r->ref != NULL)
        WT_RET_MSG(session, WT_ERROR, "reconciliation re-entered");

    if (r == NULL) {
        WT_RET(__wt_calloc_one(session, &r));
        session->reconcile_cleanup = __rec_destroy_session;

        /* Connect pointers/buffers. */
        r->cur = &r->_cur;
        r->last = &r->_last;
    }

    /* Remember the configuration. */
    r->ref = ref;
    r->page = page;

    /*
     * Save the transaction generations before reading the page. These are all acquire reads, but we
     * only need one.
     */
    r->orig_btree_checkpoint_gen = btree->checkpoint_gen;
    r->orig_txn_checkpoint_gen = __wt_gen(session, WT_GEN_CHECKPOINT);

    WT_ASSERT_ALWAYS(
      session, page->modify->flags == 0, "Illegal page state when initializing reconcile");

    /* Track that the page is being reconciled and if it is exclusive (e.g. eviction). */
    F_SET(page->modify, WT_PAGE_MODIFY_RECONCILING);
    if (LF_ISSET(WT_REC_EVICT))
        F_SET(page->modify, WT_PAGE_MODIFY_EXCLUSIVE);

    /*
     * Update the page state to indicate that all currently installed updates will be included in
     * this reconciliation if it would mark the page clean.
     */
    __wt_atomic_store32(&page->modify->page_state, WT_PAGE_DIRTY_FIRST);
    WT_FULL_BARRIER();

    /*
     * Cache the oldest running transaction ID. This is used to check whether updates seen by
     * reconciliation have committed. We keep a cached copy to avoid races where a concurrent
     * transaction could abort while reconciliation is examining its updates. This way, any
     * transaction running when reconciliation starts is considered uncommitted.
     */
    txn_global = &S2C(session)->txn_global;
    WT_ACQUIRE_READ_WITH_BARRIER(r->last_running, txn_global->last_running);

    /*
     * Cache the pinned timestamp and oldest id, these are used to when we clear obsolete timestamps
     * and ids from time windows later in reconciliation.
     */
    __wt_txn_pinned_timestamp(session, &r->rec_start_pinned_ts);
    r->rec_start_oldest_id = __wt_txn_oldest_id(session);

    __wt_txn_pinned_stable_timestamp(session, &r->rec_start_pinned_stable_ts);

    WT_ACQUIRE_READ(r->rec_last_checkpoint_timestamp,
      S2C(session)->disaggregated_storage.last_checkpoint_timestamp);

    /*
     * The checkpoint transaction doesn't pin the oldest txn id, therefore the global last_running
     * can move beyond the checkpoint transaction id. When reconciling the metadata or disaggregated
     * shared metadata, we have to take checkpoints into account. Otherwise, eviction may evict the
     * uncommitted checkpoint updates.
     */
    if (WT_IS_METADATA(session->dhandle) || WT_IS_DISAGG_META(session->dhandle)) {
        WT_ACQUIRE_READ_WITH_BARRIER(ckpt_txn, txn_global->checkpoint_txn_shared.id);
        if (ckpt_txn != WT_TXN_NONE && WT_TXNID_LT(ckpt_txn, r->last_running))
            r->last_running = ckpt_txn;
    }
    /* When operating on the history store table, we should never try history store eviction. */
    WT_ASSERT_ALWAYS(session, !F_ISSET(btree->dhandle, WT_DHANDLE_HS) || !LF_ISSET(WT_REC_HS),
      "Attempting history store eviction while operating on the history store table");

    /*
     * History store table eviction is configured when eviction gets aggressive, adjust the flags
     * for cases we don't support.
     */

    r->flags = flags;

    /* Track the page's maximum transaction/timestamp. */
    r->max_txn = WT_TXN_NONE;
    r->max_ts = WT_TS_NONE;

    /* Track if updates were used and/or uncommitted. */
    r->update_used = false;

    /* Track if the page can be marked clean. */
    r->leave_dirty = false;

    /* Track overflow items. */
    r->ovfl_items = false;

    /* Track empty values. */
    r->all_empty_value = true;
    r->any_empty_value = false;

    /* The list of saved updates is reused. */
    r->supd_next = 0;
    r->supd_memsize = 0;

    /* The list of updates to be deleted from the history store. */
    r->delete_hs_upd_next = 0;

    /* The list of pages we've written. */
    r->multi = NULL;
    r->multi_next = 0;
    r->multi_allocated = 0;

    r->wrapup_checkpoint = NULL;
    r->wrapup_checkpoint_compressed = false;
    WT_CLEAR(r->wrapup_checkpoint_block_meta);

    /*
     * Dictionary compression only writes repeated values once. We grow the dictionary as necessary,
     * always using the largest size we've seen.
     *
     * Reset the dictionary.
     *
     * Sanity check the size: 100 slots is the smallest dictionary we use.
     */
    if (btree->dictionary != 0 && btree->dictionary > r->dictionary_slots)
        WT_ERR(
          __wti_rec_dictionary_init(session, r, btree->dictionary < 100 ? 100 : btree->dictionary));
    __wti_rec_dictionary_reset(r);

    /*
     * Prefix compression discards repeated prefix bytes from row-store leaf page keys.
     */
    r->key_pfx_compress_conf = false;
    if (btree->prefix_compression && page->type == WT_PAGE_ROW_LEAF)
        r->key_pfx_compress_conf = true;

    /*
     * Suffix compression shortens internal page keys by discarding trailing bytes that aren't
     * necessary for tree navigation. We don't do suffix compression if there is a custom collator
     * because we don't know what bytes a custom collator might use. Some custom collators (for
     * example, a collator implementing reverse ordering of strings), won't have any problem with
     * suffix compression: if there's ever a reason to implement suffix compression for custom
     * collators, we can add a setting to the collator, configured when the collator is added, that
     * turns on suffix compression.
     */
    r->key_sfx_compress_conf = false;
    if (btree->collator == NULL && btree->internal_key_truncate)
        r->key_sfx_compress_conf = true;

    r->is_bulk_load = false;

    r->salvage = salvage;

    r->cache_write_hs = r->cache_write_restore_invisible = r->cache_upd_chain_all_aborted = false;

    /*
     * The fake cursor used to figure out modified update values points to the enclosing WT_REF as a
     * way to access the page, and also needs to set the format.
     */
    r->update_modify_cbt.ref = ref;
    r->update_modify_cbt.iface.value_format = btree->value_format;
    r->update_modify_cbt.upd_value = &r->update_modify_cbt._upd_value;

    /* Clear stats related data. */
    r->rec_page_cell_with_ts = false;
    r->rec_page_cell_with_txn_id = false;
    r->rec_page_cell_with_prepared_txn = false;

    /*
     * When removing a key due to a tombstone with a durable timestamp of "none", also remove the
     * history store contents associated with that key. It's safe to do even if we fail
     * reconciliation after the removal, the history store content must be obsolete in order for us
     * to consider removing the key.
     *
     * Ignore if this is metadata, as metadata doesn't have any history.
     *
     * Some code paths, such as schema removal, involve deleting keys in metadata and assert that
     * they shouldn't open new dhandles. In those cases we won't ever need to blow away history
     * store content, so we can skip this.
     */
    r->hs_clear_on_tombstone = F_ISSET(S2C(session), WT_CONN_HS_OPEN) &&
      !F_ISSET(session, WT_SESSION_NO_DATA_HANDLES) && !WT_IS_HS(btree->dhandle) &&
      !WT_IS_METADATA(btree->dhandle);

/*
 * If we allocated the reconciliation structure and there was an error, clean up. If our caller
 * passed in a structure, they own it.
 */
err:
    if (*(WT_RECONCILE **)reconcilep == NULL) {
        if (ret == 0)
            *(WT_RECONCILE **)reconcilep = r;
        else {
            WT_TRET(__rec_cleanup(session, r));
            WT_TRET(__rec_destroy(session, &r));
        }
    }

    return (ret);
}

/*
 * __rec_cleanup --
 *     Clean up after a reconciliation run, except for structures cached across runs.
 */
static int
__rec_cleanup(WT_SESSION_IMPL *session, WT_RECONCILE *r)
{
    WT_BTREE *btree;
    WT_MULTI *multi;
    uint32_t i;

    btree = S2BT(session);

    if (r->hs_cursor != NULL)
        WT_RET(r->hs_cursor->reset(r->hs_cursor));

    if (btree->type == BTREE_ROW)
        for (multi = r->multi, i = 0; i < r->multi_next; ++multi, ++i)
            __wt_free(session, multi->key.ikey);
    for (multi = r->multi, i = 0; i < r->multi_next; ++multi, ++i) {
        __wt_free(session, multi->disk_image);
        __wt_free(session, multi->supd);
        __wt_free(session, multi->addr.block_cookie);
    }
    __wt_free(session, r->multi);

    /* Reconciliation is not re-entrant, make sure that doesn't happen. */
    r->ref = NULL;

    return (0);
}

/*
 * __rec_destroy --
 *     Clean up the reconciliation structure.
 */
static int
__rec_destroy(WT_SESSION_IMPL *session, void *reconcilep)
{
    WT_RECONCILE *r;

    if ((r = *(WT_RECONCILE **)reconcilep) == NULL)
        return (0);

    if (r->hs_cursor != NULL)
        WT_RET(r->hs_cursor->close(r->hs_cursor));

    *(WT_RECONCILE **)reconcilep = NULL;

    __wt_buf_free(session, &r->chunk_A.key);
    __wt_buf_free(session, &r->chunk_A.key_at_split_boundary);
    __wt_buf_free(session, &r->chunk_A.image);
    __wt_buf_free(session, &r->chunk_B.key);
    __wt_buf_free(session, &r->chunk_B.key_at_split_boundary);
    __wt_buf_free(session, &r->chunk_B.image);
    __wt_buf_free(session, &r->delta);

    __wt_free(session, r->supd);
    __wt_free(session, r->delete_hs_upd);

    __wti_rec_dictionary_free(session, r);

    __wt_buf_free(session, &r->k.buf);
    __wt_buf_free(session, &r->v.buf);
    __wt_buf_free(session, &r->_cur);
    __wt_buf_free(session, &r->_last);

    __wt_buf_free(session, &r->update_modify_cbt.iface.value);
    __wt_buf_free(session, &r->update_modify_cbt._upd_value.buf);

    __wt_free(session, r);

    return (0);
}

/*
 * __rec_destroy_session --
 *     Clean up the reconciliation structure, session version.
 */
static int
__rec_destroy_session(WT_SESSION_IMPL *session)
{
    return (__rec_destroy(session, &session->reconcile));
}

/*
 * __rec_write --
 *     Write a block, with optional diagnostic checks.
 */
static int
__rec_write(WT_SESSION_IMPL *session, WT_ITEM *buf, WT_PAGE_BLOCK_META *block_meta, uint8_t *addr,
  size_t *addr_sizep, size_t *compressed_sizep, bool checkpoint, bool checkpoint_io,
  bool compressed)
{
    WT_BTREE *btree;
    WT_DECL_ITEM(ctmp);
    WT_DECL_RET;
    WT_PAGE_HEADER *dsk;
    size_t result_len;

    btree = S2BT(session);
    result_len = 0;

    if (EXTRA_DIAGNOSTICS_ENABLED(session, WT_DIAGNOSTIC_DISK_VALIDATE)) {
        /* Checkpoint calls are different than standard calls. */
        WT_ASSERT_ALWAYS(session,
          (!checkpoint && addr != NULL && addr_sizep != NULL) ||
            (checkpoint && addr == NULL && addr_sizep == NULL),
          "Incorrect arguments passed to rec_write for a checkpoint call");

        /* In-memory databases shouldn't write pages. */
        WT_ASSERT_ALWAYS(session,
          !F_ISSET(S2C(session), WT_CONN_IN_MEMORY) && !F_ISSET(btree, WT_BTREE_IN_MEMORY),
          "Attempted to write page to disk when WiredTiger is configured to be in-memory");

        /*
         * We're passed a table's disk image. Decompress if necessary and verify the image. Always
         * check the in-memory length for accuracy.
         */
        dsk = buf->mem;
        if (compressed) {
            WT_ASSERT_ALWAYS(session, __wt_scr_alloc(session, dsk->mem_size, &ctmp),
              "Failed to allocate scratch buffer");

            memcpy(ctmp->mem, buf->data, WT_BLOCK_COMPRESS_SKIP);
            WT_ASSERT_ALWAYS(session,
              btree->compressor->decompress(btree->compressor, &session->iface,
                (uint8_t *)buf->data + WT_BLOCK_COMPRESS_SKIP, buf->size - WT_BLOCK_COMPRESS_SKIP,
                (uint8_t *)ctmp->data + WT_BLOCK_COMPRESS_SKIP,
                ctmp->memsize - WT_BLOCK_COMPRESS_SKIP, &result_len) == 0,
              "Disk image decompression failed");
            WT_ASSERT_ALWAYS(session, dsk->mem_size == result_len + WT_BLOCK_COMPRESS_SKIP,
              "Incorrect disk image size after decompression");
            ctmp->size = result_len + WT_BLOCK_COMPRESS_SKIP;

            /*
             * Return an error rather than assert because the test suite tests that the error hits.
             */
            ret = __wt_verify_dsk(session, "[write-check]", ctmp);

            __wt_scr_free(session, &ctmp);
        } else {
            WT_ASSERT_ALWAYS(session, dsk->mem_size == buf->size, "Unexpected disk image size");

            /*
             * Return an error rather than assert because the test suite tests that the error hits.
             */
            ret = __wt_verify_dsk(session, "[write-check]", buf);
        }
        WT_RET(ret);
    }

    return (__wt_blkcache_write(session, buf, block_meta, addr, addr_sizep, compressed_sizep,
      checkpoint, checkpoint_io, compressed));
}

/*
 * __rec_leaf_page_max_slvg --
 *     Figure out the maximum leaf page size for a salvage reconciliation.
 */
static WT_INLINE uint32_t
__rec_leaf_page_max_slvg(WT_SESSION_IMPL *session, WT_RECONCILE *r)
{
    WT_BTREE *btree;
    WT_PAGE *page;
    uint32_t page_size;

    btree = S2BT(session);
    page = r->page;

    page_size = 0;
    switch (page->type) {
    case WT_PAGE_COL_FIX:
        /*
         * Column-store pages can grow if there are missing records (that is, we lost a chunk of the
         * range, and have to write deleted records). Fixed-length objects are a problem, if there's
         * a big missing range, we could theoretically have to write large numbers of missing
         * objects.
         *
         * The code in rec_col.c already figured this out for us, including both space for missing
         * chunks of the namespace and space for time windows, so we will take what it says. Thus,
         * we shouldn't come here.
         */
        WT_ASSERT(session, false);
        break;
    case WT_PAGE_COL_VAR:
        /*
         * Column-store pages can grow if there are missing records (that is, we lost a chunk of the
         * range, and have to write deleted records). Variable-length objects aren't usually a
         * problem because we can write any number of deleted records in a single page entry because
         * of the RLE, we just need to ensure that additional entry fits.
         */
        break;
    case WT_PAGE_ROW_LEAF:
    default:
        /*
         * Row-store pages can't grow, salvage never does anything other than reduce the size of a
         * page read from disk.
         */
        break;
    }

    /*
     * Default size for variable-length column-store and row-store pages during salvage is the
     * maximum leaf page size.
     */
    if (page_size < btree->maxleafpage)
        page_size = btree->maxleafpage;

    /*
     * The page we read from the disk should be smaller than the page size we just calculated, check
     * out of paranoia.
     */
    if (page_size < page->dsk->mem_size)
        page_size = page->dsk->mem_size;

    /*
     * Salvage is the backup plan: don't let this fail.
     */
    return (page_size * 2);
}

/*
 * __wt_split_page_size --
 *     Given a split percentage, calculate split page size in bytes.
 */
uint32_t
__wt_split_page_size(int split_pct, uint32_t maxpagesize, uint32_t allocsize)
{
    uintmax_t a;
    uint32_t split_size;

    /*
     * Ideally, the split page size is some percentage of the maximum page size rounded to an
     * allocation unit (round to an allocation unit so we don't waste space when we write).
     */
    a = maxpagesize; /* Don't overflow. */
    split_size = (uint32_t)WT_ALIGN_NEAREST((a * (u_int)split_pct) / 100, allocsize);

    /*
     * Respect the configured split percentage if the calculated split size is either zero or a full
     * page. The user has either configured an allocation size that matches the page size, or a
     * split percentage that is close to zero or one hundred. Rounding is going to provide a worse
     * outcome than having a split point that doesn't fall on an allocation size boundary in those
     * cases.
     */
    if (split_size == 0 || split_size == maxpagesize)
        split_size = (uint32_t)((a * (u_int)split_pct) / 100);

    return (split_size);
}

/*
 * __rec_split_chunk_init --
 *     Initialize a single chunk structure.
 */
static int
__rec_split_chunk_init(WT_SESSION_IMPL *session, WT_RECONCILE *r, WTI_REC_CHUNK *chunk)
{
    chunk->recno = WT_RECNO_OOB;
    /* Don't touch the key item memory, that memory is reused. */
    chunk->key.size = 0;
    chunk->entries = 0;
    WT_TIME_AGGREGATE_INIT_MERGE(&chunk->ta);

    chunk->recno_at_split_boundary = WT_RECNO_OOB;
    /* Don't touch the key item memory, that memory is reused. */
    chunk->key_at_split_boundary.size = 0;
    chunk->entries_before_split_boundary = 0;
    chunk->min_offset = 0;
    /* Initialize our two special split time aggregates. */
    WT_TIME_AGGREGATE_INIT_MERGE(&chunk->ta_before_split_boundary);
    WT_TIME_AGGREGATE_INIT_MERGE(&chunk->ta_after_split_boundary);

    /*
     * Allocate and clear the disk image buffer.
     *
     * Don't touch the disk image item memory, that memory is reused.
     *
     * Clear the disk page header to ensure all of it is initialized, even the unused fields.
     */
    WT_RET(__wt_buf_init(session, &chunk->image, r->disk_img_buf_size));
    memset(chunk->image.mem, 0, WT_PAGE_HEADER_SIZE);

#ifdef HAVE_DIAGNOSTIC
    /*
     * For fixed-length column-store, poison the rest of the buffer. This helps verify ensure that
     * all the bytes in the buffer are explicitly set and not left uninitialized.
     */
    if (r->page->type == WT_PAGE_COL_FIX)
        memset((uint8_t *)chunk->image.mem + WT_PAGE_HEADER_SIZE, 0xa9,
          r->disk_img_buf_size - WT_PAGE_HEADER_SIZE);
#endif

    return (0);
}

/*
 * __wti_rec_split_init --
 *     Initialization for the reconciliation split functions.
 */
int
__wti_rec_split_init(WT_SESSION_IMPL *session, WT_RECONCILE *r, WT_PAGE *page, uint64_t recno,
  uint64_t primary_size, uint32_t auxiliary_size)
{
    /* FUTURE: primary_size should probably also be 32 bits. */

    WT_BM *bm;
    WT_BTREE *btree;
    WTI_REC_CHUNK *chunk;
    WT_REF *ref;
    size_t corrected_page_size;

    btree = S2BT(session);
    bm = btree->bm;

    /*
     * The maximum leaf page size governs when an in-memory leaf page splits into multiple on-disk
     * pages; however, salvage can't be allowed to split, there's no parent page yet. If we're doing
     * salvage, override the caller's selection of a maximum page size, choosing a page size that
     * ensures we won't split.
     *
     * For FLCS, the salvage page size can get very large indeed if pieces of the namespace have
     * vanished, so don't second-guess the caller, who's figured it out for us.
     */
    if (r->salvage != NULL && page->type != WT_PAGE_COL_FIX)
        primary_size = __rec_leaf_page_max_slvg(session, r);

    /*
     * Set the page sizes.
     *
     * Only fixed-length column store pages use auxiliary space; this is where time windows are
     * placed. r->page_size is the complete page size; we'll use r->space_avail to track how much
     * more primary space is remaining, and r->aux_space_avail to track how much more auxiliary
     * space there is.
     *
     * Because (for FLCS) we need to start writing time windows into the auxiliary space before we
     * know for sure how much bitmap data there is, we always start the time window data at a fixed
     * offset from the page start: the place where it goes naturally if the page is full. If the
     * page is not full (and there was at least one timestamp to write), we waste the intervening
     * unused space. Odd-sized pages are supposed to be rare (ideally only the last page in the
     * tree, though currently there are some other ways they can appear) so only a few KB is wasted
     * and not enough to be particularly concerned about.
     *
     * For FLCS, primary_size will always be the tree's configured maximum leaf page size, except
     * for pages created or rewritten during salvage, which might be larger. (This is not ideal,
     * because once created larger they cannot be split again later, but for the moment at least it
     * isn't readily avoided.)
     */
    WT_ASSERT(session, auxiliary_size == 0 || page->type == WT_PAGE_COL_FIX);
    r->page_size = (uint32_t)(primary_size + auxiliary_size);

    /*
     * If we have to split, we want to choose a smaller page size for the split pages, because
     * otherwise we could end up splitting one large packed page over and over. We don't want to
     * pick the minimum size either, because that penalizes an application that did a bulk load and
     * subsequently inserted a few items into packed pages. Currently defaulted to 75%, but I have
     * no empirical evidence that's "correct".
     *
     * The maximum page size may be a multiple of the split page size (for example, there's a
     * maximum page size of 128KB, but because the table is active and we don't want to split a lot,
     * the split size is 20KB). The maximum page size may NOT be an exact multiple of the split page
     * size.
     *
     * It's lots of work to build these pages and don't want to start over when we reach the maximum
     * page size (it's painful to restart after creating overflow items and compacted data, for
     * example, as those items have already been written to disk). So, the loop calls the helper
     * functions when approaching a split boundary, and we save the information at that point. We
     * also save the boundary information at the minimum split size. We maintain two chunks (each
     * boundary represents a chunk that gets written as a page) in the memory, writing out the older
     * one to the disk as a page when we need to make space for a new chunk. On reaching the last
     * chunk, if it turns out to be smaller than the minimum split size, we go back into the
     * penultimate chunk and split at this minimum split size boundary. This moves some data from
     * the penultimate chunk to the last chunk, hence increasing the size of the last page written
     * without decreasing the penultimate page size beyond the minimum split size.
     *
     * FLCS pages are different, because they have two pieces: bitmap data ("primary") and time
     * window data ("auxiliary"); the bitmap data is supposed to be a fixed amount per page. FLCS
     * pages therefore split based on the bitmap size, and the time window data comes along for the
     * ride no matter how large it is. If the time window data gets larger than expected (it can at
     * least in theory get rather large), we have to realloc the page image.
     *
     * Finally, all this doesn't matter at all for salvage; as noted above, in salvage we can't
     * split at all.
     */
    if (page->type == WT_PAGE_COL_FIX) {
        r->split_size = r->salvage != NULL ? 0 : btree->maxleafpage;
        r->space_avail = primary_size - WT_PAGE_HEADER_BYTE_SIZE(btree);
        r->aux_space_avail = auxiliary_size - WT_COL_FIX_AUXHEADER_RESERVATION;
    } else if (r->salvage != NULL) {
        r->split_size = 0;
        r->space_avail = r->page_size - WT_PAGE_HEADER_BYTE_SIZE(btree);
    } else {
        r->split_size = __wt_split_page_size(btree->split_pct, r->page_size, btree->allocsize);
        r->space_avail = r->split_size - WT_PAGE_HEADER_BYTE_SIZE(btree);
        r->min_split_size =
          __wt_split_page_size(WT_BTREE_MIN_SPLIT_PCT, r->page_size, btree->allocsize);
        r->min_space_avail = r->min_split_size - WT_PAGE_HEADER_BYTE_SIZE(btree);
    }

    /*
     * Ensure the disk image buffer is large enough for the max object, as corrected by the
     * underlying block manager.
     *
     * Since we want to support split_size values larger than the page size (to allow for
     * adjustments based on the compression), this buffer should be the greater of split_size and
     * page_size, then aligned to the next allocation size boundary. The latter shouldn't be an
     * issue, but it's a possible scenario if, for example, the compression engine is expected to
     * give us 5x compression and gives us nothing at all.
     */
    corrected_page_size = r->page_size;
    WT_RET(bm->write_size(bm, session, &corrected_page_size));
    r->disk_img_buf_size = WT_ALIGN(WT_MAX(corrected_page_size, r->split_size), btree->allocsize);

    /* Initialize the first split chunk. */
    WT_RET(__rec_split_chunk_init(session, r, &r->chunk_A));
    r->cur_ptr = &r->chunk_A;
    r->prev_ptr = NULL;

    /* Starting record number, entries, first free byte. */
    r->recno = recno;
    r->entries = 0;
    r->first_free = WT_PAGE_HEADER_BYTE(btree, r->cur_ptr->image.mem);

    if (page->type == WT_PAGE_COL_FIX) {
        r->aux_start_offset = (uint32_t)(primary_size + WT_COL_FIX_AUXHEADER_RESERVATION);
        r->aux_entries = 0;
        r->aux_first_free = (uint8_t *)r->cur_ptr->image.mem + r->aux_start_offset;
    }

    /* New page, compression off. */
    r->key_pfx_compress = r->key_sfx_compress = false;

    /* Set the first chunk's key. */
    chunk = r->cur_ptr;
    if (btree->type == BTREE_ROW) {
        ref = r->ref;
        if (__wt_ref_is_root(ref))
            WT_RET(__wt_buf_set(session, &chunk->key, "", 1));
        else
            __wt_ref_key(ref->home, ref, &chunk->key.data, &chunk->key.size);
    } else
        chunk->recno = recno;

    return (0);
}

/*
 * __rec_is_checkpoint --
 *     Return if we're writing a checkpoint.
 */
static bool
__rec_is_checkpoint(WT_SESSION_IMPL *session, WT_RECONCILE *r)
{
    WT_BTREE *btree;

    btree = S2BT(session);

    /*
     * Check to see if we're going to create a checkpoint.
     *
     * This function exists as a place to hang this comment.
     *
     * Any time we write the root page of the tree without splitting we are creating a checkpoint
     * (and have to tell the underlying block manager so it creates and writes the additional
     * information checkpoints require). However, checkpoints are completely consistent, and so we
     * have to resolve information about the blocks we're expecting to free as part of the
     * checkpoint, before writing the checkpoint. In short, we don't do checkpoint writes here;
     * clear the boundary information as a reminder and create the checkpoint during wrapup.
     */
    return (
      !F_ISSET(btree, WT_BTREE_NO_CHECKPOINT | WT_BTREE_IN_MEMORY) && __wt_ref_is_root(r->ref));
}

/*
 * __rec_split_row_promote --
 *     Key promotion for a row-store.
 */
static int
__rec_split_row_promote(WT_SESSION_IMPL *session, WT_RECONCILE *r, WT_ITEM *key, uint8_t type)
{
    WT_BTREE *btree;
    WT_DECL_ITEM(update);
    WT_DECL_RET;
    WT_ITEM *max;
    WT_SAVE_UPD *supd;
    size_t cnt, len, size;
    uint32_t i;
    const uint8_t *pa, *pb;
    int cmp;

    /*
     * For a column-store, the promoted key is the recno and we already have a copy. For a
     * row-store, it's the first key on the page, a variable-length byte string, get a copy.
     *
     * This function is called from the split code at each split boundary, but that means we're not
     * called before the first boundary, and we will eventually have to get the first key explicitly
     * when splitting a page.
     *
     * For the current slot, take the last key we built, after doing suffix compression. The "last
     * key we built" describes some process: before calling the split code, we must place the last
     * key on the page before the boundary into the "last" key structure, and the first key on the
     * page after the boundary into the "current" key structure, we're going to compare them for
     * suffix compression.
     *
     * Suffix compression is a hack to shorten keys on internal pages. We only need enough bytes in
     * the promoted key to ensure searches go to the correct page: the promoted key has to be larger
     * than the last key on the leaf page preceding it, but we don't need any more bytes than that.
     * In other words, we can discard any suffix bytes not required to distinguish between the key
     * being promoted and the last key on the leaf page preceding it. This can only be done for the
     * first level of internal pages, you cannot repeat suffix truncation as you split up the tree,
     * it loses too much information.
     *
     * Note #1: if the last key on the previous page was an overflow key, we don't have the
     * in-memory key against which to compare, and don't try to do suffix compression. The code for
     * that case turns suffix compression off for the next key, we don't have to deal with it here.
     */
    if (type != WT_PAGE_ROW_LEAF || !r->key_sfx_compress)
        return (__wt_buf_set(session, key, r->cur->data, r->cur->size));

    btree = S2BT(session);
    WT_RET(__wt_scr_alloc(session, 0, &update));

    /*
     * Note #2: if we skipped updates, an update key may be larger than the last key stored in the
     * previous block (probable for append-centric workloads). If there are skipped updates and we
     * cannot evict the page, check for one larger than the last key and smaller than the current
     * key.
     */
    max = r->last;
    if (r->cache_write_restore_invisible)
        for (i = r->supd_next; i > 0; --i) {
            supd = &r->supd[i - 1];
            if (supd->ins == NULL)
                WT_ERR(__wt_row_leaf_key(session, r->page, supd->rip, update, false));
            else {
                update->data = WT_INSERT_KEY(supd->ins);
                update->size = WT_INSERT_KEY_SIZE(supd->ins);
            }

            /* Compare against the current key, it must be less. */
            WT_ERR(__wt_compare(session, btree->collator, update, r->cur, &cmp));
            if (cmp >= 0)
                continue;

            /* Compare against the last key, it must be greater. */
            WT_ERR(__wt_compare(session, btree->collator, update, r->last, &cmp));
            if (cmp >= 0)
                max = update;

            /*
             * The saved updates are in key-sort order so the entry we're looking for is either the
             * last or the next-to- last one in the list. Once we've compared an entry against the
             * last key on the page, we're done.
             */
            break;
        }

    /*
     * The largest key on the last block must sort before the current key, so we'll either find a
     * larger byte value in the current key, or the current key will be a longer key, and the
     * interesting byte is one past the length of the shorter key.
     */
    pa = max->data;
    pb = r->cur->data;
    len = WT_MIN(max->size, r->cur->size);
    size = len + 1;
    for (cnt = 1; len > 0; ++cnt, --len, ++pa, ++pb)
        if (*pa != *pb) {
            if (size != cnt) {
                WT_STAT_DSRC_INCRV(session, rec_suffix_compression, size - cnt);
                size = cnt;
            }
            break;
        }
    ret = __wt_buf_set(session, key, r->cur->data, size);

err:
    __wt_scr_free(session, &update);
    return (ret);
}

/*
 * __wti_rec_split_grow --
 *     Grow the split buffer.
 */
int
__wti_rec_split_grow(WT_SESSION_IMPL *session, WT_RECONCILE *r, size_t add_len)
{
    WT_BM *bm;
    WT_BTREE *btree;
    size_t aux_first_free, corrected_page_size, first_free, inuse;

    aux_first_free = 0; /* gcc -Werror=maybe-uninitialized, with -O3 */
    btree = S2BT(session);
    bm = btree->bm;

    /* The free space is tracked with a pointer; convert to an integer. */
    first_free = WT_PTRDIFF(r->first_free, r->cur_ptr->image.mem);
    if (r->page->type == WT_PAGE_COL_FIX)
        aux_first_free = WT_PTRDIFF(r->aux_first_free, r->cur_ptr->image.mem);

    inuse = r->page->type == WT_PAGE_COL_FIX ? aux_first_free : first_free;
    corrected_page_size = inuse + add_len;

    WT_RET(bm->write_size(bm, session, &corrected_page_size));
    WT_RET(__wt_buf_grow(session, &r->cur_ptr->image, corrected_page_size));

    WT_ASSERT(session, corrected_page_size >= inuse);

    /* Convert the free space back to pointers. */
    r->first_free = (uint8_t *)r->cur_ptr->image.mem + first_free;
    if (r->page->type == WT_PAGE_COL_FIX)
        r->aux_first_free = (uint8_t *)r->cur_ptr->image.mem + aux_first_free;

    /* Adjust the available space. */
    if (r->page->type == WT_PAGE_COL_FIX) {
        /* Reallocating an FLCS page increases the auxiliary space. */
        r->aux_space_avail = corrected_page_size - aux_first_free;
        WT_ASSERT(session, r->aux_space_avail >= add_len);
    } else {
        r->space_avail = corrected_page_size - first_free;
        WT_ASSERT(session, r->space_avail >= add_len);
    }

    return (0);
}

/*
 * __rec_split_fix_shrink --
 *     Consider eliminating the empty space on an FLCS page.
 */
static void
__rec_split_fix_shrink(WT_SESSION_IMPL *session, WT_RECONCILE *r)
{
    uint32_t auxsize, emptysize, primarysize, totalsize;
    uint8_t *dst, *src;

    /* Total size of page. */
    totalsize = WT_PTRDIFF32(r->aux_first_free, r->cur_ptr->image.mem);

    /* Size of the entire primary data area, including headers. */
    primarysize = WT_PTRDIFF32(r->first_free, r->cur_ptr->image.mem);

    /* Size of the empty space. */
    emptysize = r->aux_start_offset - (primarysize + WT_COL_FIX_AUXHEADER_RESERVATION);

    /* Size of the auxiliary data. */
    auxsize = totalsize - r->aux_start_offset;

    /*
     * Arbitrary criterion: if the empty space is bigger than the auxiliary data, memmove the
     * auxiliary data, on the assumption that the cost of the memmove is outweighed by the cost of
     * taking checksums of, writing out, and reading back in a bunch of useless empty space.
     */
    if (emptysize > auxsize) {
        /* Source: current auxiliary start. */
        src = (uint8_t *)r->cur_ptr->image.mem + r->aux_start_offset;

        /* Destination: immediately after the primary data with space for the auxiliary header. */
        dst = r->first_free + WT_COL_FIX_AUXHEADER_RESERVATION;

        /* The move span should be the empty data size. */
        WT_ASSERT(session, src == dst + emptysize);

        /* Do the move. */
        memmove(dst, src, auxsize);

        /* Update the tracking information. */
        r->aux_start_offset -= emptysize;
        r->aux_first_free -= emptysize;
        r->space_avail -= emptysize;
        r->aux_space_avail += emptysize;
    }
}

/* The minimum number of entries before we'll split a row-store internal page. */
#define WT_PAGE_INTL_MINIMUM_ENTRIES 20

/*
 * __wti_rec_split --
 *     Handle the page reconciliation bookkeeping. (Did you know "bookkeeper" has 3 doubled letters
 *     in a row? Sweet-tooth does, too.)
 */
int
__wti_rec_split(WT_SESSION_IMPL *session, WT_RECONCILE *r, size_t next_len)
{
    WT_BTREE *btree;
    WTI_REC_CHUNK *tmp;
    size_t inuse;

    btree = S2BT(session);

    /*
     * We should never split during salvage, and we're about to drop core because there's no parent
     * page.
     */
    if (r->salvage != NULL)
        WT_RET_PANIC(session, WT_PANIC, "%s page too large, attempted split during salvage",
          __wt_page_type_string(r->page->type));

    /*
     * We can get here if the first key/value pair won't fit. Grow the buffer to contain the current
     * item if we haven't already consumed a reasonable portion of a split chunk. This logic should
     * not trigger for FLCS, because FLCS splits happen at very definite places; and if it does, the
     * interaction between here and there will corrupt the database, so assert otherwise.
     *
     * If we're promoting huge keys into an internal page, we might be about to write an internal
     * page with too few items, which isn't good for tree depth or search. Grow the buffer to
     * contain the current item if we don't have enough items to split an internal page.
     */
    inuse = WT_PTRDIFF(r->first_free, r->cur_ptr->image.mem);
    if (inuse < r->split_size / 2 && !__wti_rec_need_split(r, 0)) {
        WT_ASSERT(session, r->page->type != WT_PAGE_COL_FIX);
        goto done;
    }

    if (r->page->type == WT_PAGE_ROW_INT && r->entries < WT_PAGE_INTL_MINIMUM_ENTRIES)
        goto done;

    /* All page boundaries reset the dictionary. */
    __wti_rec_dictionary_reset(r);

    /* Set the entries, timestamps and size for the just finished chunk. */
    r->cur_ptr->entries = r->entries;
    if (r->page->type == WT_PAGE_COL_FIX) {
        if ((r->cur_ptr->auxentries = r->aux_entries) != 0) {
            __rec_split_fix_shrink(session, r);
            /* This must come after the shrink call, which can change the offset. */
            r->cur_ptr->aux_start_offset = r->aux_start_offset;
            r->cur_ptr->image.size = WT_PTRDIFF(r->aux_first_free, r->cur_ptr->image.mem);
        } else {
            r->cur_ptr->aux_start_offset = r->aux_start_offset;
            r->cur_ptr->image.size = inuse;
        }
    } else
        r->cur_ptr->image.size = inuse;

    /*
     * Normally we keep two chunks in memory at a given time, and we write the previous chunk at
     * each boundary, switching the previous and current check references. The exception is when
     * doing a bulk load.
     */
    if (r->is_bulk_load)
        WT_RET(__rec_split_write(session, r, r->cur_ptr, false));
    else {
        if (r->prev_ptr != NULL)
            WT_RET(__rec_split_write(session, r, r->prev_ptr, false));

        if (r->prev_ptr == NULL) {
            WT_RET(__rec_split_chunk_init(session, r, &r->chunk_B));
            r->prev_ptr = &r->chunk_B;
        }
        tmp = r->prev_ptr;
        r->prev_ptr = r->cur_ptr;
        r->cur_ptr = tmp;
    }

    /* Initialize the next chunk, including the key. */
    WT_RET(__rec_split_chunk_init(session, r, r->cur_ptr));
    r->cur_ptr->recno = r->recno;
    if (btree->type == BTREE_ROW)
        WT_RET(__rec_split_row_promote(session, r, &r->cur_ptr->key, r->page->type));

    /* Reset tracking information. */
    r->entries = 0;
    r->first_free = WT_PAGE_HEADER_BYTE(btree, r->cur_ptr->image.mem);

    if (r->page->type == WT_PAGE_COL_FIX) {
        /*
         * In the first chunk, we use the passed-in primary size, whatever it is, as the size for
         * the bitmap data; the auxiliary space follows it. It might be larger than the configured
         * maximum leaf page size if we're in salvage. For the second and subsequent chunks, we
         * aren't in salvage so always use the maximum leaf page size; that will produce the fixed
         * size pages we want.
         */
        r->aux_start_offset = btree->maxleafpage + WT_COL_FIX_AUXHEADER_RESERVATION;
        r->aux_entries = 0;
        r->aux_first_free = (uint8_t *)r->cur_ptr->image.mem + r->aux_start_offset;
    }

    /*
     * Set the space available to another split-size and minimum split-size chunk. For FLCS,
     * min_space_avail and min_split_size are both left as zero.
     */
    r->space_avail = r->split_size - WT_PAGE_HEADER_BYTE_SIZE(btree);
    if (r->page->type == WT_PAGE_COL_FIX) {
        r->aux_space_avail = r->page_size - btree->maxleafpage - WT_COL_FIX_AUXHEADER_RESERVATION;
    } else
        r->min_space_avail = r->min_split_size - WT_PAGE_HEADER_BYTE_SIZE(btree);

done:
    /*
     * We may have declined the split as described above, in which case grow the buffer based on the
     * next key/value pair's length. In the internal page minimum-key case, we could grow more than
     * a single key/value pair's length to avoid repeatedly calling this function, but we'd prefer
     * not to have internal pages that are larger than they need to be, and repeatedly trying to
     * split means we will split as soon as we can.
     *
     * Also, overflow values can be larger than the maximum page size but still be "on-page". If the
     * next key/value pair is larger than space available after a split has happened (in other
     * words, larger than the maximum page size), create a page sized to hold that one key/value
     * pair. This generally splits the page into key/value pairs before a large object, the object,
     * and key/value pairs after the object. It's possible other key/value pairs will also be
     * aggregated onto the bigger page before or after, if the page happens to hold them, but it
     * won't necessarily happen that way.
     */
    if (r->space_avail < next_len)
        WT_RET(__wti_rec_split_grow(session, r, next_len));

    return (0);
}

/*
 * __wti_rec_split_crossing_bnd --
 *     Save the details for the minimum split size boundary or call for a split.
 */
int
__wti_rec_split_crossing_bnd(WT_SESSION_IMPL *session, WT_RECONCILE *r, size_t next_len)
{
    /*
     * If crossing the minimum split size boundary, store the boundary details at the current
     * location in the buffer. If we are crossing the split boundary at the same time, possible when
     * the next record is large enough, just split at this point.
     */
    if (WT_CROSSING_MIN_BND(r, next_len) && !WT_CROSSING_SPLIT_BND(r, next_len) &&
      !__wti_rec_need_split(r, 0)) {
        /*
         * If the first record doesn't fit into the minimum split size, we end up here. Write the
         * record without setting a boundary here. We will get the opportunity to setup a boundary
         * before writing out the next record.
         */
        if (r->entries == 0)
            return (0);

        r->cur_ptr->entries_before_split_boundary = r->entries;
        r->cur_ptr->recno_at_split_boundary = r->recno;
        if (S2BT(session)->type == BTREE_ROW)
            WT_RET(__rec_split_row_promote(
              session, r, &r->cur_ptr->key_at_split_boundary, r->page->type));
        WT_TIME_AGGREGATE_COPY(&r->cur_ptr->ta_before_split_boundary, &r->cur_ptr->ta);
        /* Reset the "next" time aggregate which may be used in certain split scenarios. */
        WT_TIME_AGGREGATE_INIT_MERGE(&r->cur_ptr->ta_after_split_boundary);
        WT_ASSERT_ALWAYS(
          session, r->cur_ptr->min_offset == 0, "Trying to re-enter __wti_rec_split_crossing_bnd");
        r->cur_ptr->min_offset = WT_PTRDIFF(r->first_free, r->cur_ptr->image.mem);

        /* All page boundaries reset the dictionary. */
        __wti_rec_dictionary_reset(r);

        return (0);
    }

    /* We are crossing a split boundary */
    return (__wti_rec_split(session, r, next_len));
}

/*
 * __rec_split_finish_process_prev --
 *     If the two split chunks together fit in a single page, merge them into one. If they do not
 *     fit in a single page but the last is smaller than the minimum desired, move some data from
 *     the penultimate chunk to the last chunk and write out the previous/penultimate. Finally,
 *     update the pointer to the current image buffer. After this function exits, we will have one
 *     (last) buffer in memory, pointed to by the current image pointer.
 */
static int
__rec_split_finish_process_prev(WT_SESSION_IMPL *session, WT_RECONCILE *r)
{
    WT_BTREE *btree;
    WT_PAGE_HEADER *dsk;
    WTI_REC_CHUNK *cur_ptr, *prev_ptr, *tmp;
    size_t combined_size, len_to_move;
    uint8_t *cur_dsk_start;

    WT_ASSERT_ALWAYS(session, r->prev_ptr != NULL, "Attempting to merge with non-existing chunk");

    btree = S2BT(session);
    cur_ptr = r->cur_ptr;
    prev_ptr = r->prev_ptr;

    /*
     * The sizes in the chunk include the header, so when calculating the combined size, be sure not
     * to include the header twice.
     */
    combined_size = prev_ptr->image.size + (cur_ptr->image.size - WT_PAGE_HEADER_BYTE_SIZE(btree));

    if (combined_size <= r->page_size) {
        /* This won't work for FLCS pages, so make sure we don't get here by accident. */
        WT_ASSERT(session, r->page->type != WT_PAGE_COL_FIX);

        /*
         * We have two boundaries, but the data in the buffers can fit a single page. Merge the
         * boundaries and create a single chunk.
         */
        prev_ptr->entries += cur_ptr->entries;
        WT_TIME_AGGREGATE_MERGE(session, &prev_ptr->ta, &cur_ptr->ta);
        dsk = r->cur_ptr->image.mem;
        memcpy((uint8_t *)r->prev_ptr->image.mem + prev_ptr->image.size,
          WT_PAGE_HEADER_BYTE(btree, dsk), cur_ptr->image.size - WT_PAGE_HEADER_BYTE_SIZE(btree));
        prev_ptr->image.size = combined_size;

        /*
         * At this point, there is only one disk image in the memory, the previous chunk. Update the
         * current chunk to that chunk, discard the unused chunk.
         */
        tmp = r->prev_ptr;
        r->prev_ptr = r->cur_ptr;
        r->cur_ptr = tmp;
        return (__rec_split_chunk_init(session, r, r->prev_ptr));
    }

    if (prev_ptr->min_offset != 0 && cur_ptr->image.size < r->min_split_size) {
        /* This won't work for FLCS pages, so make sure we don't get here by accident. */
        WT_ASSERT(session, r->page->type != WT_PAGE_COL_FIX);

        /*
         * The last chunk, pointed to by the current image pointer, has less than the minimum data.
         * Let's move any data more than the minimum from the previous image into the current.
         *
         * Grow the current buffer if it is not large enough.
         */
        len_to_move = prev_ptr->image.size - prev_ptr->min_offset;
        if (r->space_avail < len_to_move)
            WT_RET(__wti_rec_split_grow(session, r, len_to_move));
        cur_dsk_start = WT_PAGE_HEADER_BYTE(btree, r->cur_ptr->image.mem);

        /*
         * Shift the contents of the current buffer to make space for the data that will be
         * prepended into the current buffer. Copy the data from the previous buffer to the start of
         * the current.
         */
        memmove(cur_dsk_start + len_to_move, cur_dsk_start,
          cur_ptr->image.size - WT_PAGE_HEADER_BYTE_SIZE(btree));
        memcpy(
          cur_dsk_start, (uint8_t *)r->prev_ptr->image.mem + prev_ptr->min_offset, len_to_move);

#ifdef HAVE_DIAGNOSTIC
        /* This indentation lets us define temp_ta here. */
        {
            WT_TIME_AGGREGATE temp_ta;
            WT_TIME_AGGREGATE_COPY(&temp_ta, &prev_ptr->ta_before_split_boundary);
            WT_TIME_AGGREGATE_MERGE(session, &temp_ta, &prev_ptr->ta_after_split_boundary);
            /*
             * We track a bit more information than we need to because ta should always be a
             * combination of the before split ta and after split ta. We can assert that here.
             */
            WT_ASSERT(session, memcmp(&prev_ptr->ta, &temp_ta, sizeof(WT_TIME_AGGREGATE)) == 0);
        }
#endif

        /* Update boundary information */
        cur_ptr->entries += prev_ptr->entries - prev_ptr->entries_before_split_boundary;
        cur_ptr->recno = prev_ptr->recno_at_split_boundary;
        WT_RET(__wt_buf_set(session, &cur_ptr->key, prev_ptr->key_at_split_boundary.data,
          prev_ptr->key_at_split_boundary.size));
        WT_TIME_AGGREGATE_MERGE(session, &cur_ptr->ta, &prev_ptr->ta_after_split_boundary);
        cur_ptr->image.size += len_to_move;

        prev_ptr->entries = prev_ptr->entries_before_split_boundary;
        WT_TIME_AGGREGATE_COPY(&prev_ptr->ta, &prev_ptr->ta_before_split_boundary);
        prev_ptr->image.size -= len_to_move;
    }

    /* Write out the previous image */
    return (__rec_split_write(session, r, r->prev_ptr, false));
}

/*
 * __wti_rec_split_finish --
 *     Finish processing a page.
 */
int
__wti_rec_split_finish(WT_SESSION_IMPL *session, WT_RECONCILE *r)
{
    /*
     * We're done reconciling, write the final page. We may arrive here with no entries to write if
     * the page was entirely empty or if nothing on the page was visible to us.
     *
     * Pages with skipped or not-yet-globally visible updates aren't really empty; otherwise, the
     * page is truly empty and we will merge it into its parent during the parent's reconciliation.
     *
     * Checkpoint never writes uncommitted changes to disk and only saves the updates to move older
     * updates to the history store. Thus it can consider the reconciliation done if there are no
     * more entries left to write. This will also remove its reference entry from its parent.
     */
    if (r->entries == 0 && (r->supd_next == 0 || F_ISSET(r, WT_REC_CHECKPOINT)))
        return (0);

    /* Set the number of entries and size for the just finished chunk. */
    r->cur_ptr->entries = r->entries;
    if (r->page->type == WT_PAGE_COL_FIX) {
        if ((r->cur_ptr->auxentries = r->aux_entries) != 0) {
            __rec_split_fix_shrink(session, r);
            /* This must come after the shrink call, which can change the offset. */
            r->cur_ptr->aux_start_offset = r->aux_start_offset;
            r->cur_ptr->image.size = WT_PTRDIFF(r->aux_first_free, r->cur_ptr->image.mem);
        } else {
            r->cur_ptr->aux_start_offset = r->aux_start_offset;
            r->cur_ptr->image.size = WT_PTRDIFF(r->first_free, r->cur_ptr->image.mem);
        }
    } else
        r->cur_ptr->image.size = WT_PTRDIFF(r->first_free, r->cur_ptr->image.mem);

    /*
     *  Potentially reconsider a previous chunk.
     *
     * Skip for FLCS because (a) pages can be combined only if the combined bitmap data size is in
     * range, not the overall page size (which requires entirely different logic) and (b) this
     * cannot happen because we only split when we've fully filled the previous page. This is true
     * even when in-memory splits give us odd page sizes to work with -- some of those might be
     * mergeable (though more likely not) but we can't see them on this code path. So instead just
     * write the previous chunk out.
     */
    if (r->prev_ptr != NULL) {
        if (r->page->type != WT_PAGE_COL_FIX)
            WT_RET(__rec_split_finish_process_prev(session, r));
        else
            WT_RET(__rec_split_write(session, r, r->prev_ptr, false));
    }

    /* Write the remaining data/last page. */
    return (__rec_split_write(session, r, r->cur_ptr, true));
}

/*
 * __rec_supd_move --
 *     Move a saved WT_UPDATE list from the per-page cache to a specific block's list.
 */
static int
__rec_supd_move(WT_SESSION_IMPL *session, WT_MULTI *multi, WT_SAVE_UPD *supd, uint32_t n)
{
    uint32_t i;

    multi->supd_restore = false;

    WT_RET(__wt_calloc_def(session, n, &multi->supd));

    for (i = 0; i < n; ++i) {
        if (supd->restore)
            multi->supd_restore = true;
        multi->supd[i] = *supd++;
    }

    multi->supd_entries = n;
    return (0);
}

/*
 * __rec_split_write_supd --
 *     Check if we've saved updates that belong to this block, and move any to the per-block
 *     structure.
 */
static int
__rec_split_write_supd(
  WT_SESSION_IMPL *session, WT_RECONCILE *r, WTI_REC_CHUNK *chunk, WT_MULTI *multi, bool last_block)
{
    WT_BTREE *btree;
    WT_DECL_ITEM(key);
    WT_DECL_RET;
    WT_PAGE *page;
    WTI_REC_CHUNK *next;
    WT_SAVE_UPD *supd;
    WT_UPDATE *upd;
    uint32_t i, j;
    int cmp;

    /*
     * Check if we've saved updates that belong to this block, and move any to the per-block
     * structure.
     *
     * This code requires a key be filled in for the next block (or the last block flag be set, if
     * there's no next block).
     *
     * The last block gets all remaining saved updates.
     */
    if (last_block) {
        WT_RET(__rec_supd_move(session, multi, r->supd, r->supd_next));
        r->supd_next = 0;
        r->supd_memsize = 0;
        return (ret);
    }

    /*
     * Get the saved update's key and compare it with the block's key range. If the saved update
     * list belongs with the block we're about to write, move it to the per-block memory. Check only
     * to the first update that doesn't go with the block, they must be in sorted order.
     *
     * The other chunk will have the key for the next page, that's what we compare against.
     */
    next = chunk == r->cur_ptr ? r->prev_ptr : r->cur_ptr;
    page = r->page;
    if (page->type == WT_PAGE_ROW_LEAF) {
        btree = S2BT(session);
        WT_RET(__wt_scr_alloc(session, 0, &key));

        for (i = 0, supd = r->supd; i < r->supd_next; ++i, ++supd) {
            if (supd->ins == NULL)
                WT_ERR(__wt_row_leaf_key(session, page, supd->rip, key, false));
            else {
                key->data = WT_INSERT_KEY(supd->ins);
                key->size = WT_INSERT_KEY_SIZE(supd->ins);
            }
            WT_ASSERT(session, next != NULL);
            WT_ERR(__wt_compare(session, btree->collator, key, &next->key, &cmp));
            if (cmp >= 0)
                break;
        }
    } else
        for (i = 0, supd = r->supd; i < r->supd_next; ++i, ++supd)
            if (WT_INSERT_RECNO(supd->ins) >= next->recno)
                break;
    if (i != 0) {
        WT_ERR(__rec_supd_move(session, multi, r->supd, i));

        /*
         * If there are updates that weren't moved to the block, shuffle them to the beginning of
         * the cached list (we maintain the saved updates in sorted order, new saved updates must be
         * appended to the list).
         */
        r->supd_memsize = 0;
        for (j = 0; i < r->supd_next; ++j, ++i) {
            /* Account for the remaining update memory. */
            if (r->supd[i].ins == NULL)
                /* Note: ins is never NULL for column-store */
                upd = page->modify->mod_row_update[WT_ROW_SLOT(page, r->supd[i].rip)];
            else
                upd = r->supd[i].ins->upd;
            r->supd_memsize += __wt_update_list_memsize(upd);
            r->supd[j] = r->supd[i];
        }
        r->supd_next = j;
    }

err:
    __wt_scr_free(session, &key);
    return (ret);
}

/*
 * __rec_set_page_write_gen --
 *     Initialize the page write generation number.
 */
static void
__rec_set_page_write_gen(WT_BTREE *btree, WT_PAGE_HEADER *dsk)
{
    /*
     * We increment the block's write generation so it's easy to identify newer versions of blocks
     * during salvage. (It's common in WiredTiger, at least for the default block manager, for
     * multiple blocks to be internally consistent with identical first and last keys, so we need a
     * way to know the most recent state of the block. We could check which leaf is referenced by a
     * valid internal page, but that implies salvaging internal pages, which I don't want to do, and
     * it's not as good anyway, because the internal page may not have been written after the leaf
     * page was updated. So, write generations it is.
     *
     * The write generation number should be increased atomically to prevent it from moving backward
     * when it is updated simultaneously.
     *
     * Other than salvage, the write generation number is used to reset the stale transaction id's
     * present on the page upon server restart.
     */
    dsk->write_gen = __wt_atomic_add64(&btree->write_gen, 1);
}

/*
 * __rec_split_write_header --
 *     Initialize a disk page's header.
 */
static void
__rec_split_write_header(WT_SESSION_IMPL *session, WT_RECONCILE *r, WTI_REC_CHUNK *chunk,
  WT_MULTI *multi, WT_PAGE_HEADER *dsk)
{
    WT_BTREE *btree;
    WT_PAGE *page;

    btree = S2BT(session);
    page = r->page;

    dsk->recno = btree->type == BTREE_ROW ? WT_RECNO_OOB : multi->key.recno;

    __rec_set_page_write_gen(btree, dsk);
    dsk->mem_size = WT_STORE_SIZE(chunk->image.size);
    dsk->u.entries = chunk->entries;
    dsk->type = page->type;

    dsk->flags = 0;
    /* Set the all/none zero-length value flags. */
    if (page->type == WT_PAGE_ROW_LEAF) {
        if (chunk->entries != 0 && r->all_empty_value)
            F_SET(dsk, WT_PAGE_EMPTY_V_ALL);
        if (chunk->entries != 0 && !r->any_empty_value)
            F_SET(dsk, WT_PAGE_EMPTY_V_NONE);
    }

    /* Set the fast-truncate proxy cell information flag. */
    if ((page->type == WT_PAGE_COL_INT || page->type == WT_PAGE_ROW_INT) &&
      __wt_process.fast_truncate_2022)
        F_SET(dsk, WT_PAGE_FT_UPDATE);

    dsk->unused = 0;
    dsk->version = WT_PAGE_VERSION_TS;

    /* Clear the memory owned by the block manager. */
    memset(WT_BLOCK_HEADER_REF(dsk), 0, btree->block_header);
}

/*
 * __rec_compression_adjust --
 *     Adjust the pre-compression page size based on compression results.
 */
static WT_INLINE void
__rec_compression_adjust(WT_SESSION_IMPL *session, uint32_t max, size_t compressed_size,
  bool last_block, uint64_t *adjustp)
{
    WT_BTREE *btree;
    uint64_t adjust, current, new;
    u_int ten_percent;

    btree = S2BT(session);
    ten_percent = max / 10;

    /*
     * Changing the pre-compression size updates a shared memory location
     * and it's not uncommon to be pushing out large numbers of pages from
     * the same file. If compression creates a page larger than the target
     * size, decrease the pre-compression size. If compression creates a
     * page smaller than the target size, increase the pre-compression size.
     * Once we get under the target size, try and stay there to minimize
     * shared memory updates, but don't go over the target size, that means
     * we're writing bad page sizes.
     *	Writing a shared memory location without a lock and letting it
     * race, minor trickiness so we only read and write the value once.
     */
    WT_ACQUIRE_READ_WITH_BARRIER(current, *adjustp);
    WT_ASSERT_ALWAYS(session, current >= max, "Writing beyond the max page size");

    if (compressed_size > max) {
        /*
         * The compressed size is GT the page maximum. Check if the pre-compression size is larger
         * than the maximum. If 10% of the page size larger than the maximum, decrease it by that
         * amount. Else if it's not already at the page maximum, set it there.
         *
         * Note we're using 10% of the maximum page size as our test for when to adjust the
         * pre-compression size as well as the amount by which we adjust it. Not updating the value
         * when it's close to the page size keeps us from constantly updating a shared memory
         * location, and 10% of the page size is an OK step value as well, so we use it in both
         * cases.
         */
        adjust = current - max;
        if (adjust > ten_percent)
            new = current - ten_percent;
        else if (adjust != 0)
            new = max;
        else
            return;
    } else {
        /*
         * The compressed size is LTE the page maximum.
         *
         * Don't increase the pre-compressed size on the last block, the last block might be tiny.
         *
         * If the compressed size is less than the page maximum by 10%, increase the pre-compression
         * size by 10% of the page, or up to the maximum in-memory image size.
         *
         * Note we're using 10% of the maximum page size... see above.
         */
        if (last_block || compressed_size > max - ten_percent)
            return;

        adjust = current + ten_percent;
        if (adjust < btree->maxmempage_image)
            new = adjust;
        else if (current != btree->maxmempage_image)
            new = btree->maxmempage_image;
        else
            return;
    }
    WT_WRITE_ONCE(*adjustp, new);
}

/*
 * __wti_rec_build_delta_init --
 *     Build delta init.
 */
int
__wti_rec_build_delta_init(WT_SESSION_IMPL *session, WT_RECONCILE *r)
{
    WT_RET(__wt_buf_init(session, &r->delta, r->disk_img_buf_size));
    memset(r->delta.mem, 0, WT_DELTA_HEADER_SIZE);
    r->delta.size = WT_DELTA_HEADER_BYTE_SIZE(S2BT(session));

    return (0);
}

/*
 * __rec_delta_pack_key --
 *     Pack the delta key
 */
static WT_INLINE int
__rec_delta_pack_key(WT_SESSION_IMPL *session, WT_BTREE *btree, WT_RECONCILE *r, WT_INSERT *ins,
  WT_ROW *rip, WT_ITEM *key)
{
    WT_DECL_RET;
    uint8_t *p;

    switch (r->page->type) {
    case WT_PAGE_COL_FIX:
    case WT_PAGE_COL_VAR:
        p = key->mem;
        WT_RET(__wt_vpack_uint(&p, 0, WT_INSERT_RECNO(ins)));
        key->size = WT_PTRDIFF(p, key->data);
        break;
    case WT_PAGE_ROW_LEAF:
        if (ins == NULL) {
            WT_WITH_BTREE(
              session, btree, ret = __wt_row_leaf_key(session, r->page, rip, key, false));
            WT_RET(ret);
        } else {
            key->data = WT_INSERT_KEY(ins);
            key->size = WT_INSERT_KEY_SIZE(ins);
        }
        break;
    default:
        WT_RET(__wt_illegal_value(session, r->page->type));
    }

    return (ret);
}

/*
 * __wti_rec_pack_delta_internal --
 *     Pack a delta for an internal page into a reconciliation structure
 */
int
__wti_rec_pack_delta_internal(
  WT_SESSION_IMPL *session, WT_RECONCILE *r, WTI_REC_KV *key, WTI_REC_KV *value)
{
    WT_DELTA_HEADER *header;
    size_t packed_size;
    uint8_t flags;
    uint8_t *p, *head_byte;

    flags = 0;

    header = (WT_DELTA_HEADER *)r->delta.data;

    packed_size = 1 + key->len;
    if (value != NULL)
        packed_size += value->len;

    if (r->delta.size + packed_size > r->delta.memsize)
        WT_RET(__wt_buf_grow(session, &r->delta, r->delta.size + packed_size));

    head_byte = (uint8_t *)r->delta.data + r->delta.size;
    p = head_byte + 1;

    __wti_rec_kv_copy(session, p, key);
    p += key->len;
    if (value == NULL)
        LF_SET(WT_DELTA_LEAF_IS_DELETE);
    else
        __wti_rec_kv_copy(session, p, value);

    r->delta.size += packed_size;
    *head_byte = flags;

    ++header->u.entries;
    return (0);
}

/*
 * __rec_pack_delta_leaf --
 *     Pack a delta for a leaf page
 */
static int
__rec_pack_delta_leaf(WT_SESSION_IMPL *session, WT_RECONCILE *r, WT_SAVE_UPD *supd)
{
    WT_CURSOR_BTREE *cbt;
    WT_DECL_RET;
    WT_ITEM *key, value;
    size_t max_packed_size;
    uint8_t flags;
    uint8_t *p, *head;

    flags = 0;

    cbt = &r->update_modify_cbt;

    /* Ensure enough room for a column-store key without checking. */
    WT_RET(__wt_scr_alloc(session, WT_INTPACK64_MAXSIZE, &key));

    WT_ERR(__rec_delta_pack_key(session, S2BT(session), r, supd->ins, supd->rip, key));

    if (supd->onpage_upd->type == WT_UPDATE_MODIFY) {
        if (supd->rip != NULL)
            cbt->slot = WT_ROW_SLOT(r->ref->page, supd->rip);
        else
            cbt->slot = UINT32_MAX;
        WT_ERR(__wt_modify_reconstruct_from_upd_list(
          session, cbt, supd->onpage_upd, cbt->upd_value, WT_OPCTX_RECONCILATION));
        __wt_value_return(cbt, cbt->upd_value);
        value.data = cbt->upd_value->buf.data;
        value.size = cbt->upd_value->buf.size;
    } else {
        value.data = supd->onpage_upd->data;
        value.size = supd->onpage_upd->size;
    }

    /*
     * The max length of a delta:
     * 1 header byte
     * 2 transaction ids
     * 4 timestamps (4 * 9)
     * key size (5)
     * value size (5)
     * key
     * value
     */
    max_packed_size = 1 + 2 * 9 + 4 * 9 + 2 * 5 + key->size + value.size;

    if (r->delta.size + max_packed_size > r->delta.memsize)
        WT_ERR(__wt_buf_grow(session, &r->delta, r->delta.size + max_packed_size));

    head = (uint8_t *)r->delta.data + r->delta.size;
    p = head + 1;

    if (supd->onpage_upd->type == WT_UPDATE_TOMBSTONE) {
        LF_SET(WT_DELTA_LEAF_IS_DELETE);
        WT_ERR(__wt_vpack_uint(&p, 0, key->size));
        memcpy(p, key->data, key->size);
        p += key->size;
    } else {
        /*
         * TODO: how should we handle the case that in the previous reconciliation, we write the
         * full value and in this reconciliation, it is deleted by a tombstone. Should we still
         * include the full value in the delta? We can omit it but it will make the rest of the
         * system more complicated. Include it for now to simplify the prototype.
         */
        if (!__wt_txn_upd_visible_all(session, supd->onpage_upd)) {
            if (supd->onpage_upd->txnid != WT_TXN_NONE) {
                LF_SET(WT_DELTA_LEAF_HAS_START_TXN_ID);
                WT_ERR(__wt_vpack_uint(&p, 0, supd->onpage_upd->txnid));
            }

            if (supd->onpage_upd->start_ts != WT_TS_NONE) {
                LF_SET(WT_DELTA_LEAF_HAS_START_TS);
                WT_ERR(__wt_vpack_uint(&p, 0, supd->onpage_upd->start_ts));
            }

            if (supd->onpage_upd->durable_ts != WT_TS_NONE) {
                LF_SET(WT_DELTA_LEAF_HAS_START_DURABLE_TS);
                WT_ERR(__wt_vpack_uint(&p, 0, supd->onpage_upd->durable_ts));
            }
        }

        if (supd->onpage_tombstone != NULL) {
            if (supd->onpage_tombstone->txnid != WT_TXN_NONE) {
                LF_SET(WT_DELTA_LEAF_HAS_STOP_TXN_ID);
                WT_ERR(__wt_vpack_uint(&p, 0, supd->onpage_tombstone->txnid));
            }

            if (supd->onpage_tombstone->start_ts != WT_TS_NONE) {
                LF_SET(WT_DELTA_LEAF_HAS_STOP_TS);
                WT_ERR(__wt_vpack_uint(&p, 0, supd->onpage_tombstone->start_ts));
            }

            if (supd->onpage_tombstone->durable_ts != WT_TS_NONE) {
                LF_SET(WT_DELTA_LEAF_HAS_STOP_DURABLE_TS);
                WT_ERR(__wt_vpack_uint(&p, 0, supd->onpage_tombstone->durable_ts));
            }
        }

        WT_ERR(__wt_vpack_uint(&p, 0, key->size));
        WT_ERR(__wt_vpack_uint(&p, 0, value.size));

        memcpy(p, key->data, key->size);
        p += key->size;

        memcpy(p, value.data, value.size);
        p += value.size;
    }

    r->delta.size += WT_PTRDIFF(p, head);
    *head = flags;

    WT_ASSERT(session, p < head + max_packed_size);
err:
    __wt_scr_free(session, &key);
    return (ret);
}

/*
 * __rec_build_delta_leaf --
 *     Build delta for leaf pages.
 */
static int
__rec_build_delta_leaf(WT_SESSION_IMPL *session, WT_PAGE_HEADER *full_image, WT_RECONCILE *r)
{
    WT_DELTA_HEADER *header;
    WT_MULTI *multi;
    WT_SAVE_UPD *supd;
    uint64_t start, stop;
    uint32_t count, i;

    WT_ASSERT(session, r->multi_next == 1);
    /* Only row store leaf page is supported. */
    WT_ASSERT(session, r->ref->page->type == WT_PAGE_ROW_LEAF);

    start = __wt_clock(session);

    multi = &r->multi[0];
    count = 0;

    WT_RET(__wti_rec_build_delta_init(session, r));

    for (i = 0, supd = multi->supd; i < multi->supd_entries; ++i, ++supd) {
        if (supd->onpage_upd == NULL)
            continue;

        if (supd->onpage_tombstone != NULL && F_ISSET(supd->onpage_tombstone, WT_UPDATE_DURABLE))
            continue;

        if (supd->onpage_tombstone == NULL && F_ISSET(supd->onpage_upd, WT_UPDATE_DURABLE))
            continue;

        WT_RET(__rec_pack_delta_leaf(session, r, supd));
        ++count;
    }

    header = (WT_DELTA_HEADER *)r->delta.data;
    header->mem_size = (uint32_t)r->delta.size;
    header->type = r->ref->page->type;
    header->u.entries = count;
    header->write_gen = full_image->write_gen;

    stop = __wt_clock(session);

    __wt_verbose(session, WT_VERB_PAGE_DELTA,
      "Generated leaf page delta, full page size %" PRIu32 ", delta size %" PRIu64
      ", total time %" PRIu64 "us",
      full_image->mem_size, r->delta.size, WT_CLOCKDIFF_US(stop, start));

    return (0);
}

/*
 * __rec_build_delta --
 *     Build delta.
 */
static int
__rec_build_delta(
  WT_SESSION_IMPL *session, WT_RECONCILE *r, WT_PAGE_HEADER *full_image, bool *build_deltap)
{
    *build_deltap = false;
    if (F_ISSET(r->ref, WT_REF_FLAG_LEAF)) {
        if (WT_BUILD_DELTA_LEAF(session, r)) {
            WT_RET(__rec_build_delta_leaf(session, full_image, r));
            *build_deltap = true;
        }
    }

    return (0);
}

/*
 * __rec_split_write --
 *     Write a disk block out for the split helper functions.
 */
static int
__rec_split_write(WT_SESSION_IMPL *session, WT_RECONCILE *r, WTI_REC_CHUNK *chunk, bool last_block)
{
    WT_BTREE *btree;
    WT_CONNECTION_IMPL *conn;
    WT_MULTI *multi;
    WT_PAGE *page;
    WT_PAGE_BLOCK_META *block_meta;
    size_t addr_size, compressed_size;
    uint64_t checkpoint_id;
    uint8_t addr[WT_ADDR_MAX_COOKIE];
    bool build_delta;
#ifdef HAVE_DIAGNOSTIC
    bool verify_image;
#endif

    conn = S2C(session);
    btree = S2BT(session);
    page = r->page;
    build_delta = false;
    block_meta = &r->ref->page->block_meta;
#ifdef HAVE_DIAGNOSTIC
    verify_image = true;
#endif

    /*
     * If reconciliation requires multiple blocks and checkpoint is running we'll eventually fail,
     * unless we're the checkpoint thread. Big pages take a lot of writes, avoid wasting work.
     */
    if (!last_block && __wt_btree_syncing_by_other_session(session)) {
        WT_STAT_CONN_DSRC_INCR(
          session, cache_eviction_blocked_multi_block_reconciliation_during_checkpoint);
        return (__wt_set_return(session, EBUSY));
    }

    /* Make sure there's enough room for another write. */
    WT_RET(__wt_realloc_def(session, &r->multi_allocated, r->multi_next + 1, &r->multi));
    multi = &r->multi[r->multi_next++];

    /* Initialize the address (set the addr type for the parent). */
    WT_TIME_AGGREGATE_COPY(&multi->addr.ta, &chunk->ta);

    switch (page->type) {
    case WT_PAGE_COL_FIX:
        multi->addr.type = WT_ADDR_LEAF_NO;
        break;
    case WT_PAGE_COL_VAR:
    case WT_PAGE_ROW_LEAF:
        multi->addr.type = r->ovfl_items ? WT_ADDR_LEAF : WT_ADDR_LEAF_NO;
        break;
    case WT_PAGE_COL_INT:
    case WT_PAGE_ROW_INT:
        multi->addr.type = WT_ADDR_INT;
        break;
    default:
        return (__wt_illegal_value(session, page->type));
    }
    multi->supd_restore = false;
    WT_CLEAR(multi->block_meta);

    /* Set the key. */
    if (btree->type == BTREE_ROW)
        WT_RET(__wt_row_ikey_alloc(session, 0, chunk->key.data, chunk->key.size, &multi->key.ikey));
    else
        multi->key.recno = chunk->recno;

    /* Check if there are saved updates that might belong to this block. */
    if (r->supd_next != 0) {
        WT_RET(__rec_split_write_supd(session, r, chunk, multi, last_block));

        /* We have an empty page. Free the multi. */
        if (chunk->entries == 0 && !multi->supd_restore) {
            if (btree->type == BTREE_ROW)
                __wt_free(session, multi->key.ikey);
            __wt_free(session, multi->supd);
            multi->supd_entries = 0;
            --r->multi_next;
            return (0);
        }
    }

    /* Initialize the page header(s). */
    __rec_split_write_header(session, r, chunk, multi, chunk->image.mem);
    if (r->page->type == WT_PAGE_COL_FIX)
        __wti_rec_col_fix_write_auxheader(session, chunk->entries, chunk->aux_start_offset,
          chunk->auxentries, chunk->image.mem, chunk->image.size);

    /*
     * If we are writing the whole page in our first/only attempt, it might be a checkpoint
     * (checkpoints are only a single page, by definition). Checkpoints aren't written here, the
     * wrapup functions do the write.
     *
     * Track the buffer with the image. (This is bad layering, but we can't write the image until
     * the wrapup code, and we don't have a code path from here to there.)
     */
    if (last_block && r->multi_next == 1 && __rec_is_checkpoint(session, r)) {
        WT_ASSERT_ALWAYS(
          session, r->supd_next == 0, "Attempting to write final block but further updates found");

<<<<<<< HEAD
        if (compressed_image == NULL)
            r->wrapup_checkpoint = &chunk->image;
        else {
            r->wrapup_checkpoint = compressed_image;
            r->wrapup_checkpoint_compressed = true;
        }
        /*
         * We need to assign a new page id for the root every time. We don't support delta for
         * internal page yet.
         */
        __wt_page_block_meta_assign(session, &r->wrapup_checkpoint_block_meta);
=======
        r->wrapup_checkpoint = &chunk->image;
>>>>>>> 424aaa21
        return (0);
    }

    /*
     * If configured for an in-memory database, we can't actually write it. Instead, we will
     * re-instantiate the page using the disk image and any list of updates we skipped.
     */
    if (F_ISSET(r, WT_REC_IN_MEMORY))
        goto copy_image;

    /* Check the eviction flag as checkpoint also saves updates. */
    if (F_ISSET(r, WT_REC_EVICT) && multi->supd != NULL) {
        /*
         * XXX If no entries were used, the page is empty and we can only restore eviction/restore
         * or history store updates against empty row-store leaf pages, column-store modify attempts
         * to allocate a zero-length array.
         */
        if (r->page->type != WT_PAGE_ROW_LEAF && chunk->entries == 0)
            return (__wt_set_return(session, EBUSY));

        /*
         * If we need to restore the page to memory, copy the disk image.
         *
         * We need to write the disk image for disaggregated storage as a later reconciliation may
         * build a delta that is based on a page image that was never written to disk.
         */
        if (multi->supd_restore && (!F_ISSET(btree, WT_BTREE_DISAGGREGATED) || chunk->entries == 0))
            goto copy_image;

        WT_ASSERT_ALWAYS(session, chunk->entries > 0, "Trying to write an empty chunk");
    }

    if (last_block && r->multi_next == 1 && block_meta->page_id != WT_BLOCK_INVALID_PAGE_ID &&
      block_meta->delta_count < btree->max_consecutive_delta) {
        WT_RET(__rec_build_delta(session, r, chunk->image.mem, &build_delta));
        /* Discard the delta if it is larger than one tenth of the size of the full image. */
        if (build_delta && ((r->delta.size * 100) / chunk->image.size) > btree->delta_pct)
            build_delta = false;
    }

    /* Write the disk image and get an address. */
<<<<<<< HEAD
    if (build_delta) {
        /* We must only have one delta. Building deltas for split case is a future thing. */
        WT_ASSERT(session, last_block);
        WT_ASSERT(session, block_meta->checkpoint_id >= WT_DISAGG_CHECKPOINT_ID_FIRST);
        multi->block_meta = *block_meta;
        WT_ACQUIRE_READ(checkpoint_id, conn->disaggregated_storage.global_checkpoint_id);
        /* The first delta needs to explicitly initialize the base LSN and checkpoint id. */
        if (multi->block_meta.delta_count == 0) {
            multi->block_meta.base_lsn = multi->block_meta.disagg_lsn;
            multi->block_meta.base_checkpoint_id = multi->block_meta.checkpoint_id;
        }
        WT_ASSERT(session,
          multi->block_meta.base_lsn > 0 ||
            multi->block_meta.base_checkpoint_id >= WT_DISAGG_CHECKPOINT_ID_FIRST);
        multi->block_meta.backlink_lsn = block_meta->disagg_lsn;
        multi->block_meta.backlink_checkpoint_id = multi->block_meta.checkpoint_id;
        if (checkpoint_id != multi->block_meta.checkpoint_id) {
            WT_ASSERT(session, checkpoint_id > multi->block_meta.checkpoint_id);
            multi->block_meta.checkpoint_id = checkpoint_id;
            multi->block_meta.reconciliation_id = 0;
        } else
            ++multi->block_meta.reconciliation_id;
        ++multi->block_meta.delta_count;

        /* Get the checkpoint ID. */
        WT_RET(__wt_blkcache_write(session, &r->delta, &multi->block_meta, addr, &addr_size,
          &compressed_size, false, F_ISSET(r, WT_REC_CHECKPOINT), false));
        /* Turn off compression adjustment for delta. */
        compressed_size = 0;
    } else {
        /* If we split the page, create a new page id. Otherwise, reuse the existing page id. */
        if (last_block && r->multi_next == 1 && block_meta->page_id != WT_BLOCK_INVALID_PAGE_ID) {
            multi->block_meta = *block_meta;
            /*
             * Full page's backlink is the previous full page. If the previous page is a delta, use
             * the base as the new backlink. Otherwise, use the previous page as the backlink.
             */
            if (multi->block_meta.delta_count > 0) {
                WT_ASSERT(session,
                  multi->block_meta.base_lsn > 0 ||
                    multi->block_meta.base_checkpoint_id >= WT_DISAGG_CHECKPOINT_ID_FIRST);
                multi->block_meta.backlink_checkpoint_id = multi->block_meta.base_checkpoint_id;
                multi->block_meta.backlink_lsn = multi->block_meta.base_lsn;
            } else {
                multi->block_meta.backlink_checkpoint_id = multi->block_meta.checkpoint_id;
                multi->block_meta.backlink_lsn = multi->block_meta.disagg_lsn;
            }
            multi->block_meta.delta_count = 0;
            multi->block_meta.base_lsn = 0;
            multi->block_meta.base_checkpoint_id = 0;
            WT_ACQUIRE_READ(checkpoint_id, conn->disaggregated_storage.global_checkpoint_id);
            if (checkpoint_id != multi->block_meta.checkpoint_id) {
                WT_ASSERT(session, checkpoint_id > multi->block_meta.checkpoint_id);
                multi->block_meta.checkpoint_id = checkpoint_id;
                multi->block_meta.reconciliation_id = 0;
            } else
                ++multi->block_meta.reconciliation_id;
        } else
            __wt_page_block_meta_assign(session, &multi->block_meta);
        WT_RET(__rec_write(session, compressed_image == NULL ? &chunk->image : compressed_image,
          &multi->block_meta, addr, &addr_size, &compressed_size, false,
          F_ISSET(r, WT_REC_CHECKPOINT), compressed_image != NULL));
=======
    WT_RET(__rec_write(session, &chunk->image, addr, &addr_size, &compressed_size, false,
      F_ISSET(r, WT_REC_CHECKPOINT), false));
>>>>>>> 424aaa21
#ifdef HAVE_DIAGNOSTIC
        verify_image = true;
#endif
    }
    WT_RET(__wt_memdup(session, addr, addr_size, &multi->addr.block_cookie));
    multi->addr.block_cookie_size = (uint8_t)addr_size;

    /* Adjust the pre-compression page size based on compression results. */
    if (WT_PAGE_IS_INTERNAL(page) && compressed_size != 0 && btree->intlpage_compadjust)
        __rec_compression_adjust(
          session, btree->maxintlpage, compressed_size, last_block, &btree->maxintlpage_precomp);
    if (!WT_PAGE_IS_INTERNAL(page) && compressed_size != 0 && btree->leafpage_compadjust)
        __rec_compression_adjust(
          session, btree->maxleafpage, compressed_size, last_block, &btree->maxleafpage_precomp);

    /* Update the per-page reconciliation time statistics now that we've written something. */
    __rec_page_time_stats(session, r);

copy_image:
#ifdef HAVE_DIAGNOSTIC
    /*
     * The I/O routines verify all disk images we write, but there are paths in reconciliation that
     * don't do I/O. Verify those images, too.
     */
    WT_ASSERT(session,
      verify_image == false ||
        __wt_verify_dsk_image(session, "[reconcile-image]", chunk->image.data, 0, &multi->addr,
          WT_VRFY_DISK_EMPTY_PAGE_OK) == 0);
#endif
    /*
     * If re-instantiating this page in memory (either because eviction wants to, or because we
     * skipped updates to build the disk image), save a copy of the disk image.
     */
    if (F_ISSET(r, WT_REC_SCRUB) || multi->supd_restore)
        WT_RET(__wt_memdup(session, chunk->image.data, chunk->image.size, &multi->disk_image));

    /* Whether we wrote or not, clear the accumulated time statistics. */
    __rec_page_time_stats_clear(r);

    return (0);
}

/*
 * __wt_bulk_init --
 *     Bulk insert initialization.
 */
int
__wt_bulk_init(WT_SESSION_IMPL *session, WT_CURSOR_BULK *cbulk)
{
    WT_BTREE *btree;
    WT_PAGE_INDEX *pindex;
    WT_RECONCILE *r;
    uint64_t recno;

    btree = S2BT(session);

    /*
     * Bulk-load is only permitted on newly created files, not any empty file -- see the checkpoint
     * code for a discussion.
     */
    if (!btree->original)
        WT_RET_MSG(session, EINVAL, "bulk-load is only possible for newly created trees");

    /*
     * Get a reference to the empty leaf page; we have exclusive access so we can take a copy of the
     * page, confident the parent won't split.
     */
    WT_INTL_INDEX_GET_SAFE(btree->root.page, pindex);
    cbulk->ref = pindex->index[0];
    cbulk->leaf = cbulk->ref->page;

    WT_RET(__rec_init(session, cbulk->ref, 0, NULL, &cbulk->reconcile));
    r = cbulk->reconcile;
    r->is_bulk_load = true;

    recno = btree->type == BTREE_ROW ? WT_RECNO_OOB : 1;

    return (__wti_rec_split_init(session, r, cbulk->leaf, recno, btree->maxleafpage_precomp, 0));
}

/*
 * __wt_bulk_wrapup --
 *     Bulk insert cleanup.
 */
int
__wt_bulk_wrapup(WT_SESSION_IMPL *session, WT_CURSOR_BULK *cbulk)
{
    WT_BTREE *btree;
    WT_DECL_RET;
    WT_PAGE *parent;
    WT_RECONCILE *r;

    btree = S2BT(session);
    if ((r = cbulk->reconcile) == NULL)
        return (0);

    switch (btree->type) {
    case BTREE_COL_FIX:
        if (cbulk->entry != 0) {
            __wti_rec_incr(
              session, r, cbulk->entry, __bitstr_size((size_t)cbulk->entry * btree->bitcnt));
            __bit_clear_end(
              WT_PAGE_HEADER_BYTE(btree, r->cur_ptr->image.mem), cbulk->entry, btree->bitcnt);
        }
        break;
    case BTREE_COL_VAR:
        if (cbulk->rle != 0)
            WT_ERR(__wt_bulk_insert_var(session, cbulk, false));
        break;
    case BTREE_ROW:
        break;
    }

    WT_ERR(__wti_rec_split_finish(session, r));
    WT_ERR(__rec_write_wrapup(session, r, r->page));
    __rec_write_page_status(session, r);

    /* Mark the page's parent and the tree dirty. */
    parent = r->ref->home;
    WT_ERR(__wt_page_modify_init(session, parent));
    __wt_page_modify_set(session, parent);

err:
    r->ref->page->modify->flags = 0;
    WT_TRET(__rec_cleanup(session, r));
    WT_TRET(__rec_destroy(session, &cbulk->reconcile));

    return (ret);
}

/*
 * __rec_split_discard --
 *     Discard the pages resulting from a previous split.
 */
static int
__rec_split_discard(WT_SESSION_IMPL *session, WT_PAGE *page)
{
    WT_BTREE *btree;
    WT_MULTI *multi;
    WT_PAGE_MODIFY *mod;
    uint32_t i;

    btree = S2BT(session);
    mod = page->modify;

    /*
     * A page that split is being reconciled for the second, or subsequent time; discard underlying
     * block space used in the last reconciliation that is not being reused for this reconciliation.
     */
    for (multi = mod->mod_multi, i = 0; i < mod->mod_multi_entries; ++multi, ++i) {
        if (btree->type == BTREE_ROW)
            __wt_free(session, multi->key);

        /*
         * TODO: We need to tell the PALI interface this page is discarded. Mark it as invalid for
         * now.
         */
        multi->block_meta.page_id = WT_BLOCK_INVALID_PAGE_ID;
        __wt_free(session, multi->disk_image);
        __wt_free(session, multi->supd);

        /*
         * If the page was re-written free the backing disk blocks used in the previous write. The
         * page may instead have been a disk image with associated saved updates: ownership of the
         * disk image is transferred when rewriting the page in-memory and there may not have been
         * saved updates. We've gotten this wrong a few times, so use the existence of an address to
         * confirm backing blocks we care about, and free any disk image/saved updates.
         */
        if (multi->addr.block_cookie != NULL) {
            WT_RET(__wt_btree_block_free(
              session, multi->addr.block_cookie, multi->addr.block_cookie_size));
            __wt_free(session, multi->addr.block_cookie);
        }
    }
    __wt_free(session, mod->mod_multi);
    mod->mod_multi_entries = 0;

    /*
     * This routine would be trivial, and only walk a single page freeing any blocks written to
     * support the split, except for root splits. In the case of root splits, we have to cope with
     * multiple pages in a linked list, and we also have to discard overflow items written for the
     * page.
     */
    if (WT_PAGE_IS_INTERNAL(page) && mod->mod_root_split != NULL) {
        WT_RET(__rec_split_discard(session, mod->mod_root_split));
        WT_RET(__wti_ovfl_track_wrapup(session, mod->mod_root_split));
        __wt_page_out(session, &mod->mod_root_split);
    }

    return (0);
}

/*
 * __rec_split_dump_keys --
 *     Dump out the split keys in verbose mode.
 */
static int
__rec_split_dump_keys(WT_SESSION_IMPL *session, WT_RECONCILE *r)
{
    WT_BTREE *btree;
    WT_DECL_ITEM(tkey);
    WT_MULTI *multi;
    uint32_t i;

    btree = S2BT(session);

    __wt_verbose_debug2(session, WT_VERB_SPLIT, "split: %" PRIu32 " pages", r->multi_next);

    if (btree->type == BTREE_ROW) {
        WT_RET(__wt_scr_alloc(session, 0, &tkey));
        for (multi = r->multi, i = 0; i < r->multi_next; ++multi, ++i)
            __wt_verbose_debug2(session, WT_VERB_SPLIT, "starting key %s",
              __wt_buf_set_printable_format(session, WT_IKEY_DATA(multi->key.ikey),
                multi->key.ikey->size, btree->key_format, false, tkey));
        __wt_scr_free(session, &tkey);
    } else
        for (multi = r->multi, i = 0; i < r->multi_next; ++multi, ++i)
            __wt_verbose_debug2(
              session, WT_VERB_SPLIT, "starting recno %" PRIu64, multi->key.recno);
    return (0);
}

/*
 * __rec_page_modify_ta_safe_free --
 *     Any thread that is reviewing the page modify time aggregate in a WT_REF, must also be holding
 *     a split generation to ensure that the page index they are using remains valid. Use that same
 *     split generation to ensure that the page modify time aggregate inside the WT_REF remains
 *     valid while it is being reviewed.
 */
static void
__rec_page_modify_ta_safe_free(WT_SESSION_IMPL *session, WT_TIME_AGGREGATE **ta)
{
    WT_DECL_RET;
    uint64_t split_gen;
    void *p;

    p = *(void **)ta;
    if (p == NULL)
        return;

    do {
        WT_READ_ONCE(p, *ta);
        if (p == NULL)
            break;
    } while (!__wt_atomic_cas_ptr(ta, p, NULL));

    split_gen = __wt_gen(session, WT_GEN_SPLIT);

    if (__wt_stash_add(session, WT_GEN_SPLIT, split_gen, p, sizeof(WT_TIME_AGGREGATE)) != 0)
        WT_IGNORE_RET(__wt_panic(session, ret, "fatal error during page modify ta free"));
    __wt_gen_next(session, WT_GEN_SPLIT, NULL);
}

/*
 * __rec_set_updates_durable --
 *     Set the updates durable. This must be called when the reconciliation can no longer fail.
 */
static WT_INLINE void
__rec_set_updates_durable(WT_RECONCILE *r)
{
    WT_MULTI *multi;
    WT_SAVE_UPD *supd;
    uint32_t i, j;

    /*
     * TODO: we should rethink where we should call this. Is this safe to call this right after we
     * have called the write function of PALI? What will happen if we fail after the write and
     * before we call this function or if we fail after calling this function.
     *
     * Instead of thinking all this failure cases, we may be better off to always write a full page
     * in the next reconciliation if this reconciliation fail.
     */
    for (multi = r->multi, i = 0; i < r->multi_next; ++multi, ++i) {
        for (j = 0, supd = multi->supd; j < multi->supd_entries; ++j, ++supd) {
            if (supd->onpage_upd == NULL)
                continue;

            if (supd->onpage_tombstone != NULL)
                F_SET(supd->onpage_tombstone, WT_UPDATE_DURABLE);

            F_SET(supd->onpage_upd, WT_UPDATE_DURABLE);
        }
    }
}

/*
 * __rec_write_wrapup --
 *     Finish the reconciliation.
 */
static int
__rec_write_wrapup(WT_SESSION_IMPL *session, WT_RECONCILE *r, WT_PAGE *page)
{
    WT_BM *bm;
    WT_BTREE *btree;
    WT_DECL_RET;
    WT_MULTI *multi;
    WT_PAGE_MODIFY *mod;
    WT_REF *ref;
    WT_REF_STATE previous_ref_state;
    WT_TIME_AGGREGATE stop_ta, *stop_tap, ta;
    uint32_t i;

    btree = S2BT(session);
    bm = btree->bm;
    mod = page->modify;
    ref = r->ref;
    WT_TIME_AGGREGATE_INIT(&ta);
    previous_ref_state = 0;

    /*
     * If using the history store table eviction path and we found updates that weren't globally
     * visible when reconciling this page, copy them into the database's history store. This can
     * fail, so try before clearing the page's previous reconciliation state.
     */
    if (F_ISSET(r, WT_REC_HS)) {
        session->reconcile_timeline.hs_wrapup_start = __wt_clock(session);
        ret = __rec_hs_wrapup(session, r);
        session->reconcile_timeline.hs_wrapup_finish = __wt_clock(session);
        WT_RET(ret);
    }

    /*
     * Wrap up overflow tracking. If we are about to create a checkpoint, the system must be
     * entirely consistent at that point (the underlying block manager is presumably going to do
     * some action to resolve the list of allocated/free/whatever blocks that are associated with
     * the checkpoint).
     */
    WT_RET(__wti_ovfl_track_wrapup(session, page));

    /*
     * This page may have previously been reconciled, and that information is now about to be
     * replaced. Make sure it's discarded at some point, and clear the underlying modification
     * information, we're creating a new reality.
     */
    switch (mod->rec_result) {
    case 0: /*
             * The page has never been reconciled before, free the original
             * address blocks (if any).  The "if any" is for empty trees
             * created when a new tree is opened or previously deleted pages
             * instantiated in memory.
             *
             * The exception is root pages are never tracked or free'd, they
             * are checkpoints, and must be explicitly dropped.
             */
        if (__wt_ref_is_root(ref))
            break;

        WT_RET(__wt_ref_block_free(session, ref));
        break;
    case WT_PM_REC_EMPTY: /* Page deleted */
        break;
    case WT_PM_REC_MULTIBLOCK: /* Multiple blocks */
                               /*
                                * Discard the multiple replacement blocks.
                                */
        WT_RET(__rec_split_discard(session, page));
        break;
    case WT_PM_REC_REPLACE: /* 1-for-1 page swap */
                            /*
                             * Discard the replacement leaf page's blocks.
                             *
                             * The exception is root pages are never tracked or free'd, they are
                             * checkpoints, and must be explicitly dropped.
                             */
        if (!__wt_ref_is_root(ref))
            WT_RET(__wt_btree_block_free(
              session, mod->mod_replace.block_cookie, mod->mod_replace.block_cookie_size));

        /* Discard the replacement page's address and disk image. */
        __wt_free(session, mod->mod_replace.block_cookie);
        mod->mod_replace.block_cookie_size = 0;
        __wt_free(session, mod->mod_disk_image);
        break;
    default:
        return (__wt_illegal_value(session, mod->rec_result));
    }

    /* Reset the reconciliation state. */
    mod->rec_result = 0;

    /*
     * When the page is being reconciled as part of the checkpoint operation, the REF is not locked.
     * Concurrent access to the page can be enabled by safe-releasing the time aggregate
     * information.
     */
    __rec_page_modify_ta_safe_free(session, &mod->stop_ta);
    WT_TIME_AGGREGATE_INIT_MERGE(&stop_ta);

    __wt_verbose(session, WT_VERB_RECONCILE, "%p reconciled into %" PRIu32 " pages", (void *)ref,
      r->multi_next);

    switch (r->multi_next) {
    case 0: /* Page delete */
        WT_STAT_CONN_DSRC_INCR(session, rec_page_delete);

        /*
         * TODO: We need to tell the PALI interface this page is discarded. Mark it as invalid for
         * now.
         */
        ref->page->block_meta.page_id = WT_BLOCK_INVALID_PAGE_ID;

        /*
         * If this is the root page, we need to create a sync point. For a page to be empty, it has
         * to contain nothing at all, which means it has no records of any kind and is durable.
         *
         * TODO: we need to check with the page service team if we need to write an empty root page.
         */
        ref = r->ref;
        if (__wt_ref_is_root(ref)) {
            __wt_checkpoint_tree_reconcile_update(session, &ta);
            if (r->wrapup_checkpoint_block_meta.page_id == WT_BLOCK_INVALID_PAGE_ID)
                __wt_page_block_meta_assign(session, &r->wrapup_checkpoint_block_meta);
            WT_RET(bm->checkpoint(
              bm, session, NULL, &r->wrapup_checkpoint_block_meta, btree->ckpt, false));
            r->ref->page->block_meta = r->wrapup_checkpoint_block_meta;
        }

        /*
         * If the page was empty, we want to discard it from the tree by discarding the parent's key
         * when evicting the parent. Mark the page as deleted, then return success, leaving the page
         * in memory. If the page is subsequently modified, that is OK, we'll just reconcile it
         * again.
         */
        mod->rec_result = WT_PM_REC_EMPTY;
        __rec_set_updates_durable(r);
        break;
    case 1: /* 1-for-1 page swap */
        /*
         * Because WiredTiger's pages grow without splitting, we're replacing a single page with
         * another single page most of the time.
         *
         * If in-memory, or saving/restoring changes for this page and there's only one block,
         * there's nothing to write. Set up a single block as if to split, then use that disk image
         * to rewrite the page in memory. This is separate from simple replacements where eviction
         * has decided to retain the page in memory because the latter can't handle update lists and
         * splits can.
         */
        if (F_ISSET(r, WT_REC_IN_MEMORY) || r->multi->supd_restore) {
            r->ref->page->block_meta = r->multi->block_meta;
            WT_ASSERT_ALWAYS(session,
              F_ISSET(r, WT_REC_IN_MEMORY) ||
                (F_ISSET(r, WT_REC_EVICT) && r->leave_dirty && r->multi->supd_entries != 0),
              "Attempting a 1-for-1 page swap when there are still updates to write");
            goto split;
        }

        /*
         * We may have a root page, create a sync point. (The write code ignores root page updates,
         * leaving that work to us.)
         */
        if (r->wrapup_checkpoint == NULL) {
            __rec_set_updates_durable(r);
            mod->mod_replace = r->multi->addr;
            r->multi->addr.block_cookie = NULL;
            mod->mod_disk_image = r->multi->disk_image;
            r->multi->disk_image = NULL;
            r->ref->page->block_meta = r->multi->block_meta;
            WT_TIME_AGGREGATE_MERGE_OBSOLETE_VISIBLE(session, &stop_ta, &mod->mod_replace.ta);
        } else {
            __wt_checkpoint_tree_reconcile_update(session, &r->multi->addr.ta);
            WT_RET(
              __rec_write(session, r->wrapup_checkpoint, &r->wrapup_checkpoint_block_meta, NULL,
                NULL, NULL, true, F_ISSET(r, WT_REC_CHECKPOINT), r->wrapup_checkpoint_compressed));
            r->ref->page->block_meta = r->wrapup_checkpoint_block_meta;
            WT_TIME_AGGREGATE_MERGE_OBSOLETE_VISIBLE(session, &stop_ta, &r->multi->addr.ta);
        }

        mod->rec_result = WT_PM_REC_REPLACE;
        break;
    default: /* Page split */
        if (WT_PAGE_IS_INTERNAL(page))
            WT_STAT_DSRC_INCR(session, rec_multiblock_internal);
        else
            WT_STAT_DSRC_INCR(session, rec_multiblock_leaf);

        /* Optionally display the actual split keys in verbose mode. */
        if (WT_VERBOSE_LEVEL_ISSET(session, WT_VERB_SPLIT, WT_VERBOSE_DEBUG_2))
            WT_RET(__rec_split_dump_keys(session, r));

        /*
         * TODO: We need to tell the PALI interface this page is discarded. Mark it as invalid for
         * now. We may reconcile this page again. Force it to write a new page instead of reusing
         * the existing page id. Building deltas on the split page is a future thing.
         */
        r->ref->page->block_meta.page_id = WT_BLOCK_INVALID_PAGE_ID;

split:
        __rec_set_updates_durable(r);

        mod->mod_multi = r->multi;
        mod->mod_multi_entries = r->multi_next;
        mod->rec_result = WT_PM_REC_MULTIBLOCK;

        r->multi = NULL;
        r->multi_next = 0;

        /* Calculate the max stop time point by traversing all multi addresses. */
        for (multi = mod->mod_multi, i = 0; i < mod->mod_multi_entries; ++multi, ++i)
            WT_TIME_AGGREGATE_MERGE_OBSOLETE_VISIBLE(session, &stop_ta, &multi->addr.ta);
        break;
    }

    __wt_atomic_addv16(&ref->ref_changes, 1);

    /*
     * If the page has post-instantiation delete information, we don't need it any more. Note: this
     * is the only place in the system that potentially touches ref->page_del without locking the
     * ref. There are two other pieces of code it can interact with: transaction rollback and parent
     * internal page reconciliation. We use __wt_free_page_del here and in transaction rollback to
     * make the deletion atomic. Reconciliation of the parent is locked out for the following
     * reasons: first, if we are evicting the leaf here, eviction has the ref locked, and the parent
     * will wait for it; and if we are checkpointing the leaf, we can't simultaneously be
     * checkpointing the parent, and we can't be evicting the parent either because internal pages
     * can't be evicted while they have in-memory children.
     */
    if (mod->instantiated) {
        /*
         * Unfortunately, it seems we need to lock the ref at this point. Ultimately the page_del
         * structure and the instantiated flag need to both be cleared simultaneously (otherwise
         * instantiated == false and page_del not NULL violates the intended invariant and other
         * code can assert) and there are several other places that can still be interacting with
         * the page_del structure at this point (even though the page has been instantiated) and we
         * need to wait for those to finish before discarding it.
         *
         * Note: if we're in eviction, the ref is already locked.
         */
        if (!F_ISSET(r, WT_REC_EVICT)) {
            WT_REF_LOCK(session, ref, &previous_ref_state);
            WT_ASSERT(session, previous_ref_state == WT_REF_MEM);
        } else
            WT_ASSERT(session, WT_REF_GET_STATE(ref) == WT_REF_LOCKED);

        /* Check the instantiated flag again in case it got cleared while we waited. */
        if (mod->instantiated) {
            mod->instantiated = false;
            __wt_free(session, ref->page_del);
        }

        if (!F_ISSET(r, WT_REC_EVICT))
            WT_REF_UNLOCK(ref, previous_ref_state);
    }

    if (WT_TIME_AGGREGATE_HAS_STOP(&stop_ta)) {
        WT_RET(__wt_calloc_one(session, &stop_tap));
        WT_TIME_AGGREGATE_COPY(stop_tap, &stop_ta);
        WT_RELEASE_WRITE_WITH_BARRIER(mod->stop_ta, stop_tap);
    }

    return (0);
}

/*
 * __rec_write_err --
 *     Finish the reconciliation on error.
 */
static int
__rec_write_err(WT_SESSION_IMPL *session, WT_RECONCILE *r, WT_PAGE *page)
{
    WT_DECL_RET;
    WT_MULTI *multi;
    uint32_t i;

    /*
     * On error, discard blocks we've written, they're unreferenced by the tree. This is not a
     * question of correctness, we're avoiding block leaks.
     */
    for (multi = r->multi, i = 0; i < r->multi_next; ++multi, ++i)
        if (multi->addr.block_cookie != NULL)
            WT_TRET(__wt_btree_block_free(
              session, multi->addr.block_cookie, multi->addr.block_cookie_size));

    WT_TRET(__wti_ovfl_track_wrapup_err(session, page));

    return (ret);
}

/*
 * __rec_hs_wrapup --
 *     Copy all of the saved updates into the database's history store table.
 */
static int
__rec_hs_wrapup(WT_SESSION_IMPL *session, WT_RECONCILE *r)
{
    WT_BTREE *btree;
    WT_DECL_RET;
    WT_MULTI *multi;
    uint32_t i;

    btree = S2BT(session);

    /*
     * Sanity check: Can't insert updates into history store from the history store itself or from
     * the metadata file.
     */
    WT_ASSERT_ALWAYS(session, !WT_IS_HS(btree->dhandle) && !WT_IS_METADATA(btree->dhandle),
      "Attempting to write updates from the history store or metadata file into the history store");

    /*
     * Delete the updates left in the history store by prepared rollback first before moving updates
     * to the history store.
     */
    WT_ERR(__wt_hs_delete_updates(session, r));

    for (multi = r->multi, i = 0; i < r->multi_next; ++multi, ++i) {
        if (multi->supd != NULL)
            WT_ERR(__wt_hs_insert_updates(session, r, multi));
    }

err:
    return (ret);
}

/*
 * __wti_rec_cell_build_ovfl --
 *     Store overflow items in the file, returning the address cookie.
 */
int
__wti_rec_cell_build_ovfl(WT_SESSION_IMPL *session, WT_RECONCILE *r, WTI_REC_KV *kv, uint8_t type,
  WT_TIME_WINDOW *tw, uint64_t rle)
{
    WT_BM *bm;
    WT_BTREE *btree;
    WT_DECL_ITEM(tmp);
    WT_DECL_RET;
    WT_PAGE *page;
    WT_PAGE_HEADER *dsk;
    size_t size;
    uint8_t *addr, buf[WT_ADDR_MAX_COOKIE];

    btree = S2BT(session);
    bm = btree->bm;
    page = r->page;

    /* Track if page has overflow items. */
    r->ovfl_items = true;

    /*
     * See if this overflow record has already been written and reuse it if possible, otherwise
     * write a new overflow record.
     */
    WT_RET(__wti_ovfl_reuse_search(session, page, &addr, &size, kv->buf.data, kv->buf.size));
    if (addr == NULL) {
        /* Allocate a buffer big enough to write the overflow record. */
        size = kv->buf.size;
        WT_RET(bm->write_size(bm, session, &size));
        WT_RET(__wt_scr_alloc(session, size, &tmp));

        /* Initialize the buffer: disk header and overflow record. */
        dsk = tmp->mem;
        memset(dsk, 0, WT_PAGE_HEADER_SIZE);
        dsk->type = WT_PAGE_OVFL;
        __rec_set_page_write_gen(btree, dsk);
        dsk->u.datalen = (uint32_t)kv->buf.size;
        memcpy(WT_PAGE_HEADER_BYTE(btree, dsk), kv->buf.data, kv->buf.size);
        dsk->mem_size = WT_PAGE_HEADER_BYTE_SIZE(btree) + (uint32_t)kv->buf.size;
        tmp->size = dsk->mem_size;

        /* Write the buffer. */
        addr = buf;
        WT_ERR(__rec_write(
          session, tmp, NULL, addr, &size, NULL, false, F_ISSET(r, WT_REC_CHECKPOINT), false));

        /*
         * Track the overflow record (unless it's a bulk load, which by definition won't ever reuse
         * a record.
         */
        if (!r->is_bulk_load)
            WT_ERR(__wti_ovfl_reuse_add(session, page, addr, size, kv->buf.data, kv->buf.size));
    }

    /* Set the callers K/V to reference the overflow record's address. */
    WT_ERR(__wt_buf_set(session, &kv->buf, addr, size));

    /* Build the cell and return. */
    kv->cell_len = __wt_cell_pack_ovfl(session, &kv->cell, type, tw, rle, kv->buf.size);
    kv->len = kv->cell_len + kv->buf.size;

err:
    __wt_scr_free(session, &tmp);
    return (ret);
}

/*
 * __wti_rec_hs_clear_on_tombstone --
 *     When removing a key due to a tombstone with a durable timestamp of "none", also remove the
 *     history store contents associated with that key.
 */
int
__wti_rec_hs_clear_on_tombstone(
  WT_SESSION_IMPL *session, WT_RECONCILE *r, uint64_t recno, WT_ITEM *rowkey, bool reinsert)
{
    WT_BTREE *btree;
    WT_DECL_RET;
    WT_ITEM hs_recno_key, *key;
    uint8_t hs_recno_key_buf[WT_INTPACK64_MAXSIZE], *p;

    btree = S2BT(session);

    /* We should be passed a recno or a row-store key, but not both. */
    WT_ASSERT(session, (recno == WT_RECNO_OOB) != (rowkey == NULL));

    if (rowkey != NULL)
        key = rowkey;
    else {
        p = hs_recno_key_buf;
        WT_RET(__wt_vpack_uint(&p, 0, recno));
        hs_recno_key.data = hs_recno_key_buf;
        hs_recno_key.size = WT_PTRDIFF(p, hs_recno_key_buf);
        key = &hs_recno_key;
    }

    /*
     * Open a history store cursor if we don't yet have one. If we already have it, check if it
     * matches the current btree and attempt to reuse it if it does not.
     */
    if (r->hs_cursor == NULL)
        WT_RET(__wt_curhs_open(session, btree->id, NULL, &r->hs_cursor));
    else if (__wt_curhs_get_btree_id(session, r->hs_cursor) != btree->id) {
        WT_RET_ERROR_OK(ret = __wt_curhs_set_btree_id(session, r->hs_cursor, btree->id), EINVAL);
        if (ret == EINVAL) {
            WT_RET(r->hs_cursor->close(r->hs_cursor));
            r->hs_cursor = NULL;
            WT_RET(__wt_curhs_open(session, btree->id, NULL, &r->hs_cursor));
        }
    }

    /*
     * From WT_TS_NONE delete/reinsert all the history store content of the key. The test of
     * WT_REC_CHECKPOINT_RUNNING asks the function to fail with EBUSY if we are trying to evict an
     * mixed-mode update while a checkpoint is in progress; such eviction can race with the
     * checkpoint itself and lead to history store inconsistency. (Note: WT_REC_CHECKPOINT_RUNNING
     * is set only during evictions, and never in the checkpoint thread itself.)
     */
    WT_RET(__wt_hs_delete_key(
      session, r->hs_cursor, btree->id, key, reinsert, F_ISSET(r, WT_REC_CHECKPOINT_RUNNING)));

    /* Fail 0.01% of the time. */
    if (F_ISSET(r, WT_REC_EVICT) &&
      __wt_failpoint(session, WT_TIMING_STRESS_FAILPOINT_HISTORY_STORE_DELETE_KEY_FROM_TS, 1))
        return (EBUSY);

    WT_STAT_CONN_INCR(session, cache_hs_key_truncate_onpage_removal);
    WT_STAT_DSRC_INCR(session, cache_hs_key_truncate_onpage_removal);

    return (0);
}<|MERGE_RESOLUTION|>--- conflicted
+++ resolved
@@ -2445,21 +2445,14 @@
         WT_ASSERT_ALWAYS(
           session, r->supd_next == 0, "Attempting to write final block but further updates found");
 
-<<<<<<< HEAD
-        if (compressed_image == NULL)
-            r->wrapup_checkpoint = &chunk->image;
-        else {
-            r->wrapup_checkpoint = compressed_image;
-            r->wrapup_checkpoint_compressed = true;
-        }
+        r->wrapup_checkpoint = &chunk->image;
+
         /*
          * We need to assign a new page id for the root every time. We don't support delta for
          * internal page yet.
          */
         __wt_page_block_meta_assign(session, &r->wrapup_checkpoint_block_meta);
-=======
-        r->wrapup_checkpoint = &chunk->image;
->>>>>>> 424aaa21
+
         return (0);
     }
 
@@ -2501,7 +2494,6 @@
     }
 
     /* Write the disk image and get an address. */
-<<<<<<< HEAD
     if (build_delta) {
         /* We must only have one delta. Building deltas for split case is a future thing. */
         WT_ASSERT(session, last_block);
@@ -2561,13 +2553,8 @@
                 ++multi->block_meta.reconciliation_id;
         } else
             __wt_page_block_meta_assign(session, &multi->block_meta);
-        WT_RET(__rec_write(session, compressed_image == NULL ? &chunk->image : compressed_image,
-          &multi->block_meta, addr, &addr_size, &compressed_size, false,
-          F_ISSET(r, WT_REC_CHECKPOINT), compressed_image != NULL));
-=======
-    WT_RET(__rec_write(session, &chunk->image, addr, &addr_size, &compressed_size, false,
-      F_ISSET(r, WT_REC_CHECKPOINT), false));
->>>>>>> 424aaa21
+        WT_RET(__rec_write(session, &chunk->image, &multi->block_meta, addr, &addr_size,
+          &compressed_size, false, F_ISSET(r, WT_REC_CHECKPOINT), false));
 #ifdef HAVE_DIAGNOSTIC
         verify_image = true;
 #endif
