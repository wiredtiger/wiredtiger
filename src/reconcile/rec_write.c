/*-
 * Copyright (c) 2014-present MongoDB, Inc.
 * Copyright (c) 2008-2014 WiredTiger, Inc.
 *	All rights reserved.
 *
 * See the file LICENSE for redistribution information.
 */

#include "wt_internal.h"

static void __rec_cleanup(WT_SESSION_IMPL *, WT_RECONCILE *);
static void __rec_destroy(WT_SESSION_IMPL *, void *);
static int __rec_destroy_session(WT_SESSION_IMPL *);
static int __rec_init(WT_SESSION_IMPL *, WT_REF *, uint32_t, WT_SALVAGE_COOKIE *, void *);
static int __rec_hs_wrapup(WT_SESSION_IMPL *, WT_RECONCILE *);
static int __rec_root_write(WT_SESSION_IMPL *, WT_PAGE *, uint32_t);
static int __rec_split_discard(WT_SESSION_IMPL *, WT_PAGE *);
static int __rec_split_row_promote(WT_SESSION_IMPL *, WT_RECONCILE *, WT_ITEM *, uint8_t);
static int __rec_split_write(WT_SESSION_IMPL *, WT_RECONCILE *, WT_REC_CHUNK *, WT_ITEM *, bool);
static void __rec_write_page_status(WT_SESSION_IMPL *, WT_RECONCILE *);
static int __rec_write_wrapup(WT_SESSION_IMPL *, WT_RECONCILE *, WT_PAGE *);
static int __rec_write_wrapup_err(WT_SESSION_IMPL *, WT_RECONCILE *, WT_PAGE *);
static int __reconcile(WT_SESSION_IMPL *, WT_REF *, WT_SALVAGE_COOKIE *, uint32_t, bool *);

/*
 * __wt_reconcile --
 *     Reconcile an in-memory page into its on-disk format, and write it.
 */
int
__wt_reconcile(WT_SESSION_IMPL *session, WT_REF *ref, WT_SALVAGE_COOKIE *salvage, uint32_t flags)
{
    WT_BTREE *btree;
    WT_DECL_RET;
    WT_PAGE *page;
    uint64_t start, now;
    bool no_reconcile_set, page_locked;

    btree = S2BT(session);
    page = ref->page;

    __wt_seconds(session, &start);

    __wt_verbose(session, WT_VERB_RECONCILE, "%p reconcile %s (%s%s)", (void *)ref,
      __wt_page_type_string(page->type), LF_ISSET(WT_REC_EVICT) ? "evict" : "checkpoint",
      LF_ISSET(WT_REC_HS) ? ", history store" : "");

    /*
     * Sanity check flags.
     *
     * If we try to do eviction using transaction visibility, we had better have a snapshot. This
     * doesn't apply to checkpoints: there are (rare) cases where we write data at read-uncommitted
     * isolation.
     */
    WT_ASSERT(session,
      !LF_ISSET(WT_REC_EVICT) || LF_ISSET(WT_REC_VISIBLE_ALL) ||
        F_ISSET(session->txn, WT_TXN_HAS_SNAPSHOT));

    /* Can't do history store eviction for history store itself or for metadata. */
    WT_ASSERT(session,
      !LF_ISSET(WT_REC_HS) || (!WT_IS_HS(btree->dhandle) && !WT_IS_METADATA(btree->dhandle)));
    /* Flag as unused for non diagnostic builds. */
    WT_UNUSED(btree);

    /* It's an error to be called with a clean page. */
    WT_ASSERT(session, __wt_page_is_modified(page));

    /*
     * Reconciliation acquires and releases pages, and in rare cases that page release triggers
     * eviction. If the page is dirty, eviction can trigger reconciliation, and we re-enter this
     * code. Reconciliation isn't re-entrant, so we need to ensure that doesn't happen.
     */
    no_reconcile_set = F_ISSET(session, WT_SESSION_NO_RECONCILE);
    F_SET(session, WT_SESSION_NO_RECONCILE);

    /*
     * Reconciliation locks the page for two reasons:
     *    Reconciliation reads the lists of page updates, obsolete updates
     * cannot be discarded while reconciliation is in progress;
     *    In-memory splits: reconciliation of an internal page cannot handle
     * a child page splitting during the reconciliation.
     */
    WT_PAGE_LOCK(session, page);
    page_locked = true;

    /*
     * Now that the page is locked, if attempting to evict it, check again whether eviction is
     * permitted. The page's state could have changed while we were waiting to acquire the lock
     * (e.g., the page could have split).
     */
    if (LF_ISSET(WT_REC_EVICT) && !__wt_page_can_evict(session, ref, NULL))
        WT_ERR(__wt_set_return(session, EBUSY));

    /*
     * Reconcile the page. The reconciliation code unlocks the page as soon as possible, and returns
     * that information.
     */
    ret = __reconcile(session, ref, salvage, flags, &page_locked);

    /* If writing a page in service of compaction, we're done, clear the flag. */
    F_CLR_ATOMIC(ref->page, WT_PAGE_COMPACTION_WRITE);

err:
    if (page_locked)
        WT_PAGE_UNLOCK(session, page);
    if (!no_reconcile_set)
        F_CLR(session, WT_SESSION_NO_RECONCILE);

    /* Track the longest reconciliation, ignoring races (it's just a statistic). */
    __wt_seconds(session, &now);
    if (now - start > S2C(session)->rec_maximum_seconds)
        S2C(session)->rec_maximum_seconds = now - start;

    return (ret);
}

/*
 * __reconcile_save_evict_state --
 *     Save the transaction state that causes history to be pinned, whether reconciliation succeeds
 *     or fails.
 */
static void
__reconcile_save_evict_state(WT_SESSION_IMPL *session, WT_REF *ref, uint32_t flags)
{
    WT_PAGE_MODIFY *mod;
    uint64_t oldest_id;

    mod = ref->page->modify;
    oldest_id = __wt_txn_oldest_id(session);

    /*
     * During eviction, save the transaction state that causes history to be pinned, regardless of
     * whether reconciliation succeeds or fails. There is usually no point retrying eviction until
     * this state changes.
     */
    if (LF_ISSET(WT_REC_EVICT)) {
        mod->last_eviction_id = oldest_id;
        __wt_txn_pinned_timestamp(session, &mod->last_eviction_timestamp);
        mod->last_evict_pass_gen = S2C(session)->cache->evict_pass_gen;
    }

#ifdef HAVE_DIAGNOSTIC
    /*
     * Check that transaction time always moves forward for a given page. If this check fails,
     * reconciliation can free something that a future reconciliation will need.
     */
    WT_ASSERT(session, WT_TXNID_LE(mod->last_oldest_id, oldest_id));
    mod->last_oldest_id = oldest_id;
#endif
}

/*
 * __reconcile --
 *     Reconcile an in-memory page into its on-disk format, and write it.
 */
static int
__reconcile(WT_SESSION_IMPL *session, WT_REF *ref, WT_SALVAGE_COOKIE *salvage, uint32_t flags,
  bool *page_lockedp)
{
    WT_BTREE *btree;
    WT_DECL_RET;
    WT_PAGE *page;
    WT_RECONCILE *r;
#ifdef HAVE_DIAGNOSTIC
    void *addr;
#endif

    btree = S2BT(session);
    page = ref->page;

    /* Save the eviction state. */
    __reconcile_save_evict_state(session, ref, flags);

    /* Initialize the reconciliation structure for each new run. */
    WT_RET(__rec_init(session, ref, flags, salvage, &session->reconcile));
    r = session->reconcile;

    /* Reconcile the page. */
    switch (page->type) {
    case WT_PAGE_COL_FIX:
        ret = __wt_rec_col_fix(session, r, ref, salvage);
        break;
    case WT_PAGE_COL_INT:
        WT_WITH_PAGE_INDEX(session, ret = __wt_rec_col_int(session, r, ref));
        break;
    case WT_PAGE_COL_VAR:
        ret = __wt_rec_col_var(session, r, ref, salvage);
        break;
    case WT_PAGE_ROW_INT:
        WT_WITH_PAGE_INDEX(session, ret = __wt_rec_row_int(session, r, page));
        break;
    case WT_PAGE_ROW_LEAF:
        ret = __wt_rec_row_leaf(session, r, ref, salvage);
        break;
    default:
        ret = __wt_illegal_value(session, page->type);
        break;
    }

    /*
     * Update the global history store score. Only use observations during eviction, not checkpoints
     * and don't count eviction of the history store table itself.
     */
    if (F_ISSET(r, WT_REC_EVICT) && !WT_IS_HS(btree->dhandle))
        __wt_cache_update_hs_score(session, r->updates_seen, r->updates_unstable);

    /*
     * If eviction didn't use any updates and didn't split or delete the page, it didn't make
     * progress. Give up rather than silently succeeding in doing no work: this way threads know to
     * back off forced eviction rather than spinning.
     *
     * Do not return an error if we are syncing the file with eviction disabled or as part of a
     * checkpoint.
     */
    if (ret == 0 && !(btree->evict_disabled > 0 || !F_ISSET(btree->dhandle, WT_DHANDLE_OPEN)) &&
      F_ISSET(r, WT_REC_EVICT) && !WT_PAGE_IS_INTERNAL(r->page) && r->multi_next == 1 &&
      F_ISSET(r, WT_REC_CALL_URGENT) && !r->update_used && r->cache_write_restore)
        ret = __wt_set_return(session, EBUSY);

#ifdef HAVE_DIAGNOSTIC
    addr = ref->addr;
#endif
    /* Wrap up the page reconciliation. */
    if (ret == 0 && (ret = __rec_write_wrapup(session, r, page)) == 0)
        __rec_write_page_status(session, r);
    else {
        /* Make sure that reconciliation doesn't free the page that has been written to disk. */
        WT_ASSERT(session, addr == NULL || ref->addr != NULL);
        WT_TRET(__rec_write_wrapup_err(session, r, page));
    }

    /* Release the reconciliation lock. */
    *page_lockedp = false;
    WT_PAGE_UNLOCK(session, page);

    /* Update statistics. */
    WT_STAT_CONN_INCR(session, rec_pages);
    WT_STAT_DATA_INCR(session, rec_pages);
    if (LF_ISSET(WT_REC_EVICT))
        WT_STAT_CONN_DATA_INCR(session, rec_pages_eviction);
    if (r->cache_write_hs)
        WT_STAT_CONN_DATA_INCR(session, cache_write_hs);
    if (r->cache_write_restore)
        WT_STAT_CONN_DATA_INCR(session, cache_write_restore);
    if (!WT_IS_HS(btree->dhandle)) {
        if (r->rec_page_cell_with_txn_id)
            WT_STAT_CONN_INCR(session, rec_pages_with_txn);
        if (r->rec_page_cell_with_ts)
            WT_STAT_CONN_INCR(session, rec_pages_with_ts);
        if (r->rec_page_cell_with_prepared_txn)
            WT_STAT_CONN_INCR(session, rec_pages_with_prepare);
    }
    if (r->multi_next > btree->rec_multiblock_max)
        btree->rec_multiblock_max = r->multi_next;

    /* Clean up the reconciliation structure. */
    __rec_cleanup(session, r);

    /*
     * When threads perform eviction, don't cache block manager structures (even across calls), we
     * can have a significant number of threads doing eviction at the same time with large items.
     * Ignore checkpoints, once the checkpoint completes, all unnecessary session resources will be
     * discarded.
     */
    if (!WT_SESSION_IS_CHECKPOINT(session)) {
        /*
         * Clean up the underlying block manager memory too: it's not reconciliation, but threads
         * discarding reconciliation structures want to clean up the block manager's structures as
         * well, and there's no obvious place to do that.
         */
        if (session->block_manager_cleanup != NULL)
            WT_TRET(session->block_manager_cleanup(session));

        WT_TRET(__rec_destroy_session(session));
    }
    WT_RET(ret);

    /*
     * Root pages are special, splits have to be done, we can't put it off as the parent's problem
     * any more.
     */
    if (__wt_ref_is_root(ref)) {
        WT_WITH_PAGE_INDEX(session, ret = __rec_root_write(session, page, flags));
        return (ret);
    }

    /*
     * Otherwise, mark the page's parent dirty. Don't mark the tree dirty: if this reconciliation is
     * in service of a checkpoint, it's cleared the tree's dirty flag, and we don't want to set it
     * again as part of that walk.
     */
    return (__wt_page_parent_modify_set(session, ref, true));
}

/*
 * __rec_write_page_status --
 *     Set the page status after reconciliation.
 */
static void
__rec_write_page_status(WT_SESSION_IMPL *session, WT_RECONCILE *r)
{
    WT_BTREE *btree;
    WT_PAGE *page;
    WT_PAGE_MODIFY *mod;

    btree = S2BT(session);
    page = r->page;
    mod = page->modify;

    /*
     * Set the page's status based on whether or not we cleaned the page.
     */
    if (r->leave_dirty) {
        /*
         * The page remains dirty.
         *
         * Any checkpoint call cleared the tree's modified flag before writing pages, so we must
         * explicitly reset it. We insert a barrier after the change for clarity (the requirement is
         * the flag be set before a subsequent checkpoint reads it, and as the current checkpoint is
         * waiting on this reconciliation to complete, there's no risk of that happening).
         */
        btree->modified = true;
        WT_FULL_BARRIER();
        if (!S2C(session)->modified)
            S2C(session)->modified = true;

        /*
         * Eviction should only be here if allowing writes to history store or in the in-memory
         * eviction case. Otherwise, we must be reconciling the metadata (which does not allow
         * history store content).
         */
        WT_ASSERT(session,
          !F_ISSET(r, WT_REC_EVICT) ||
            (F_ISSET(r, WT_REC_HS | WT_REC_IN_MEMORY) || WT_IS_METADATA(btree->dhandle)));
    } else {
        /*
         * Track the page's maximum transaction ID (used to decide if we can evict a clean page and
         * discard its history).
         */
        mod->rec_max_txn = r->max_txn;
        mod->rec_max_timestamp = r->max_ts;

        /*
         * Track the tree's maximum transaction ID (used to decide if it's safe to discard the
         * tree). Reconciliation for eviction is multi-threaded, only update the tree's maximum
         * transaction ID when doing a checkpoint. That's sufficient, we only care about the maximum
         * transaction ID of current updates in the tree, and checkpoint visits every dirty page in
         * the tree.
         */
        if (!F_ISSET(r, WT_REC_EVICT)) {
            if (WT_TXNID_LT(btree->rec_max_txn, r->max_txn))
                btree->rec_max_txn = r->max_txn;
            if (btree->rec_max_timestamp < r->max_ts)
                btree->rec_max_timestamp = r->max_ts;
        }

        /*
         * We set the page state to mark it as having been dirtied for the first time prior to
         * reconciliation. A failed atomic cas indicates that an update has taken place during
         * reconciliation.
         *
         * The page only might be clean; if the page state is unchanged since reconciliation
         * started, it's clean.
         *
         * If the page state changed, the page has been written since reconciliation started and
         * remains dirty (that can't happen when evicting, the page is exclusively locked).
         */
        if (__wt_atomic_cas32(&mod->page_state, WT_PAGE_DIRTY_FIRST, WT_PAGE_CLEAN))
            __wt_cache_dirty_decr(session, page);
        else
            WT_ASSERT(session, !F_ISSET(r, WT_REC_EVICT));
    }
}

/*
 * __rec_root_write --
 *     Handle the write of a root page.
 */
static int
__rec_root_write(WT_SESSION_IMPL *session, WT_PAGE *page, uint32_t flags)
{
    WT_DECL_RET;
    WT_PAGE *next;
    WT_PAGE_INDEX *pindex;
    WT_PAGE_MODIFY *mod;
    WT_REF fake_ref;
    uint32_t i;

    mod = page->modify;

    /*
     * If a single root page was written (either an empty page or there was a 1-for-1 page swap),
     * we've written root and checkpoint, we're done. Clear the result of the reconciliation, a root
     * page never has the structures that would normally be associated with (at least), the
     * replaced-object flag. If the root page split, write the resulting WT_REF array. We already
     * have an infrastructure for writing pages, create a fake root page and write it instead of
     * adding code to write blocks based on the list of blocks resulting from a multiblock
     * reconciliation.
     *
     */
    switch (mod->rec_result) {
    case WT_PM_REC_EMPTY:   /* Page is empty */
    case WT_PM_REC_REPLACE: /* 1-for-1 page swap */
        mod->rec_result = 0;
        return (0);
    case WT_PM_REC_MULTIBLOCK: /* Multiple blocks */
        break;
    default:
        return (__wt_illegal_value(session, mod->rec_result));
    }

    __wt_verbose(
      session, WT_VERB_SPLIT, "root page split -> %" PRIu32 " pages", mod->mod_multi_entries);

    /*
     * Create a new root page, initialize the array of child references, mark it dirty, then write
     * it.
     *
     * Don't count the eviction of this page as progress, checkpoint can repeatedly create and
     * discard these pages.
     */
    WT_RET(__wt_page_alloc(session, page->type, mod->mod_multi_entries, false, &next));
    F_SET_ATOMIC(next, WT_PAGE_EVICT_NO_PROGRESS);

    WT_INTL_INDEX_GET(session, next, pindex);
    for (i = 0; i < mod->mod_multi_entries; ++i) {
        /*
         * There's special error handling required when re-instantiating pages in memory; it's not
         * needed here, asserted for safety.
         */
        WT_ASSERT(session, mod->mod_multi[i].supd == NULL);
        WT_ASSERT(session, mod->mod_multi[i].disk_image == NULL);

        WT_ERR(
          __wt_multi_to_ref(session, next, &mod->mod_multi[i], &pindex->index[i], NULL, false));
        pindex->index[i]->home = next;
    }

    /*
     * We maintain a list of pages written for the root in order to free the backing blocks the next
     * time the root is written.
     */
    mod->mod_root_split = next;

    /*
     * Mark the page dirty. Don't mark the tree dirty: if this reconciliation is in service of a
     * checkpoint, it's cleared the tree's dirty flag, and we don't want to set it again as part of
     * that walk.
     */
    WT_ERR(__wt_page_modify_init(session, next));
    __wt_page_only_modify_set(session, next);

    /*
     * Fake up a reference structure, and write the next root page.
     */
    __wt_root_ref_init(session, &fake_ref, next, page->type == WT_PAGE_COL_INT);
    return (__wt_reconcile(session, &fake_ref, NULL, flags));

err:
    __wt_page_out(session, &next);
    return (ret);
}

/*
 * __rec_init --
 *     Initialize the reconciliation structure.
 */
static int
__rec_init(WT_SESSION_IMPL *session, WT_REF *ref, uint32_t flags, WT_SALVAGE_COOKIE *salvage,
  void *reconcilep)
{
    WT_BTREE *btree;
    WT_DECL_RET;
    WT_PAGE *page;
    WT_RECONCILE *r;
    WT_TXN_GLOBAL *txn_global;
    uint64_t ckpt_txn;

    btree = S2BT(session);
    page = ref->page;

    /*
     * Reconciliation is not re-entrant, make sure that doesn't happen. Our caller sets
     * WT_SESSION_IMPL.WT_SESSION_NO_RECONCILE to prevent it, but it's been a problem in the past,
     * check to be sure.
     */
    r = *(WT_RECONCILE **)reconcilep;
    if (r != NULL && r->ref != NULL)
        WT_RET_MSG(session, WT_ERROR, "reconciliation re-entered");

    if (r == NULL) {
        WT_RET(__wt_calloc_one(session, &r));
        session->reconcile_cleanup = __rec_destroy_session;

        /* Connect pointers/buffers. */
        r->cur = &r->_cur;
        r->last = &r->_last;

        /* Disk buffers need to be aligned for writing. */
        F_SET(&r->chunk_A.image, WT_ITEM_ALIGNED);
        F_SET(&r->chunk_B.image, WT_ITEM_ALIGNED);
    }

    /* Remember the configuration. */
    r->ref = ref;
    r->page = page;

    /*
     * Save the transaction generations before reading the page. These are all ordered reads, but we
     * only need one.
     */
    r->orig_btree_checkpoint_gen = btree->checkpoint_gen;
    r->orig_txn_checkpoint_gen = __wt_gen(session, WT_GEN_CHECKPOINT);

    /*
     * Update the page state to indicate that all currently installed updates will be included in
     * this reconciliation if it would mark the page clean.
     *
     * Add a write barrier to make it more likely that a thread adding an update will see this state
     * change.
     */
    page->modify->page_state = WT_PAGE_DIRTY_FIRST;
    WT_FULL_BARRIER();

    /*
     * Cache the oldest running transaction ID. This is used to check whether updates seen by
     * reconciliation have committed. We keep a cached copy to avoid races where a concurrent
     * transaction could abort while reconciliation is examining its updates. This way, any
     * transaction running when reconciliation starts is considered uncommitted.
     */
    txn_global = &S2C(session)->txn_global;
    WT_ORDERED_READ(r->last_running, txn_global->last_running);

    /*
     * Cache the pinned timestamp and oldest id, these are used to when we clear obsolete timestamps
     * and ids from time windows later in reconciliation.
     */
    __wt_txn_pinned_timestamp(session, &r->rec_start_pinned_ts);
    r->rec_start_oldest_id = __wt_txn_oldest_id(session);

    /*
     * The checkpoint transaction doesn't pin the oldest txn id, therefore the global last_running
     * can move beyond the checkpoint transaction id. When reconciling the metadata, we have to take
     * checkpoints into account.
     */
    if (WT_IS_METADATA(session->dhandle)) {
        WT_ORDERED_READ(ckpt_txn, txn_global->checkpoint_txn_shared.id);
        if (ckpt_txn != WT_TXN_NONE && WT_TXNID_LT(ckpt_txn, r->last_running))
            r->last_running = ckpt_txn;
    }
    /* When operating on the history store table, we should never try history store eviction. */
    WT_ASSERT(session, !F_ISSET(btree->dhandle, WT_DHANDLE_HS) || !LF_ISSET(WT_REC_HS));

    /*
     * History store table eviction is configured when eviction gets aggressive, adjust the flags
     * for cases we don't support.
     */

    r->flags = flags;

    /* Track the page's min/maximum transaction */
    r->max_txn = WT_TXN_NONE;
    r->max_ts = WT_TS_NONE;
    r->min_skipped_ts = WT_TS_MAX;

    /* Track if updates were used and/or uncommitted. */
    r->updates_seen = r->updates_unstable = 0;
    r->update_used = false;

    /* Track if the page can be marked clean. */
    r->leave_dirty = false;

    /* Track overflow items. */
    r->ovfl_items = false;

    /* Track empty values. */
    r->all_empty_value = true;
    r->any_empty_value = false;

    /* The list of saved updates is reused. */
    r->supd_next = 0;
    r->supd_memsize = 0;

    /* The list of pages we've written. */
    r->multi = NULL;
    r->multi_next = 0;
    r->multi_allocated = 0;

    r->wrapup_checkpoint = NULL;
    r->wrapup_checkpoint_compressed = false;

    r->evict_matching_checksum_failed = false;

    /*
     * Dictionary compression only writes repeated values once. We grow the dictionary as necessary,
     * always using the largest size we've seen.
     *
     * Reset the dictionary.
     *
     * Sanity check the size: 100 slots is the smallest dictionary we use.
     */
    if (btree->dictionary != 0 && btree->dictionary > r->dictionary_slots)
        WT_ERR(
          __wt_rec_dictionary_init(session, r, btree->dictionary < 100 ? 100 : btree->dictionary));
    __wt_rec_dictionary_reset(r);

    /*
     * Prefix compression discards repeated prefix bytes from row-store leaf page keys.
     */
    r->key_pfx_compress_conf = false;
    if (btree->prefix_compression && page->type == WT_PAGE_ROW_LEAF)
        r->key_pfx_compress_conf = true;

    /*
     * Suffix compression shortens internal page keys by discarding trailing bytes that aren't
     * necessary for tree navigation. We don't do suffix compression if there is a custom collator
     * because we don't know what bytes a custom collator might use. Some custom collators (for
     * example, a collator implementing reverse ordering of strings), won't have any problem with
     * suffix compression: if there's ever a reason to implement suffix compression for custom
     * collators, we can add a setting to the collator, configured when the collator is added, that
     * turns on suffix compression.
     */
    r->key_sfx_compress_conf = false;
    if (btree->collator == NULL && btree->internal_key_truncate)
        r->key_sfx_compress_conf = true;

    r->is_bulk_load = false;

    r->salvage = salvage;

    r->cache_write_hs = r->cache_write_restore = false;

    /*
     * The fake cursor used to figure out modified update values points to the enclosing WT_REF as a
     * way to access the page, and also needs to set the format.
     */
    r->update_modify_cbt.ref = ref;
    r->update_modify_cbt.iface.value_format = btree->value_format;
    r->update_modify_cbt.upd_value = &r->update_modify_cbt._upd_value;

    /* Clear stats related data. */
    r->rec_page_cell_with_ts = false;
    r->rec_page_cell_with_txn_id = false;
    r->rec_page_cell_with_prepared_txn = false;

/*
 * If we allocated the reconciliation structure and there was an error, clean up. If our caller
 * passed in a structure, they own it.
 */
err:
    if (*(WT_RECONCILE **)reconcilep == NULL) {
        if (ret == 0)
            *(WT_RECONCILE **)reconcilep = r;
        else {
            __rec_cleanup(session, r);
            __rec_destroy(session, &r);
        }
    }

    return (ret);
}

/*
 * __rec_cleanup --
 *     Clean up after a reconciliation run, except for structures cached across runs.
 */
static void
__rec_cleanup(WT_SESSION_IMPL *session, WT_RECONCILE *r)
{
    WT_BTREE *btree;
    WT_MULTI *multi;
    uint32_t i;

    btree = S2BT(session);

    if (btree->type == BTREE_ROW)
        for (multi = r->multi, i = 0; i < r->multi_next; ++multi, ++i)
            __wt_free(session, multi->key.ikey);
    for (multi = r->multi, i = 0; i < r->multi_next; ++multi, ++i) {
        __wt_free(session, multi->disk_image);
        __wt_free(session, multi->supd);
        __wt_free(session, multi->addr.addr);
    }
    __wt_free(session, r->multi);

    /* Reconciliation is not re-entrant, make sure that doesn't happen. */
    r->ref = NULL;
}

/*
 * __rec_destroy --
 *     Clean up the reconciliation structure.
 */
static void
__rec_destroy(WT_SESSION_IMPL *session, void *reconcilep)
{
    WT_RECONCILE *r;

    if ((r = *(WT_RECONCILE **)reconcilep) == NULL)
        return;
    *(WT_RECONCILE **)reconcilep = NULL;

    __wt_buf_free(session, &r->chunk_A.key);
    __wt_buf_free(session, &r->chunk_A.min_key);
    __wt_buf_free(session, &r->chunk_A.image);
    __wt_buf_free(session, &r->chunk_B.key);
    __wt_buf_free(session, &r->chunk_B.min_key);
    __wt_buf_free(session, &r->chunk_B.image);

    __wt_free(session, r->supd);

    __wt_rec_dictionary_free(session, r);

    __wt_buf_free(session, &r->k.buf);
    __wt_buf_free(session, &r->v.buf);
    __wt_buf_free(session, &r->_cur);
    __wt_buf_free(session, &r->_last);

    __wt_buf_free(session, &r->update_modify_cbt.iface.value);
    __wt_buf_free(session, &r->update_modify_cbt._upd_value.buf);

    __wt_free(session, r);
}

/*
 * __rec_destroy_session --
 *     Clean up the reconciliation structure, session version.
 */
static int
__rec_destroy_session(WT_SESSION_IMPL *session)
{
    __rec_destroy(session, &session->reconcile);
    return (0);
}

/*
 * __rec_leaf_page_max_slvg --
 *     Figure out the maximum leaf page size for a salvage reconciliation.
 */
static inline uint32_t
__rec_leaf_page_max_slvg(WT_SESSION_IMPL *session, WT_RECONCILE *r)
{
    WT_BTREE *btree;
    WT_PAGE *page;
    uint32_t page_size;

    btree = S2BT(session);
    page = r->page;

    page_size = 0;
    switch (page->type) {
    case WT_PAGE_COL_FIX:
        /*
         * Column-store pages can grow if there are missing records (that is, we lost a chunk of the
         * range, and have to write deleted records). Fixed-length objects are a problem, if there's
         * a big missing range, we could theoretically have to write large numbers of missing
         * objects.
         *
         * The code in rec_col.c already figured this out for us, including both space for missing
         * chunks of the namespace and space for time windows, so we will take what it says. Thus,
         * we shouldn't come here.
         */
        WT_ASSERT(session, false);
        break;
    case WT_PAGE_COL_VAR:
        /*
         * Column-store pages can grow if there are missing records (that is, we lost a chunk of the
         * range, and have to write deleted records). Variable-length objects aren't usually a
         * problem because we can write any number of deleted records in a single page entry because
         * of the RLE, we just need to ensure that additional entry fits.
         */
        break;
    case WT_PAGE_ROW_LEAF:
    default:
        /*
         * Row-store pages can't grow, salvage never does anything other than reduce the size of a
         * page read from disk.
         */
        break;
    }

    /*
     * Default size for variable-length column-store and row-store pages during salvage is the
     * maximum leaf page size.
     */
    if (page_size < btree->maxleafpage)
        page_size = btree->maxleafpage;

    /*
     * The page we read from the disk should be smaller than the page size we just calculated, check
     * out of paranoia.
     */
    if (page_size < page->dsk->mem_size)
        page_size = page->dsk->mem_size;

    /*
     * Salvage is the backup plan: don't let this fail.
     */
    return (page_size * 2);
}

/*
 * __wt_split_page_size --
 *     Given a split percentage, calculate split page size in bytes.
 */
uint32_t
__wt_split_page_size(int split_pct, uint32_t maxpagesize, uint32_t allocsize)
{
    uintmax_t a;
    uint32_t split_size;

    /*
     * Ideally, the split page size is some percentage of the maximum page size rounded to an
     * allocation unit (round to an allocation unit so we don't waste space when we write).
     */
    a = maxpagesize; /* Don't overflow. */
    split_size = (uint32_t)WT_ALIGN_NEAREST((a * (u_int)split_pct) / 100, allocsize);

    /*
     * Respect the configured split percentage if the calculated split size is either zero or a full
     * page. The user has either configured an allocation size that matches the page size, or a
     * split percentage that is close to zero or one hundred. Rounding is going to provide a worse
     * outcome than having a split point that doesn't fall on an allocation size boundary in those
     * cases.
     */
    if (split_size == 0 || split_size == maxpagesize)
        split_size = (uint32_t)((a * (u_int)split_pct) / 100);

    return (split_size);
}

/*
 * __rec_split_chunk_init --
 *     Initialize a single chunk structure.
 */
static int
__rec_split_chunk_init(WT_SESSION_IMPL *session, WT_RECONCILE *r, WT_REC_CHUNK *chunk)
{
    chunk->recno = WT_RECNO_OOB;
    /* Don't touch the key item memory, that memory is reused. */
    chunk->key.size = 0;
    chunk->entries = 0;
    WT_TIME_AGGREGATE_INIT_MERGE(&chunk->ta);

    chunk->min_recno = WT_RECNO_OOB;
    /* Don't touch the key item memory, that memory is reused. */
    chunk->min_key.size = 0;
    chunk->min_entries = 0;
    WT_TIME_AGGREGATE_INIT_MERGE(&chunk->ta_min);
    chunk->min_offset = 0;

    /*
     * Allocate and clear the disk image buffer.
     *
     * Don't touch the disk image item memory, that memory is reused.
     *
     * Clear the disk page header to ensure all of it is initialized, even the unused fields.
     *
     * In the case of fixed-length column-store, clear the entire buffer: fixed-length column-store
     * sets bits in bytes, where the bytes are assumed to initially be 0.
     *
     * FUTURE: pretty sure clearing the whole buffer is not necessary; also in any event the
     * auxiliary space doesn't need to be cleared.
     */
    WT_RET(__wt_buf_init(session, &chunk->image, r->disk_img_buf_size));
    memset(chunk->image.mem, 0,
      r->page->type == WT_PAGE_COL_FIX ? r->disk_img_buf_size : WT_PAGE_HEADER_SIZE);

    return (0);
}

/*
 * __wt_rec_split_init --
 *     Initialization for the reconciliation split functions.
 */
int
__wt_rec_split_init(WT_SESSION_IMPL *session, WT_RECONCILE *r, WT_PAGE *page, uint64_t recno,
  uint64_t primary_size, uint32_t auxiliary_size)
{
    /* FUTURE: primary_size should probably also be 32 bits. */

    WT_BM *bm;
    WT_BTREE *btree;
    WT_REC_CHUNK *chunk;
    WT_REF *ref;
    size_t corrected_page_size;

    btree = S2BT(session);
    bm = btree->bm;

    /*
     * The maximum leaf page size governs when an in-memory leaf page splits into multiple on-disk
     * pages; however, salvage can't be allowed to split, there's no parent page yet. If we're doing
     * salvage, override the caller's selection of a maximum page size, choosing a page size that
     * ensures we won't split.
     *
     * For FLCS, the salvage page size can get very large indeed if pieces of the namespace have
     * vanished, so don't second-guess the caller, who's figured it out for us.
     */
    if (r->salvage != NULL && page->type != WT_PAGE_COL_FIX)
        primary_size = __rec_leaf_page_max_slvg(session, r);

    /*
     * Set the page sizes.
     *
     * Only fixed-length column store pages use auxiliary space; this is where time windows are
     * placed. r->page_size is the complete page size; we'll use r->space_avail to track how much
     * more primary space is remaining, and r->aux_space_avail to track how much more auxiliary
     * space there is.
     *
     * Because (for FLCS) we need to start writing time windows into the auxiliary space before we
     * know for sure how much bitmap data there is, we always start the time window data at a fixed
     * offset from the page start: the place where it goes naturally if the page is full. If the
     * page is not full (and there was at least one timestamp to write), we waste the intervening
     * unused space. Odd-sized pages are supposed to be rare (ideally only the last page in the
     * tree, though currently there are some other ways they can appear) so only a few KB is wasted
     * and not enough to be particularly concerned about.
     *
     * For FLCS, primary_size will always be the tree's configured maximum leaf page size, except
     * for pages created or rewritten during salvage, which might be larger. (This is not ideal,
     * because once created larger they cannot be split again later, but for the moment at least it
     * isn't readily avoided.)
     */
    WT_ASSERT(session, auxiliary_size == 0 || page->type == WT_PAGE_COL_FIX);
    r->page_size = (uint32_t)(primary_size + auxiliary_size);

    /*
     * If we have to split, we want to choose a smaller page size for the split pages, because
     * otherwise we could end up splitting one large packed page over and over. We don't want to
     * pick the minimum size either, because that penalizes an application that did a bulk load and
     * subsequently inserted a few items into packed pages. Currently defaulted to 75%, but I have
     * no empirical evidence that's "correct".
     *
     * The maximum page size may be a multiple of the split page size (for example, there's a
     * maximum page size of 128KB, but because the table is active and we don't want to split a lot,
     * the split size is 20KB). The maximum page size may NOT be an exact multiple of the split page
     * size.
     *
     * It's lots of work to build these pages and don't want to start over when we reach the maximum
     * page size (it's painful to restart after creating overflow items and compacted data, for
     * example, as those items have already been written to disk). So, the loop calls the helper
     * functions when approaching a split boundary, and we save the information at that point. We
     * also save the boundary information at the minimum split size. We maintain two chunks (each
     * boundary represents a chunk that gets written as a page) in the memory, writing out the older
     * one to the disk as a page when we need to make space for a new chunk. On reaching the last
     * chunk, if it turns out to be smaller than the minimum split size, we go back into the
     * penultimate chunk and split at this minimum split size boundary. This moves some data from
     * the penultimate chunk to the last chunk, hence increasing the size of the last page written
     * without decreasing the penultimate page size beyond the minimum split size.
     *
     * FLCS pages are different, because they have two pieces: bitmap data ("primary") and time
     * window data ("auxiliary"); the bitmap data is supposed to be a fixed amount per page. FLCS
     * pages therefore split based on the bitmap size, and the time window data comes along for the
     * ride no matter how large it is. If the time window data gets larger than expected (it can at
     * least in theory get rather large), we have to realloc the page image.
     *
     * Finally, all this doesn't matter at all for salvage; as noted above, in salvage we can't
     * split at all.
     */
    if (page->type == WT_PAGE_COL_FIX) {
        r->split_size = r->salvage != NULL ? 0 : btree->maxleafpage;
        r->space_avail = primary_size - WT_PAGE_HEADER_BYTE_SIZE(btree);
        r->aux_space_avail = auxiliary_size - WT_COL_FIX_AUXHEADER_RESERVATION;
    } else if (r->salvage != NULL) {
        r->split_size = 0;
        r->space_avail = r->page_size - WT_PAGE_HEADER_BYTE_SIZE(btree);
    } else {
        r->split_size = __wt_split_page_size(btree->split_pct, r->page_size, btree->allocsize);
        r->space_avail = r->split_size - WT_PAGE_HEADER_BYTE_SIZE(btree);
        r->min_split_size =
          __wt_split_page_size(WT_BTREE_MIN_SPLIT_PCT, r->page_size, btree->allocsize);
        r->min_space_avail = r->min_split_size - WT_PAGE_HEADER_BYTE_SIZE(btree);
    }

    /*
     * Ensure the disk image buffer is large enough for the max object, as corrected by the
     * underlying block manager.
     *
     * Since we want to support split_size values larger than the page size (to allow for
     * adjustments based on the compression), this buffer should be the greater of split_size and
     * page_size, then aligned to the next allocation size boundary. The latter shouldn't be an
     * issue, but it's a possible scenario if, for example, the compression engine is expected to
     * give us 5x compression and gives us nothing at all.
     */
    corrected_page_size = r->page_size;
    WT_RET(bm->write_size(bm, session, &corrected_page_size));
    r->disk_img_buf_size = WT_ALIGN(WT_MAX(corrected_page_size, r->split_size), btree->allocsize);

    /* Initialize the first split chunk. */
    WT_RET(__rec_split_chunk_init(session, r, &r->chunk_A));
    r->cur_ptr = &r->chunk_A;
    r->prev_ptr = NULL;

    /* Starting record number, entries, first free byte. */
    r->recno = recno;
    r->entries = 0;
    r->first_free = WT_PAGE_HEADER_BYTE(btree, r->cur_ptr->image.mem);

    if (page->type == WT_PAGE_COL_FIX) {
        r->aux_start_offset = (uint32_t)(primary_size + WT_COL_FIX_AUXHEADER_RESERVATION);
        r->aux_entries = 0;
        r->aux_first_free = (uint8_t *)r->cur_ptr->image.mem + r->aux_start_offset;
    }

    /* New page, compression off. */
    r->key_pfx_compress = r->key_sfx_compress = false;

    /* Set the first chunk's key. */
    chunk = r->cur_ptr;
    if (btree->type == BTREE_ROW) {
        ref = r->ref;
        if (__wt_ref_is_root(ref))
            WT_RET(__wt_buf_set(session, &chunk->key, "", 1));
        else
            __wt_ref_key(ref->home, ref, &chunk->key.data, &chunk->key.size);
    } else
        chunk->recno = recno;

    return (0);
}

/*
 * __rec_is_checkpoint --
 *     Return if we're writing a checkpoint.
 */
static bool
__rec_is_checkpoint(WT_SESSION_IMPL *session, WT_RECONCILE *r)
{
    WT_BTREE *btree;

    btree = S2BT(session);

    /*
     * Check to see if we're going to create a checkpoint.
     *
     * This function exists as a place to hang this comment.
     *
     * Any time we write the root page of the tree without splitting we are creating a checkpoint
     * (and have to tell the underlying block manager so it creates and writes the additional
     * information checkpoints require). However, checkpoints are completely consistent, and so we
     * have to resolve information about the blocks we're expecting to free as part of the
     * checkpoint, before writing the checkpoint. In short, we don't do checkpoint writes here;
     * clear the boundary information as a reminder and create the checkpoint during wrapup.
     */
    return (!F_ISSET(btree, WT_BTREE_NO_CHECKPOINT) && __wt_ref_is_root(r->ref));
}

/*
 * __rec_split_row_promote --
 *     Key promotion for a row-store.
 */
static int
__rec_split_row_promote(WT_SESSION_IMPL *session, WT_RECONCILE *r, WT_ITEM *key, uint8_t type)
{
    WT_BTREE *btree;
    WT_DECL_ITEM(update);
    WT_DECL_RET;
    WT_ITEM *max;
    WT_SAVE_UPD *supd;
    size_t cnt, len, size;
    uint32_t i;
    const uint8_t *pa, *pb;
    int cmp;

    /*
     * For a column-store, the promoted key is the recno and we already have a copy. For a
     * row-store, it's the first key on the page, a variable-length byte string, get a copy.
     *
     * This function is called from the split code at each split boundary, but that means we're not
     * called before the first boundary, and we will eventually have to get the first key explicitly
     * when splitting a page.
     *
     * For the current slot, take the last key we built, after doing suffix compression. The "last
     * key we built" describes some process: before calling the split code, we must place the last
     * key on the page before the boundary into the "last" key structure, and the first key on the
     * page after the boundary into the "current" key structure, we're going to compare them for
     * suffix compression.
     *
     * Suffix compression is a hack to shorten keys on internal pages. We only need enough bytes in
     * the promoted key to ensure searches go to the correct page: the promoted key has to be larger
     * than the last key on the leaf page preceding it, but we don't need any more bytes than that.
     * In other words, we can discard any suffix bytes not required to distinguish between the key
     * being promoted and the last key on the leaf page preceding it. This can only be done for the
     * first level of internal pages, you cannot repeat suffix truncation as you split up the tree,
     * it loses too much information.
     *
     * Note #1: if the last key on the previous page was an overflow key, we don't have the
     * in-memory key against which to compare, and don't try to do suffix compression. The code for
     * that case turns suffix compression off for the next key, we don't have to deal with it here.
     */
    if (type != WT_PAGE_ROW_LEAF || !r->key_sfx_compress)
        return (__wt_buf_set(session, key, r->cur->data, r->cur->size));

    btree = S2BT(session);
    WT_RET(__wt_scr_alloc(session, 0, &update));

    /*
     * Note #2: if we skipped updates, an update key may be larger than the last key stored in the
     * previous block (probable for append-centric workloads). If there are skipped updates and we
     * cannot evict the page, check for one larger than the last key and smaller than the current
     * key.
     */
    max = r->last;
    if (r->cache_write_restore)
        for (i = r->supd_next; i > 0; --i) {
            supd = &r->supd[i - 1];
            if (supd->ins == NULL)
                WT_ERR(__wt_row_leaf_key(session, r->page, supd->rip, update, false));
            else {
                update->data = WT_INSERT_KEY(supd->ins);
                update->size = WT_INSERT_KEY_SIZE(supd->ins);
            }

            /* Compare against the current key, it must be less. */
            WT_ERR(__wt_compare(session, btree->collator, update, r->cur, &cmp));
            if (cmp >= 0)
                continue;

            /* Compare against the last key, it must be greater. */
            WT_ERR(__wt_compare(session, btree->collator, update, r->last, &cmp));
            if (cmp >= 0)
                max = update;

            /*
             * The saved updates are in key-sort order so the entry we're looking for is either the
             * last or the next-to- last one in the list. Once we've compared an entry against the
             * last key on the page, we're done.
             */
            break;
        }

    /*
     * The largest key on the last block must sort before the current key, so we'll either find a
     * larger byte value in the current key, or the current key will be a longer key, and the
     * interesting byte is one past the length of the shorter key.
     */
    pa = max->data;
    pb = r->cur->data;
    len = WT_MIN(max->size, r->cur->size);
    size = len + 1;
    for (cnt = 1; len > 0; ++cnt, --len, ++pa, ++pb)
        if (*pa != *pb) {
            if (size != cnt) {
                WT_STAT_DATA_INCRV(session, rec_suffix_compression, size - cnt);
                size = cnt;
            }
            break;
        }
    ret = __wt_buf_set(session, key, r->cur->data, size);

err:
    __wt_scr_free(session, &update);
    return (ret);
}

/*
 * __wt_rec_split_grow --
 *     Grow the split buffer.
 */
int
__wt_rec_split_grow(WT_SESSION_IMPL *session, WT_RECONCILE *r, size_t add_len)
{
    WT_BM *bm;
    WT_BTREE *btree;
    size_t aux_first_free, corrected_page_size, first_free, inuse;

    aux_first_free = 0; /* gcc -Werror=maybe-uninitialized, with -O3 */
    btree = S2BT(session);
    bm = btree->bm;

    /* The free space is tracked with a pointer; convert to an integer. */
    first_free = WT_PTRDIFF(r->first_free, r->cur_ptr->image.mem);
    if (r->page->type == WT_PAGE_COL_FIX)
        aux_first_free = WT_PTRDIFF(r->aux_first_free, r->cur_ptr->image.mem);

    inuse = r->page->type == WT_PAGE_COL_FIX ? aux_first_free : first_free;
    corrected_page_size = inuse + add_len;

    WT_RET(bm->write_size(bm, session, &corrected_page_size));
    WT_RET(__wt_buf_grow(session, &r->cur_ptr->image, corrected_page_size));

    WT_ASSERT(session, corrected_page_size >= inuse);

    /* Convert the free space back to pointers. */
    r->first_free = (uint8_t *)r->cur_ptr->image.mem + first_free;
    if (r->page->type == WT_PAGE_COL_FIX)
        r->aux_first_free = (uint8_t *)r->cur_ptr->image.mem + aux_first_free;

    /* Adjust the available space. */
    if (r->page->type == WT_PAGE_COL_FIX) {
        /* Reallocating an FLCS page increases the auxiliary space. */
        r->aux_space_avail = corrected_page_size - aux_first_free;
        WT_ASSERT(session, r->aux_space_avail >= add_len);
    } else {
        r->space_avail = corrected_page_size - first_free;
        WT_ASSERT(session, r->space_avail >= add_len);
    }

    return (0);
}

/* The minimum number of entries before we'll split a row-store internal page. */
#define WT_PAGE_INTL_MINIMUM_ENTRIES 20

/*
 * __wt_rec_split --
 *     Handle the page reconciliation bookkeeping. (Did you know "bookkeeper" has 3 doubled letters
 *     in a row? Sweet-tooth does, too.)
 */
int
__wt_rec_split(WT_SESSION_IMPL *session, WT_RECONCILE *r, size_t next_len)
{
    WT_BTREE *btree;
    WT_REC_CHUNK *tmp;
    size_t inuse;

    btree = S2BT(session);

    /*
     * We should never split during salvage, and we're about to drop core because there's no parent
     * page.
     */
    if (r->salvage != NULL)
        WT_RET_PANIC(session, WT_PANIC, "%s page too large, attempted split during salvage",
          __wt_page_type_string(r->page->type));

    /*
     * We can get here if the first key/value pair won't fit. Grow the buffer to contain the current
<<<<<<< HEAD
     * item if we haven't already consumed a reasonable portion of a split chunk. This logic should
     * not trigger for FLCS, because FLCS splits happen at very definite places; and if it does, the
     * interaction between here and there will corrupt the database, so assert otherwise.
     */
    inuse = WT_PTRDIFF(r->first_free, r->cur_ptr->image.mem);
    if (!forced && inuse < r->split_size / 2 && !__wt_rec_need_split(r, 0)) {
        WT_ASSERT(session, r->page->type != WT_PAGE_COL_FIX);
=======
     * item if we haven't already consumed a reasonable portion of a split chunk.
     *
     * If we're promoting huge keys into an internal page, we might be about to write an internal
     * page with too few items, which isn't good for tree depth or search. Grow the buffer to
     * contain the current item if we don't have enough items to split an internal page.
     */
    inuse = WT_PTRDIFF(r->first_free, r->cur_ptr->image.mem);
    if (inuse < r->split_size / 2 && !__wt_rec_need_split(r, 0))
        goto done;

    if (r->page->type == WT_PAGE_ROW_INT && r->entries < WT_PAGE_INTL_MINIMUM_ENTRIES)
>>>>>>> 8d2c51c2
        goto done;
    }

    /* All page boundaries reset the dictionary. */
    __wt_rec_dictionary_reset(r);

    /* Set the entries, timestamps and size for the just finished chunk. */
    r->cur_ptr->entries = r->entries;
    if (r->page->type == WT_PAGE_COL_FIX && (r->cur_ptr->auxentries = r->aux_entries) != 0)
        r->cur_ptr->image.size = WT_PTRDIFF(r->aux_first_free, r->cur_ptr->image.mem);
    else
        r->cur_ptr->image.size = inuse;

    /*
     * Normally we keep two chunks in memory at a given time, and we write the previous chunk at
     * each boundary, switching the previous and current check references. The exception is when
     * doing a bulk load.
     */
    if (r->is_bulk_load)
        WT_RET(__rec_split_write(session, r, r->cur_ptr, NULL, false));
    else {
        if (r->prev_ptr != NULL)
            WT_RET(__rec_split_write(session, r, r->prev_ptr, NULL, false));

        if (r->prev_ptr == NULL) {
            WT_RET(__rec_split_chunk_init(session, r, &r->chunk_B));
            r->prev_ptr = &r->chunk_B;
        }
        tmp = r->prev_ptr;
        r->prev_ptr = r->cur_ptr;
        r->cur_ptr = tmp;
    }

    /* Initialize the next chunk, including the key. */
    WT_RET(__rec_split_chunk_init(session, r, r->cur_ptr));
    r->cur_ptr->recno = r->recno;
    if (btree->type == BTREE_ROW)
        WT_RET(__rec_split_row_promote(session, r, &r->cur_ptr->key, r->page->type));

    /* Reset tracking information. */
    r->entries = 0;
    r->first_free = WT_PAGE_HEADER_BYTE(btree, r->cur_ptr->image.mem);

    if (r->page->type == WT_PAGE_COL_FIX) {
        /*
         * In the first chunk, we use the passed-in primary size, whatever it is, as the size for
         * the bitmap data; the auxiliary space follows it. It might be larger than the configured
         * maximum leaf page size if we're in salvage. For the second and subsequent chunks, we
         * aren't in salvage so always use the maximum leaf page size; that will produce the fixed
         * size pages we want.
         */
        r->aux_start_offset = btree->maxleafpage + WT_COL_FIX_AUXHEADER_RESERVATION;
        r->aux_entries = 0;
        r->aux_first_free = (uint8_t *)r->cur_ptr->image.mem + r->aux_start_offset;
    }

    /*
     * Set the space available to another split-size and minimum split-size chunk. For FLCS,
     * min_space_avail and min_split_size are both left as zero.
     */
    r->space_avail = r->split_size - WT_PAGE_HEADER_BYTE_SIZE(btree);
    if (r->page->type == WT_PAGE_COL_FIX) {
        r->aux_space_avail = r->page_size - btree->maxleafpage - WT_COL_FIX_AUXHEADER_RESERVATION;
    } else
        r->min_space_avail = r->min_split_size - WT_PAGE_HEADER_BYTE_SIZE(btree);

done:
    /*
     * We may have declined the split as described above, in which case grow the buffer based on the
     * next key/value pair's length. In the internal page minimum-key case, we could grow more than
     * a single key/value pair's length to avoid repeatedly calling this function, but we'd prefer
     * not to have internal pages that are larger than they need to be, and repeatedly trying to
     * split means we will split as soon as we can.
     *
     * Also, overflow values can be larger than the maximum page size but still be "on-page". If the
     * next key/value pair is larger than space available after a split has happened (in other
     * words, larger than the maximum page size), create a page sized to hold that one key/value
     * pair. This generally splits the page into key/value pairs before a large object, the object,
     * and key/value pairs after the object. It's possible other key/value pairs will also be
     * aggregated onto the bigger page before or after, if the page happens to hold them, but it
     * won't necessarily happen that way.
     */
    if (r->space_avail < next_len)
        WT_RET(__wt_rec_split_grow(session, r, next_len));

    return (0);
}

/*
 * __wt_rec_split_crossing_bnd --
 *     Save the details for the minimum split size boundary or call for a split.
 */
int
__wt_rec_split_crossing_bnd(WT_SESSION_IMPL *session, WT_RECONCILE *r, size_t next_len)
{
    /*
     * If crossing the minimum split size boundary, store the boundary details at the current
     * location in the buffer. If we are crossing the split boundary at the same time, possible when
     * the next record is large enough, just split at this point.
     */
    if (WT_CROSSING_MIN_BND(r, next_len) && !WT_CROSSING_SPLIT_BND(r, next_len) &&
      !__wt_rec_need_split(r, 0)) {
        /*
         * If the first record doesn't fit into the minimum split size, we end up here. Write the
         * record without setting a boundary here. We will get the opportunity to setup a boundary
         * before writing out the next record.
         */
        if (r->entries == 0)
            return (0);

        r->cur_ptr->min_entries = r->entries;
        r->cur_ptr->min_recno = r->recno;
        if (S2BT(session)->type == BTREE_ROW)
            WT_RET(__rec_split_row_promote(session, r, &r->cur_ptr->min_key, r->page->type));
        WT_TIME_AGGREGATE_COPY(&r->cur_ptr->ta_min, &r->cur_ptr->ta);

        /* Assert we're not re-entering this code. */
        WT_ASSERT(session, r->cur_ptr->min_offset == 0);
        r->cur_ptr->min_offset = WT_PTRDIFF(r->first_free, r->cur_ptr->image.mem);

        /* All page boundaries reset the dictionary. */
        __wt_rec_dictionary_reset(r);

        return (0);
    }

    /* We are crossing a split boundary */
    return (__wt_rec_split(session, r, next_len));
}

/*
 * __rec_split_finish_process_prev --
 *     If the two split chunks together fit in a single page, merge them into one. If they do not
 *     fit in a single page but the last is smaller than the minimum desired, move some data from
 *     the penultimate chunk to the last chunk and write out the previous/penultimate. Finally,
 *     update the pointer to the current image buffer. After this function exits, we will have one
 *     (last) buffer in memory, pointed to by the current image pointer.
 */
static int
__rec_split_finish_process_prev(WT_SESSION_IMPL *session, WT_RECONCILE *r)
{
    WT_BTREE *btree;
    WT_PAGE_HEADER *dsk;
    WT_REC_CHUNK *cur_ptr, *prev_ptr, *tmp;
    size_t combined_size, len_to_move;
    uint8_t *cur_dsk_start;

    WT_ASSERT(session, r->prev_ptr != NULL);

    btree = S2BT(session);
    cur_ptr = r->cur_ptr;
    prev_ptr = r->prev_ptr;

    /*
     * The sizes in the chunk include the header, so when calculating the combined size, be sure not
     * to include the header twice.
     */
    combined_size = prev_ptr->image.size + (cur_ptr->image.size - WT_PAGE_HEADER_BYTE_SIZE(btree));

    if (combined_size <= r->page_size) {
        /* This won't work for FLCS pages, so make sure we don't get here by accident. */
        WT_ASSERT(session, r->page->type != WT_PAGE_COL_FIX);

        /*
         * We have two boundaries, but the data in the buffers can fit a single page. Merge the
         * boundaries and create a single chunk.
         */
        prev_ptr->entries += cur_ptr->entries;
        WT_TIME_AGGREGATE_MERGE(session, &prev_ptr->ta, &cur_ptr->ta);
        dsk = r->cur_ptr->image.mem;
        memcpy((uint8_t *)r->prev_ptr->image.mem + prev_ptr->image.size,
          WT_PAGE_HEADER_BYTE(btree, dsk), cur_ptr->image.size - WT_PAGE_HEADER_BYTE_SIZE(btree));
        prev_ptr->image.size = combined_size;

        /*
         * At this point, there is only one disk image in the memory, the previous chunk. Update the
         * current chunk to that chunk, discard the unused chunk.
         */
        tmp = r->prev_ptr;
        r->prev_ptr = r->cur_ptr;
        r->cur_ptr = tmp;
        return (__rec_split_chunk_init(session, r, r->prev_ptr));
    }

    if (prev_ptr->min_offset != 0 && cur_ptr->image.size < r->min_split_size) {
        /* This won't work for FLCS pages, so make sure we don't get here by accident. */
        WT_ASSERT(session, r->page->type != WT_PAGE_COL_FIX);

        /*
         * The last chunk, pointed to by the current image pointer, has less than the minimum data.
         * Let's move any data more than the minimum from the previous image into the current.
         *
         * Grow the current buffer if it is not large enough.
         */
        len_to_move = prev_ptr->image.size - prev_ptr->min_offset;
        if (r->space_avail < len_to_move)
            WT_RET(__wt_rec_split_grow(session, r, len_to_move));
        cur_dsk_start = WT_PAGE_HEADER_BYTE(btree, r->cur_ptr->image.mem);

        /*
         * Shift the contents of the current buffer to make space for the data that will be
         * prepended into the current buffer. Copy the data from the previous buffer to the start of
         * the current.
         */
        memmove(cur_dsk_start + len_to_move, cur_dsk_start,
          cur_ptr->image.size - WT_PAGE_HEADER_BYTE_SIZE(btree));
        memcpy(
          cur_dsk_start, (uint8_t *)r->prev_ptr->image.mem + prev_ptr->min_offset, len_to_move);

        /* Update boundary information */
        cur_ptr->entries += prev_ptr->entries - prev_ptr->min_entries;
        cur_ptr->recno = prev_ptr->min_recno;
        WT_RET(
          __wt_buf_set(session, &cur_ptr->key, prev_ptr->min_key.data, prev_ptr->min_key.size));
        WT_TIME_AGGREGATE_MERGE(session, &cur_ptr->ta, &prev_ptr->ta);
        cur_ptr->image.size += len_to_move;

        prev_ptr->entries = prev_ptr->min_entries;
        WT_TIME_AGGREGATE_COPY(&prev_ptr->ta, &prev_ptr->ta_min);
        prev_ptr->image.size -= len_to_move;
    }

    /* Write out the previous image */
    return (__rec_split_write(session, r, r->prev_ptr, NULL, false));
}

/*
 * __wt_rec_split_finish --
 *     Finish processing a page.
 */
int
__wt_rec_split_finish(WT_SESSION_IMPL *session, WT_RECONCILE *r)
{
    /*
     * We're done reconciling, write the final page. We may arrive here with no entries to write if
     * the page was entirely empty or if nothing on the page was visible to us.
     *
     * Pages with skipped or not-yet-globally visible updates aren't really empty; otherwise, the
     * page is truly empty and we will merge it into its parent during the parent's reconciliation.
     *
     * Checkpoint never writes uncommitted changes to disk and only saves the updates to move older
     * updates to the history store. Thus it can consider the reconciliation done if there are no
     * more entries left to write. This will also remove its reference entry from its parent.
     */
    if (r->entries == 0 && (r->supd_next == 0 || F_ISSET(r, WT_REC_CHECKPOINT)))
        return (0);

    /* Set the number of entries and size for the just finished chunk. */
    r->cur_ptr->entries = r->entries;
    if (r->page->type == WT_PAGE_COL_FIX && (r->cur_ptr->auxentries = r->aux_entries) != 0)
        r->cur_ptr->image.size = WT_PTRDIFF(r->aux_first_free, r->cur_ptr->image.mem);
    else
        r->cur_ptr->image.size = WT_PTRDIFF(r->first_free, r->cur_ptr->image.mem);

    /*
     *  Potentially reconsider a previous chunk.
     *
     * Skip for FLCS because (a) pages can be combined only if the combined bitmap data size is in
     * range, not the overall page size (which requires entirely different logic) and (b) this
     * cannot happen because we only split when we've fully filled the previous page. This is true
     * even when in-memory splits give us odd page sizes to work with -- some of those might be
     * mergeable (though more likely not) but we can't see them on this code path. So instead just
     * write the previous chunk out.
     */
    if (r->prev_ptr != NULL) {
        if (r->page->type != WT_PAGE_COL_FIX)
            WT_RET(__rec_split_finish_process_prev(session, r));
        else
            WT_RET(__rec_split_write(session, r, r->prev_ptr, NULL, false));
    }

    /* Write the remaining data/last page. */
    return (__rec_split_write(session, r, r->cur_ptr, NULL, true));
}

/*
 * __rec_supd_move --
 *     Move a saved WT_UPDATE list from the per-page cache to a specific block's list.
 */
static int
__rec_supd_move(WT_SESSION_IMPL *session, WT_MULTI *multi, WT_SAVE_UPD *supd, uint32_t n)
{
    uint32_t i;

    multi->supd_restore = false;

    WT_RET(__wt_calloc_def(session, n, &multi->supd));

    for (i = 0; i < n; ++i) {
        if (supd->restore)
            multi->supd_restore = true;
        multi->supd[i] = *supd++;
    }

    multi->supd_entries = n;
    return (0);
}

/*
 * __rec_split_write_supd --
 *     Check if we've saved updates that belong to this block, and move any to the per-block
 *     structure.
 */
static int
__rec_split_write_supd(
  WT_SESSION_IMPL *session, WT_RECONCILE *r, WT_REC_CHUNK *chunk, WT_MULTI *multi, bool last_block)
{
    WT_BTREE *btree;
    WT_DECL_ITEM(key);
    WT_DECL_RET;
    WT_PAGE *page;
    WT_REC_CHUNK *next;
    WT_SAVE_UPD *supd;
    WT_UPDATE *upd;
    uint32_t i, j;
    int cmp;

    /*
     * Check if we've saved updates that belong to this block, and move any to the per-block
     * structure.
     *
     * This code requires a key be filled in for the next block (or the last block flag be set, if
     * there's no next block).
     *
     * The last block gets all remaining saved updates.
     */
    if (last_block) {
        WT_RET(__rec_supd_move(session, multi, r->supd, r->supd_next));
        r->supd_next = 0;
        r->supd_memsize = 0;
        return (ret);
    }

    /*
     * Get the saved update's key and compare it with the block's key range. If the saved update
     * list belongs with the block we're about to write, move it to the per-block memory. Check only
     * to the first update that doesn't go with the block, they must be in sorted order.
     *
     * The other chunk will have the key for the next page, that's what we compare against.
     */
    next = chunk == r->cur_ptr ? r->prev_ptr : r->cur_ptr;
    page = r->page;
    if (page->type == WT_PAGE_ROW_LEAF) {
        btree = S2BT(session);
        WT_RET(__wt_scr_alloc(session, 0, &key));

        for (i = 0, supd = r->supd; i < r->supd_next; ++i, ++supd) {
            if (supd->ins == NULL)
                WT_ERR(__wt_row_leaf_key(session, page, supd->rip, key, false));
            else {
                key->data = WT_INSERT_KEY(supd->ins);
                key->size = WT_INSERT_KEY_SIZE(supd->ins);
            }
            WT_ASSERT(session, next != NULL);
            WT_ERR(__wt_compare(session, btree->collator, key, &next->key, &cmp));
            if (cmp >= 0)
                break;
        }
    } else
        for (i = 0, supd = r->supd; i < r->supd_next; ++i, ++supd)
            if (WT_INSERT_RECNO(supd->ins) >= next->recno)
                break;
    if (i != 0) {
        WT_ERR(__rec_supd_move(session, multi, r->supd, i));

        /*
         * If there are updates that weren't moved to the block, shuffle them to the beginning of
         * the cached list (we maintain the saved updates in sorted order, new saved updates must be
         * appended to the list).
         */
        r->supd_memsize = 0;
        for (j = 0; i < r->supd_next; ++j, ++i) {
            /* Account for the remaining update memory. */
            if (r->supd[i].ins == NULL)
                /* Note: ins is never NULL for column-store */
                upd = page->modify->mod_row_update[WT_ROW_SLOT(page, r->supd[i].rip)];
            else
                upd = r->supd[i].ins->upd;
            r->supd_memsize += __wt_update_list_memsize(upd);
            r->supd[j] = r->supd[i];
        }
        r->supd_next = j;
    }

err:
    __wt_scr_free(session, &key);
    return (ret);
}

/*
 * __rec_set_page_write_gen --
 *     Initialize the page write generation number.
 */
static void
__rec_set_page_write_gen(WT_BTREE *btree, WT_PAGE_HEADER *dsk)
{
    /*
     * We increment the block's write generation so it's easy to identify newer versions of blocks
     * during salvage. (It's common in WiredTiger, at least for the default block manager, for
     * multiple blocks to be internally consistent with identical first and last keys, so we need a
     * way to know the most recent state of the block. We could check which leaf is referenced by a
     * valid internal page, but that implies salvaging internal pages, which I don't want to do, and
     * it's not as good anyway, because the internal page may not have been written after the leaf
     * page was updated. So, write generations it is.
     *
     * Nothing is locked at this point but two versions of a page with the same generation is pretty
     * unlikely, and if we did, they're going to be roughly identical for the purposes of salvage,
     * anyway.
     *
     * Other than salvage, the write generation number is used to reset the stale transaction id's
     * present on the page upon server restart.
     */
    dsk->write_gen = ++btree->write_gen;
}

/*
 * __rec_split_write_header --
 *     Initialize a disk page's header.
 */
static void
__rec_split_write_header(WT_SESSION_IMPL *session, WT_RECONCILE *r, WT_REC_CHUNK *chunk,
  WT_MULTI *multi, WT_PAGE_HEADER *dsk)
{
    WT_BTREE *btree;
    WT_PAGE *page;

    btree = S2BT(session);
    page = r->page;

    dsk->recno = btree->type == BTREE_ROW ? WT_RECNO_OOB : multi->key.recno;

    __rec_set_page_write_gen(btree, dsk);
    dsk->mem_size = multi->size;
    dsk->u.entries = chunk->entries;
    dsk->type = page->type;

    dsk->flags = 0;

    /* Set the zero-length value flag in the page header. */
    if (page->type == WT_PAGE_ROW_LEAF) {
        F_CLR(dsk, WT_PAGE_EMPTY_V_ALL | WT_PAGE_EMPTY_V_NONE);

        if (chunk->entries != 0 && r->all_empty_value)
            F_SET(dsk, WT_PAGE_EMPTY_V_ALL);
        if (chunk->entries != 0 && !r->any_empty_value)
            F_SET(dsk, WT_PAGE_EMPTY_V_NONE);
    }

    dsk->unused = 0;
    dsk->version = WT_PAGE_VERSION_TS;

    /* Clear the memory owned by the block manager. */
    memset(WT_BLOCK_HEADER_REF(dsk), 0, btree->block_header);
}

/*
 * __rec_split_write_reuse --
 *     Check if a previously written block can be reused.
 */
static bool
__rec_split_write_reuse(
  WT_SESSION_IMPL *session, WT_RECONCILE *r, WT_MULTI *multi, WT_ITEM *image, bool last_block)
{
    WT_MULTI *multi_match;
    WT_PAGE_MODIFY *mod;

    mod = r->page->modify;

    /*
     * Don't bother calculating checksums for bulk loads, there's no reason to believe they'll be
     * useful. Check because LSM does bulk-loads as part of normal operations and the check is
     * cheap.
     */
    if (r->is_bulk_load)
        return (false);

    /*
     * Calculating the checksum is the expensive part, try to avoid it.
     *
     * Ignore the last block of any reconciliation. Pages are written in the same block order every
     * time, so the last block written for a page is unlikely to match any previously written block
     * or block written in the future, (absent a point-update earlier in the page which didn't
     * change the size of the on-page object in any way).
     */
    if (last_block)
        return (false);

    /*
     * Quit if evicting with no previously written block to compare against. (In other words, if
     * there's eviction pressure and the page was never written by a checkpoint, calculating a
     * checksum is worthless.)
     *
     * Quit if evicting and a previous check failed, once there's a miss no future block will match.
     */
    if (F_ISSET(r, WT_REC_EVICT)) {
        if (mod->rec_result != WT_PM_REC_MULTIBLOCK || mod->mod_multi_entries < r->multi_next)
            return (false);
        if (r->evict_matching_checksum_failed)
            return (false);
    }

    /* Calculate the checksum for this block. */
    multi->checksum = __wt_checksum(image->data, image->size);

    /*
     * Don't check for a block match when writing a page for compaction, the whole idea is to move
     * those blocks. Check after calculating the checksum, there's a possibility the calculated
     * checksum will be useful in the future.
     */
    if (F_ISSET_ATOMIC(r->page, WT_PAGE_COMPACTION_WRITE))
        return (false);

    /*
     * Pages are written in the same block order every time, only check the appropriate slot.
     */
    if (mod->rec_result != WT_PM_REC_MULTIBLOCK || mod->mod_multi_entries < r->multi_next)
        return (false);

    multi_match = &mod->mod_multi[r->multi_next - 1];
    if (multi_match->size != multi->size || multi_match->checksum != multi->checksum) {
        r->evict_matching_checksum_failed = true;
        return (false);
    }

    multi_match->addr.reuse = 1;
    multi->addr = multi_match->addr;

    WT_STAT_DATA_INCR(session, rec_page_match);
    return (true);
}

/*
 * __rec_compression_adjust --
 *     Adjust the pre-compression page size based on compression results.
 */
static inline void
__rec_compression_adjust(WT_SESSION_IMPL *session, uint32_t max, size_t compressed_size,
  bool last_block, uint64_t *adjustp)
{
    WT_BTREE *btree;
    uint64_t adjust, current, new;
    u_int ten_percent;

    btree = S2BT(session);
    ten_percent = max / 10;

    /*
     * Changing the pre-compression size updates a shared memory location
     * and it's not uncommon to be pushing out large numbers of pages from
     * the same file. If compression creates a page larger than the target
     * size, decrease the pre-compression size. If compression creates a
     * page smaller than the target size, increase the pre-compression size.
     * Once we get under the target size, try and stay there to minimize
     * shared memory updates, but don't go over the target size, that means
     * we're writing bad page sizes.
     *	Writing a shared memory location without a lock and letting it
     * race, minor trickiness so we only read and write the value once.
     */
    WT_ORDERED_READ(current, *adjustp);
    WT_ASSERT(session, current >= max);

    if (compressed_size > max) {
        /*
         * The compressed size is GT the page maximum. Check if the pre-compression size is larger
         * than the maximum. If 10% of the page size larger than the maximum, decrease it by that
         * amount. Else if it's not already at the page maximum, set it there.
         *
         * Note we're using 10% of the maximum page size as our test for when to adjust the
         * pre-compression size as well as the amount by which we adjust it. Not updating the value
         * when it's close to the page size keeps us from constantly updating a shared memory
         * location, and 10% of the page size is an OK step value as well, so we use it in both
         * cases.
         */
        adjust = current - max;
        if (adjust > ten_percent)
            new = current - ten_percent;
        else if (adjust != 0)
            new = max;
        else
            return;
    } else {
        /*
         * The compressed size is LTE the page maximum.
         *
         * Don't increase the pre-compressed size on the last block, the last block might be tiny.
         *
         * If the compressed size is less than the page maximum by 10%, increase the pre-compression
         * size by 10% of the page, or up to the maximum in-memory image size.
         *
         * Note we're using 10% of the maximum page size... see above.
         */
        if (last_block || compressed_size > max - ten_percent)
            return;

        adjust = current + ten_percent;
        if (adjust < btree->maxmempage_image)
            new = adjust;
        else if (current != btree->maxmempage_image)
            new = btree->maxmempage_image;
        else
            return;
    }
    *adjustp = new;
}

/*
 * __rec_split_write --
 *     Write a disk block out for the split helper functions.
 */
static int
__rec_split_write(WT_SESSION_IMPL *session, WT_RECONCILE *r, WT_REC_CHUNK *chunk,
  WT_ITEM *compressed_image, bool last_block)
{
    WT_BTREE *btree;
    WT_MULTI *multi;
    WT_PAGE *page;
    size_t addr_size, compressed_size;
    uint8_t addr[WT_BTREE_MAX_ADDR_COOKIE];
#ifdef HAVE_DIAGNOSTIC
    bool verify_image;
#endif

    btree = S2BT(session);
    page = r->page;
#ifdef HAVE_DIAGNOSTIC
    verify_image = true;
#endif

    /*
     * If reconciliation requires multiple blocks and checkpoint is running we'll eventually fail,
     * unless we're the checkpoint thread. Big pages take a lot of writes, avoid wasting work.
     */
    if (!last_block && WT_BTREE_SYNCING(btree) && !WT_SESSION_BTREE_SYNC(session))
        return (__wt_set_return(session, EBUSY));

    /* Make sure there's enough room for another write. */
    WT_RET(__wt_realloc_def(session, &r->multi_allocated, r->multi_next + 1, &r->multi));
    multi = &r->multi[r->multi_next++];

    /* Initialize the address (set the addr type for the parent). */
    WT_TIME_AGGREGATE_COPY(&multi->addr.ta, &chunk->ta);

    switch (page->type) {
    case WT_PAGE_COL_FIX:
        multi->addr.type = WT_ADDR_LEAF_NO;
        break;
    case WT_PAGE_COL_VAR:
    case WT_PAGE_ROW_LEAF:
        multi->addr.type = r->ovfl_items ? WT_ADDR_LEAF : WT_ADDR_LEAF_NO;
        break;
    case WT_PAGE_COL_INT:
    case WT_PAGE_ROW_INT:
        multi->addr.type = WT_ADDR_INT;
        break;
    default:
        return (__wt_illegal_value(session, page->type));
    }
    multi->size = WT_STORE_SIZE(chunk->image.size);
    multi->checksum = 0;
    multi->supd_restore = false;

    /* Set the key. */
    if (btree->type == BTREE_ROW)
        WT_RET(__wt_row_ikey_alloc(session, 0, chunk->key.data, chunk->key.size, &multi->key.ikey));
    else
        multi->key.recno = chunk->recno;

    /* Check if there are saved updates that might belong to this block. */
    if (r->supd_next != 0)
        WT_RET(__rec_split_write_supd(session, r, chunk, multi, last_block));

    /* Initialize the page header(s). */
    __rec_split_write_header(session, r, chunk, multi, chunk->image.mem);
    if (r->page->type == WT_PAGE_COL_FIX)
        __wt_rec_col_fix_write_auxheader(
          session, r, chunk->entries, chunk->auxentries, chunk->image.mem, chunk->image.size);
    if (compressed_image != NULL)
        __rec_split_write_header(session, r, chunk, multi, compressed_image->mem);

    /*
     * If we are writing the whole page in our first/only attempt, it might be a checkpoint
     * (checkpoints are only a single page, by definition). Checkpoints aren't written here, the
     * wrapup functions do the write.
     *
     * Track the buffer with the image. (This is bad layering, but we can't write the image until
     * the wrapup code, and we don't have a code path from here to there.)
     */
    if (last_block && r->multi_next == 1 && __rec_is_checkpoint(session, r)) {
        WT_ASSERT(session, r->supd_next == 0);

        if (compressed_image == NULL)
            r->wrapup_checkpoint = &chunk->image;
        else {
            r->wrapup_checkpoint = compressed_image;
            r->wrapup_checkpoint_compressed = true;
        }
        return (0);
    }

    /*
     * If configured for an in-memory database, we can't actually write it. Instead, we will
     * re-instantiate the page using the disk image and any list of updates we skipped.
     */
    if (F_ISSET(r, WT_REC_IN_MEMORY))
        goto copy_image;

    /* Check the eviction flag as checkpoint also saves updates. */
    if (F_ISSET(r, WT_REC_EVICT) && multi->supd != NULL) {
        /*
         * XXX If no entries were used, the page is empty and we can only restore eviction/restore
         * or history store updates against empty row-store leaf pages, column-store modify attempts
         * to allocate a zero-length array.
         */
        if (r->page->type != WT_PAGE_ROW_LEAF && chunk->entries == 0)
            return (__wt_set_return(session, EBUSY));

        /* If we need to restore the page to memory, copy the disk image. */
        if (multi->supd_restore)
            goto copy_image;

        WT_ASSERT(session, chunk->entries > 0);
    }

    /*
     * If we wrote this block before, re-use it. Prefer a checksum of the compressed image. It's an
     * identical test and should be faster.
     */
    if (__rec_split_write_reuse(session, r, multi,
          compressed_image == NULL ? &chunk->image : compressed_image, last_block))
        goto copy_image;

    /* Write the disk image and get an address. */
    WT_RET(__wt_bt_write(session, compressed_image == NULL ? &chunk->image : compressed_image, addr,
      &addr_size, &compressed_size, false, F_ISSET(r, WT_REC_CHECKPOINT),
      compressed_image != NULL));
#ifdef HAVE_DIAGNOSTIC
    verify_image = false;
#endif
    WT_RET(__wt_memdup(session, addr, addr_size, &multi->addr.addr));
    multi->addr.size = (uint8_t)addr_size;

    /* Adjust the pre-compression page size based on compression results. */
    if (WT_PAGE_IS_INTERNAL(page) && compressed_size != 0 && btree->intlpage_compadjust)
        __rec_compression_adjust(
          session, btree->maxintlpage, compressed_size, last_block, &btree->maxintlpage_precomp);
    if (!WT_PAGE_IS_INTERNAL(page) && compressed_size != 0 && btree->leafpage_compadjust)
        __rec_compression_adjust(
          session, btree->maxleafpage, compressed_size, last_block, &btree->maxleafpage_precomp);

    /* Update the per-page reconciliation time statistics now that we've written something. */
    __rec_page_time_stats(session, r);

copy_image:
#ifdef HAVE_DIAGNOSTIC
    /*
     * The I/O routines verify all disk images we write, but there are paths in reconciliation that
     * don't do I/O. Verify those images, too.
     */
    WT_ASSERT(session,
      verify_image == false ||
        __wt_verify_dsk_image(
          session, "[reconcile-image]", chunk->image.data, 0, &multi->addr, true) == 0);
#endif
    /*
     * If re-instantiating this page in memory (either because eviction wants to, or because we
     * skipped updates to build the disk image), save a copy of the disk image.
     */
    if (F_ISSET(r, WT_REC_SCRUB) || multi->supd_restore)
        WT_RET(__wt_memdup(session, chunk->image.data, chunk->image.size, &multi->disk_image));

    /* Whether we wrote or not, clear the accumulated time statistics. */
    __rec_page_time_stats_clear(r);

    return (0);
}

/*
 * __wt_bulk_init --
 *     Bulk insert initialization.
 */
int
__wt_bulk_init(WT_SESSION_IMPL *session, WT_CURSOR_BULK *cbulk)
{
    WT_BTREE *btree;
    WT_PAGE_INDEX *pindex;
    WT_RECONCILE *r;
    uint64_t recno;

    btree = S2BT(session);

    /*
     * Bulk-load is only permitted on newly created files, not any empty file -- see the checkpoint
     * code for a discussion.
     */
    if (!btree->original)
        WT_RET_MSG(session, EINVAL, "bulk-load is only possible for newly created trees");

    /*
     * Get a reference to the empty leaf page; we have exclusive access so we can take a copy of the
     * page, confident the parent won't split.
     */
    pindex = WT_INTL_INDEX_GET_SAFE(btree->root.page);
    cbulk->ref = pindex->index[0];
    cbulk->leaf = cbulk->ref->page;

    WT_RET(__rec_init(session, cbulk->ref, 0, NULL, &cbulk->reconcile));
    r = cbulk->reconcile;
    r->is_bulk_load = true;

    recno = btree->type == BTREE_ROW ? WT_RECNO_OOB : 1;

    return (__wt_rec_split_init(session, r, cbulk->leaf, recno, btree->maxleafpage_precomp, 0));
}

/*
 * __wt_bulk_wrapup --
 *     Bulk insert cleanup.
 */
int
__wt_bulk_wrapup(WT_SESSION_IMPL *session, WT_CURSOR_BULK *cbulk)
{
    WT_BTREE *btree;
    WT_DECL_RET;
    WT_PAGE *parent;
    WT_RECONCILE *r;

    btree = S2BT(session);
    if ((r = cbulk->reconcile) == NULL)
        return (0);

    switch (btree->type) {
    case BTREE_COL_FIX:
        if (cbulk->entry != 0)
            __wt_rec_incr(
              session, r, cbulk->entry, __bitstr_size((size_t)cbulk->entry * btree->bitcnt));
        break;
    case BTREE_COL_VAR:
        if (cbulk->rle != 0)
            WT_ERR(__wt_bulk_insert_var(session, cbulk, false));
        break;
    case BTREE_ROW:
        break;
    }

    WT_ERR(__wt_rec_split_finish(session, r));
    WT_ERR(__rec_write_wrapup(session, r, r->page));
    __rec_write_page_status(session, r);

    /* Mark the page's parent and the tree dirty. */
    parent = r->ref->home;
    WT_ERR(__wt_page_modify_init(session, parent));
    __wt_page_modify_set(session, parent);

err:
    __rec_cleanup(session, r);
    __rec_destroy(session, &cbulk->reconcile);

    return (ret);
}

/*
 * __rec_split_discard --
 *     Discard the pages resulting from a previous split.
 */
static int
__rec_split_discard(WT_SESSION_IMPL *session, WT_PAGE *page)
{
    WT_BTREE *btree;
    WT_MULTI *multi;
    WT_PAGE_MODIFY *mod;
    uint32_t i;

    btree = S2BT(session);
    mod = page->modify;

    /*
     * A page that split is being reconciled for the second, or subsequent time; discard underlying
     * block space used in the last reconciliation that is not being reused for this reconciliation.
     */
    for (multi = mod->mod_multi, i = 0; i < mod->mod_multi_entries; ++multi, ++i) {
        if (btree->type == BTREE_ROW)
            __wt_free(session, multi->key);

        __wt_free(session, multi->disk_image);
        __wt_free(session, multi->supd);

        /*
         * If the page was re-written free the backing disk blocks used in the previous write
         * (unless the blocks were reused in this write). The page may instead have been a disk
         * image with associated saved updates: ownership of the disk image is transferred when
         * rewriting the page in-memory and there may not have been saved updates. We've gotten this
         * wrong a few times, so use the existence of an address to confirm backing blocks we care
         * about, and free any disk image/saved updates.
         */
        if (multi->addr.addr != NULL && !multi->addr.reuse) {
            WT_RET(__wt_btree_block_free(session, multi->addr.addr, multi->addr.size));
            __wt_free(session, multi->addr.addr);
        }
    }
    __wt_free(session, mod->mod_multi);
    mod->mod_multi_entries = 0;

    /*
     * This routine would be trivial, and only walk a single page freeing any blocks written to
     * support the split, except for root splits. In the case of root splits, we have to cope with
     * multiple pages in a linked list, and we also have to discard overflow items written for the
     * page.
     */
    if (WT_PAGE_IS_INTERNAL(page) && mod->mod_root_split != NULL) {
        WT_RET(__rec_split_discard(session, mod->mod_root_split));
        WT_RET(__wt_ovfl_track_wrapup(session, mod->mod_root_split));
        __wt_page_out(session, &mod->mod_root_split);
    }

    return (0);
}

/*
 * __rec_split_dump_keys --
 *     Dump out the split keys in verbose mode.
 */
static int
__rec_split_dump_keys(WT_SESSION_IMPL *session, WT_RECONCILE *r)
{
    WT_BTREE *btree;
    WT_DECL_ITEM(tkey);
    WT_MULTI *multi;
    uint32_t i;

    btree = S2BT(session);

    __wt_verbose(session, WT_VERB_SPLIT, "split: %" PRIu32 " pages", r->multi_next);

    if (btree->type == BTREE_ROW) {
        WT_RET(__wt_scr_alloc(session, 0, &tkey));
        for (multi = r->multi, i = 0; i < r->multi_next; ++multi, ++i)
            __wt_verbose(session, WT_VERB_SPLIT, "starting key %s",
              __wt_buf_set_printable(
                session, WT_IKEY_DATA(multi->key.ikey), multi->key.ikey->size, false, tkey));
        __wt_scr_free(session, &tkey);
    } else
        for (multi = r->multi, i = 0; i < r->multi_next; ++multi, ++i)
            __wt_verbose(session, WT_VERB_SPLIT, "starting recno %" PRIu64, multi->key.recno);
    return (0);
}

/*
 * __rec_write_wrapup --
 *     Finish the reconciliation.
 */
static int
__rec_write_wrapup(WT_SESSION_IMPL *session, WT_RECONCILE *r, WT_PAGE *page)
{
    WT_BM *bm;
    WT_BTREE *btree;
    WT_MULTI *multi;
    WT_PAGE_MODIFY *mod;
    WT_REF *ref;
    WT_TIME_AGGREGATE ta;
    uint32_t i;

    btree = S2BT(session);
    bm = btree->bm;
    mod = page->modify;
    ref = r->ref;
    WT_TIME_AGGREGATE_INIT(&ta);

    /*
     * If using the history store table eviction path and we found updates that weren't globally
     * visible when reconciling this page, copy them into the database's history store. This can
     * fail, so try before clearing the page's previous reconciliation state.
     */
    if (F_ISSET(r, WT_REC_HS))
        WT_RET(__rec_hs_wrapup(session, r));

    /*
     * Wrap up overflow tracking. If we are about to create a checkpoint, the system must be
     * entirely consistent at that point (the underlying block manager is presumably going to do
     * some action to resolve the list of allocated/free/whatever blocks that are associated with
     * the checkpoint).
     */
    WT_RET(__wt_ovfl_track_wrapup(session, page));

    /*
     * This page may have previously been reconciled, and that information is now about to be
     * replaced. Make sure it's discarded at some point, and clear the underlying modification
     * information, we're creating a new reality.
     */
    switch (mod->rec_result) {
    case 0: /*
             * The page has never been reconciled before, free the original
             * address blocks (if any).  The "if any" is for empty trees
             * created when a new tree is opened or previously deleted pages
             * instantiated in memory.
             *
             * The exception is root pages are never tracked or free'd, they
             * are checkpoints, and must be explicitly dropped.
             */
        if (__wt_ref_is_root(ref))
            break;

        WT_RET(__wt_ref_block_free(session, ref));
        break;
    case WT_PM_REC_EMPTY: /* Page deleted */
        break;
    case WT_PM_REC_MULTIBLOCK: /* Multiple blocks */
                               /*
                                * Discard the multiple replacement blocks.
                                */
        WT_RET(__rec_split_discard(session, page));
        break;
    case WT_PM_REC_REPLACE: /* 1-for-1 page swap */
                            /*
                             * Discard the replacement leaf page's blocks.
                             *
                             * The exception is root pages are never tracked or free'd, they are
                             * checkpoints, and must be explicitly dropped.
                             */
        if (!__wt_ref_is_root(ref))
            WT_RET(__wt_btree_block_free(session, mod->mod_replace.addr, mod->mod_replace.size));

        /* Discard the replacement page's address and disk image. */
        __wt_free(session, mod->mod_replace.addr);
        mod->mod_replace.size = 0;
        __wt_free(session, mod->mod_disk_image);
        break;
    default:
        return (__wt_illegal_value(session, mod->rec_result));
    }

    /* Reset the reconciliation state. */
    mod->rec_result = 0;

    __wt_verbose(session, WT_VERB_RECONCILE, "%p reconciled into %" PRIu32 " pages", (void *)ref,
      r->multi_next);

    switch (r->multi_next) {
    case 0: /* Page delete */
        WT_STAT_CONN_DATA_INCR(session, rec_page_delete);

        /*
         * If this is the root page, we need to create a sync point. For a page to be empty, it has
         * to contain nothing at all, which means it has no records of any kind and is durable.
         */
        ref = r->ref;
        if (__wt_ref_is_root(ref)) {
            __wt_checkpoint_tree_reconcile_update(session, &ta);
            WT_RET(bm->checkpoint(bm, session, NULL, btree->ckpt, false));
        }

        /*
         * If the page was empty, we want to discard it from the tree by discarding the parent's key
         * when evicting the parent. Mark the page as deleted, then return success, leaving the page
         * in memory. If the page is subsequently modified, that is OK, we'll just reconcile it
         * again.
         */
        mod->rec_result = WT_PM_REC_EMPTY;
        break;
    case 1: /* 1-for-1 page swap */
        /*
         * Because WiredTiger's pages grow without splitting, we're replacing a single page with
         * another single page most of the time.
         *
         * If in-memory, or saving/restoring changes for this page and there's only one block,
         * there's nothing to write. Set up a single block as if to split, then use that disk image
         * to rewrite the page in memory. This is separate from simple replacements where eviction
         * has decided to retain the page in memory because the latter can't handle update lists and
         * splits can.
         */
        if (F_ISSET(r, WT_REC_IN_MEMORY) || r->multi->supd_restore) {
            WT_ASSERT(session,
              F_ISSET(r, WT_REC_IN_MEMORY) ||
                (F_ISSET(r, WT_REC_EVICT) && r->leave_dirty && r->multi->supd_entries != 0));
            goto split;
        }

        /*
         * We may have a root page, create a sync point. (The write code ignores root page updates,
         * leaving that work to us.)
         */
        if (r->wrapup_checkpoint == NULL) {
            mod->mod_replace = r->multi->addr;
            r->multi->addr.addr = NULL;
            mod->mod_disk_image = r->multi->disk_image;
            r->multi->disk_image = NULL;
        } else {
            __wt_checkpoint_tree_reconcile_update(session, &r->multi->addr.ta);
            WT_RET(__wt_bt_write(session, r->wrapup_checkpoint, NULL, NULL, NULL, true,
              F_ISSET(r, WT_REC_CHECKPOINT), r->wrapup_checkpoint_compressed));
        }

        mod->rec_result = WT_PM_REC_REPLACE;
        break;
    default: /* Page split */
        if (WT_PAGE_IS_INTERNAL(page))
            WT_STAT_DATA_INCR(session, rec_multiblock_internal);
        else
            WT_STAT_DATA_INCR(session, rec_multiblock_leaf);

        /* Optionally display the actual split keys in verbose mode. */
        if (WT_VERBOSE_ISSET(session, WT_VERB_SPLIT))
            WT_RET(__rec_split_dump_keys(session, r));

        /*
         * The reuse flag was set in some cases, but we have to clear it, otherwise on subsequent
         * reconciliation we would fail to remove blocks that are being discarded.
         */
split:
        for (multi = r->multi, i = 0; i < r->multi_next; ++multi, ++i)
            multi->addr.reuse = 0;

        mod->mod_multi = r->multi;
        mod->mod_multi_entries = r->multi_next;
        mod->rec_result = WT_PM_REC_MULTIBLOCK;

        r->multi = NULL;
        r->multi_next = 0;
        break;
    }

    return (0);
}

/*
 * __rec_write_wrapup_err --
 *     Finish the reconciliation on error.
 */
static int
__rec_write_wrapup_err(WT_SESSION_IMPL *session, WT_RECONCILE *r, WT_PAGE *page)
{
    WT_DECL_RET;
    WT_MULTI *multi;
    WT_PAGE_MODIFY *mod;
    uint32_t i;

    mod = page->modify;

    /*
     * Clear the address-reused flag from the multiblock reconciliation information (otherwise we
     * might think the backing block is being reused on a subsequent reconciliation where we want to
     * free it).
     */
    if (mod->rec_result == WT_PM_REC_MULTIBLOCK)
        for (multi = mod->mod_multi, i = 0; i < mod->mod_multi_entries; ++multi, ++i)
            multi->addr.reuse = 0;

    /*
     * On error, discard blocks we've written, they're unreferenced by the tree. This is not a
     * question of correctness, we're avoiding block leaks.
     *
     * Don't discard backing blocks marked for reuse, they remain part of a previous reconciliation.
     */
    for (multi = r->multi, i = 0; i < r->multi_next; ++multi, ++i)
        if (multi->addr.addr != NULL) {
            if (multi->addr.reuse)
                multi->addr.addr = NULL;
            else
                WT_TRET(__wt_btree_block_free(session, multi->addr.addr, multi->addr.size));
        }

    WT_TRET(__wt_ovfl_track_wrapup_err(session, page));

    return (ret);
}

/*
 * __rec_hs_wrapup --
 *     Copy all of the saved updates into the database's history store table.
 */
static int
__rec_hs_wrapup(WT_SESSION_IMPL *session, WT_RECONCILE *r)
{
    WT_BTREE *btree;
    WT_DECL_RET;
    WT_MULTI *multi;
    uint32_t i;

    btree = S2BT(session);

    /*
     * Sanity check: Can't insert updates into history store from the history store itself or from
     * the metadata file.
     */
    WT_ASSERT(session, !WT_IS_HS(btree->dhandle) && !WT_IS_METADATA(btree->dhandle));
    /* Flag as unused for non diagnostic builds. */
    WT_UNUSED(btree);

    /* Check if there's work to do. */
    for (multi = r->multi, i = 0; i < r->multi_next; ++multi, ++i)
        if (multi->supd != NULL)
            break;
    if (i == r->multi_next)
        return (0);

    for (multi = r->multi, i = 0; i < r->multi_next; ++multi, ++i)
        if (multi->supd != NULL) {
            WT_ERR(__wt_hs_insert_updates(session, r, multi));
            if (!multi->supd_restore) {
                __wt_free(session, multi->supd);
                multi->supd_entries = 0;
            }
        }

err:
    return (ret);
}

/*
 * __wt_rec_cell_build_ovfl --
 *     Store overflow items in the file, returning the address cookie.
 */
int
__wt_rec_cell_build_ovfl(WT_SESSION_IMPL *session, WT_RECONCILE *r, WT_REC_KV *kv, uint8_t type,
  WT_TIME_WINDOW *tw, uint64_t rle)
{
    WT_BM *bm;
    WT_BTREE *btree;
    WT_DECL_ITEM(tmp);
    WT_DECL_RET;
    WT_PAGE *page;
    WT_PAGE_HEADER *dsk;
    size_t size;
    uint8_t *addr, buf[WT_BTREE_MAX_ADDR_COOKIE];

    btree = S2BT(session);
    bm = btree->bm;
    page = r->page;

    /* Track if page has overflow items. */
    r->ovfl_items = true;

    /*
     * See if this overflow record has already been written and reuse it if possible, otherwise
     * write a new overflow record.
     */
    WT_RET(__wt_ovfl_reuse_search(session, page, &addr, &size, kv->buf.data, kv->buf.size));
    if (addr == NULL) {
        /* Allocate a buffer big enough to write the overflow record. */
        size = kv->buf.size;
        WT_RET(bm->write_size(bm, session, &size));
        WT_RET(__wt_scr_alloc(session, size, &tmp));

        /* Initialize the buffer: disk header and overflow record. */
        dsk = tmp->mem;
        memset(dsk, 0, WT_PAGE_HEADER_SIZE);
        dsk->type = WT_PAGE_OVFL;
        __rec_set_page_write_gen(btree, dsk);
        dsk->u.datalen = (uint32_t)kv->buf.size;
        memcpy(WT_PAGE_HEADER_BYTE(btree, dsk), kv->buf.data, kv->buf.size);
        dsk->mem_size = WT_PAGE_HEADER_BYTE_SIZE(btree) + (uint32_t)kv->buf.size;
        tmp->size = dsk->mem_size;

        /* Write the buffer. */
        addr = buf;
        WT_ERR(__wt_bt_write(
          session, tmp, addr, &size, NULL, false, F_ISSET(r, WT_REC_CHECKPOINT), false));

        /*
         * Track the overflow record (unless it's a bulk load, which by definition won't ever reuse
         * a record.
         */
        if (!r->is_bulk_load)
            WT_ERR(__wt_ovfl_reuse_add(session, page, addr, size, kv->buf.data, kv->buf.size));
    }

    /* Set the callers K/V to reference the overflow record's address. */
    WT_ERR(__wt_buf_set(session, &kv->buf, addr, size));

    /* Build the cell and return. */
    kv->cell_len = __wt_cell_pack_ovfl(session, &kv->cell, type, tw, rle, kv->buf.size);
    kv->len = kv->cell_len + kv->buf.size;

err:
    __wt_scr_free(session, &tmp);
    return (ret);
}<|MERGE_RESOLUTION|>--- conflicted
+++ resolved
@@ -1225,29 +1225,22 @@
 
     /*
      * We can get here if the first key/value pair won't fit. Grow the buffer to contain the current
-<<<<<<< HEAD
      * item if we haven't already consumed a reasonable portion of a split chunk. This logic should
      * not trigger for FLCS, because FLCS splits happen at very definite places; and if it does, the
      * interaction between here and there will corrupt the database, so assert otherwise.
-     */
-    inuse = WT_PTRDIFF(r->first_free, r->cur_ptr->image.mem);
-    if (!forced && inuse < r->split_size / 2 && !__wt_rec_need_split(r, 0)) {
-        WT_ASSERT(session, r->page->type != WT_PAGE_COL_FIX);
-=======
-     * item if we haven't already consumed a reasonable portion of a split chunk.
      *
      * If we're promoting huge keys into an internal page, we might be about to write an internal
      * page with too few items, which isn't good for tree depth or search. Grow the buffer to
      * contain the current item if we don't have enough items to split an internal page.
      */
     inuse = WT_PTRDIFF(r->first_free, r->cur_ptr->image.mem);
-    if (inuse < r->split_size / 2 && !__wt_rec_need_split(r, 0))
+    if (inuse < r->split_size / 2 && !__wt_rec_need_split(r, 0)) {
+        WT_ASSERT(session, r->page->type != WT_PAGE_COL_FIX);
         goto done;
+    }
 
     if (r->page->type == WT_PAGE_ROW_INT && r->entries < WT_PAGE_INTL_MINIMUM_ENTRIES)
->>>>>>> 8d2c51c2
         goto done;
-    }
 
     /* All page boundaries reset the dictionary. */
     __wt_rec_dictionary_reset(r);
