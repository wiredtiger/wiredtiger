/*-
 * Copyright (c) 2014-2019 MongoDB, Inc.
 * Copyright (c) 2008-2014 WiredTiger, Inc.
 *	All rights reserved.
 *
 * See the file LICENSE for redistribution information.
 */

#include "wt_internal.h"

static void __rec_cleanup(WT_SESSION_IMPL *, WT_RECONCILE *);
static int  __rec_destroy_session(WT_SESSION_IMPL *);
static int  __rec_init(WT_SESSION_IMPL *,
		WT_REF *, uint32_t, WT_SALVAGE_COOKIE *, void *);
static int  __rec_las_wrapup(WT_SESSION_IMPL *, WT_RECONCILE *);
static int  __rec_las_wrapup_err(WT_SESSION_IMPL *, WT_RECONCILE *);
static int  __rec_root_write(WT_SESSION_IMPL *, WT_PAGE *, uint32_t);
static int  __rec_split_discard(WT_SESSION_IMPL *, WT_PAGE *);
static int  __rec_split_row_promote(
		WT_SESSION_IMPL *, WT_RECONCILE *, WT_ITEM *, uint8_t);
static int  __rec_split_write(WT_SESSION_IMPL *,
		WT_RECONCILE *, WT_REC_CHUNK *, WT_ITEM *, bool);
static int  __rec_write_check_complete(
		WT_SESSION_IMPL *, WT_RECONCILE *, int, bool *);
static void __rec_write_page_status(WT_SESSION_IMPL *, WT_RECONCILE *);
static int  __rec_write_wrapup(WT_SESSION_IMPL *, WT_RECONCILE *, WT_PAGE *);
static int  __rec_write_wrapup_err(
		WT_SESSION_IMPL *, WT_RECONCILE *, WT_PAGE *);

/*
 * __wt_reconcile --
 *	Reconcile an in-memory page into its on-disk format, and write it.
 */
int
__wt_reconcile(WT_SESSION_IMPL *session, WT_REF *ref,
    WT_SALVAGE_COOKIE *salvage, uint32_t flags, bool *lookaside_retryp)
{
	WT_BTREE *btree;
	WT_DECL_RET;
	WT_PAGE *page;
	WT_PAGE_MODIFY *mod;
	WT_RECONCILE *r;
	uint64_t oldest_id;

	btree = S2BT(session);
	page = ref->page;
	mod = page->modify;
	if (lookaside_retryp != NULL)
		*lookaside_retryp = false;

	__wt_verbose(session, WT_VERB_RECONCILE,
	    "%p reconcile %s (%s%s%s)",
	    (void *)ref, __wt_page_type_string(page->type),
	    LF_ISSET(WT_REC_EVICT) ? "evict" : "checkpoint",
	    LF_ISSET(WT_REC_LOOKASIDE) ? ", lookaside" : "",
	    LF_ISSET(WT_REC_UPDATE_RESTORE) ? ", update/restore" : "");

	/*
	 * Sanity check flags.
	 *
	 * We can only do update/restore eviction when the version that ends up
	 * in the page image is the oldest one any reader could need.
	 * Otherwise we would need to keep updates in memory that go back older
	 * than the version in the disk image, and since modify operations
	 * aren't idempotent, that is problematic.
	 *
	 * If we try to do eviction using transaction visibility, we had better
	 * have a snapshot.  This doesn't apply to checkpoints: there are
	 * (rare) cases where we write data at read-uncommitted isolation.
	 */
	WT_ASSERT(session,
	    !LF_ISSET(WT_REC_LOOKASIDE) || !LF_ISSET(WT_REC_UPDATE_RESTORE));
	WT_ASSERT(session,
	    !LF_ISSET(WT_REC_UPDATE_RESTORE) || LF_ISSET(WT_REC_VISIBLE_ALL));
	WT_ASSERT(session, !LF_ISSET(WT_REC_EVICT) ||
	    LF_ISSET(WT_REC_VISIBLE_ALL) ||
	    F_ISSET(&session->txn, WT_TXN_HAS_SNAPSHOT));

	/* We shouldn't get called with a clean page, that's an error. */
	WT_ASSERT(session, __wt_page_is_modified(page));

	/*
	 * Reconciliation locks the page for three reasons:
	 *    Reconciliation reads the lists of page updates, obsolete updates
	 * cannot be discarded while reconciliation is in progress;
	 *    The compaction process reads page modification information, which
	 * reconciliation modifies;
	 *    In-memory splits: reconciliation of an internal page cannot handle
	 * a child page splitting during the reconciliation.
	 */
	WT_PAGE_LOCK(session, page);

	/*
	 * Now that the page is locked, if attempting to evict it, check again
	 * whether eviction is permitted. The page's state could have changed
	 * while we were waiting to acquire the lock (e.g., the page could have
	 * split).
	 */
	if (LF_ISSET(WT_REC_EVICT) &&
	    !__wt_page_can_evict(session, ref, NULL)) {
		WT_PAGE_UNLOCK(session, page);
		return (__wt_set_return(session, EBUSY));
	}

	/* Initialize the reconciliation structure for each new run. */
	if ((ret = __rec_init(
	    session, ref, flags, salvage, &session->reconcile)) != 0) {
		WT_PAGE_UNLOCK(session, page);
		return (ret);
	}
	r = session->reconcile;

	oldest_id = __wt_txn_oldest_id(session);

	/*
	 * During eviction, save the transaction state that causes history to
	 * be pinned, regardless of whether reconciliation succeeds or fails.
	 * There is usually no point retrying eviction until this state
	 * changes.
	 */
	if (LF_ISSET(WT_REC_EVICT)) {
		mod->last_eviction_id = oldest_id;
		if (S2C(session)->txn_global.has_pinned_timestamp)
			__wt_txn_pinned_timestamp(
			    session, &mod->last_eviction_timestamp);
		mod->last_evict_pass_gen = S2C(session)->cache->evict_pass_gen;
	}

#ifdef HAVE_DIAGNOSTIC
	/*
	 * Check that transaction time always moves forward for a given page.
	 * If this check fails, reconciliation can free something that a future
	 * reconciliation will need.
	 */
	WT_ASSERT(session, WT_TXNID_LE(mod->last_oldest_id, oldest_id));
	mod->last_oldest_id = oldest_id;
#endif

	/* Reconcile the page. */
	switch (page->type) {
	case WT_PAGE_COL_FIX:
		if (salvage != NULL)
			ret = __wt_rec_col_fix_slvg(session, r, ref, salvage);
		else
			ret = __wt_rec_col_fix(session, r, ref);
		break;
	case WT_PAGE_COL_INT:
		WT_WITH_PAGE_INDEX(session,
		    ret = __wt_rec_col_int(session, r, ref));
		break;
	case WT_PAGE_COL_VAR:
		ret = __wt_rec_col_var(session, r, ref, salvage);
		break;
	case WT_PAGE_ROW_INT:
		WT_WITH_PAGE_INDEX(session,
		    ret = __wt_rec_row_int(session, r, page));
		break;
	case WT_PAGE_ROW_LEAF:
		ret = __wt_rec_row_leaf(session, r, ref, salvage);
		break;
	default:
		ret = __wt_illegal_value(session, page->type);
		break;
	}

	/*
	 * Update the global lookaside score.  Only use observations during
	 * eviction, not checkpoints and don't count eviction of the lookaside
	 * table itself.
	 */
	if (F_ISSET(r, WT_REC_EVICT) && !F_ISSET(btree, WT_BTREE_LOOKASIDE))
		__wt_cache_update_lookaside_score(
		    session, r->updates_seen, r->updates_unstable);

	/* Check for a successful reconciliation. */
	WT_TRET(__rec_write_check_complete(session, r, ret, lookaside_retryp));

	/* Wrap up the page reconciliation. */
	if (ret == 0 && (ret = __rec_write_wrapup(session, r, page)) == 0)
		__rec_write_page_status(session, r);
	else
		WT_TRET(__rec_write_wrapup_err(session, r, page));

	/*
	 * If reconciliation completes successfully, save the stable timestamp.
	 */
	if (ret == 0 && S2C(session)->txn_global.has_stable_timestamp)
		mod->last_stable_timestamp =
		    S2C(session)->txn_global.stable_timestamp;

	/* Release the reconciliation lock. */
	WT_PAGE_UNLOCK(session, page);

	/* Update statistics. */
	WT_STAT_CONN_INCR(session, rec_pages);
	WT_STAT_DATA_INCR(session, rec_pages);
	if (LF_ISSET(WT_REC_EVICT)) {
		WT_STAT_CONN_INCR(session, rec_pages_eviction);
		WT_STAT_DATA_INCR(session, rec_pages_eviction);
	}
	if (r->cache_write_lookaside) {
		WT_STAT_CONN_INCR(session, cache_write_lookaside);
		WT_STAT_DATA_INCR(session, cache_write_lookaside);
	}
	if (r->cache_write_restore) {
		WT_STAT_CONN_INCR(session, cache_write_restore);
		WT_STAT_DATA_INCR(session, cache_write_restore);
	}
	if (r->multi_next > btree->rec_multiblock_max)
		btree->rec_multiblock_max = r->multi_next;

	/* Clean up the reconciliation structure. */
	__rec_cleanup(session, r);

	/*
	 * When threads perform eviction, don't cache block manager structures
	 * (even across calls), we can have a significant number of threads
	 * doing eviction at the same time with large items. Ignore checkpoints,
	 * once the checkpoint completes, all unnecessary session resources will
	 * be discarded.
	 */
	if (!WT_SESSION_IS_CHECKPOINT(session)) {
		/*
		 * Clean up the underlying block manager memory too: it's not
		 * reconciliation, but threads discarding reconciliation
		 * structures want to clean up the block manager's structures
		 * as well, and there's no obvious place to do that.
		 */
		if (session->block_manager_cleanup != NULL)
			WT_TRET(session->block_manager_cleanup(session));

		WT_TRET(__rec_destroy_session(session));
	}

	/*
	 * We track removed overflow objects in case there's a reader in
	 * transit when they're removed. Any form of eviction locks out
	 * readers, we can discard them all.
	 */
	if (LF_ISSET(WT_REC_EVICT))
		__wt_ovfl_discard_remove(session, page);

	WT_RET(ret);

	/*
	 * Root pages are special, splits have to be done, we can't put it off
	 * as the parent's problem any more.
	 */
	if (__wt_ref_is_root(ref)) {
		WT_WITH_PAGE_INDEX(session,
		    ret = __rec_root_write(session, page, flags));
		return (ret);
	}

	/*
	 * Otherwise, mark the page's parent dirty.
	 * Don't mark the tree dirty: if this reconciliation is in service of a
	 * checkpoint, it's cleared the tree's dirty flag, and we don't want to
	 * set it again as part of that walk.
	 */
	return (__wt_page_parent_modify_set(session, ref, true));
}

/*
 * __rec_write_check_complete --
 *	Check that reconciliation should complete.
 */
static int
__rec_write_check_complete(
    WT_SESSION_IMPL *session, WT_RECONCILE *r, int tret, bool *lookaside_retryp)
{
	/*
	 * Tests in this function are lookaside tests and tests to decide if
	 * rewriting a page in memory is worth doing. In-memory configurations
	 * can't use a lookaside table, and we ignore page rewrite desirability
	 * checks for in-memory eviction because a small cache can force us to
	 * rewrite every possible page.
	 */
	if (F_ISSET(r, WT_REC_IN_MEMORY))
		return (0);

	/*
	 * Fall back to lookaside eviction during checkpoints if a page can't
	 * be evicted.
	 */
	if (tret == EBUSY && lookaside_retryp != NULL &&
	    !F_ISSET(r, WT_REC_UPDATE_RESTORE) && !r->update_uncommitted)
		*lookaside_retryp = true;

	/* Don't continue if we have already given up. */
	WT_RET(tret);

	/*
	 * Check if this reconciliation attempt is making progress.  If there's
	 * any sign of progress, don't fall back to the lookaside table.
	 *
	 * Check if the current reconciliation split, in which case we'll
	 * likely get to write at least one of the blocks.  If we've created a
	 * page image for a page that previously didn't have one, or we had a
	 * page image and it is now empty, that's also progress.
	 */
	if (r->multi_next > 1)
		return (0);

	/*
	 * We only suggest lookaside if currently in an evict/restore attempt
	 * and some updates were saved.  Our caller sets the evict/restore flag
	 * based on various conditions (like if this is a leaf page), which is
	 * why we're testing that flag instead of a set of other conditions.
	 * If no updates were saved, eviction will succeed without needing to
	 * restore anything.
	 */
	if (!F_ISSET(r, WT_REC_UPDATE_RESTORE) || lookaside_retryp == NULL ||
	    (r->multi_next == 1 && r->multi->supd_entries == 0))
		return (0);

	/*
	 * Check if the current reconciliation applied some updates, in which
	 * case evict/restore should gain us some space.
	 *
	 * Check if lookaside eviction is possible.  If any of the updates we
	 * saw were uncommitted, the lookaside table cannot be used.
	 */
	if (r->update_uncommitted || r->update_used)
		return (0);

	*lookaside_retryp = true;
	return (__wt_set_return(session, EBUSY));
}

/*
 * __rec_write_page_status --
 *	Set the page status after reconciliation.
 */
static void
__rec_write_page_status(WT_SESSION_IMPL *session, WT_RECONCILE *r)
{
	WT_BTREE *btree;
	WT_PAGE *page;
	WT_PAGE_MODIFY *mod;

	btree = S2BT(session);
	page = r->page;
	mod = page->modify;

	/*
	 * Track the page's maximum transaction ID (used to decide if
	 * we can evict a clean page and discard its history).
	 */
	if (WT_TXNID_LT(mod->rec_max_txn, r->max_txn))
		mod->rec_max_txn = r->max_txn;
	if (mod->rec_max_timestamp < r->max_timestamp)
		mod->rec_max_timestamp = r->max_timestamp;

	/*
	 * Track the tree's maximum transaction ID (used to decide if
	 * it's safe to discard the tree). Reconciliation for eviction
	 * is multi-threaded, only update the tree's maximum transaction
	 * ID when doing a checkpoint. That's sufficient, we only care
	 * about the maximum transaction ID of current updates in the
	 * tree, and checkpoint visits every dirty page in the tree.
	 */
	if (!F_ISSET(r, WT_REC_EVICT)) {
		if (WT_TXNID_LT(btree->rec_max_txn, mod->rec_max_txn))
			btree->rec_max_txn = mod->rec_max_txn;
		if (btree->rec_max_timestamp < mod->rec_max_timestamp)
			btree->rec_max_timestamp = mod->rec_max_timestamp;
	}

	if (WT_TXNID_LT(btree->tmp_rec_max_txn, mod->rec_max_txn))
		btree->tmp_rec_max_txn = mod->rec_max_txn;
	if (btree->tmp_rec_max_timestamp < mod->rec_max_timestamp)
		btree->tmp_rec_max_timestamp = mod->rec_max_timestamp;

	/*
	 * Set the page's status based on whether or not we cleaned the page.
	 */
	if (r->leave_dirty) {
		/*
		 * The page remains dirty.
		 *
		 * Any checkpoint call cleared the tree's modified flag before
		 * writing pages, so we must explicitly reset it.  We insert a
		 * barrier after the change for clarity (the requirement is the
		 * flag be set before a subsequent checkpoint reads it, and
		 * as the current checkpoint is waiting on this reconciliation
		 * to complete, there's no risk of that happening).
		 */
		btree->modified = true;
		WT_FULL_BARRIER();
		if (!S2C(session)->modified)
			S2C(session)->modified = true;

		/*
		 * Eviction should only be here if following the save/restore
		 * eviction path.
		 */
		WT_ASSERT(session,
		    !F_ISSET(r, WT_REC_EVICT) ||
		    F_ISSET(r, WT_REC_LOOKASIDE | WT_REC_UPDATE_RESTORE));

		/*
		 * We have written the page, but something prevents it from
		 * being evicted.  If we wrote the newest versions of updates,
		 * the on-disk page may contain records that are newer than
		 * what checkpoint would write.  Make sure that checkpoint
		 * visits the page and (if necessary) fixes things up.
		 */
		if (r->las_skew_newest)
			mod->first_dirty_txn = WT_TXN_FIRST;
	} else {
		/*
		 * The page only might be clean; if the write generation is
		 * unchanged since reconciliation started, it's clean.
		 *
		 * If the write generation changed, the page has been written
		 * since reconciliation started and remains dirty (that can't
		 * happen when evicting, the page is exclusively locked).
		 */
		if (__wt_atomic_cas32(&mod->write_gen, r->orig_write_gen, 0))
			__wt_cache_dirty_decr(session, page);
		else
			WT_ASSERT(session, !F_ISSET(r, WT_REC_EVICT));
	}
}

/*
 * __rec_root_write --
 *	Handle the write of a root page.
 */
static int
__rec_root_write(WT_SESSION_IMPL *session, WT_PAGE *page, uint32_t flags)
{
	WT_DECL_RET;
	WT_PAGE *next;
	WT_PAGE_INDEX *pindex;
	WT_PAGE_MODIFY *mod;
	WT_REF fake_ref;
	uint32_t i;

	mod = page->modify;

	/*
	 * If a single root page was written (either an empty page or there was
	 * a 1-for-1 page swap), we've written root and checkpoint, we're done.
	 * If the root page split, write the resulting WT_REF array.  We already
	 * have an infrastructure for writing pages, create a fake root page and
	 * write it instead of adding code to write blocks based on the list of
	 * blocks resulting from a multiblock reconciliation.
	 */
	switch (mod->rec_result) {
	case WT_PM_REC_EMPTY:				/* Page is empty */
	case WT_PM_REC_REPLACE:				/* 1-for-1 page swap */
		return (0);
	case WT_PM_REC_MULTIBLOCK:			/* Multiple blocks */
		break;
	WT_ILLEGAL_VALUE(session, mod->rec_result);
	}

	__wt_verbose(session, WT_VERB_SPLIT,
	    "root page split -> %" PRIu32 " pages", mod->mod_multi_entries);

	/*
	 * Create a new root page, initialize the array of child references,
	 * mark it dirty, then write it.
	 *
	 * Don't count the eviction of this page as progress, checkpoint can
	 * repeatedly create and discard these pages.
	 */
	WT_RET(__wt_page_alloc(session,
	    page->type, mod->mod_multi_entries, false, &next));
	F_SET_ATOMIC(next, WT_PAGE_EVICT_NO_PROGRESS);

	WT_INTL_INDEX_GET(session, next, pindex);
	for (i = 0; i < mod->mod_multi_entries; ++i) {
		/*
		 * There's special error handling required when re-instantiating
		 * pages in memory; it's not needed here, asserted for safety.
		 */
		WT_ASSERT(session, mod->mod_multi[i].supd == NULL);
		WT_ASSERT(session, mod->mod_multi[i].disk_image == NULL);

		WT_ERR(__wt_multi_to_ref(session,
		    next, &mod->mod_multi[i], &pindex->index[i], NULL, false));
		pindex->index[i]->home = next;
	}

	/*
	 * We maintain a list of pages written for the root in order to free the
	 * backing blocks the next time the root is written.
	 */
	mod->mod_root_split = next;

	/*
	 * Mark the page dirty.
	 * Don't mark the tree dirty: if this reconciliation is in service of a
	 * checkpoint, it's cleared the tree's dirty flag, and we don't want to
	 * set it again as part of that walk.
	 */
	WT_ERR(__wt_page_modify_init(session, next));
	__wt_page_only_modify_set(session, next);

	/*
	 * Fake up a reference structure, and write the next root page.
	 */
	__wt_root_ref_init(&fake_ref, next, page->type == WT_PAGE_COL_INT);
	return (__wt_reconcile(session, &fake_ref, NULL, flags, NULL));

err:	__wt_page_out(session, &next);
	return (ret);
}

/*
 * __rec_init --
 *	Initialize the reconciliation structure.
 */
static int
__rec_init(WT_SESSION_IMPL *session,
    WT_REF *ref, uint32_t flags, WT_SALVAGE_COOKIE *salvage, void *reconcilep)
{
	WT_BTREE *btree;
	WT_PAGE *page;
	WT_RECONCILE *r;
	WT_TXN_GLOBAL *txn_global;

	btree = S2BT(session);
	page = ref->page;

	if ((r = *(WT_RECONCILE **)reconcilep) == NULL) {
		WT_RET(__wt_calloc_one(session, &r));

		*(WT_RECONCILE **)reconcilep = r;
		session->reconcile_cleanup = __rec_destroy_session;

		/* Connect pointers/buffers. */
		r->cur = &r->_cur;
		r->last = &r->_last;

		/* Disk buffers need to be aligned for writing. */
		F_SET(&r->chunkA.image, WT_ITEM_ALIGNED);
		F_SET(&r->chunkB.image, WT_ITEM_ALIGNED);
	}

	/* Reconciliation is not re-entrant, make sure that doesn't happen. */
	WT_ASSERT(session, r->ref == NULL);

	/* Remember the configuration. */
	r->ref = ref;
	r->page = page;

	/*
	 * Save the page's write generation before reading the page.
	 * Save the transaction generations before reading the page.
	 * These are all ordered reads, but we only need one.
	 */
	r->orig_btree_checkpoint_gen = btree->checkpoint_gen;
	r->orig_txn_checkpoint_gen = __wt_gen(session, WT_GEN_CHECKPOINT);
	WT_ORDERED_READ(r->orig_write_gen, page->modify->write_gen);

	/*
	 * Cache the oldest running transaction ID.  This is used to check
	 * whether updates seen by reconciliation have committed.  We keep a
	 * cached copy to avoid races where a concurrent transaction could
	 * abort while reconciliation is examining its updates.  This way, any
	 * transaction running when reconciliation starts is considered
	 * uncommitted.
	 */
	txn_global = &S2C(session)->txn_global;
	WT_ORDERED_READ(r->last_running, txn_global->last_running);

	/*
	 * Decide whether to skew on-page values towards newer or older
	 * versions.  This is a heuristic attempting to minimize the number of
	 * pages that need to be rewritten by future checkpoints.
	 *
	 * We usually prefer to skew to newer versions, the logic being that by
	 * the time the next checkpoint runs, it is likely that all the updates
	 * we choose will be stable.  However, if checkpointing with a
	 * timestamp (indicated by a stable_timestamp being set), and there is
	 * a checkpoint already running, or this page was read with lookaside
	 * history, or the stable timestamp hasn't changed since last time this
	 * page was successfully, skew oldest instead.
	 */
	r->las_skew_newest =
	    LF_ISSET(WT_REC_LOOKASIDE) && LF_ISSET(WT_REC_VISIBLE_ALL);
	if (r->las_skew_newest &&
	    !__wt_btree_immediately_durable(session) &&
	    txn_global->has_stable_timestamp &&
	    ((btree->checkpoint_gen != __wt_gen(session, WT_GEN_CHECKPOINT) &&
	    txn_global->stable_is_pinned) ||
	    FLD_ISSET(page->modify->restore_state, WT_PAGE_RS_LOOKASIDE) ||
	    page->modify->last_stable_timestamp ==
	    txn_global->stable_timestamp))
		r->las_skew_newest = false;

	/*
	 * When operating on the lookaside table, we should never try
	 * update/restore or lookaside eviction.
	 */
	WT_ASSERT(session, !F_ISSET(btree, WT_BTREE_LOOKASIDE) ||
	    !LF_ISSET(WT_REC_LOOKASIDE | WT_REC_UPDATE_RESTORE));

	/*
	 * Lookaside table eviction is configured when eviction gets aggressive,
	 * adjust the flags for cases we don't support.
	 *
	 * We don't yet support fixed-length column-store combined with the
	 * lookaside table. It's not hard to do, but the underlying function
	 * that reviews which updates can be written to the evicted page and
	 * which updates need to be written to the lookaside table needs access
	 * to the original value from the page being evicted, and there's no
	 * code path for that in the case of fixed-length column-store objects.
	 * (Row-store and variable-width column-store objects provide a
	 * reference to the unpacked on-page cell for this purpose, but there
	 * isn't an on-page cell for fixed-length column-store objects.) For
	 * now, turn it off.
	 */
	if (page->type == WT_PAGE_COL_FIX)
		LF_CLR(WT_REC_LOOKASIDE);

	r->flags = flags;

	/* Track the page's min/maximum transaction */
	r->max_txn = WT_TXN_NONE;
	r->max_timestamp = WT_TS_NONE;

	/*
	 * Track the first unstable transaction (when skewing newest this is
	 * the newest update, otherwise the newest update not on the page).
	 * This is the boundary between the on-page information and the history
	 * stored in the lookaside table.
	 */
	if (r->las_skew_newest) {
		r->unstable_txn = WT_TXN_NONE;
		r->unstable_timestamp = WT_TS_NONE;
		r->unstable_durable_timestamp = WT_TS_NONE;
	} else {
		r->unstable_txn = WT_TXN_ABORTED;
		r->unstable_timestamp = WT_TS_MAX;
		r->unstable_durable_timestamp = WT_TS_MAX;
	}

	/* Track if updates were used and/or uncommitted. */
	r->updates_seen = r->updates_unstable = 0;
	r->update_uncommitted = r->update_used = false;

	/* Track if all the updates are with prepare in-progress state. */
	r->all_upd_prepare_in_prog = true;

	/* Track if the page can be marked clean. */
	r->leave_dirty = false;

	/* Track overflow items. */
	r->ovfl_items = false;

	/* Track empty values. */
	r->all_empty_value = true;
	r->any_empty_value = false;

	/* The list of saved updates is reused. */
	r->supd_next = 0;
	r->supd_memsize = 0;

	/* The list of pages we've written. */
	r->multi = NULL;
	r->multi_next = 0;
	r->multi_allocated = 0;

	r->wrapup_checkpoint = NULL;
	r->wrapup_checkpoint_compressed = false;

	r->evict_matching_checksum_failed = false;

	/*
	 * Dictionary compression only writes repeated values once.  We grow
	 * the dictionary as necessary, always using the largest size we've
	 * seen.
	 *
	 * Reset the dictionary.
	 *
	 * Sanity check the size: 100 slots is the smallest dictionary we use.
	 */
	if (btree->dictionary != 0 && btree->dictionary > r->dictionary_slots)
		WT_RET(__wt_rec_dictionary_init(session,
		    r, btree->dictionary < 100 ? 100 : btree->dictionary));
	__wt_rec_dictionary_reset(r);

	/*
	 * Prefix compression discards repeated prefix bytes from row-store leaf
	 * page keys.
	 */
	r->key_pfx_compress_conf = false;
	if (btree->prefix_compression && page->type == WT_PAGE_ROW_LEAF)
		r->key_pfx_compress_conf = true;

	/*
	 * Suffix compression shortens internal page keys by discarding trailing
	 * bytes that aren't necessary for tree navigation.  We don't do suffix
	 * compression if there is a custom collator because we don't know what
	 * bytes a custom collator might use.  Some custom collators (for
	 * example, a collator implementing reverse ordering of strings), won't
	 * have any problem with suffix compression: if there's ever a reason to
	 * implement suffix compression for custom collators, we can add a
	 * setting to the collator, configured when the collator is added, that
	 * turns on suffix compression.
	 */
	r->key_sfx_compress_conf = false;
	if (btree->collator == NULL && btree->internal_key_truncate)
		r->key_sfx_compress_conf = true;

	r->is_bulk_load = false;

	r->salvage = salvage;

	r->cache_write_lookaside = r->cache_write_restore = false;

	/*
	 * The fake cursor used to figure out modified update values points to
	 * the enclosing WT_REF as a way to access the page, and also needs to
	 * set the format.
	 */
	r->update_modify_cbt.ref = ref;
	r->update_modify_cbt.iface.value_format = btree->value_format;

	return (0);
}

/*
 * __rec_cleanup --
 *	Clean up after a reconciliation run, except for structures cached
 *	across runs.
 */
static void
__rec_cleanup(WT_SESSION_IMPL *session, WT_RECONCILE *r)
{
	WT_BTREE *btree;
	WT_MULTI *multi;
	uint32_t i;

	btree = S2BT(session);

	if (btree->type == BTREE_ROW)
		for (multi = r->multi, i = 0; i < r->multi_next; ++multi, ++i)
			__wt_free(session, multi->key.ikey);
	for (multi = r->multi, i = 0; i < r->multi_next; ++multi, ++i) {
		__wt_free(session, multi->disk_image);
		__wt_free(session, multi->supd);
		__wt_free(session, multi->addr.addr);
	}
	__wt_free(session, r->multi);

	/* Reconciliation is not re-entrant, make sure that doesn't happen. */
	r->ref = NULL;
}

/*
 * __rec_destroy --
 *	Clean up the reconciliation structure.
 */
static void
__rec_destroy(WT_SESSION_IMPL *session, void *reconcilep)
{
	WT_RECONCILE *r;

	if ((r = *(WT_RECONCILE **)reconcilep) == NULL)
		return;
	*(WT_RECONCILE **)reconcilep = NULL;

	__wt_buf_free(session, &r->chunkA.key);
	__wt_buf_free(session, &r->chunkA.min_key);
	__wt_buf_free(session, &r->chunkA.image);
	__wt_buf_free(session, &r->chunkB.key);
	__wt_buf_free(session, &r->chunkB.min_key);
	__wt_buf_free(session, &r->chunkB.image);

	__wt_free(session, r->supd);

	__wt_rec_dictionary_free(session, r);

	__wt_buf_free(session, &r->k.buf);
	__wt_buf_free(session, &r->v.buf);
	__wt_buf_free(session, &r->_cur);
	__wt_buf_free(session, &r->_last);

	__wt_buf_free(session, &r->update_modify_cbt.iface.value);

	__wt_free(session, r);
}

/*
 * __rec_destroy_session --
 *	Clean up the reconciliation structure, session version.
 */
static int
__rec_destroy_session(WT_SESSION_IMPL *session)
{
	__rec_destroy(session, &session->reconcile);
	return (0);
}

/*
 * __rec_leaf_page_max --
 *	Figure out the maximum leaf page size for the reconciliation.
 */
static inline uint32_t
__rec_leaf_page_max(WT_SESSION_IMPL *session, WT_RECONCILE *r)
{
	WT_BTREE *btree;
	WT_PAGE *page;
	uint32_t page_size;

	btree = S2BT(session);
	page = r->page;

	page_size = 0;
	switch (page->type) {
	case WT_PAGE_COL_FIX:
		/*
		 * Column-store pages can grow if there are missing records
		 * (that is, we lost a chunk of the range, and have to write
		 * deleted records).  Fixed-length objects are a problem, if
		 * there's a big missing range, we could theoretically have to
		 * write large numbers of missing objects.
		 */
		page_size = (uint32_t)WT_ALIGN(WT_FIX_ENTRIES_TO_BYTES(btree,
		    r->salvage->take + r->salvage->missing), btree->allocsize);
		break;
	case WT_PAGE_COL_VAR:
		/*
		 * Column-store pages can grow if there are missing records
		 * (that is, we lost a chunk of the range, and have to write
		 * deleted records).  Variable-length objects aren't usually a
		 * problem because we can write any number of deleted records
		 * in a single page entry because of the RLE, we just need to
		 * ensure that additional entry fits.
		 */
		break;
	case WT_PAGE_ROW_LEAF:
	default:
		/*
		 * Row-store pages can't grow, salvage never does anything
		 * other than reduce the size of a page read from disk.
		 */
		break;
	}

	/*
	 * Default size for variable-length column-store and row-store pages
	 * during salvage is the maximum leaf page size.
	 */
	if (page_size < btree->maxleafpage)
		page_size = btree->maxleafpage;

	/*
	 * The page we read from the disk should be smaller than the page size
	 * we just calculated, check out of paranoia.
	 */
	if (page_size < page->dsk->mem_size)
		page_size = page->dsk->mem_size;

	/*
	 * Salvage is the backup plan: don't let this fail.
	 */
	return (page_size * 2);
}

/*
 * __wt_split_page_size --
 *	Given a split percentage, calculate split page size in bytes.
 */
uint32_t
__wt_split_page_size(int split_pct, uint32_t maxpagesize, uint32_t allocsize)
{
	uintmax_t a;
	uint32_t split_size;

	/*
	 * Ideally, the split page size is some percentage of the maximum page
	 * size rounded to an allocation unit (round to an allocation unit so we
	 * don't waste space when we write).
	 */
	a = maxpagesize;			/* Don't overflow. */
	split_size = (uint32_t)WT_ALIGN_NEAREST(
	    (a * (u_int)split_pct) / 100, allocsize);

	/*
	 * Respect the configured split percentage if the calculated split size
	 * is either zero or a full page. The user has either configured an
	 * allocation size that matches the page size, or a split percentage
	 * that is close to zero or one hundred. Rounding is going to provide a
	 * worse outcome than having a split point that doesn't fall on an
	 * allocation size boundary in those cases.
	 */
<<<<<<< HEAD
	timestamp = first_ts_upd == NULL ? WT_TS_NONE : first_ts_upd->durable_ts;
	all_visible = upd == first_txn_upd && !(uncommitted || prepared) &&
	    (F_ISSET(r, WT_REC_VISIBLE_ALL) ?
	    __wt_txn_visible_all(session, max_txn, timestamp) :
	    __wt_txn_visible(session, max_txn, timestamp));

	if (all_visible)
		goto check_original_value;
=======
	if (split_size == 0 || split_size == maxpagesize)
		split_size = (uint32_t)((a * (u_int)split_pct) / 100);
>>>>>>> ad70ff09

	return (split_size);
}

/*
 * __rec_split_chunk_init --
 *	Initialize a single chunk structure.
 */
static int
__rec_split_chunk_init(WT_SESSION_IMPL *session,
    WT_RECONCILE *r, WT_REC_CHUNK *chunk, size_t memsize)
{
	chunk->recno = WT_RECNO_OOB;
	/* Don't touch the key item memory, that memory is reused. */
	chunk->key.size = 0;
	chunk->entries = 0;
	__wt_rec_addr_ts_init(r, &chunk->oldest_start_ts,
	    &chunk->newest_durable_ts, &chunk->newest_stop_ts,
	    &chunk->oldest_start_txn, &chunk->newest_stop_txn);

	chunk->min_recno = WT_RECNO_OOB;
	/* Don't touch the key item memory, that memory is reused. */
	chunk->min_key.size = 0;
	chunk->min_entries = 0;
	__wt_rec_addr_ts_init(r, &chunk->min_oldest_start_ts,
	    &chunk->min_newest_durable_ts, &chunk->min_newest_stop_ts,
	    &chunk->min_oldest_start_txn, &chunk->min_newest_stop_txn);
	chunk->min_offset = 0;

	/*
	 * Allocate and clear the disk image buffer.
	 *
	 * Don't touch the disk image item memory, that memory is reused.
	 *
	 * Clear the disk page header to ensure all of it is initialized, even
	 * the unused fields.
	 *
	 * In the case of fixed-length column-store, clear the entire buffer:
	 * fixed-length column-store sets bits in bytes, where the bytes are
	 * assumed to initially be 0.
	 */
	WT_RET(__wt_buf_init(session, &chunk->image, memsize));
	memset(chunk->image.mem, 0,
	    r->page->type == WT_PAGE_COL_FIX ? memsize : WT_PAGE_HEADER_SIZE);

	return (0);
}

/*
 * __wt_rec_split_init --
 *	Initialization for the reconciliation split functions.
 */
int
__wt_rec_split_init(WT_SESSION_IMPL *session,
    WT_RECONCILE *r, WT_PAGE *page, uint64_t recno, uint64_t max)
{
	WT_BM *bm;
	WT_BTREE *btree;
	WT_REC_CHUNK *chunk;
	WT_REF *ref;
	size_t corrected_page_size, disk_img_buf_size;

	btree = S2BT(session);
	bm = btree->bm;

	/*
	 * The maximum leaf page size governs when an in-memory leaf page splits
	 * into multiple on-disk pages; however, salvage can't be allowed to
	 * split, there's no parent page yet.  If we're doing salvage, override
	 * the caller's selection of a maximum page size, choosing a page size
	 * that ensures we won't split.
	 */
	if (r->salvage != NULL)
		max = __rec_leaf_page_max(session, r);

	/* Set the page sizes. */
	r->page_size = (uint32_t)max;

	/*
	 * If we have to split, we want to choose a smaller page size for the
	 * split pages, because otherwise we could end up splitting one large
	 * packed page over and over. We don't want to pick the minimum size
	 * either, because that penalizes an application that did a bulk load
	 * and subsequently inserted a few items into packed pages.  Currently
	 * defaulted to 75%, but I have no empirical evidence that's "correct".
	 *
	 * The maximum page size may be a multiple of the split page size (for
	 * example, there's a maximum page size of 128KB, but because the table
	 * is active and we don't want to split a lot, the split size is 20KB).
	 * The maximum page size may NOT be an exact multiple of the split page
	 * size.
	 *
	 * It's lots of work to build these pages and don't want to start over
	 * when we reach the maximum page size (it's painful to restart after
	 * creating overflow items and compacted data, for example, as those
	 * items have already been written to disk).  So, the loop calls the
	 * helper functions when approaching a split boundary, and we save the
	 * information at that point. We also save the boundary information at
	 * the minimum split size. We maintain two chunks (each boundary
	 * represents a chunk that gets written as a page) in the memory,
	 * writing out the older one to the disk as a page when we need to make
	 * space for a new chunk. On reaching the last chunk, if it turns out to
	 * be smaller than the minimum split size, we go back into the
	 * penultimate chunk and split at this minimum split size boundary. This
	 * moves some data from the penultimate chunk to the last chunk, hence
	 * increasing the size of the last page written without decreasing the
	 * penultimate page size beyond the minimum split size.
	 *
	 * Finally, all this doesn't matter for fixed-size column-store pages
	 * and salvage.  Fixed-size column store pages can split under (very)
	 * rare circumstances, but they're allocated at a fixed page size, never
	 * anything smaller. In salvage, as noted above, we can't split at all.
	 */
	if (r->salvage != NULL) {
		r->split_size = 0;
		r->space_avail = r->page_size - WT_PAGE_HEADER_BYTE_SIZE(btree);
	} else if (page->type == WT_PAGE_COL_FIX) {
		r->split_size = r->page_size;
		r->space_avail =
		    r->split_size - WT_PAGE_HEADER_BYTE_SIZE(btree);
	} else {
		r->split_size = __wt_split_page_size(
		    btree->split_pct, r->page_size, btree->allocsize);
		r->space_avail =
		    r->split_size - WT_PAGE_HEADER_BYTE_SIZE(btree);
		r->min_split_size = __wt_split_page_size(
		    WT_BTREE_MIN_SPLIT_PCT, r->page_size, btree->allocsize);
		r->min_space_avail =
		    r->min_split_size - WT_PAGE_HEADER_BYTE_SIZE(btree);
	}

	/*
	 * Ensure the disk image buffer is large enough for the max object, as
	 * corrected by the underlying block manager.
	 *
	 * Since we want to support split_size values larger than the page size
	 * (to allow for adjustments based on the compression), this buffer
	 * should be the greater of split_size and page_size, then aligned to
	 * the next allocation size boundary. The latter shouldn't be an issue,
	 * but it's a possible scenario if, for example, the compression engine
	 * is expected to give us 5x compression and gives us nothing at all.
	 */
	corrected_page_size = r->page_size;
	WT_RET(bm->write_size(bm, session, &corrected_page_size));
	disk_img_buf_size = WT_ALIGN(
	    WT_MAX(corrected_page_size, r->split_size), btree->allocsize);

	/* Initialize the first split chunk. */
	WT_RET(
	    __rec_split_chunk_init(session, r, &r->chunkA, disk_img_buf_size));
	r->cur_ptr = &r->chunkA;
	r->prev_ptr = NULL;

	/* Starting record number, entries, first free byte. */
	r->recno = recno;
	r->entries = 0;
	r->first_free = WT_PAGE_HEADER_BYTE(btree, r->cur_ptr->image.mem);

	/* New page, compression off. */
	r->key_pfx_compress = r->key_sfx_compress = false;

	/* Set the first chunk's key. */
	chunk = r->cur_ptr;
	if (btree->type == BTREE_ROW) {
		ref = r->ref;
		if (__wt_ref_is_root(ref))
			WT_RET(__wt_buf_set(session, &chunk->key, "", 1));
		else
			__wt_ref_key(ref->home,
			    ref, &chunk->key.data, &chunk->key.size);
	} else
		chunk->recno = recno;

	return (0);
}

/*
 * __rec_is_checkpoint --
 *	Return if we're writing a checkpoint.
 */
static bool
__rec_is_checkpoint(WT_SESSION_IMPL *session, WT_RECONCILE *r)
{
	WT_BTREE *btree;

	btree = S2BT(session);

	/*
	 * Check to see if we're going to create a checkpoint.
	 *
	 * This function exists as a place to hang this comment.
	 *
	 * Any time we write the root page of the tree without splitting we are
	 * creating a checkpoint (and have to tell the underlying block manager
	 * so it creates and writes the additional information checkpoints
	 * require).  However, checkpoints are completely consistent, and so we
	 * have to resolve information about the blocks we're expecting to free
	 * as part of the checkpoint, before writing the checkpoint.  In short,
	 * we don't do checkpoint writes here; clear the boundary information as
	 * a reminder and create the checkpoint during wrapup.
	 */
	return (!F_ISSET(btree, WT_BTREE_NO_CHECKPOINT) &&
	    __wt_ref_is_root(r->ref));
}

/*
 * __rec_split_row_promote --
 *	Key promotion for a row-store.
 */
static int
__rec_split_row_promote(
    WT_SESSION_IMPL *session, WT_RECONCILE *r, WT_ITEM *key, uint8_t type)
{
	WT_BTREE *btree;
	WT_DECL_ITEM(update);
	WT_DECL_RET;
	WT_ITEM *max;
	WT_SAVE_UPD *supd;
	size_t cnt, len, size;
	uint32_t i;
	const uint8_t *pa, *pb;
	int cmp;

	/*
	 * For a column-store, the promoted key is the recno and we already have
	 * a copy.  For a row-store, it's the first key on the page, a variable-
	 * length byte string, get a copy.
	 *
	 * This function is called from the split code at each split boundary,
	 * but that means we're not called before the first boundary, and we
	 * will eventually have to get the first key explicitly when splitting
	 * a page.
	 *
	 * For the current slot, take the last key we built, after doing suffix
	 * compression.  The "last key we built" describes some process: before
	 * calling the split code, we must place the last key on the page before
	 * the boundary into the "last" key structure, and the first key on the
	 * page after the boundary into the "current" key structure, we're going
	 * to compare them for suffix compression.
	 *
	 * Suffix compression is a hack to shorten keys on internal pages.  We
	 * only need enough bytes in the promoted key to ensure searches go to
	 * the correct page: the promoted key has to be larger than the last key
	 * on the leaf page preceding it, but we don't need any more bytes than
	 * that. In other words, we can discard any suffix bytes not required
	 * to distinguish between the key being promoted and the last key on the
	 * leaf page preceding it.  This can only be done for the first level of
	 * internal pages, you cannot repeat suffix truncation as you split up
	 * the tree, it loses too much information.
	 *
	 * Note #1: if the last key on the previous page was an overflow key,
	 * we don't have the in-memory key against which to compare, and don't
	 * try to do suffix compression.  The code for that case turns suffix
	 * compression off for the next key, we don't have to deal with it here.
	 */
	if (type != WT_PAGE_ROW_LEAF || !r->key_sfx_compress)
		return (__wt_buf_set(session, key, r->cur->data, r->cur->size));

	btree = S2BT(session);
	WT_RET(__wt_scr_alloc(session, 0, &update));

	/*
	 * Note #2: if we skipped updates, an update key may be larger than the
	 * last key stored in the previous block (probable for append-centric
	 * workloads).  If there are skipped updates, check for one larger than
	 * the last key and smaller than the current key.
	 */
	max = r->last;
	if (F_ISSET(r, WT_REC_UPDATE_RESTORE))
		for (i = r->supd_next; i > 0; --i) {
			supd = &r->supd[i - 1];
			if (supd->ins == NULL)
				WT_ERR(__wt_row_leaf_key(session,
				    r->page, supd->ripcip, update, false));
			else {
				update->data = WT_INSERT_KEY(supd->ins);
				update->size = WT_INSERT_KEY_SIZE(supd->ins);
			}

			/* Compare against the current key, it must be less. */
			WT_ERR(__wt_compare(
			    session, btree->collator, update, r->cur, &cmp));
			if (cmp >= 0)
				continue;

			/* Compare against the last key, it must be greater. */
			WT_ERR(__wt_compare(
			    session, btree->collator, update, r->last, &cmp));
			if (cmp >= 0)
				max = update;

			/*
			 * The saved updates are in key-sort order so the entry
			 * we're looking for is either the last or the next-to-
			 * last one in the list.  Once we've compared an entry
			 * against the last key on the page, we're done.
			 */
			break;
		}

	/*
	 * The largest key on the last block must sort before the current key,
	 * so we'll either find a larger byte value in the current key, or the
	 * current key will be a longer key, and the interesting byte is one
	 * past the length of the shorter key.
	 */
	pa = max->data;
	pb = r->cur->data;
	len = WT_MIN(max->size, r->cur->size);
	size = len + 1;
	for (cnt = 1; len > 0; ++cnt, --len, ++pa, ++pb)
		if (*pa != *pb) {
			if (size != cnt) {
				WT_STAT_DATA_INCRV(session,
				    rec_suffix_compression, size - cnt);
				size = cnt;
			}
			break;
		}
	ret = __wt_buf_set(session, key, r->cur->data, size);

err:	__wt_scr_free(session, &update);
	return (ret);
}

/*
 * __rec_split_grow --
 *	Grow the split buffer.
 */
static int
__rec_split_grow(WT_SESSION_IMPL *session, WT_RECONCILE *r, size_t add_len)
{
	WT_BM *bm;
	WT_BTREE *btree;
	size_t corrected_page_size, inuse;

	btree = S2BT(session);
	bm = btree->bm;

	inuse = WT_PTRDIFF(r->first_free, r->cur_ptr->image.mem);
	corrected_page_size = inuse + add_len;

	WT_RET(bm->write_size(bm, session, &corrected_page_size));
	WT_RET(__wt_buf_grow(session, &r->cur_ptr->image, corrected_page_size));

	r->first_free = (uint8_t *)r->cur_ptr->image.mem + inuse;
	WT_ASSERT(session, corrected_page_size >= inuse);
	r->space_avail = corrected_page_size - inuse;
	WT_ASSERT(session, r->space_avail >= add_len);

	return (0);
}

/*
 * __wt_rec_split --
 *	Handle the page reconciliation bookkeeping.  (Did you know "bookkeeper"
 *	has 3 doubled letters in a row?  Sweet-tooth does, too.)
 */
int
__wt_rec_split(WT_SESSION_IMPL *session, WT_RECONCILE *r, size_t next_len)
{
	WT_BTREE *btree;
	WT_REC_CHUNK *tmp;
	size_t inuse;

	btree = S2BT(session);

	/* Fixed length col store can call with next_len 0 */
	WT_ASSERT(session, next_len == 0 || __wt_rec_need_split(r, next_len));

	/*
	 * We should never split during salvage, and we're about to drop core
	 * because there's no parent page.
	 */
	if (r->salvage != NULL)
		WT_PANIC_RET(session, WT_PANIC,
		    "%s page too large, attempted split during salvage",
		    __wt_page_type_string(r->page->type));

	inuse = WT_PTRDIFF(r->first_free, r->cur_ptr->image.mem);

	/*
	 * We can get here if the first key/value pair won't fit.
	 * Additionally, grow the buffer to contain the current item if we
	 * haven't already consumed a reasonable portion of a split chunk.
	 */
	if (inuse < r->split_size / 2 && !__wt_rec_need_split(r, 0))
		goto done;

	/* All page boundaries reset the dictionary. */
	__wt_rec_dictionary_reset(r);

	/* Set the entries, timestamps and size for the just finished chunk. */
	r->cur_ptr->entries = r->entries;
	r->cur_ptr->image.size = inuse;

	/*
	 * In case of bulk load, write out chunks as we get them. Otherwise we
	 * keep two chunks in memory at a given time. So, if there is a previous
	 * chunk, write it out, making space in the buffer for the next chunk to
	 * be written.
	 */
	if (r->is_bulk_load)
		WT_RET(__rec_split_write(session, r, r->cur_ptr, NULL, false));
	else  {
		if (r->prev_ptr == NULL) {
			WT_RET(__rec_split_chunk_init(
			    session, r, &r->chunkB, r->cur_ptr->image.memsize));
			r->prev_ptr = &r->chunkB;
		} else
			WT_RET(__rec_split_write(
			    session, r, r->prev_ptr, NULL, false));

		/* Switch chunks. */
		tmp = r->prev_ptr;
		r->prev_ptr = r->cur_ptr;
		r->cur_ptr = tmp;
	}

	/* Initialize the next chunk, including the key. */
	WT_RET(__rec_split_chunk_init(session, r, r->cur_ptr, 0));
	r->cur_ptr->recno = r->recno;
	if (btree->type == BTREE_ROW)
		WT_RET(__rec_split_row_promote(
		    session, r, &r->cur_ptr->key, r->page->type));

	/* Reset tracking information. */
	r->entries = 0;
	r->first_free = WT_PAGE_HEADER_BYTE(btree, r->cur_ptr->image.mem);

	/*
	 * Set the space available to another split-size and minimum split-size
	 * chunk.
	 */
	r->space_avail = r->split_size - WT_PAGE_HEADER_BYTE_SIZE(btree);
	r->min_space_avail =
	    r->min_split_size - WT_PAGE_HEADER_BYTE_SIZE(btree);

done:  	/*
	 * Overflow values can be larger than the maximum page size but still be
	 * "on-page". If the next key/value pair is larger than space available
	 * after a split has happened (in other words, larger than the maximum
	 * page size), create a page sized to hold that one key/value pair. This
	 * generally splits the page into key/value pairs before a large object,
	 * the object, and key/value pairs after the object. It's possible other
	 * key/value pairs will also be aggregated onto the bigger page before
	 * or after, if the page happens to hold them, but it won't necessarily
	 * happen that way.
	 */
	if (r->space_avail < next_len)
		WT_RET(__rec_split_grow(session, r, next_len));

	return (0);
}

/*
 * __wt_rec_split_crossing_bnd --
 * 	Save the details for the minimum split size boundary or call for a
 * 	split.
 */
int
__wt_rec_split_crossing_bnd(
    WT_SESSION_IMPL *session, WT_RECONCILE *r, size_t next_len)
{
	WT_ASSERT(session, __wt_rec_need_split(r, next_len));

	/*
	 * If crossing the minimum split size boundary, store the boundary
	 * details at the current location in the buffer. If we are crossing the
	 * split boundary at the same time, possible when the next record is
	 * large enough, just split at this point.
	 */
	if (WT_CROSSING_MIN_BND(r, next_len) &&
	    !WT_CROSSING_SPLIT_BND(r, next_len) && !__wt_rec_need_split(r, 0)) {
		/*
		 * If the first record doesn't fit into the minimum split size,
		 * we end up here. Write the record without setting a boundary
		 * here. We will get the opportunity to setup a boundary before
		 * writing out the next record.
		 */
		if (r->entries == 0)
			return (0);

		r->cur_ptr->min_entries = r->entries;
		r->cur_ptr->min_recno = r->recno;
		if (S2BT(session)->type == BTREE_ROW)
			WT_RET(__rec_split_row_promote(
			    session, r, &r->cur_ptr->min_key, r->page->type));
		r->cur_ptr->min_oldest_start_ts = r->cur_ptr->oldest_start_ts;
		r->cur_ptr->min_newest_durable_ts =
		    r->cur_ptr->newest_durable_ts;
		r->cur_ptr->min_newest_stop_ts = r->cur_ptr->newest_stop_ts;
		r->cur_ptr->min_oldest_start_txn = r->cur_ptr->oldest_start_txn;
		r->cur_ptr->min_newest_stop_txn = r->cur_ptr->newest_stop_txn;

		/* Assert we're not re-entering this code. */
		WT_ASSERT(session, r->cur_ptr->min_offset == 0);
		r->cur_ptr->min_offset =
		    WT_PTRDIFF(r->first_free, r->cur_ptr->image.mem);

		/* All page boundaries reset the dictionary. */
		__wt_rec_dictionary_reset(r);

		return (0);
	}

	/* We are crossing a split boundary */
	return (__wt_rec_split(session, r, next_len));
}

/*
 * __rec_split_finish_process_prev --
 * 	If the two split chunks together fit in a single page, merge them into
 * 	one. If they do not fit in a single page but the last is smaller than
 * 	the minimum desired, move some data from the penultimate chunk to the
 * 	last chunk and write out the previous/penultimate. Finally, update the
 * 	pointer to the current image buffer.  After this function exits, we will
 * 	have one (last) buffer in memory, pointed to by the current image
 * 	pointer.
 */
static int
__rec_split_finish_process_prev(WT_SESSION_IMPL *session, WT_RECONCILE *r)
{
	WT_BTREE *btree;
	WT_PAGE_HEADER *dsk;
	WT_REC_CHUNK *cur_ptr, *prev_ptr, *tmp;
	size_t combined_size, len_to_move;
	uint8_t *cur_dsk_start;

	WT_ASSERT(session, r->prev_ptr != NULL);

	btree = S2BT(session);
	cur_ptr = r->cur_ptr;
	prev_ptr = r->prev_ptr;

	/*
	 * The sizes in the chunk include the header, so when calculating the
	 * combined size, be sure not to include the header twice.
	 */
	combined_size = prev_ptr->image.size +
	    (cur_ptr->image.size - WT_PAGE_HEADER_BYTE_SIZE(btree));

	if (combined_size <= r->page_size) {
		/*
		 * We have two boundaries, but the data in the buffers can fit a
		 * single page. Merge the boundaries and create a single chunk.
		 */
		prev_ptr->entries += cur_ptr->entries;
		prev_ptr->oldest_start_ts =
		    WT_MIN(prev_ptr->oldest_start_ts, cur_ptr->oldest_start_ts);
		prev_ptr->newest_durable_ts =
		    WT_MAX(prev_ptr->newest_durable_ts,
			cur_ptr->newest_durable_ts);
		prev_ptr->newest_stop_ts =
		    WT_MAX(prev_ptr->newest_stop_ts, cur_ptr->newest_stop_ts);
		prev_ptr->oldest_start_txn =
		    WT_MIN(prev_ptr->oldest_start_txn,
			cur_ptr->oldest_start_txn);
		prev_ptr->newest_stop_txn =
		    WT_MAX(prev_ptr->newest_stop_txn, cur_ptr->newest_stop_txn);
		dsk = r->cur_ptr->image.mem;
		memcpy((uint8_t *)r->prev_ptr->image.mem + prev_ptr->image.size,
		    WT_PAGE_HEADER_BYTE(btree, dsk),
		    cur_ptr->image.size - WT_PAGE_HEADER_BYTE_SIZE(btree));
		prev_ptr->image.size = combined_size;

		/*
		 * At this point, there is only one disk image in the memory,
		 * the previous chunk. Update the current chunk to that chunk,
		 * discard the unused chunk.
		 */
		tmp = r->prev_ptr;
		r->prev_ptr = r->cur_ptr;
		r->cur_ptr = tmp;
		return (__rec_split_chunk_init(session, r, r->prev_ptr, 0));
	}

	if (prev_ptr->min_offset != 0 &&
	    cur_ptr->image.size < r->min_split_size) {
		/*
		 * The last chunk, pointed to by the current image pointer, has
		 * less than the minimum data. Let's move any data more than the
		 * minimum from the previous image into the current.
		 *
		 * Grow the current buffer if it is not large enough.
		 */
		len_to_move = prev_ptr->image.size - prev_ptr->min_offset;
		if (r->space_avail < len_to_move)
			WT_RET(__rec_split_grow(session, r, len_to_move));
		cur_dsk_start =
		    WT_PAGE_HEADER_BYTE(btree, r->cur_ptr->image.mem);

		/*
		 * Shift the contents of the current buffer to make space for
		 * the data that will be prepended into the current buffer.
		 * Copy the data from the previous buffer to the start of the
		 * current.
		 */
		memmove(cur_dsk_start + len_to_move, cur_dsk_start,
		    cur_ptr->image.size - WT_PAGE_HEADER_BYTE_SIZE(btree));
		memcpy(cur_dsk_start,
		    (uint8_t *)r->prev_ptr->image.mem + prev_ptr->min_offset,
		    len_to_move);

		/* Update boundary information */
		cur_ptr->entries += prev_ptr->entries - prev_ptr->min_entries;
		cur_ptr->recno = prev_ptr->min_recno;
		WT_RET(__wt_buf_set(session, &cur_ptr->key,
		    prev_ptr->min_key.data, prev_ptr->min_key.size));
		cur_ptr->oldest_start_ts =
		    WT_MIN(prev_ptr->oldest_start_ts, cur_ptr->oldest_start_ts);
		cur_ptr->newest_durable_ts =
		    WT_MAX(prev_ptr->newest_durable_ts,
			cur_ptr->newest_durable_ts);
		cur_ptr->newest_stop_ts =
		    WT_MAX(prev_ptr->newest_stop_ts, cur_ptr->newest_stop_ts);
		cur_ptr->oldest_start_txn =
		    WT_MIN(prev_ptr->oldest_start_txn,
		    cur_ptr->oldest_start_txn);
		cur_ptr->newest_stop_txn =
		    WT_MAX(prev_ptr->newest_stop_txn, cur_ptr->newest_stop_txn);
		cur_ptr->image.size += len_to_move;

		prev_ptr->entries = prev_ptr->min_entries;
		prev_ptr->oldest_start_ts = prev_ptr->min_oldest_start_ts;
		prev_ptr->newest_durable_ts = prev_ptr->min_newest_durable_ts;
		prev_ptr->newest_stop_ts = prev_ptr->min_newest_stop_ts;
		prev_ptr->oldest_start_txn = prev_ptr->min_oldest_start_txn;
		prev_ptr->newest_stop_txn = prev_ptr->min_newest_stop_txn;
		prev_ptr->image.size -= len_to_move;
	}

	/* Write out the previous image */
	return (__rec_split_write(session, r, r->prev_ptr, NULL, false));
}

/*
 * __wt_rec_split_finish --
 *	Finish processing a page.
 */
int
__wt_rec_split_finish(WT_SESSION_IMPL *session, WT_RECONCILE *r)
{
	/*
	 * We're done reconciling, write the final page. We may arrive here with
	 * no entries to write if the page was entirely empty or if nothing on
	 * the page was visible to us.
	 *
	 * Pages with skipped or not-yet-globally visible updates aren't really
	 * empty; otherwise, the page is truly empty and we will merge it into
	 * its parent during the parent's reconciliation.
	 */
	if (r->entries == 0 && r->supd_next == 0)
		return (0);

	/* Set the number of entries and size for the just finished chunk. */
	r->cur_ptr->entries = r->entries;
	r->cur_ptr->image.size =
	    WT_PTRDIFF32(r->first_free, r->cur_ptr->image.mem);

	/* Potentially reconsider a previous chunk. */
	if (r->prev_ptr != NULL)
		WT_RET(__rec_split_finish_process_prev(session, r));

	/* Write the remaining data/last page. */
	return (__rec_split_write(session, r, r->cur_ptr, NULL, true));
}

/*
 * __rec_supd_move --
 *	Move a saved WT_UPDATE list from the per-page cache to a specific
 *	block's list.
 */
static int
__rec_supd_move(
    WT_SESSION_IMPL *session, WT_MULTI *multi, WT_SAVE_UPD *supd, uint32_t n)
{
	uint32_t i;

	WT_RET(__wt_calloc_def(session, n, &multi->supd));

	for (i = 0; i < n; ++i)
		multi->supd[i] = *supd++;
	multi->supd_entries = n;
	return (0);
}

/*
 * __rec_split_write_supd --
 *	Check if we've saved updates that belong to this block, and move any
 *	to the per-block structure.
 */
static int
__rec_split_write_supd(WT_SESSION_IMPL *session,
    WT_RECONCILE *r, WT_REC_CHUNK *chunk, WT_MULTI *multi, bool last_block)
{
	WT_BTREE *btree;
	WT_DECL_ITEM(key);
	WT_DECL_RET;
	WT_PAGE *page;
	WT_REC_CHUNK *next;
	WT_SAVE_UPD *supd;
	WT_UPDATE *upd;
	uint32_t i, j;
	int cmp;

	/*
	 * Check if we've saved updates that belong to this block, and move
	 * any to the per-block structure.
	 *
	 * This code requires a key be filled in for the next block (or the
	 * last block flag be set, if there's no next block).
	 *
	 * The last block gets all remaining saved updates.
	 */
	if (last_block) {
		WT_RET(__rec_supd_move(session, multi, r->supd, r->supd_next));
		r->supd_next = 0;
		r->supd_memsize = 0;
		goto done;
	}

	/*
	 * Get the saved update's key and compare it with the block's key range.
	 * If the saved update list belongs with the block we're about to write,
	 * move it to the per-block memory. Check only to the first update that
	 * doesn't go with the block, they must be in sorted order.
	 *
	 * The other chunk will have the key for the next page, that's what we
	 * compare against.
	 */
	next = chunk == r->cur_ptr ? r->prev_ptr : r->cur_ptr;
	page = r->page;
	if (page->type == WT_PAGE_ROW_LEAF) {
		btree = S2BT(session);
		WT_RET(__wt_scr_alloc(session, 0, &key));

		for (i = 0, supd = r->supd; i < r->supd_next; ++i, ++supd) {
			if (supd->ins == NULL)
				WT_ERR(__wt_row_leaf_key(
				    session, page, supd->ripcip, key, false));
			else {
				key->data = WT_INSERT_KEY(supd->ins);
				key->size = WT_INSERT_KEY_SIZE(supd->ins);
			}
			WT_ERR(__wt_compare(session,
			    btree->collator, key, &next->key, &cmp));
			if (cmp >= 0)
				break;
		}
	} else
		for (i = 0, supd = r->supd; i < r->supd_next; ++i, ++supd)
			if (WT_INSERT_RECNO(supd->ins) >= next->recno)
				break;
	if (i != 0) {
		WT_ERR(__rec_supd_move(session, multi, r->supd, i));

		/*
		 * If there are updates that weren't moved to the block, shuffle
		 * them to the beginning of the cached list (we maintain the
		 * saved updates in sorted order, new saved updates must be
		 * appended to the list).
		 */
		r->supd_memsize = 0;
		for (j = 0; i < r->supd_next; ++j, ++i) {
			/* Account for the remaining update memory. */
			if (r->supd[i].ins == NULL)
				upd = page->modify->mod_row_update[
				    page->type == WT_PAGE_ROW_LEAF ?
				    WT_ROW_SLOT(page, r->supd[i].ripcip) :
				    WT_COL_SLOT(page, r->supd[i].ripcip)];
			else
				upd = r->supd[i].ins->upd;
			r->supd_memsize += __wt_update_list_memsize(upd);
			r->supd[j] = r->supd[i];
		}
		r->supd_next = j;
	}

done:	if (F_ISSET(r, WT_REC_LOOKASIDE)) {
		/* Track the oldest lookaside timestamp seen so far. */
		multi->page_las.skew_newest = r->las_skew_newest;
		multi->page_las.max_txn = r->max_txn;
		multi->page_las.unstable_txn = r->unstable_txn;
		WT_ASSERT(session, r->unstable_txn != WT_TXN_NONE);
		multi->page_las.max_timestamp = r->max_timestamp;

		WT_ASSERT(session, r->all_upd_prepare_in_prog == true ||
		    r->unstable_durable_timestamp >= r->unstable_timestamp);

		multi->page_las.unstable_timestamp = r->unstable_timestamp;
		multi->page_las.unstable_durable_timestamp =
		    r->unstable_durable_timestamp;
	}

err:	__wt_scr_free(session, &key);
	return (ret);
}

/*
 * __rec_split_write_header --
 *	Initialize a disk page's header.
 */
static void
__rec_split_write_header(WT_SESSION_IMPL *session,
    WT_RECONCILE *r, WT_REC_CHUNK *chunk, WT_MULTI *multi, WT_PAGE_HEADER *dsk)
{
	WT_BTREE *btree;
	WT_PAGE *page;

	btree = S2BT(session);
	page = r->page;

	dsk->recno = btree->type == BTREE_ROW ? WT_RECNO_OOB : multi->key.recno;
	dsk->write_gen = 0;
	dsk->mem_size = multi->size;
	dsk->u.entries = chunk->entries;
	dsk->type = page->type;

	dsk->flags = 0;

	/* Set the zero-length value flag in the page header. */
	if (page->type == WT_PAGE_ROW_LEAF) {
		F_CLR(dsk, WT_PAGE_EMPTY_V_ALL | WT_PAGE_EMPTY_V_NONE);

		if (chunk->entries != 0 && r->all_empty_value)
			F_SET(dsk, WT_PAGE_EMPTY_V_ALL);
		if (chunk->entries != 0 && !r->any_empty_value)
			F_SET(dsk, WT_PAGE_EMPTY_V_NONE);
	}

	/*
	 * Note in the page header if using the lookaside table eviction path
	 * and we found updates that weren't globally visible when reconciling
	 * this page.
	 */
	if (F_ISSET(r, WT_REC_LOOKASIDE) && multi->supd != NULL)
		F_SET(dsk, WT_PAGE_LAS_UPDATE);

	dsk->unused = 0;

	dsk->version = __wt_process.page_version_ts ?
	    WT_PAGE_VERSION_TS : WT_PAGE_VERSION_ORIG;

	/* Clear the memory owned by the block manager. */
	memset(WT_BLOCK_HEADER_REF(dsk), 0, btree->block_header);
}

/*
 * __rec_split_write_reuse --
 *	Check if a previously written block can be reused.
 */
static bool
__rec_split_write_reuse(WT_SESSION_IMPL *session,
    WT_RECONCILE *r, WT_MULTI *multi, WT_ITEM *image, bool last_block)
{
	WT_MULTI *multi_match;
	WT_PAGE_MODIFY *mod;

	mod = r->page->modify;

	/*
	 * Don't bother calculating checksums for bulk loads, there's no reason
	 * to believe they'll be useful. Check because LSM does bulk-loads as
	 * part of normal operations and the check is cheap.
	 */
	if (r->is_bulk_load)
		return (false);

	/*
	 * Calculating the checksum is the expensive part, try to avoid it.
	 *
	 * Ignore the last block of any reconciliation. Pages are written in the
	 * same block order every time, so the last block written for a page is
	 * unlikely to match any previously written block or block written in
	 * the future, (absent a point-update earlier in the page which didn't
	 * change the size of the on-page object in any way).
	 */
	if (last_block)
		return (false);

	/*
	 * Quit if evicting with no previously written block to compare against.
	 * (In other words, if there's eviction pressure and the page was never
	 * written by a checkpoint, calculating a checksum is worthless.)
	 *
	 * Quit if evicting and a previous check failed, once there's a miss no
	 * future block will match.
	 */
	if (F_ISSET(r, WT_REC_EVICT)) {
		if (mod->rec_result != WT_PM_REC_MULTIBLOCK ||
		    mod->mod_multi_entries < r->multi_next)
			return (false);
		if (r->evict_matching_checksum_failed)
			return (false);
	}

	/* Calculate the checksum for this block. */
	multi->checksum = __wt_checksum(image->data, image->size);

	/*
	 * Don't check for a block match when writing blocks during compaction,
	 * the whole idea is to move those blocks. Check after calculating the
	 * checksum, we don't distinguish between pages written solely as part
	 * of the compaction and pages written at around the same time, and so
	 * there's a possibility the calculated checksum will be useful in the
	 * future.
	 */
	if (session->compact_state != WT_COMPACT_NONE)
		return (false);

	/*
	 * Pages are written in the same block order every time, only check the
	 * appropriate slot.
	 */
	if (mod->rec_result != WT_PM_REC_MULTIBLOCK ||
	    mod->mod_multi_entries < r->multi_next)
		return (false);

	multi_match = &mod->mod_multi[r->multi_next - 1];
	if (multi_match->size != multi->size ||
	    multi_match->checksum != multi->checksum) {
		r->evict_matching_checksum_failed = true;
		return (false);
	}

	multi_match->addr.reuse = 1;
	multi->addr = multi_match->addr;

	WT_STAT_DATA_INCR(session, rec_page_match);
	return (true);
}

/*
 * __rec_compression_adjust --
 *	Adjust the pre-compression page size based on compression results.
 */
static inline void
__rec_compression_adjust(WT_SESSION_IMPL *session,
    uint32_t max, size_t compressed_size, bool last_block, uint64_t *adjustp)
{
	WT_BTREE *btree;
	uint64_t adjust, current, new;
	u_int ten_percent;

	btree = S2BT(session);
	ten_percent = max / 10;

	/*
	 * Changing the pre-compression size updates a shared memory location
	 * and it's not uncommon to be pushing out large numbers of pages from
	 * the same file. If compression creates a page larger than the target
	 * size, decrease the pre-compression size. If compression creates a
	 * page smaller than the target size, increase the pre-compression size.
	 * Once we get under the target size, try and stay there to minimize
	 * shared memory updates, but don't go over the target size, that means
	 * we're writing bad page sizes.
	 *	Writing a shared memory location without a lock and letting it
	 * race, minor trickiness so we only read and write the value once.
	 */
	WT_ORDERED_READ(current, *adjustp);
	WT_ASSERT(session, current >= max);

	if (compressed_size > max) {
		/*
		 * The compressed size is GT the page maximum.
		 * Check if the pre-compression size is larger than the maximum.
		 * If 10% of the page size larger than the maximum, decrease it
		 * by that amount. Else if it's not already at the page maximum,
		 * set it there.
		 *
		 * Note we're using 10% of the maximum page size as our test for
		 * when to adjust the pre-compression size as well as the amount
		 * by which we adjust it. Not updating the value when it's close
		 * to the page size keeps us from constantly updating a shared
		 * memory location, and 10% of the page size is an OK step value
		 * as well, so we use it in both cases.
		 */
		adjust = current - max;
		if (adjust > ten_percent)
			new = current - ten_percent;
		else if (adjust != 0)
			new = max;
		else
			return;
	} else {
		/*
		 * The compressed size is LTE the page maximum.
		 *
		 * Don't increase the pre-compressed size on the last block, the
		 * last block might be tiny.
		 *
		 * If the compressed size is less than the page maximum by 10%,
		 * increase the pre-compression size by 10% of the page, or up
		 * to the maximum in-memory image size.
		 *
		 * Note we're using 10% of the maximum page size... see above.
		 */
		if (last_block || compressed_size > max - ten_percent)
			return;

		adjust = current + ten_percent;
		if (adjust < btree->maxmempage_image)
			new = adjust;
		else if (current != btree->maxmempage_image)
			new = btree->maxmempage_image;
		else
			return;
	}
	*adjustp = new;
}

/*
 * __rec_split_write --
 *	Write a disk block out for the split helper functions.
 */
static int
__rec_split_write(WT_SESSION_IMPL *session, WT_RECONCILE *r,
    WT_REC_CHUNK *chunk, WT_ITEM *compressed_image, bool last_block)
{
	WT_BTREE *btree;
	WT_MULTI *multi;
	WT_PAGE *page;
	size_t addr_size, compressed_size;
	uint8_t addr[WT_BTREE_MAX_ADDR_COOKIE];
#ifdef HAVE_DIAGNOSTIC
	bool verify_image;
#endif

	btree = S2BT(session);
	page = r->page;
#ifdef HAVE_DIAGNOSTIC
	verify_image = true;
#endif

	/* Make sure there's enough room for another write. */
	WT_RET(__wt_realloc_def(
	    session, &r->multi_allocated, r->multi_next + 1, &r->multi));
	multi = &r->multi[r->multi_next++];

	/* Initialize the address (set the addr type for the parent). */
	multi->addr.oldest_start_ts = chunk->oldest_start_ts;
	multi->addr.newest_durable_ts = chunk->newest_durable_ts;
	multi->addr.newest_stop_ts = chunk->newest_stop_ts;
	multi->addr.oldest_start_txn = chunk->oldest_start_txn;
	multi->addr.newest_stop_txn = chunk->newest_stop_txn;

	switch (page->type) {
	case WT_PAGE_COL_FIX:
		multi->addr.type = WT_ADDR_LEAF_NO;
		break;
	case WT_PAGE_COL_VAR:
	case WT_PAGE_ROW_LEAF:
		multi->addr.type =
		    r->ovfl_items ? WT_ADDR_LEAF : WT_ADDR_LEAF_NO;
		break;
	case WT_PAGE_COL_INT:
	case WT_PAGE_ROW_INT:
		multi->addr.type = WT_ADDR_INT;
		break;
	WT_ILLEGAL_VALUE(session, page->type);
	}
	multi->size = WT_STORE_SIZE(chunk->image.size);
	multi->checksum = 0;

	/* Set the key. */
	if (btree->type == BTREE_ROW)
		WT_RET(__wt_row_ikey_alloc(session, 0,
		    chunk->key.data, chunk->key.size, &multi->key.ikey));
	else
		multi->key.recno = chunk->recno;

	/* Check if there are saved updates that might belong to this block. */
	if (r->supd_next != 0)
		WT_RET(__rec_split_write_supd(
		    session, r, chunk, multi, last_block));

	/* Initialize the page header(s). */
	__rec_split_write_header(session, r, chunk, multi, chunk->image.mem);
	if (compressed_image != NULL)
		__rec_split_write_header(
		    session, r, chunk, multi, compressed_image->mem);

	/*
	 * If we are writing the whole page in our first/only attempt, it might
	 * be a checkpoint (checkpoints are only a single page, by definition).
	 * Checkpoints aren't written here, the wrapup functions do the write.
	 *
	 * Track the buffer with the image. (This is bad layering, but we can't
	 * write the image until the wrapup code, and we don't have a code path
	 * from here to there.)
	 */
	if (last_block &&
	    r->multi_next == 1 && __rec_is_checkpoint(session, r)) {
		WT_ASSERT(session, r->supd_next == 0);

		if (compressed_image == NULL)
			r->wrapup_checkpoint = &chunk->image;
		else {
			r->wrapup_checkpoint = compressed_image;
			r->wrapup_checkpoint_compressed = true;
		}
		return (0);
	}

	/*
	 * If configured for an in-memory database, we can't actually write it.
	 * Instead, we will re-instantiate the page using the disk image and
	 * any list of updates we skipped.
	 */
	if (F_ISSET(r, WT_REC_IN_MEMORY))
		goto copy_image;

	/*
	 * If there are saved updates, either doing update/restore eviction or
	 * lookaside eviction.
	 */
	if (multi->supd != NULL) {
		/*
		 * XXX
		 * If no entries were used, the page is empty and we can only
		 * restore eviction/restore or lookaside updates against
		 * empty row-store leaf pages, column-store modify attempts to
		 * allocate a zero-length array.
		 */
		if (r->page->type != WT_PAGE_ROW_LEAF && chunk->entries == 0)
			return (__wt_set_return(session, EBUSY));

		if (F_ISSET(r, WT_REC_LOOKASIDE)) {
			r->cache_write_lookaside = true;

			/*
			 * Lookaside eviction writes disk images, but if no
			 * entries were used, there's no disk image to write.
			 * There's no more work to do in this case, lookaside
			 * eviction doesn't copy disk images.
			 */
			if (chunk->entries == 0)
				return (0);
		} else {
			r->cache_write_restore = true;

			/*
			 * Update/restore never writes a disk image, but always
			 * copies a disk image.
			 */
			goto copy_image;
		}
	}

	/*
	 * If we wrote this block before, re-use it. Prefer a checksum of the
	 * compressed image. It's an identical test and should be faster.
	 */
	if (__rec_split_write_reuse(session, r, multi,
	    compressed_image == NULL ? &chunk->image : compressed_image,
	    last_block))
		goto copy_image;

	/* Write the disk image and get an address. */
	WT_RET(__wt_bt_write(session,
	    compressed_image == NULL ? &chunk->image : compressed_image,
	    addr, &addr_size, &compressed_size,
	    false, F_ISSET(r, WT_REC_CHECKPOINT), compressed_image != NULL));
#ifdef HAVE_DIAGNOSTIC
	verify_image = false;
#endif
	WT_RET(__wt_memdup(session, addr, addr_size, &multi->addr.addr));
	multi->addr.size = (uint8_t)addr_size;

	/* Adjust the pre-compression page size based on compression results. */
	if (WT_PAGE_IS_INTERNAL(page) &&
	    compressed_size != 0 && btree->intlpage_compadjust)
		__rec_compression_adjust(session, btree->maxintlpage,
		    compressed_size, last_block, &btree->maxintlpage_precomp);
	if (!WT_PAGE_IS_INTERNAL(page) &&
	    compressed_size != 0 && btree->leafpage_compadjust)
		__rec_compression_adjust(session, btree->maxleafpage,
		compressed_size, last_block, &btree->maxleafpage_precomp);

copy_image:
#ifdef HAVE_DIAGNOSTIC
	/*
	 * The I/O routines verify all disk images we write, but there are paths
	 * in reconciliation that don't do I/O. Verify those images, too.
	 */
	WT_ASSERT(session, verify_image == false ||
	    __wt_verify_dsk_image(session, "[reconcile-image]",
	    chunk->image.data, 0, &multi->addr, true) == 0);
#endif

	/*
	 * If re-instantiating this page in memory (either because eviction
	 * wants to, or because we skipped updates to build the disk image),
	 * save a copy of the disk image.
	 */
	if (F_ISSET(r, WT_REC_SCRUB) ||
	    (F_ISSET(r, WT_REC_UPDATE_RESTORE) && multi->supd != NULL))
		WT_RET(__wt_memdup(session,
		    chunk->image.data, chunk->image.size, &multi->disk_image));

	return (0);
}

/*
 * __wt_bulk_init --
 *	Bulk insert initialization.
 */
int
__wt_bulk_init(WT_SESSION_IMPL *session, WT_CURSOR_BULK *cbulk)
{
	WT_BTREE *btree;
	WT_PAGE_INDEX *pindex;
	WT_RECONCILE *r;
	uint64_t recno;

	btree = S2BT(session);

	/*
	 * Bulk-load is only permitted on newly created files, not any empty
	 * file -- see the checkpoint code for a discussion.
	 */
	if (!btree->original)
		WT_RET_MSG(session, EINVAL,
		    "bulk-load is only possible for newly created trees");

	/*
	 * Get a reference to the empty leaf page; we have exclusive access so
	 * we can take a copy of the page, confident the parent won't split.
	 */
	pindex = WT_INTL_INDEX_GET_SAFE(btree->root.page);
	cbulk->ref = pindex->index[0];
	cbulk->leaf = cbulk->ref->page;

	WT_RET(__rec_init(session, cbulk->ref, 0, NULL, &cbulk->reconcile));
	r = cbulk->reconcile;
	r->is_bulk_load = true;

	recno = btree->type == BTREE_ROW ? WT_RECNO_OOB : 1;

	return (__wt_rec_split_init(session,
	    r, cbulk->leaf, recno, btree->maxleafpage_precomp));
}

/*
 * __wt_bulk_wrapup --
 *	Bulk insert cleanup.
 */
int
__wt_bulk_wrapup(WT_SESSION_IMPL *session, WT_CURSOR_BULK *cbulk)
{
	WT_BTREE *btree;
	WT_PAGE *parent;
	WT_RECONCILE *r;

	btree = S2BT(session);
	if ((r = cbulk->reconcile) == NULL)
		return (0);

	switch (btree->type) {
	case BTREE_COL_FIX:
		if (cbulk->entry != 0)
			__wt_rec_incr(session, r, cbulk->entry,
			    __bitstr_size(
			    (size_t)cbulk->entry * btree->bitcnt));
		break;
	case BTREE_COL_VAR:
		if (cbulk->rle != 0)
			WT_RET(__wt_bulk_insert_var(session, cbulk, false));
		break;
	case BTREE_ROW:
		break;
	}

	WT_RET(__wt_rec_split_finish(session, r));
	WT_RET(__rec_write_wrapup(session, r, r->page));
	__rec_write_page_status(session, r);

	/* Mark the page's parent and the tree dirty. */
	parent = r->ref->home;
	WT_RET(__wt_page_modify_init(session, parent));
	__wt_page_modify_set(session, parent);

	__rec_cleanup(session, r);
	__rec_destroy(session, &cbulk->reconcile);

	return (0);
}

/*
 * __rec_split_discard --
 *	Discard the pages resulting from a previous split.
 */
static int
__rec_split_discard(WT_SESSION_IMPL *session, WT_PAGE *page)
{
	WT_BTREE *btree;
	WT_MULTI *multi;
	WT_PAGE_MODIFY *mod;
	uint32_t i;

	btree = S2BT(session);
	mod = page->modify;

	/*
	 * A page that split is being reconciled for the second, or subsequent
	 * time; discard underlying block space used in the last reconciliation
	 * that is not being reused for this reconciliation.
	 */
	for (multi = mod->mod_multi,
	    i = 0; i < mod->mod_multi_entries; ++multi, ++i) {
		if (btree->type == BTREE_ROW)
			__wt_free(session, multi->key);

		__wt_free(session, multi->disk_image);
		__wt_free(session, multi->supd);

		/*
		 * If the page was re-written free the backing disk blocks used
		 * in the previous write (unless the blocks were reused in this
		 * write). The page may instead have been a disk image with
		 * associated saved updates: ownership of the disk image is
		 * transferred when rewriting the page in-memory and there may
		 * not have been saved updates. We've gotten this wrong a few
		 * times, so use the existence of an address to confirm backing
		 * blocks we care about, and free any disk image/saved updates.
		 */
		if (multi->addr.addr != NULL && !multi->addr.reuse) {
			WT_RET(__wt_btree_block_free(
			    session, multi->addr.addr, multi->addr.size));
			__wt_free(session, multi->addr.addr);
		}
	}
	__wt_free(session, mod->mod_multi);
	mod->mod_multi_entries = 0;

	/*
	 * This routine would be trivial, and only walk a single page freeing
	 * any blocks written to support the split, except for root splits.
	 * In the case of root splits, we have to cope with multiple pages in
	 * a linked list, and we also have to discard overflow items written
	 * for the page.
	 */
	if (WT_PAGE_IS_INTERNAL(page) && mod->mod_root_split != NULL) {
		WT_RET(__rec_split_discard(session, mod->mod_root_split));
		WT_RET(__wt_ovfl_track_wrapup(session, mod->mod_root_split));
		__wt_page_out(session, &mod->mod_root_split);
	}

	return (0);
}

/*
 * __rec_split_dump_keys --
 *	Dump out the split keys in verbose mode.
 */
static int
__rec_split_dump_keys(WT_SESSION_IMPL *session, WT_RECONCILE *r)
{
	WT_BTREE *btree;
	WT_DECL_ITEM(tkey);
	WT_MULTI *multi;
	uint32_t i;

	btree = S2BT(session);

	__wt_verbose(
	    session, WT_VERB_SPLIT, "split: %" PRIu32 " pages", r->multi_next);

	if (btree->type == BTREE_ROW) {
		WT_RET(__wt_scr_alloc(session, 0, &tkey));
		for (multi = r->multi, i = 0; i < r->multi_next; ++multi, ++i)
			__wt_verbose(session, WT_VERB_SPLIT,
			    "starting key %s",
			    __wt_buf_set_printable(session,
			    WT_IKEY_DATA(multi->key.ikey),
			    multi->key.ikey->size, tkey));
		__wt_scr_free(session, &tkey);
	} else
		for (multi = r->multi, i = 0; i < r->multi_next; ++multi, ++i)
			__wt_verbose(session, WT_VERB_SPLIT,
			    "starting recno %" PRIu64, multi->key.recno);
	return (0);
}

/*
 * __rec_write_wrapup --
 *	Finish the reconciliation.
 */
static int
__rec_write_wrapup(WT_SESSION_IMPL *session, WT_RECONCILE *r, WT_PAGE *page)
{
	WT_BM *bm;
	WT_BTREE *btree;
	WT_MULTI *multi;
	WT_PAGE_MODIFY *mod;
	WT_REF *ref;
	uint32_t i;

	btree = S2BT(session);
	bm = btree->bm;
	mod = page->modify;
	ref = r->ref;

	/*
	 * This page may have previously been reconciled, and that information
	 * is now about to be replaced.  Make sure it's discarded at some point,
	 * and clear the underlying modification information, we're creating a
	 * new reality.
	 */
	switch (mod->rec_result) {
	case 0:	/*
		 * The page has never been reconciled before, free the original
		 * address blocks (if any).  The "if any" is for empty trees
		 * created when a new tree is opened or previously deleted pages
		 * instantiated in memory.
		 *
		 * The exception is root pages are never tracked or free'd, they
		 * are checkpoints, and must be explicitly dropped.
		 */
		if (__wt_ref_is_root(ref))
			break;
		WT_RET(__wt_ref_block_free(session, ref));
		break;
	case WT_PM_REC_EMPTY:				/* Page deleted */
		break;
	case WT_PM_REC_MULTIBLOCK:			/* Multiple blocks */
		/*
		 * Discard the multiple replacement blocks.
		 */
		WT_RET(__rec_split_discard(session, page));
		break;
	case WT_PM_REC_REPLACE:				/* 1-for-1 page swap */
		/*
		 * Discard the replacement leaf page's blocks.
		 *
		 * The exception is root pages are never tracked or free'd, they
		 * are checkpoints, and must be explicitly dropped.
		 */
		if (!__wt_ref_is_root(ref))
			WT_RET(__wt_btree_block_free(session,
			    mod->mod_replace.addr, mod->mod_replace.size));

		/* Discard the replacement page's address and disk image. */
		__wt_free(session, mod->mod_replace.addr);
		mod->mod_replace.size = 0;
		__wt_free(session, mod->mod_disk_image);
		break;
	WT_ILLEGAL_VALUE(session, mod->rec_result);
	}

	/* Reset the reconciliation state. */
	mod->rec_result = 0;

	/*
	 * If using the lookaside table eviction path and we found updates that
	 * weren't globally visible when reconciling this page, copy them into
	 * the database's lookaside store.
	 */
	if (F_ISSET(r, WT_REC_LOOKASIDE))
		WT_RET(__rec_las_wrapup(session, r));

	/*
	 * Wrap up overflow tracking.  If we are about to create a checkpoint,
	 * the system must be entirely consistent at that point (the underlying
	 * block manager is presumably going to do some action to resolve the
	 * list of allocated/free/whatever blocks that are associated with the
	 * checkpoint).
	 */
	WT_RET(__wt_ovfl_track_wrapup(session, page));

	__wt_verbose(session, WT_VERB_RECONCILE,
	    "%p reconciled into %" PRIu32 " pages", (void *)ref, r->multi_next);

	switch (r->multi_next) {
	case 0:						/* Page delete */
		WT_STAT_CONN_INCR(session, rec_page_delete);
		WT_STAT_DATA_INCR(session, rec_page_delete);

		/*
		 * If this is the root page, we need to create a sync point.
		 * For a page to be empty, it has to contain nothing at all,
		 * which means it has no records of any kind and is durable.
		 */
		ref = r->ref;
		if (__wt_ref_is_root(ref)) {
			WT_RET(bm->checkpoint(
			    bm, session, NULL, btree->ckpt, false));
			__wt_checkpoint_tree_reconcile_update(session,
			    WT_TS_NONE, WT_TS_NONE, WT_TS_MAX,
			    WT_TXN_NONE, WT_TXN_MAX);
		}

		/*
		 * If the page was empty, we want to discard it from the tree
		 * by discarding the parent's key when evicting the parent.
		 * Mark the page as deleted, then return success, leaving the
		 * page in memory.  If the page is subsequently modified, that
		 * is OK, we'll just reconcile it again.
		 */
		mod->rec_result = WT_PM_REC_EMPTY;
		break;
	case 1:						/* 1-for-1 page swap */
		/*
		 * Because WiredTiger's pages grow without splitting, we're
		 * replacing a single page with another single page most of
		 * the time.
		 *
		 * If in-memory, or saving/restoring changes for this page and
		 * there's only one block, there's nothing to write. Set up
		 * a single block as if to split, then use that disk image to
		 * rewrite the page in memory. This is separate from simple
		 * replacements where eviction has decided to retain the page
		 * in memory because the latter can't handle update lists and
		 * splits can.
		 */
		if (F_ISSET(r, WT_REC_IN_MEMORY) ||
		    (F_ISSET(r, WT_REC_UPDATE_RESTORE) &&
		    r->multi->supd_entries != 0))
			goto split;

		/*
		 * We may have a root page, create a sync point. (The write code
		 * ignores root page updates, leaving that work to us.)
		 */
		if (r->wrapup_checkpoint == NULL) {
			mod->mod_replace = r->multi->addr;
			r->multi->addr.addr = NULL;
			mod->mod_disk_image = r->multi->disk_image;
			r->multi->disk_image = NULL;
			mod->mod_page_las = r->multi->page_las;
		} else {
			WT_RET(__wt_bt_write(session, r->wrapup_checkpoint,
			    NULL, NULL, NULL,
			    true, F_ISSET(r, WT_REC_CHECKPOINT),
			    r->wrapup_checkpoint_compressed));
			__wt_checkpoint_tree_reconcile_update(session,
			    r->multi->addr.oldest_start_ts,
			    r->multi->addr.newest_durable_ts,
			    r->multi->addr.newest_stop_ts,
			    r->multi->addr.oldest_start_txn,
			    r->multi->addr.newest_stop_txn);
		}

		mod->rec_result = WT_PM_REC_REPLACE;
		break;
	default:					/* Page split */
		if (WT_PAGE_IS_INTERNAL(page))
			WT_STAT_DATA_INCR(session, rec_multiblock_internal);
		else
			WT_STAT_DATA_INCR(session, rec_multiblock_leaf);

		/* Optionally display the actual split keys in verbose mode. */
		if (WT_VERBOSE_ISSET(session, WT_VERB_SPLIT))
			WT_RET(__rec_split_dump_keys(session, r));

		/*
		 * The reuse flag was set in some cases, but we have to clear
		 * it, otherwise on subsequent reconciliation we would fail to
		 * remove blocks that are being discarded.
		 */
split:		for (multi = r->multi, i = 0; i < r->multi_next; ++multi, ++i)
			multi->addr.reuse = 0;
		mod->mod_multi = r->multi;
		mod->mod_multi_entries = r->multi_next;
		mod->rec_result = WT_PM_REC_MULTIBLOCK;

		r->multi = NULL;
		r->multi_next = 0;
		break;
	}

	return (0);
}

/*
 * __rec_write_wrapup_err --
 *	Finish the reconciliation on error.
 */
static int
__rec_write_wrapup_err(WT_SESSION_IMPL *session, WT_RECONCILE *r, WT_PAGE *page)
{
	WT_DECL_RET;
	WT_MULTI *multi;
	WT_PAGE_MODIFY *mod;
	uint32_t i;

	mod = page->modify;

	/*
	 * Clear the address-reused flag from the multiblock reconciliation
	 * information (otherwise we might think the backing block is being
	 * reused on a subsequent reconciliation where we want to free it).
	 */
	if (mod->rec_result == WT_PM_REC_MULTIBLOCK)
		for (multi = mod->mod_multi,
		    i = 0; i < mod->mod_multi_entries; ++multi, ++i)
			multi->addr.reuse = 0;

	/*
	 * On error, discard blocks we've written, they're unreferenced by the
	 * tree.  This is not a question of correctness, we're avoiding block
	 * leaks.
	 *
	 * Don't discard backing blocks marked for reuse, they remain part of
	 * a previous reconciliation.
	 */
	for (multi = r->multi, i = 0; i < r->multi_next; ++multi, ++i)
		if (multi->addr.addr != NULL) {
			if (multi->addr.reuse)
				multi->addr.addr = NULL;
			else
				WT_TRET(__wt_btree_block_free(session,
				    multi->addr.addr, multi->addr.size));
		}

	/*
	 * If using the lookaside table eviction path and we found updates that
	 * weren't globally visible when reconciling this page, we might have
	 * already copied them into the database's lookaside store. Remove them.
	 */
	if (F_ISSET(r, WT_REC_LOOKASIDE))
		WT_TRET(__rec_las_wrapup_err(session, r));

	WT_TRET(__wt_ovfl_track_wrapup_err(session, page));

	return (ret);
}

/*
 * __rec_las_wrapup --
 *	Copy all of the saved updates into the database's lookaside table.
 */
static int
__rec_las_wrapup(WT_SESSION_IMPL *session, WT_RECONCILE *r)
{
	WT_CURSOR *cursor;
	WT_DECL_ITEM(key);
	WT_DECL_RET;
	WT_MULTI *multi;
	uint32_t i, session_flags;

	/* Check if there's work to do. */
	for (multi = r->multi, i = 0; i < r->multi_next; ++multi, ++i)
		if (multi->supd != NULL)
			break;
	if (i == r->multi_next)
		return (0);

	/* Ensure enough room for a column-store key without checking. */
	WT_RET(__wt_scr_alloc(session, WT_INTPACK64_MAXSIZE, &key));

	__wt_las_cursor(session, &cursor, &session_flags);

	for (multi = r->multi, i = 0; i < r->multi_next; ++multi, ++i)
		if (multi->supd != NULL) {
			WT_ERR(__wt_las_insert_block(
			    cursor, S2BT(session), r->page, multi, key));

			__wt_free(session, multi->supd);
			multi->supd_entries = 0;
		}

err:	WT_TRET(__wt_las_cursor_close(session, &cursor, session_flags));

	__wt_scr_free(session, &key);
	return (ret);
}

/*
 * __rec_las_wrapup_err --
 *	Discard any saved updates from the database's lookaside buffer.
 */
static int
__rec_las_wrapup_err(WT_SESSION_IMPL *session, WT_RECONCILE *r)
{
	WT_DECL_RET;
	WT_MULTI *multi;
	uint64_t las_pageid;
	uint32_t i;

	/*
	 * Note the additional check for a non-zero lookaside page ID, that
	 * flags if lookaside table entries for this page have been written.
	 */
	for (multi = r->multi, i = 0; i < r->multi_next; ++multi, ++i)
		if (multi->supd != NULL &&
		    (las_pageid = multi->page_las.las_pageid) != 0)
			WT_TRET(__wt_las_remove_block(session, las_pageid));

	return (ret);
}

/*
 * __wt_rec_cell_build_ovfl --
 *	Store overflow items in the file, returning the address cookie.
 */
int
__wt_rec_cell_build_ovfl(WT_SESSION_IMPL *session,
    WT_RECONCILE *r, WT_REC_KV *kv, uint8_t type,
    wt_timestamp_t start_ts, wt_timestamp_t stop_ts,
    uint64_t start_txn, uint64_t stop_txn, uint64_t rle)
{
	WT_BM *bm;
	WT_BTREE *btree;
	WT_DECL_ITEM(tmp);
	WT_DECL_RET;
	WT_PAGE *page;
	WT_PAGE_HEADER *dsk;
	size_t size;
	uint8_t *addr, buf[WT_BTREE_MAX_ADDR_COOKIE];

	btree = S2BT(session);
	bm = btree->bm;
	page = r->page;

	/* Track if page has overflow items. */
	r->ovfl_items = true;

	/*
	 * See if this overflow record has already been written and reuse it if
	 * possible, otherwise write a new overflow record.
	 */
	WT_RET(__wt_ovfl_reuse_search(
	    session, page, &addr, &size, kv->buf.data, kv->buf.size));
	if (addr == NULL) {
		/* Allocate a buffer big enough to write the overflow record. */
		size = kv->buf.size;
		WT_RET(bm->write_size(bm, session, &size));
		WT_RET(__wt_scr_alloc(session, size, &tmp));

		/* Initialize the buffer: disk header and overflow record. */
		dsk = tmp->mem;
		memset(dsk, 0, WT_PAGE_HEADER_SIZE);
		dsk->type = WT_PAGE_OVFL;
		dsk->u.datalen = (uint32_t)kv->buf.size;
		memcpy(WT_PAGE_HEADER_BYTE(btree, dsk),
		    kv->buf.data, kv->buf.size);
		dsk->mem_size =
		    WT_PAGE_HEADER_BYTE_SIZE(btree) + (uint32_t)kv->buf.size;
		tmp->size = dsk->mem_size;

		/* Write the buffer. */
		addr = buf;
		WT_ERR(__wt_bt_write(session, tmp, addr, &size, NULL,
		    false, F_ISSET(r, WT_REC_CHECKPOINT), false));

		/*
		 * Track the overflow record (unless it's a bulk load, which
		 * by definition won't ever reuse a record.
		 */
		if (!r->is_bulk_load)
			WT_ERR(__wt_ovfl_reuse_add(session, page,
			    addr, size, kv->buf.data, kv->buf.size));
	}

	/* Set the callers K/V to reference the overflow record's address. */
	WT_ERR(__wt_buf_set(session, &kv->buf, addr, size));

	/* Build the cell and return. */
	kv->cell_len = __wt_cell_pack_ovfl(session, &kv->cell, type,
	    start_ts, stop_ts, start_txn, stop_txn, rle, kv->buf.size);
	kv->len = kv->cell_len + kv->buf.size;

err:	__wt_scr_free(session, &tmp);
	return (ret);
}<|MERGE_RESOLUTION|>--- conflicted
+++ resolved
@@ -891,19 +891,8 @@
 	 * worse outcome than having a split point that doesn't fall on an
 	 * allocation size boundary in those cases.
 	 */
-<<<<<<< HEAD
-	timestamp = first_ts_upd == NULL ? WT_TS_NONE : first_ts_upd->durable_ts;
-	all_visible = upd == first_txn_upd && !(uncommitted || prepared) &&
-	    (F_ISSET(r, WT_REC_VISIBLE_ALL) ?
-	    __wt_txn_visible_all(session, max_txn, timestamp) :
-	    __wt_txn_visible(session, max_txn, timestamp));
-
-	if (all_visible)
-		goto check_original_value;
-=======
 	if (split_size == 0 || split_size == maxpagesize)
 		split_size = (uint32_t)((a * (u_int)split_pct) / 100);
->>>>>>> ad70ff09
 
 	return (split_size);
 }
