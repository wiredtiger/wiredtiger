--- conflicted
+++ resolved
@@ -3813,7 +3813,7 @@
 				    upd->type != WT_UPDATE_RESERVED);
 				continue;
 			case WT_UPDATE_STANDARD:
-				las_value.data = WT_UPDATE_DATA(upd);
+				las_value.data = upd->data;
 				las_value.size = upd->size;
 				break;
 			}
@@ -3826,15 +3826,6 @@
 			    btree_id, &las_addr, ++las_counter,
 			    list->onpage_txn, &las_timestamp, key);
 
-<<<<<<< HEAD
-=======
-			if (upd->type == WT_UPDATE_DELETED)
-				las_value.size = 0;
-			else {
-				las_value.data = upd->data;
-				las_value.size = upd->size;
-			}
->>>>>>> 03adada5
 #ifdef HAVE_TIMESTAMPS
 			las_timestamp.data = &upd->timestamp;
 			las_timestamp.size = WT_TIMESTAMP_SIZE;
@@ -4765,7 +4756,6 @@
 				ins = WT_SKIP_NEXT(ins);
 			}
 
-<<<<<<< HEAD
 			update_no_copy = true;	/* No data copy */
 			repeat_count = 1;	/* Single record */
 			deleted = false;
@@ -4784,12 +4774,7 @@
 					update_no_copy = false;
 					break;
 				case WT_UPDATE_STANDARD:
-					data = WT_UPDATE_DATA(upd);
-=======
-				deleted = upd->type == WT_UPDATE_DELETED;
-				if (!deleted) {
 					data = upd->data;
->>>>>>> 03adada5
 					size = upd->size;
 					break;
 				WT_ILLEGAL_VALUE_ERR(session);
@@ -5012,7 +4997,6 @@
 					rle += skip;
 					src_recno += skip;
 				}
-<<<<<<< HEAD
 			} else if (upd == NULL)
 				deleted = true;
 			else
@@ -5033,14 +5017,7 @@
 					update_no_copy = false;
 					break;
 				case WT_UPDATE_STANDARD:
-					data = WT_UPDATE_DATA(upd);
-=======
-			} else {
-				deleted = upd == NULL ||
-				    upd->type == WT_UPDATE_DELETED;
-				if (!deleted) {
 					data = upd->data;
->>>>>>> 03adada5
 					size = upd->size;
 					break;
 				WT_ILLEGAL_VALUE_ERR(session);
@@ -5631,12 +5608,8 @@
 				cbt->slot = WT_ROW_SLOT(page, rip);
 				WT_ERR(__wt_value_return(session, cbt, upd));
 				WT_ERR(__rec_cell_build_val(session, r,
-<<<<<<< HEAD
 				    cbt->iface.value.data,
 				    cbt->iface.value.size, (uint64_t)0));
-=======
-				    upd->data, upd->size, (uint64_t)0));
->>>>>>> 03adada5
 				dictionary = true;
 				break;
 			case WT_UPDATE_STANDARD:
@@ -5651,7 +5624,7 @@
 					    val->len = val->buf.size = 0;
 				} else {
 					WT_ERR(__rec_cell_build_val(session, r,
-					    WT_UPDATE_DATA(upd), upd->size,
+					    upd->data, upd->size,
 					    (uint64_t)0));
 					dictionary = true;
 				}
@@ -5829,7 +5802,6 @@
 			cbt->slot = UINT32_MAX;
 			WT_RET(__wt_value_return(session, cbt, upd));
 			WT_RET(__rec_cell_build_val(session, r,
-<<<<<<< HEAD
 			    cbt->iface.value.data,
 			    cbt->iface.value.size, (uint64_t)0));
 			break;
@@ -5838,15 +5810,11 @@
 				val->len = 0;
 			else
 				WT_RET(__rec_cell_build_val(session, r,
-				    WT_UPDATE_DATA(upd), upd->size,
+				    upd->data, upd->size,
 				    (uint64_t)0));
 			break;
 		WT_ILLEGAL_VALUE(session);
 		}
-=======
-			    upd->data, upd->size, (uint64_t)0));
-
->>>>>>> 03adada5
 							/* Build key cell. */
 		WT_RET(__rec_cell_build_leaf_key(session, r,
 		    WT_INSERT_KEY(ins), WT_INSERT_KEY_SIZE(ins), &ovfl_key));
