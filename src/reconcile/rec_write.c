/*-
 * Copyright (c) 2014-2017 MongoDB, Inc.
 * Copyright (c) 2008-2014 WiredTiger, Inc.
 *	All rights reserved.
 *
 * See the file LICENSE for redistribution information.
 */

#include "wt_internal.h"

struct __rec_chunk;		typedef struct __rec_chunk WT_CHUNK;
struct __rec_dictionary;	typedef struct __rec_dictionary WT_DICTIONARY;
struct __rec_kv;		typedef struct __rec_kv WT_KV;

/*
 * Reconciliation is the process of taking an in-memory page, walking each entry
 * in the page, building a backing disk image in a temporary buffer representing
 * that information, and writing that buffer to disk.  What could be simpler?
 *
 * WT_RECONCILE --
 *	Information tracking a single page reconciliation.
 */
typedef struct {
	WT_REF  *ref;			/* Page being reconciled */
	WT_PAGE *page;
	uint32_t flags;			/* Caller's configuration */

	/*
	 * Track start/stop write generation to decide if all changes to the
	 * page are written.
	 */
	uint32_t orig_write_gen;

	/*
	 * Track start/stop checkpoint generations to decide if lookaside table
	 * records are correct.
	 */
	uint64_t orig_btree_checkpoint_gen;
	uint64_t orig_txn_checkpoint_gen;

	/*
	 * Track the oldest running transaction and whether to skew lookaside
	 * to the newest update.
	 */
<<<<<<< HEAD
	bool skew_oldest;
=======
	bool las_skew_newest;
>>>>>>> 6dcff54e
	uint64_t last_running;

	/* Track the page's min/maximum transactions. */
	uint64_t max_txn;
	WT_DECL_TIMESTAMP(max_timestamp)
	WT_DECL_TIMESTAMP(max_onpage_timestamp)
	WT_DECL_TIMESTAMP(min_saved_timestamp)

	u_int updates_seen;		/* Count of updates seen. */
	u_int updates_unstable;		/* Count of updates not visible_all. */

	bool update_uncommitted;	/* An update was uncommitted */
	bool update_used;		/* An update could be used */

	/*
	 * When we can't mark the page clean (for example, checkpoint found some
	 * uncommitted updates), there's a leave-dirty flag.
	 */
	bool leave_dirty;

	/*
	 * Raw compression (don't get me started, as if normal reconciliation
	 * wasn't bad enough).  If an application wants absolute control over
	 * what gets written to disk, we give it a list of byte strings and it
	 * gives us back an image that becomes a file block.  Because we don't
	 * know the number of items we're storing in a block until we've done
	 * a lot of work, we turn off most compression: dictionary, copy-cell,
	 * prefix and row-store internal page suffix compression are all off.
	 */
	bool	  raw_compression;
	uint32_t  raw_max_slots;	/* Raw compression array sizes */
	uint32_t *raw_entries;		/* Raw compression slot entries */
	uint32_t *raw_offsets;		/* Raw compression slot offsets */
	uint64_t *raw_recnos;		/* Raw compression recno count */
	WT_ITEM	  raw_destination;	/* Raw compression destination buffer */

	/*
	 * Track if reconciliation has seen any overflow items.  If a leaf page
	 * with no overflow items is written, the parent page's address cell is
	 * set to the leaf-no-overflow type.  This means we can delete the leaf
	 * page without reading it because we don't have to discard any overflow
	 * items it might reference.
	 *
	 * The test test is per-page reconciliation, that is, once we see an
	 * overflow item on the page, all subsequent leaf pages written for the
	 * page will not be leaf-no-overflow type, regardless of whether or not
	 * they contain overflow items.  In other words, leaf-no-overflow is not
	 * guaranteed to be set on every page that doesn't contain an overflow
	 * item, only that if it is set, the page contains no overflow items.
	 *
	 * The reason is because of raw compression: there's no easy/fast way to
	 * figure out if the rows selected by raw compression included overflow
	 * items, and the optimization isn't worth another pass over the data.
	 */
	bool	ovfl_items;

	/*
	 * Track if reconciliation of a row-store leaf page has seen empty (zero
	 * length) values.  We don't write out anything for empty values, so if
	 * there are empty values on a page, we have to make two passes over the
	 * page when it's read to figure out how many keys it has, expensive in
	 * the common case of no empty values and (entries / 2) keys.  Likewise,
	 * a page with only empty values is another common data set, and keys on
	 * that page will be equal to the number of entries.  In both cases, set
	 * a flag in the page's on-disk header.
	 *
	 * The test is per-page reconciliation as described above for the
	 * overflow-item test.
	 */
	bool	all_empty_value, any_empty_value;

	/*
	 * Reconciliation gets tricky if we have to split a page, which happens
	 * when the disk image we create exceeds the page type's maximum disk
	 * image size.
	 *
	 * First, the sizes of the page we're building.  If WiredTiger is doing
	 * page layout, page_size is the same as page_size_orig. We accumulate
	 * a "page size" of raw data and when we reach that size, we split the
	 * page into multiple chunks, eventually compressing those chunks.  When
	 * the application is doing page layout (raw compression is configured),
	 * page_size can continue to grow past page_size_orig, and we keep
	 * accumulating raw data until the raw compression callback accepts it.
	 */
	uint32_t page_size;		/* Set page size */
	uint32_t page_size_orig;	/* Saved set page size */
	uint32_t max_raw_page_size;	/* Max page size with raw compression */

	/*
	 * Second, the split size: if we're doing the page layout, split to a
	 * smaller-than-maximum page size when a split is required so we don't
	 * repeatedly split a packed page.
	 */
	uint32_t split_size;		/* Split page size */
	uint32_t min_split_size;	/* Minimum split page size */

	/*
	 * We maintain two split chunks in the memory during reconciliation to
	 * be written out as pages. As we get to the end of the data, if the
	 * last one turns out to be smaller than the minimum split size, we go
	 * back into the penultimate chunk and split at this minimum split size
	 * boundary. This moves some data from the penultimate chunk to the last
	 * chunk, hence increasing the size of the last page written without
	 * decreasing the penultimate page size beyond the minimum split size.
	 * For this reason, we maintain an expected split percentage boundary
	 * and a minimum split percentage boundary.
	 *
	 * Chunks are referenced by current and previous pointers. In case of a
	 * split, previous references the first chunk and current switches to
	 * the second chunk. If reconciliation generates more split chunks, the
	 * the previous chunk is written to the disk and current and previous
	 * swap.
	 */
	struct __rec_chunk {
		/*
		 * The recno and entries fields are the starting record number
		 * of the split chunk (for column-store splits), and the number
		 * of entries in the split chunk.
		 *
		 * The key for a row-store page; no column-store key is needed
		 * because the page's recno, stored in the recno field, is the
		 * column-store key.
		 */
		uint32_t entries;
		uint64_t recno;
		WT_ITEM  key;

		uint32_t min_entries;
		uint64_t min_recno;
		WT_ITEM  min_key;

		/* Minimum split-size boundary buffer offset. */
		size_t   min_offset;

		WT_ITEM image;				/* disk-image */
	} chunkA, chunkB, *cur_ptr, *prev_ptr;

	/*
	 * We track current information about the current record number, the
	 * number of entries copied into the disk image buffer, where we are
	 * in the buffer, and how much memory remains. Those values are
	 * packaged here rather than passing pointers to stack locations
	 * around the code.
	 */
	uint64_t recno;			/* Current record number */
	uint32_t entries;		/* Current number of entries */
	uint8_t *first_free;		/* Current first free byte */
	size_t	 space_avail;		/* Remaining space in this chunk */
	/* Remaining space in this chunk to put a minimum size boundary */
	size_t	 min_space_avail;

	/*
	 * Saved update list, supporting the WT_REC_UPDATE_RESTORE and
	 * WT_REC_LOOKASIDE configurations. While reviewing updates for each
	 * page, we save WT_UPDATE lists here, and then move them to per-block
	 * areas as the blocks are defined.
	 */
	WT_SAVE_UPD *supd;		/* Saved updates */
	uint32_t     supd_next;
	size_t	     supd_allocated;
	size_t       supd_memsize;	/* Size of saved update structures */

	/* List of pages we've written so far. */
	WT_MULTI *multi;
	uint32_t  multi_next;
	size_t	  multi_allocated;

	/*
	 * Root pages are written when wrapping up the reconciliation, remember
	 * the image we're going to write.
	 */
	WT_ITEM *wrapup_checkpoint;
	bool	 wrapup_checkpoint_compressed;

	/*
	 * We don't need to keep the 0th key around on internal pages, the
	 * search code ignores them as nothing can sort less by definition.
	 * There's some trickiness here, see the code for comments on how
	 * these fields work.
	 */
	bool	cell_zero;		/* Row-store internal page 0th key */

	/*
	 * We calculate checksums to find previously written identical blocks,
	 * but once a match fails during an eviction, there's no point trying
	 * again.
	 */
	bool	evict_matching_checksum_failed;

	/*
	 * WT_DICTIONARY --
	 *	We optionally build a dictionary of values for leaf pages. Where
	 * two value cells are identical, only write the value once, the second
	 * and subsequent copies point to the original cell. The dictionary is
	 * fixed size, but organized in a skip-list to make searches faster.
	 */
	struct __rec_dictionary {
		uint64_t hash;				/* Hash value */
		uint32_t offset;			/* Matching cell */

		u_int depth;				/* Skiplist */
		WT_DICTIONARY *next[0];
	} **dictionary;					/* Dictionary */
	u_int dictionary_next, dictionary_slots;	/* Next, max entries */
							/* Skiplist head. */
	WT_DICTIONARY *dictionary_head[WT_SKIP_MAXDEPTH];

	/*
	 * WT_KV--
	 *	An on-page key/value item we're building.
	 */
	struct __rec_kv {
		WT_ITEM	 buf;		/* Data */
		WT_CELL	 cell;		/* Cell and cell's length */
		size_t cell_len;
		size_t len;		/* Total length of cell + data */
	} k, v;				/* Key/Value being built */

	WT_ITEM *cur, _cur;		/* Key/Value being built */
	WT_ITEM *last, _last;		/* Last key/value built */

	bool key_pfx_compress;		/* If can prefix-compress next key */
	bool key_pfx_compress_conf;	/* If prefix compression configured */
	bool key_sfx_compress;		/* If can suffix-compress next key */
	bool key_sfx_compress_conf;	/* If suffix compression configured */

	bool is_bulk_load;		/* If it's a bulk load */

	WT_SALVAGE_COOKIE *salvage;	/* If it's a salvage operation */

	bool cache_write_lookaside;	/* Used the lookaside table */
	bool cache_write_restore;	/* Used update/restoration */

	uint32_t tested_ref_state;	/* Debugging information */

	/*
	 * XXX
	 * In the case of a modified update, we may need a copy of the current
	 * value as a set of bytes. We call back into the btree code using a
	 * fake cursor to do that work. This a layering violation and fragile,
	 * we need a better solution.
	 */
	WT_CURSOR_BTREE update_modify_cbt;
} WT_RECONCILE;

#define	WT_CROSSING_MIN_BND(r, next_len)				\
	((r)->cur_ptr->min_offset == 0 &&				\
	    (next_len) > (r)->min_space_avail)
#define	WT_CROSSING_SPLIT_BND(r, next_len) ((next_len) > (r)->space_avail)
#define	WT_CHECK_CROSSING_BND(r, next_len)				\
	(WT_CROSSING_MIN_BND(r, next_len) || WT_CROSSING_SPLIT_BND(r, next_len))

static void __rec_cell_build_addr(WT_SESSION_IMPL *,
		WT_RECONCILE *, const void *, size_t, u_int, uint64_t);
static int  __rec_cell_build_int_key(WT_SESSION_IMPL *,
		WT_RECONCILE *, const void *, size_t, bool *);
static int  __rec_cell_build_leaf_key(WT_SESSION_IMPL *,
		WT_RECONCILE *, const void *, size_t, bool *);
static int  __rec_cell_build_ovfl(WT_SESSION_IMPL *,
		WT_RECONCILE *, WT_KV *, uint8_t, uint64_t);
static int  __rec_cell_build_val(WT_SESSION_IMPL *,
		WT_RECONCILE *, const void *, size_t, uint64_t);
static void __rec_cleanup(WT_SESSION_IMPL *, WT_RECONCILE *);
static int  __rec_col_fix(WT_SESSION_IMPL *, WT_RECONCILE *, WT_REF *);
static int  __rec_col_fix_slvg(WT_SESSION_IMPL *,
		WT_RECONCILE *, WT_REF *, WT_SALVAGE_COOKIE *);
static int  __rec_col_int(WT_SESSION_IMPL *, WT_RECONCILE *, WT_REF *);
static int  __rec_col_merge(WT_SESSION_IMPL *, WT_RECONCILE *, WT_PAGE *);
static int  __rec_col_var(WT_SESSION_IMPL *,
		WT_RECONCILE *, WT_REF *, WT_SALVAGE_COOKIE *);
static int  __rec_col_var_helper(WT_SESSION_IMPL *, WT_RECONCILE *,
		WT_SALVAGE_COOKIE *, WT_ITEM *, bool, uint8_t, uint64_t);
static int  __rec_destroy_session(WT_SESSION_IMPL *);
static int  __rec_init(WT_SESSION_IMPL *,
		WT_REF *, uint32_t, WT_SALVAGE_COOKIE *, void *);
static int  __rec_las_wrapup(WT_SESSION_IMPL *, WT_RECONCILE *);
static int  __rec_las_wrapup_err(WT_SESSION_IMPL *, WT_RECONCILE *);
static uint32_t __rec_min_split_page_size(WT_BTREE *, uint32_t);
static int  __rec_root_write(WT_SESSION_IMPL *, WT_PAGE *, uint32_t);
static int  __rec_row_int(WT_SESSION_IMPL *, WT_RECONCILE *, WT_PAGE *);
static int  __rec_row_leaf(WT_SESSION_IMPL *,
		WT_RECONCILE *, WT_PAGE *, WT_SALVAGE_COOKIE *);
static int  __rec_row_leaf_insert(
		WT_SESSION_IMPL *, WT_RECONCILE *, WT_INSERT *);
static int  __rec_row_merge(WT_SESSION_IMPL *, WT_RECONCILE *, WT_PAGE *);
static int  __rec_split_discard(WT_SESSION_IMPL *, WT_PAGE *);
static int  __rec_split_row_promote(
		WT_SESSION_IMPL *, WT_RECONCILE *, WT_ITEM *, uint8_t);
static int  __rec_split_write(
		WT_SESSION_IMPL *, WT_RECONCILE *, WT_CHUNK *, WT_ITEM *, bool);
static int  __rec_write_check_complete(
		WT_SESSION_IMPL *, WT_RECONCILE *, int, bool *);
static void __rec_write_page_status(WT_SESSION_IMPL *, WT_RECONCILE *);
static int  __rec_write_wrapup(WT_SESSION_IMPL *, WT_RECONCILE *, WT_PAGE *);
static int  __rec_write_wrapup_err(
		WT_SESSION_IMPL *, WT_RECONCILE *, WT_PAGE *);

static void __rec_dictionary_free(WT_SESSION_IMPL *, WT_RECONCILE *);
static int  __rec_dictionary_init(WT_SESSION_IMPL *, WT_RECONCILE *, u_int);
static int  __rec_dictionary_lookup(
		WT_SESSION_IMPL *, WT_RECONCILE *, WT_KV *, WT_DICTIONARY **);
static void __rec_dictionary_reset(WT_RECONCILE *);

/*
 * __wt_reconcile --
 *	Reconcile an in-memory page into its on-disk format, and write it.
 */
int
__wt_reconcile(WT_SESSION_IMPL *session, WT_REF *ref,
    WT_SALVAGE_COOKIE *salvage, uint32_t flags, bool *lookaside_retryp)
{
	WT_BTREE *btree;
	WT_DECL_RET;
	WT_PAGE *page;
	WT_PAGE_MODIFY *mod;
	WT_RECONCILE *r;
	uint64_t oldest_id;

	btree = S2BT(session);
	page = ref->page;
	mod = page->modify;
	if (lookaside_retryp != NULL)
		*lookaside_retryp = false;

	__wt_verbose(session, WT_VERB_RECONCILE,
	    "%p reconcile %s (%s%s%s)",
	    (void *)ref, __wt_page_type_string(page->type),
	    LF_ISSET(WT_REC_EVICT) ? "evict" : "checkpoint",
	    LF_ISSET(WT_REC_LOOKASIDE) ? ", lookaside" : "",
	    LF_ISSET(WT_REC_UPDATE_RESTORE) ? ", update/restore" : "");

	/*
	 * Sanity check flags.
	 *
	 * We can only do update/restore eviction when the version that ends up
	 * in the page image is the oldest one any reader could need.
	 * Otherwise we would need to keep updates in memory that go back older
	 * than the version in the disk image, and since modify operations
	 * aren't idempotent, that is problematic.
	 *
	 * If we try to do eviction using transaction visibility, we had better
	 * have a snapshot.  This doesn't apply to checkpoints: there are
	 * (rare) cases where we write data at read-uncommitted isolation.
	 */
	WT_ASSERT(session, !LF_ISSET(WT_REC_UPDATE_RESTORE) ||
	    LF_ISSET(WT_REC_VISIBLE_ALL));
	WT_ASSERT(session, !LF_ISSET(WT_REC_EVICT) ||
	    LF_ISSET(WT_REC_VISIBLE_ALL) ||
	    F_ISSET(&session->txn, WT_TXN_HAS_SNAPSHOT));

	/* We shouldn't get called with a clean page, that's an error. */
	WT_ASSERT(session, __wt_page_is_modified(page));

	/*
	 * Reconciliation locks the page for three reasons:
	 *    Reconciliation reads the lists of page updates, obsolete updates
	 * cannot be discarded while reconciliation is in progress;
	 *    The compaction process reads page modification information, which
	 * reconciliation modifies;
	 *    In-memory splits: reconciliation of an internal page cannot handle
	 * a child page splitting during the reconciliation.
	 */
	WT_PAGE_LOCK(session, page);

	/*
	 * Now that the page is locked, if attempting to evict it, check again
	 * whether eviction is permitted. The page's state could have changed
	 * while we were waiting to acquire the lock (e.g., the page could have
	 * split).
	 */
	if (LF_ISSET(WT_REC_EVICT) &&
	    !__wt_page_can_evict(session, ref, NULL)) {
		WT_PAGE_UNLOCK(session, page);
		return (EBUSY);
	}

#if 0
	if (LF_ISSET(WT_REC_EVICT) && LF_ISSET(WT_REC_LOOKASIDE) &&
	    session == S2C(session)->evict_threads.threads[0]->session) {
		WT_TRET(__wt_msg(session, "reconciling page for lookaside:"));
		WT_TRET(__wt_debug_page(session, ref, NULL));
	}
#endif

	oldest_id = __wt_txn_oldest_id(session);
	if (LF_ISSET(WT_REC_EVICT)) {
		mod->last_eviction_id = oldest_id;
#ifdef HAVE_TIMESTAMPS
		WT_WITH_TIMESTAMP_READLOCK(session,
		    &S2C(session)->txn_global.rwlock,
		    __wt_timestamp_set(&mod->last_eviction_timestamp,
		    &S2C(session)->txn_global.pinned_timestamp));
#endif
		mod->last_evict_pass_gen = S2C(session)->cache->evict_pass_gen;
	}

#ifdef HAVE_DIAGNOSTIC
	/*
	 * Check that transaction time always moves forward for a given page.
	 * If this check fails, reconciliation can free something that a future
	 * reconciliation will need.
	 */
	WT_ASSERT(session, WT_TXNID_LE(mod->last_oldest_id, oldest_id));
	mod->last_oldest_id = oldest_id;
#endif

	/* Initialize the reconciliation structure for each new run. */
	if ((ret = __rec_init(
	    session, ref, flags, salvage, &session->reconcile)) != 0) {
		WT_PAGE_UNLOCK(session, page);
		return (ret);
	}
	r = session->reconcile;

	/* Reconcile the page. */
	switch (page->type) {
	case WT_PAGE_COL_FIX:
		if (salvage != NULL)
			ret = __rec_col_fix_slvg(session, r, ref, salvage);
		else
			ret = __rec_col_fix(session, r, ref);
		break;
	case WT_PAGE_COL_INT:
		WT_WITH_PAGE_INDEX(session,
		    ret = __rec_col_int(session, r, ref));
		break;
	case WT_PAGE_COL_VAR:
		ret = __rec_col_var(session, r, ref, salvage);
		break;
	case WT_PAGE_ROW_INT:
		WT_WITH_PAGE_INDEX(session,
		    ret = __rec_row_int(session, r, page));
		break;
	case WT_PAGE_ROW_LEAF:
		ret = __rec_row_leaf(session, r, page, salvage);
		break;
	WT_ILLEGAL_VALUE_SET(session);
	}

	/*
	 * Update the global lookaside score.  Only use observations during
	 * eviction, not checkpoints and don't count eviction of the lookaside
	 * table itself.
	 */
	if (F_ISSET(r, WT_REC_EVICT) && !F_ISSET(btree, WT_BTREE_LOOKASIDE))
		__wt_cache_update_lookaside_score(
		    session, r->updates_seen, r->updates_unstable);

	/* Check for a successful reconciliation. */
	WT_TRET(__rec_write_check_complete(session, r, ret, lookaside_retryp));

	/* Wrap up the page reconciliation. */
	if (ret == 0 && (ret = __rec_write_wrapup(session, r, page)) == 0)
		__rec_write_page_status(session, r);
	else
		WT_TRET(__rec_write_wrapup_err(session, r, page));

	/* Release the reconciliation lock. */
	WT_PAGE_UNLOCK(session, page);

	/* Update statistics. */
	WT_STAT_CONN_INCR(session, rec_pages);
	WT_STAT_DATA_INCR(session, rec_pages);
	if (LF_ISSET(WT_REC_EVICT)) {
		WT_STAT_CONN_INCR(session, rec_pages_eviction);
		WT_STAT_DATA_INCR(session, rec_pages_eviction);
	}
	if (r->cache_write_lookaside) {
		WT_STAT_CONN_INCR(session, cache_write_lookaside);
		WT_STAT_DATA_INCR(session, cache_write_lookaside);
	}
	if (r->cache_write_restore) {
		WT_STAT_CONN_INCR(session, cache_write_restore);
		WT_STAT_DATA_INCR(session, cache_write_restore);
	}
	if (r->multi_next > btree->rec_multiblock_max)
		btree->rec_multiblock_max = r->multi_next;

	/* Clean up the reconciliation structure. */
	__rec_cleanup(session, r);

	/*
	 * When threads perform eviction, don't cache block manager structures
	 * (even across calls), we can have a significant number of threads
	 * doing eviction at the same time with large items. Ignore checkpoints,
	 * once the checkpoint completes, all unnecessary session resources will
	 * be discarded.
	 */
	if (!WT_SESSION_IS_CHECKPOINT(session)) {
		/*
		 * Clean up the underlying block manager memory too: it's not
		 * reconciliation, but threads discarding reconciliation
		 * structures want to clean up the block manager's structures
		 * as well, and there's no obvious place to do that.
		 */
		if (session->block_manager_cleanup != NULL)
			WT_TRET(session->block_manager_cleanup(session));

		WT_TRET(__rec_destroy_session(session));
	}

	/*
	 * We track removed overflow objects in case there's a reader in
	 * transit when they're removed. Any form of eviction locks out
	 * readers, we can discard them all.
	 */
	if (LF_ISSET(WT_REC_EVICT))
		__wt_ovfl_discard_remove(session, page);

	WT_RET(ret);

	/*
	 * Root pages are special, splits have to be done, we can't put it off
	 * as the parent's problem any more.
	 */
	if (__wt_ref_is_root(ref)) {
		WT_WITH_PAGE_INDEX(session,
		    ret = __rec_root_write(session, page, flags));
		return (ret);
	}

	/*
	 * Otherwise, mark the page's parent dirty.
	 * Don't mark the tree dirty: if this reconciliation is in service of a
	 * checkpoint, it's cleared the tree's dirty flag, and we don't want to
	 * set it again as part of that walk.
	 */
	return (__wt_page_parent_modify_set(session, ref, true));
}

/*
 * __rec_las_checkpoint_test --
 *	Return if the lookaside table is going to collide with a checkpoint.
 */
static inline bool
__rec_las_checkpoint_test(WT_SESSION_IMPL *session, WT_RECONCILE *r)
{
	WT_BTREE *btree;

	btree = S2BT(session);

	/*
	 * Running checkpoints can collide with the lookaside table because
	 * reconciliation using the lookaside table writes the key's last
	 * committed value, which might not be the value checkpoint would write.
	 * If reconciliation was configured for lookaside table eviction, this
	 * file participates in checkpoints, and any of the tree or system
	 * transactional generation numbers don't match, there's a possible
	 * collision.
	 *
	 * It's a complicated test, but the alternative is to have checkpoint
	 * drain lookaside table reconciliations, and this isn't a problem for
	 * most workloads.
	 */
	if (!F_ISSET(r, WT_REC_LOOKASIDE))
		return (false);
	if (F_ISSET(btree, WT_BTREE_NO_CHECKPOINT))
		return (false);
	if (r->orig_btree_checkpoint_gen == btree->checkpoint_gen &&
	    r->orig_txn_checkpoint_gen ==
	    __wt_gen(session, WT_GEN_CHECKPOINT) &&
	    r->orig_btree_checkpoint_gen == r->orig_txn_checkpoint_gen)
		return (false);
	return (true);
}

/*
 * __rec_write_check_complete --
 *	Check that reconciliation should complete.
 */
static int
__rec_write_check_complete(
    WT_SESSION_IMPL *session, WT_RECONCILE *r, int tret, bool *lookaside_retryp)
{
	/*
	 * Tests in this function are lookaside tests and tests to decide if
	 * rewriting a page in memory is worth doing. In-memory configurations
	 * can't use a lookaside table, and we ignore page rewrite desirability
	 * checks for in-memory eviction because a small cache can force us to
	 * rewrite every possible page.
	 */
	if (F_ISSET(r, WT_REC_IN_MEMORY))
		return (0);

	/*
	 * If we have used the lookaside table, check for a lookaside table and
	 * checkpoint collision.
	 */
	if (r->cache_write_lookaside && __rec_las_checkpoint_test(session, r))
		return (EBUSY);

	/*
	 * Fall back to lookaside eviction during checkpoints if a page can't
	 * be evicted.
	 */
	if (tret == EBUSY && lookaside_retryp != NULL &&
	    !F_ISSET(r, WT_REC_UPDATE_RESTORE) && !r->update_uncommitted)
		*lookaside_retryp = true;

	/* Don't continue if we have already given up. */
	WT_RET(tret);

	/*
	 * Check if this reconciliation attempt is making progress.  If there's
	 * any sign of progress, don't fall back to the lookaside table.
	 *
	 * Check if the current reconciliation split, in which case we'll
	 * likely get to write at least one of the blocks.  If we've created a
	 * page image for a page that previously didn't have one, or we had a
	 * page image and it is now empty, that's also progress.
	 */
	if (r->multi_next > 1)
		return (0);

	/*
	 * We only suggest lookaside if currently in an evict/restore attempt
	 * and some updates were saved.  Our caller sets the evict/restore flag
	 * based on various conditions (like if this is a leaf page), which is
	 * why we're testing that flag instead of a set of other conditions.
	 * If no updates were saved, eviction will succeed without needing to
	 * restore anything.
	 */
	if (!F_ISSET(r, WT_REC_UPDATE_RESTORE) || lookaside_retryp == NULL ||
	    (r->multi_next == 1 && r->multi->supd_entries == 0))
		return (0);

	/*
	 * Check if the current reconciliation applied some updates, in which
	 * case evict/restore should gain us some space.
	 *
	 * Check if lookaside eviction is possible.  If any of the updates we
	 * saw were uncommitted, the lookaside table cannot be used.
	 */
	if (r->update_uncommitted || r->update_used)
		return (0);

	*lookaside_retryp = true;
	return (EBUSY);
}

/*
 * __rec_write_page_status --
 *	Set the page status after reconciliation.
 */
static void
__rec_write_page_status(WT_SESSION_IMPL *session, WT_RECONCILE *r)
{
	WT_BTREE *btree;
	WT_PAGE *page;
	WT_PAGE_MODIFY *mod;

	btree = S2BT(session);
	page = r->page;
	mod = page->modify;

	/*
	 * Set the page's status based on whether or not we cleaned the page.
	 */
	if (r->leave_dirty) {
		/*
		 * The page remains dirty.
		 *
		 * Any checkpoint call cleared the tree's modified flag before
		 * writing pages, so we must explicitly reset it.  We insert a
		 * barrier after the change for clarity (the requirement is the
		 * flag be set before a subsequent checkpoint reads it, and
		 * as the current checkpoint is waiting on this reconciliation
		 * to complete, there's no risk of that happening).
		 */
		btree->modified = true;
		WT_FULL_BARRIER();
		if (!S2C(session)->modified)
			S2C(session)->modified = true;

		/*
		 * Eviction should only be here if following the save/restore
		 * eviction path.
		 */
		WT_ASSERT(session,
		    !F_ISSET(r, WT_REC_EVICT) ||
		    F_ISSET(r, WT_REC_LOOKASIDE | WT_REC_UPDATE_RESTORE));
	} else {
		/*
		 * Track the page's maximum transaction ID (used to decide if
		 * we're likely to be able to evict this page in the future).
		 */
		mod->rec_max_txn = r->max_txn;
		__wt_timestamp_set(&mod->rec_max_timestamp, &r->max_timestamp);

		/*
		 * Track the tree's maximum transaction ID (used to decide if
		 * it's safe to discard the tree). Reconciliation for eviction
		 * is multi-threaded, only update the tree's maximum transaction
		 * ID when doing a checkpoint. That's sufficient, we only care
		 * about the maximum transaction ID of current updates in the
		 * tree, and checkpoint visits every dirty page in the tree.
		 */
		if (!F_ISSET(r, WT_REC_EVICT)) {
			if (WT_TXNID_LT(btree->rec_max_txn, r->max_txn))
				btree->rec_max_txn = r->max_txn;
#ifdef HAVE_TIMESTAMPS
			if (__wt_timestamp_cmp(
			    &btree->rec_max_timestamp, &r->max_timestamp) < 0)
				__wt_timestamp_set(&btree->rec_max_timestamp,
				    &r->max_timestamp);
#endif
		}

		/*
		 * The page only might be clean; if the write generation is
		 * unchanged since reconciliation started, it's clean.
		 *
		 * If the write generation changed, the page has been written
		 * since reconciliation started and remains dirty (that can't
		 * happen when evicting, the page is exclusively locked).
		 */
		if (__wt_atomic_cas32(&mod->write_gen, r->orig_write_gen, 0))
			__wt_cache_dirty_decr(session, page);
		else
			WT_ASSERT(session, !F_ISSET(r, WT_REC_EVICT));
	}
}

/*
 * __rec_root_write --
 *	Handle the write of a root page.
 */
static int
__rec_root_write(WT_SESSION_IMPL *session, WT_PAGE *page, uint32_t flags)
{
	WT_DECL_RET;
	WT_PAGE *next;
	WT_PAGE_INDEX *pindex;
	WT_PAGE_MODIFY *mod;
	WT_REF fake_ref;
	uint32_t i;

	mod = page->modify;

	/*
	 * If a single root page was written (either an empty page or there was
	 * a 1-for-1 page swap), we've written root and checkpoint, we're done.
	 * If the root page split, write the resulting WT_REF array.  We already
	 * have an infrastructure for writing pages, create a fake root page and
	 * write it instead of adding code to write blocks based on the list of
	 * blocks resulting from a multiblock reconciliation.
	 */
	switch (mod->rec_result) {
	case WT_PM_REC_EMPTY:				/* Page is empty */
	case WT_PM_REC_REPLACE:				/* 1-for-1 page swap */
		return (0);
	case WT_PM_REC_MULTIBLOCK:			/* Multiple blocks */
		break;
	WT_ILLEGAL_VALUE(session);
	}

	__wt_verbose(session, WT_VERB_SPLIT,
	    "root page split -> %" PRIu32 " pages", mod->mod_multi_entries);

	/*
	 * Create a new root page, initialize the array of child references,
	 * mark it dirty, then write it.
	 */
	WT_RET(__wt_page_alloc(session,
	    page->type, mod->mod_multi_entries, false, &next));

	WT_INTL_INDEX_GET(session, next, pindex);
	for (i = 0; i < mod->mod_multi_entries; ++i) {
		/*
		 * There's special error handling required when re-instantiating
		 * pages in memory; it's not needed here, asserted for safety.
		 */
		WT_ASSERT(session, mod->mod_multi[i].supd == NULL);
		WT_ASSERT(session, mod->mod_multi[i].disk_image == NULL);

		WT_ERR(__wt_multi_to_ref(session,
		    next, &mod->mod_multi[i], &pindex->index[i], NULL, false));
		pindex->index[i]->home = next;
	}

	/*
	 * We maintain a list of pages written for the root in order to free the
	 * backing blocks the next time the root is written.
	 */
	mod->mod_root_split = next;

	/*
	 * Mark the page dirty.
	 * Don't mark the tree dirty: if this reconciliation is in service of a
	 * checkpoint, it's cleared the tree's dirty flag, and we don't want to
	 * set it again as part of that walk.
	 */
	WT_ERR(__wt_page_modify_init(session, next));
	__wt_page_only_modify_set(session, next);

	/*
	 * Fake up a reference structure, and write the next root page.
	 */
	__wt_root_ref_init(&fake_ref, next, page->type == WT_PAGE_COL_INT);
	return (__wt_reconcile(session, &fake_ref, NULL, flags, NULL));

err:	__wt_page_out(session, &next);
	return (ret);
}

/*
 * __rec_raw_compression_config --
 *	Configure raw compression.
 */
static inline bool
__rec_raw_compression_config(WT_SESSION_IMPL *session,
    uint32_t flags, WT_PAGE *page, WT_SALVAGE_COOKIE *salvage)
{
	WT_BTREE *btree;

	btree = S2BT(session);

	/* Check if raw compression configured. */
	if (btree->compressor == NULL ||
	    btree->compressor->compress_raw == NULL)
		return (false);

	/* Only for row-store and variable-length column-store objects. */
	if (page->type == WT_PAGE_COL_FIX)
		return (false);

	/*
	 * XXX
	 * Turn off if lookaside or update/restore are configured: those modes
	 * potentially write blocks without entries and raw compression isn't
	 * ready for that.
	 */
	if (LF_ISSET(WT_REC_LOOKASIDE | WT_REC_UPDATE_RESTORE))
		return (false);

	/*
	 * Raw compression cannot support dictionary compression. (Technically,
	 * we could still use the raw callback on column-store variable length
	 * internal pages with dictionary compression configured, because
	 * dictionary compression only applies to column-store leaf pages, but
	 * that seems an unlikely use case.)
	 */
	if (btree->dictionary != 0)
		return (false);

	/* Raw compression cannot support prefix compression. */
	if (btree->prefix_compression)
		return (false);

	/*
	 * Raw compression is also turned off during salvage: we can't allow
	 * pages to split during salvage, raw compression has no point if it
	 * can't manipulate the page size.
	 */
	if (salvage != NULL)
		return (false);

	return (true);
}

/*
 * __rec_init --
 *	Initialize the reconciliation structure.
 */
static int
__rec_init(WT_SESSION_IMPL *session,
    WT_REF *ref, uint32_t flags, WT_SALVAGE_COOKIE *salvage, void *reconcilep)
{
	WT_BTREE *btree;
	WT_PAGE *page;
	WT_RECONCILE *r;
	WT_TXN_GLOBAL *txn_global;
	bool las_skew_oldest;

	btree = S2BT(session);
	page = ref->page;

	if ((r = *(WT_RECONCILE **)reconcilep) == NULL) {
		WT_RET(__wt_calloc_one(session, &r));

		*(WT_RECONCILE **)reconcilep = r;
		session->reconcile_cleanup = __rec_destroy_session;

		/* Connect pointers/buffers. */
		r->cur = &r->_cur;
		r->last = &r->_last;

		/* Disk buffers need to be aligned for writing. */
		F_SET(&r->chunkA.image, WT_ITEM_ALIGNED);
		F_SET(&r->chunkB.image, WT_ITEM_ALIGNED);
	}

	/* Reconciliation is not re-entrant, make sure that doesn't happen. */
	WT_ASSERT(session, r->ref == NULL);

	/* Remember the configuration. */
	r->ref = ref;
	r->page = page;

	/*
	 * Save the page's write generation before reading the page.
	 * Save the transaction generations before reading the page.
	 * These are all ordered reads, but we only need one.
	 */
	r->orig_btree_checkpoint_gen = btree->checkpoint_gen;
	r->orig_txn_checkpoint_gen = __wt_gen(session, WT_GEN_CHECKPOINT);
	WT_ORDERED_READ(r->orig_write_gen, page->modify->write_gen);

	/*
	 * Cache the oldest running transaction ID.  This is used to check
	 * whether updates seen by reconciliation have committed.  We keep a
	 * cached copy to avoid races where a concurrent transaction could
	 * abort while reconciliation is examining its updates.  This way, any
	 * transaction running when reconciliation starts is considered
	 * uncommitted.
	 */
	txn_global = &S2C(session)->txn_global;
	if (__wt_btree_immediately_durable(session))
<<<<<<< HEAD
		r->skew_oldest = false;
	else
		WT_ORDERED_READ(r->skew_oldest,
=======
		las_skew_oldest = false;
	else
		WT_ORDERED_READ(las_skew_oldest,
>>>>>>> 6dcff54e
		    txn_global->has_stable_timestamp);
	r->las_skew_newest = LF_ISSET(WT_REC_LOOKASIDE) &&
	    LF_ISSET(WT_REC_VISIBLE_ALL) && !las_skew_oldest;

	WT_ORDERED_READ(r->last_running, txn_global->last_running);

	/*
	 * When operating on the lookaside table, we should never try
	 * update/restore or lookaside eviction.
	 */
	WT_ASSERT(session, !F_ISSET(btree, WT_BTREE_LOOKASIDE) ||
	    !LF_ISSET(WT_REC_LOOKASIDE | WT_REC_UPDATE_RESTORE));

	/*
	 * Lookaside table eviction is configured when eviction gets aggressive,
	 * adjust the flags for cases we don't support.
	 *
	 * We don't yet support fixed-length column-store combined with the
	 * lookaside table. It's not hard to do, but the underlying function
	 * that reviews which updates can be written to the evicted page and
	 * which updates need to be written to the lookaside table needs access
	 * to the original value from the page being evicted, and there's no
	 * code path for that in the case of fixed-length column-store objects.
	 * (Row-store and variable-width column-store objects provide a
	 * reference to the unpacked on-page cell for this purpose, but there
	 * isn't an on-page cell for fixed-length column-store objects.) For
	 * now, turn it off.
	 */
	if (page->type == WT_PAGE_COL_FIX)
		LF_CLR(WT_REC_LOOKASIDE);

	/*
	 * Check for a lookaside table and checkpoint collision, and if we find
	 * one, turn off the lookaside file (we've gone to all the effort of
	 * getting exclusive access to the page, might as well try and evict
	 * it).
	 */
	if (LF_ISSET(WT_REC_LOOKASIDE) && __rec_las_checkpoint_test(session, r))
		LF_CLR(WT_REC_LOOKASIDE);

	r->flags = flags;

	/* Track the page's min/maximum transaction */
	r->max_txn = WT_TXN_NONE;
	__wt_timestamp_set_zero(&r->max_timestamp);
	__wt_timestamp_set_zero(&r->max_onpage_timestamp);
	__wt_timestamp_set_inf(&r->min_saved_timestamp);

	/* Track if updates were used and/or uncommitted. */
	r->updates_seen = r->updates_unstable = 0;
	r->update_uncommitted = r->update_used = false;

	/* Track if the page can be marked clean. */
	r->leave_dirty = false;

	/* Raw compression. */
	r->raw_compression =
	    __rec_raw_compression_config(session, flags, page, salvage);
	r->raw_destination.flags = WT_ITEM_ALIGNED;

	/* Track overflow items. */
	r->ovfl_items = false;

	/* Track empty values. */
	r->all_empty_value = true;
	r->any_empty_value = false;

	/* The list of saved updates is reused. */
	r->supd_next = 0;
	r->supd_memsize = 0;

	/* The list of pages we've written. */
	r->multi = NULL;
	r->multi_next = 0;
	r->multi_allocated = 0;

	r->wrapup_checkpoint = NULL;
	r->wrapup_checkpoint_compressed = false;

	r->evict_matching_checksum_failed = false;

	/*
	 * Dictionary compression only writes repeated values once.  We grow
	 * the dictionary as necessary, always using the largest size we've
	 * seen.
	 *
	 * Reset the dictionary.
	 *
	 * Sanity check the size: 100 slots is the smallest dictionary we use.
	 */
	if (btree->dictionary != 0 && btree->dictionary > r->dictionary_slots)
		WT_RET(__rec_dictionary_init(session,
		    r, btree->dictionary < 100 ? 100 : btree->dictionary));
	__rec_dictionary_reset(r);

	/*
	 * Prefix compression discards repeated prefix bytes from row-store leaf
	 * page keys.
	 */
	r->key_pfx_compress_conf = false;
	if (btree->prefix_compression && page->type == WT_PAGE_ROW_LEAF)
		r->key_pfx_compress_conf = true;

	/*
	 * Suffix compression shortens internal page keys by discarding trailing
	 * bytes that aren't necessary for tree navigation.  We don't do suffix
	 * compression if there is a custom collator because we don't know what
	 * bytes a custom collator might use.  Some custom collators (for
	 * example, a collator implementing reverse ordering of strings), won't
	 * have any problem with suffix compression: if there's ever a reason to
	 * implement suffix compression for custom collators, we can add a
	 * setting to the collator, configured when the collator is added, that
	 * turns on suffix compression.
	 *
	 * The raw compression routines don't even consider suffix compression,
	 * but it doesn't hurt to confirm that.
	 */
	r->key_sfx_compress_conf = false;
	if (btree->collator == NULL &&
	    btree->internal_key_truncate && !r->raw_compression)
		r->key_sfx_compress_conf = true;

	r->is_bulk_load = false;

	r->salvage = salvage;

	r->cache_write_lookaside = r->cache_write_restore = false;

	/*
	 * The fake cursor used to figure out modified update values points to
	 * the enclosing WT_REF as a way to access the page.
	 */
	r->update_modify_cbt.ref = ref;

	return (0);
}

/*
 * __rec_cleanup --
 *	Clean up after a reconciliation run, except for structures cached
 *	across runs.
 */
static void
__rec_cleanup(WT_SESSION_IMPL *session, WT_RECONCILE *r)
{
	WT_BTREE *btree;
	WT_MULTI *multi;
	uint32_t i;

	btree = S2BT(session);

	if (btree->type == BTREE_ROW)
		for (multi = r->multi, i = 0; i < r->multi_next; ++multi, ++i)
			__wt_free(session, multi->key.ikey);
	for (multi = r->multi, i = 0; i < r->multi_next; ++multi, ++i) {
		__wt_free(session, multi->disk_image);
		__wt_free(session, multi->supd);
		__wt_free(session, multi->addr.addr);
	}
	__wt_free(session, r->multi);

	/* Reconciliation is not re-entrant, make sure that doesn't happen. */
	r->ref = NULL;
}

/*
 * __rec_destroy --
 *	Clean up the reconciliation structure.
 */
static void
__rec_destroy(WT_SESSION_IMPL *session, void *reconcilep)
{
	WT_RECONCILE *r;

	if ((r = *(WT_RECONCILE **)reconcilep) == NULL)
		return;
	*(WT_RECONCILE **)reconcilep = NULL;

	__wt_free(session, r->raw_entries);
	__wt_free(session, r->raw_offsets);
	__wt_free(session, r->raw_recnos);
	__wt_buf_free(session, &r->raw_destination);

	__wt_buf_free(session, &r->chunkA.key);
	__wt_buf_free(session, &r->chunkA.min_key);
	__wt_buf_free(session, &r->chunkA.image);
	__wt_buf_free(session, &r->chunkB.key);
	__wt_buf_free(session, &r->chunkB.min_key);
	__wt_buf_free(session, &r->chunkB.image);

	__wt_free(session, r->supd);

	__rec_dictionary_free(session, r);

	__wt_buf_free(session, &r->k.buf);
	__wt_buf_free(session, &r->v.buf);
	__wt_buf_free(session, &r->_cur);
	__wt_buf_free(session, &r->_last);

	__wt_buf_free(session, &r->update_modify_cbt.iface.value);

	__wt_free(session, r);
}

/*
 * __rec_destroy_session --
 *	Clean up the reconciliation structure, session version.
 */
static int
__rec_destroy_session(WT_SESSION_IMPL *session)
{
	__rec_destroy(session, &session->reconcile);
	return (0);
}

/*
 * __rec_update_save --
 *	Save a WT_UPDATE list for later restoration.
 */
static int
__rec_update_save(WT_SESSION_IMPL *session, WT_RECONCILE *r,
    WT_INSERT *ins, void *ripcip, WT_UPDATE *onpage_upd, size_t upd_memsize)
{
	WT_RET(__wt_realloc_def(
	    session, &r->supd_allocated, r->supd_next + 1, &r->supd));
	r->supd[r->supd_next].ins = ins;
	r->supd[r->supd_next].ripcip = ripcip;
	r->supd[r->supd_next].onpage_upd = onpage_upd;
	++r->supd_next;
	r->supd_memsize += upd_memsize;
	return (0);
}

/*
 * __rec_append_orig_value --
 *	Append the key's original value to its update list.
 */
static int
__rec_append_orig_value(WT_SESSION_IMPL *session,
    WT_PAGE *page, WT_UPDATE *upd, WT_CELL_UNPACK *unpack)
{
	WT_DECL_ITEM(tmp);
	WT_DECL_RET;
	WT_UPDATE *append;
	size_t size;

	/* Done if at least one self-contained update is globally visible. */
	for (;; upd = upd->next) {
		if (WT_UPDATE_DATA_VALUE(upd) &&
		    __wt_txn_upd_visible_all(session, upd))
			return (0);

		/* Add the original value after birthmarks. */
		if (upd->type == WT_UPDATE_BIRTHMARK) {
			WT_ASSERT(session, unpack != NULL &&
			    unpack->type != WT_CELL_DEL);
			break;
		}

		/* Leave reference at the last item in the chain. */
		if (upd->next == NULL)
			break;
	}

	/*
	 * We need the original on-page value for some reader: get a copy and
	 * append it to the end of the update list with a transaction ID that
	 * guarantees its visibility.
	 *
	 * If we don't have a value cell, it's an insert/append list key/value
	 * pair which simply doesn't exist for some reader; place a deleted
	 * record at the end of the update list.
	 */
	append = NULL;			/* -Wconditional-uninitialized */
	size = 0;			/* -Wconditional-uninitialized */
	if (unpack == NULL || unpack->type == WT_CELL_DEL)
		WT_RET(__wt_update_alloc(session,
		    NULL, &append, &size, WT_UPDATE_TOMBSTONE));
	else {
		WT_RET(__wt_scr_alloc(session, 0, &tmp));
		WT_ERR(__wt_page_cell_data_ref(session, page, unpack, tmp));
		WT_ERR(__wt_update_alloc(
		    session, tmp, &append, &size, WT_UPDATE_STANDARD));
	}

	/*
	 * If we're saving the original value for a birthmark, transfer over
	 * the transaction ID and clear out the birthmark update.
	 *
	 * Else, set the entry's transaction information to the lowest possible
	 * value. Cleared memory matches the lowest possible transaction ID and
	 * timestamp, do nothing.
	 */
	if (upd->type == WT_UPDATE_BIRTHMARK) {
		append->txnid = upd->txnid;
		__wt_timestamp_set(&append->timestamp, &upd->timestamp);
		append->next = upd->next;
	}

	/* Append the new entry into the update list. */
	WT_PUBLISH(upd->next, append);
	__wt_cache_page_inmem_incr(session, page, size);

	if (upd->type == WT_UPDATE_BIRTHMARK) {
		upd->type = WT_UPDATE_STANDARD;
		upd->txnid = WT_TXN_ABORTED;
	}

err:	__wt_scr_free(session, &tmp);
	return (ret);
}

/*
 * __rec_txn_read --
 *	Return the update in a list that should be written (or NULL if none can
 *	be written).
 */
static int
__rec_txn_read(WT_SESSION_IMPL *session, WT_RECONCILE *r,
    WT_INSERT *ins, void *ripcip, WT_CELL_UNPACK *vpack,
    bool *upd_savedp, WT_UPDATE **updp)
{
	WT_PAGE *page;
	WT_UPDATE *first_txn_upd, *first_upd, *upd;
	wt_timestamp_t *timestampp;
	size_t upd_memsize;
	uint64_t max_txn, txnid;
	bool all_visible, saved, uncommitted;

#ifdef HAVE_TIMESTAMPS
	WT_UPDATE *first_ts_upd;
	first_ts_upd = NULL;
#endif

	if (upd_savedp != NULL)
		*upd_savedp = false;
	*updp = NULL;

	page = r->page;
	first_txn_upd = NULL;
	upd_memsize = 0;
	max_txn = WT_TXN_NONE;
	saved = uncommitted = false;

	/*
	 * If called with a WT_INSERT item, use its WT_UPDATE list (which must
	 * exist), otherwise check for an on-page row-store WT_UPDATE list
	 * (which may not exist). Return immediately if the item has no updates.
	 */
	if (ins != NULL)
		first_upd = ins->upd;
	else if ((first_upd = WT_ROW_UPDATE(page, ripcip)) == NULL)
		return (0);

	for (upd = first_upd; upd != NULL; upd = upd->next) {
		if ((txnid = upd->txnid) == WT_TXN_ABORTED)
			continue;

		++r->updates_seen;
		upd_memsize += WT_UPDATE_MEMSIZE(upd);

		/*
		 * Track the first update in the chain that is not aborted and
		 * the maximum transaction ID.
		 */
		if (first_txn_upd == NULL)
			first_txn_upd = upd;

		/* Track the largest transaction ID seen. */
		if (WT_TXNID_LT(max_txn, txnid))
			max_txn = txnid;

		/*
		 * Check whether the update was committed before reconciliation
		 * started.  The global commit point can move forward during
		 * reconciliation so we use a cached copy to avoid races when a
		 * concurrent transaction commits or rolls back while we are
		 * examining its updates.
		 */
		if (F_ISSET(r, WT_REC_EVICT) &&
		    (F_ISSET(r, WT_REC_VISIBLE_ALL) ?
		    WT_TXNID_LE(r->last_running, txnid) :
		    !__txn_visible_id(session, txnid))) {
			WT_ASSERT(session, upd->type != WT_UPDATE_BIRTHMARK);
			uncommitted = r->update_uncommitted = true;
			continue;
		}

#ifdef HAVE_TIMESTAMPS
		/* Track the first update with non-zero timestamp. */
		if (first_ts_upd == NULL &&
		    !__wt_timestamp_iszero(&upd->timestamp))
			first_ts_upd = upd;
#endif

		/*
		 * Find the first update we can use.
		 *
		 * Update/restore eviction can handle any update (including
		 * uncommitted updates).  Lookaside eviction can save any
		 * committed update.  Regular eviction checks that the maximum
		 * transaction ID and timestamp seen are stable.
		 *
		 * Lookaside and update/restore eviction try to choose the same
		 * version as a subsequent checkpoint, so that checkpoint can
		 * skip over pages with lookaside entries.  If the application
		 * has supplied a stable timestamp, we assume (a) that it is
		 * old, and (b) that the next checkpoint will use it, so we wait
		 * to see a stable update.  If there is no stable timestamp, we
		 * assume the next checkpoint will write the most recent version
		 * (but we save enough information that checkpoint can fix
		 * things up if we choose an update that is too new).
		 */
<<<<<<< HEAD
		if (F_ISSET(r, WT_REC_LOOKASIDE) &&
		    F_ISSET(r, WT_REC_VISIBLE_ALL) && !r->skew_oldest &&
		    *updp == NULL)
=======
		if (*updp == NULL && r->las_skew_newest)
>>>>>>> 6dcff54e
			*updp = upd;

		if (F_ISSET(r, WT_REC_VISIBLE_ALL) ?
		    !__wt_txn_upd_visible_all(session, upd) :
		    !__wt_txn_upd_visible(session, upd)) {
			if (F_ISSET(r, WT_REC_EVICT))
				++r->updates_unstable;

			/*
			 * Rare case: when applications run at low isolation
			 * levels, update/restore eviction may see a stable
			 * update followed by an uncommitted update.  Give up
			 * in that case: we need to discard updates from the
			 * stable update and older for correctness and we can't
			 * discard an uncommitted update.
			 */
			if (F_ISSET(r, WT_REC_UPDATE_RESTORE) &&
			    *updp != NULL && uncommitted) {
				r->leave_dirty = true;
				return (EBUSY);
			}

			continue;
		}

		/*
		 * Lookaside without stable timestamp was taken care of above
		 * (set to the first uncommitted transaction.  Lookaside with
		 * stable timestamp always takes the first stable update.
		 */
		if (*updp == NULL)
			*updp = upd;
	}

	/* Reconciliation should never see an aborted or reserved update. */
	WT_ASSERT(session, *updp == NULL ||
	    ((*updp)->txnid != WT_TXN_ABORTED &&
	    (*updp)->type != WT_UPDATE_RESERVE));

	/* If all of the updates were aborted, quit. */
	if (first_txn_upd == NULL) {
		WT_ASSERT(session, *updp == NULL);
		return (0);
	}

	/*
	 * Track the most recent transaction in the page.  We store this in the
	 * tree at the end of reconciliation in the service of checkpoints, it
	 * is used to avoid discarding trees from memory when they have changes
	 * required to satisfy a snapshot read.
	 */
	if (WT_TXNID_LT(r->max_txn, max_txn))
		r->max_txn = max_txn;

#ifdef HAVE_TIMESTAMPS
	if (first_ts_upd != NULL &&
	    __wt_timestamp_cmp(&r->max_timestamp, &first_ts_upd->timestamp) < 0)
		__wt_timestamp_set(&r->max_timestamp, &first_ts_upd->timestamp);
#endif

	/*
	 * The checkpoint transaction is special.  Make sure we never write
	 * metadata updates from a checkpoint in a concurrent session.
	 */
	WT_ASSERT(session, !WT_IS_METADATA(session->dhandle) ||
	    *updp == NULL || (*updp)->txnid == WT_TXN_NONE ||
	    (*updp)->txnid != S2C(session)->txn_global.checkpoint_state.id ||
	    WT_SESSION_IS_CHECKPOINT(session));

	/*
	 * If there are no skipped updates, record that we're making progress.
	 */
	if (*updp == first_txn_upd)
		r->update_used = true;

	/*
	 * Check if all updates on the page are visible.  If not, it must stay
	 * dirty unless we are saving updates to the lookaside table.
	 *
	 * Updates can be out of transaction ID order (but not out of timestamp
	 * order), so we track the maximum transaction ID and the newest update
	 * with a timestamp (if any).
	 */
#ifdef HAVE_TIMESTAMPS
	timestampp = first_ts_upd == NULL ? NULL : &first_ts_upd->timestamp;
#else
	timestampp = NULL;
#endif
	all_visible = *updp == first_txn_upd && !uncommitted &&
	    (F_ISSET(r, WT_REC_VISIBLE_ALL) ?
	    __wt_txn_visible_all(session, max_txn, timestampp) :
	    __wt_txn_visible(session, max_txn, timestampp));

	/*
	 * If the update we chose was a birthmark, the original on-page value
	 * should be used.
	 */
	if (*updp != NULL && (*updp)->type == WT_UPDATE_BIRTHMARK)
		*updp = NULL;

	if (all_visible)
		goto check_original_value;

	if (F_ISSET(r, WT_REC_VISIBILITY_ERR))
		WT_PANIC_RET(session, EINVAL,
		    "reconciliation error, update not visible");

	r->leave_dirty = true;

	/*
	 * If not trying to evict the page, we know what we'll write and we're
	 * done.
	 */
	if (!F_ISSET(r, WT_REC_EVICT))
		goto check_original_value;

	/*
	 * We are attempting eviction with changes that are not yet stable
	 * (i.e. globally visible).  There are two ways to continue, the
	 * save/restore eviction path or the lookaside table eviction path.
	 * Both cannot be configured because the paths track different
	 * information. The update/restore path can handle uncommitted changes,
	 * by evicting most of the page and then creating a new, smaller page
	 * to which we re-attach those changes. Lookaside eviction writes
	 * changes into the lookaside table and restores them on demand if and
	 * when the page is read back into memory.
	 *
	 * Both paths are configured outside of reconciliation: the save/restore
	 * path is the WT_REC_UPDATE_RESTORE flag, the lookaside table path is
	 * the WT_REC_LOOKASIDE flag.
	 */
	if (!F_ISSET(r, WT_REC_LOOKASIDE | WT_REC_UPDATE_RESTORE))
		return (EBUSY);
	if (uncommitted && !F_ISSET(r, WT_REC_UPDATE_RESTORE))
		return (EBUSY);

	WT_ASSERT(session, r->max_txn != WT_TXN_NONE);

	/*
	 * The order of the updates on the list matters, we can't move only the
	 * unresolved updates, move the entire update list.
	 */
	WT_RET(__rec_update_save(session, r, ins, ripcip, *updp, upd_memsize));
<<<<<<< HEAD
	saved = true;
=======
	if (upd_savedp != NULL)
		*upd_savedp = true;
>>>>>>> 6dcff54e

#ifdef HAVE_TIMESTAMPS
	/* Track the oldest saved timestamp for lookaside. */
	if (F_ISSET(r, WT_REC_LOOKASIDE)) {
		/* If no updates had timestamps, we're done. */
		if (first_ts_upd == NULL)
			__wt_timestamp_set_zero(&r->min_saved_timestamp);
		for (upd = first_upd; upd != *updp; upd = upd->next) {
			if (upd->txnid != WT_TXN_ABORTED &&
			    __wt_timestamp_cmp(&upd->timestamp,
			    &r->min_saved_timestamp) < 0)
				__wt_timestamp_set(&r->min_saved_timestamp,
				    &upd->timestamp);

			WT_ASSERT(session, upd->txnid == WT_TXN_ABORTED ||
			    WT_TXNID_LE(upd->txnid, r->max_txn));
		}
	}
#endif

check_original_value:
	/*
	 * Paranoia: check that we didn't choose an update that has since been
	 * rolled back.
	 */
	WT_ASSERT(session, *updp == NULL || (*updp)->txnid != WT_TXN_ABORTED);

	/*
	 * Returning an update means the original on-page value might be lost,
	 * and that's a problem if there's a reader that needs it. There are
	 * several cases:
	 * - any update from a modify operation (because the modify has to be
	 *   applied to a stable update, not the new on-page update),
	 * - any lookaside table eviction (because the backing disk image is
	 *   rewritten),
	 * - or any reconciliation of a backing overflow record that will be
	 *   physically removed once it's no longer needed.
	 */
<<<<<<< HEAD
	if (*updp != NULL && ((saved && ((*updp)->type == WT_UPDATE_MODIFY ||
	    F_ISSET(r, WT_REC_LOOKASIDE))) || (vpack != NULL &&
=======
	if (*updp != NULL && (!WT_UPDATE_DATA_VALUE(*updp) ||
	    F_ISSET(r, WT_REC_LOOKASIDE) || (vpack != NULL &&
>>>>>>> 6dcff54e
	    vpack->ovfl && vpack->raw != WT_CELL_VALUE_OVFL_RM)))
		if (!F_ISSET(r, WT_REC_LOOKASIDE) || r->skew_oldest ||
		    ((*updp)->type != WT_UPDATE_STANDARD &&
		    (*updp)->type != WT_UPDATE_MODIFY))
			WT_RET(__rec_append_orig_value(
			    session, page, first_upd, vpack));

#ifdef HAVE_TIMESTAMPS
	if ((upd = *updp) != NULL &&
	    __wt_timestamp_cmp(&upd->timestamp, &r->max_onpage_timestamp) > 0)
		__wt_timestamp_set(&r->max_onpage_timestamp, &upd->timestamp);
#endif

	if (upd_savedp != NULL)
		*upd_savedp = saved;

	return (0);
}

/*
 * WT_CHILD_RELEASE, WT_CHILD_RELEASE_ERR --
 *	Macros to clean up during internal-page reconciliation, releasing the
 *	hazard pointer we're holding on child pages.
 */
#define	WT_CHILD_RELEASE(session, hazard, ref) do {			\
	if (hazard) {							\
		(hazard) = false;					\
		WT_TRET(						\
		    __wt_page_release(session, ref, WT_READ_NO_EVICT));	\
	}								\
} while (0)
#define	WT_CHILD_RELEASE_ERR(session, hazard, ref) do {			\
	WT_CHILD_RELEASE(session, hazard, ref);				\
	WT_ERR(ret);							\
} while (0)

typedef enum {
    WT_CHILD_IGNORE,				/* Ignored child */
    WT_CHILD_MODIFIED,				/* Modified child */
    WT_CHILD_ORIGINAL,				/* Original child */
    WT_CHILD_PROXY				/* Deleted child: proxy */
} WT_CHILD_STATE;

/*
 * __rec_child_deleted --
 *	Handle pages with leaf pages in the WT_REF_DELETED state.
 */
static int
__rec_child_deleted(WT_SESSION_IMPL *session,
    WT_RECONCILE *r, WT_REF *ref, WT_CHILD_STATE *statep)
{
	WT_PAGE_DELETED *page_del;

	page_del = ref->page_del;

	/*
	 * Internal pages with child leaf pages in the WT_REF_DELETED state are
	 * a special case during reconciliation.  First, if the deletion was a
	 * result of a session truncate call, the deletion may not be visible to
	 * us. In that case, we proceed as with any change not visible during
	 * reconciliation by ignoring the change for the purposes of writing the
	 * internal page.
	 *
	 * In this case, there must be an associated page-deleted structure, and
	 * it holds the transaction ID we care about.
	 *
	 * In some cases, there had better not be any updates we can't see.
	 */
	if (F_ISSET(r, WT_REC_VISIBILITY_ERR) && page_del != NULL &&
	    !__wt_txn_visible(session,
	    page_del->txnid, WT_TIMESTAMP_NULL(&page_del->timestamp)))
		WT_PANIC_RET(session, EINVAL,
		    "reconciliation illegally skipped an update");

	/*
	 * Deal with any underlying disk blocks.
	 *
	 * First, check to see if there is an address associated with this leaf:
	 * if there isn't, we're done, the underlying page is already gone.  If
	 * the page still exists, check for any transactions in the system that
	 * might want to see the page's state before it's deleted.
	 *
	 * If any such transactions exist, we cannot discard the underlying leaf
	 * page to the block manager because the transaction may eventually read
	 * it.  However, this write might be part of a checkpoint, and should we
	 * recover to that checkpoint, we'll need to delete the leaf page, else
	 * we'd leak it.  The solution is to write a proxy cell on the internal
	 * page ensuring the leaf page is eventually discarded.
	 *
	 * If no such transactions exist, we can discard the leaf page to the
	 * block manager and no cell needs to be written at all.  We do this
	 * outside of the underlying tracking routines because this action is
	 * permanent and irrevocable.  (Clearing the address means we've lost
	 * track of the disk address in a permanent way.  This is safe because
	 * there's no path to reading the leaf page again: if there's ever a
	 * read into this part of the name space again, the cache read function
	 * instantiates an entirely new page.)
	 */
	if (ref->addr != NULL &&
	    (page_del == NULL || __wt_txn_visible_all(
	    session, page_del->txnid, WT_TIMESTAMP_NULL(&page_del->timestamp))))
		WT_RET(__wt_ref_block_free(session, ref));

	/*
	 * If the original page is gone, we can skip the slot on the internal
	 * page.
	 */
	if (ref->addr == NULL) {
		*statep = WT_CHILD_IGNORE;

		/*
		 * Minor memory cleanup: if a truncate call deleted this page
		 * and we were ever forced to instantiate the page in memory,
		 * we would have built a list of updates in the page reference
		 * in order to be able to abort the truncate.  It's a cheap
		 * test to make that memory go away, we do it here because
		 * there's really nowhere else we do the checks.  In short, if
		 * we have such a list, and the backing address blocks are
		 * gone, there can't be any transaction that can abort.
		 */
		if (page_del != NULL) {
			__wt_free(session, ref->page_del->update_list);
			__wt_free(session, ref->page_del);
		}

		return (0);
	}

	/*
	 * Internal pages with deletes that aren't stable cannot be evicted, we
	 * don't have sufficient information to restore the page's information
	 * if subsequently read (we wouldn't know which transactions should see
	 * the original page and which should see the deleted page).
	 */
	if (F_ISSET(r, WT_REC_EVICT))
		return (EBUSY);

	/*
	 * If there are deleted child pages we can't discard immediately, keep
	 * the page dirty so they are eventually freed.
	 */
	r->leave_dirty = true;

	/*
	 * If the original page cannot be freed, we need to keep a slot on the
	 * page to reference it from the parent page.
	 *
	 * If the delete is not visible in this checkpoint, write the original
	 * address normally.  Otherwise, we have to write a proxy record.
	 */
	if (__wt_txn_visible(
	    session, page_del->txnid, WT_TIMESTAMP_NULL(&page_del->timestamp)))
		*statep = WT_CHILD_PROXY;

	return (0);
}

/*
 * __rec_child_modify --
 *	Return if the internal page's child references any modifications.
 */
static int
__rec_child_modify(WT_SESSION_IMPL *session,
    WT_RECONCILE *r, WT_REF *ref, bool *hazardp, WT_CHILD_STATE *statep)
{
	WT_DECL_RET;
	WT_PAGE_MODIFY *mod;

	/* We may acquire a hazard pointer our caller must release. */
	*hazardp = false;

	/* Default to using the original child address. */
	*statep = WT_CHILD_ORIGINAL;

	/*
	 * This function is called when walking an internal page to decide how
	 * to handle child pages referenced by the internal page.
	 *
	 * Internal pages are reconciled for two reasons: first, when evicting
	 * an internal page, second by the checkpoint code when writing internal
	 * pages.  During eviction, all pages should be in the WT_REF_DISK or
	 * WT_REF_DELETED state. During checkpoint, eviction that might affect
	 * review of an internal page is prohibited, however, as the subtree is
	 * not reserved for our exclusive use, there are other page states that
	 * must be considered.
	 */
	for (;; __wt_yield()) {
		switch (r->tested_ref_state = ref->state) {
		case WT_REF_DISK:
			/* On disk, not modified by definition. */
			goto done;

		case WT_REF_DELETED:
			/*
			 * The child is in a deleted state.
			 *
			 * It's possible the state could change underneath us as
			 * the page is read in, and we can race between checking
			 * for a deleted state and looking at the transaction ID
			 * to see if the delete is visible to us.  Lock down the
			 * structure.
			 */
			if (!__wt_atomic_casv32(
			    &ref->state, WT_REF_DELETED, WT_REF_LOCKED))
				break;
			ret = __rec_child_deleted(session, r, ref, statep);
			WT_PUBLISH(ref->state, WT_REF_DELETED);
			goto done;

		case WT_REF_LOCKED:
			/*
			 * Locked.
			 *
			 * We should never be here during eviction, active child
			 * pages in an evicted page's subtree fails the eviction
			 * attempt.
			 */
			WT_ASSERT(session, !F_ISSET(r, WT_REC_EVICT));
			if (F_ISSET(r, WT_REC_EVICT))
				return (EBUSY);

			/*
			 * If called during checkpoint, the child is being
			 * considered by the eviction server or the child is a
			 * fast-delete page being read.  The eviction may have
			 * started before the checkpoint and so we must wait
			 * for the eviction to be resolved.  I suspect we could
			 * handle fast-delete reads, but we can't distinguish
			 * between the two and fast-delete reads aren't expected
			 * to be common.
			 */
			break;

		case WT_REF_LOOKASIDE:
			/*
			 * On disk, with lookaside updates.
			 *
			 * We should never be here during eviction, active
			 * child pages in an evicted page's subtree fails the
			 * eviction attempt.
			 */
			WT_ASSERT(session, !F_ISSET(r, WT_REC_EVICT));
			if (F_ISSET(r, WT_REC_EVICT))
				return (EBUSY);

			/*
			 * A page evicted with lookaside entries may not have
			 * an address, if no updates were visible to
			 * reconciliation.  Any child pages in that state
			 * should be ignored.
			 */
			if (ref->addr == NULL) {
				*statep = WT_CHILD_IGNORE;
				WT_CHILD_RELEASE(session, *hazardp, ref);
			}

			goto done;

		case WT_REF_MEM:
			/*
			 * In memory.
			 *
			 * We should never be here during eviction, active child
			 * pages in an evicted page's subtree fails the eviction
			 * attempt.
			 */
			WT_ASSERT(session, !F_ISSET(r, WT_REC_EVICT));
			if (F_ISSET(r, WT_REC_EVICT))
				return (EBUSY);

			/*
			 * If called during checkpoint, acquire a hazard pointer
			 * so the child isn't evicted, it's an in-memory case.
			 *
			 * This call cannot return split/restart, we have a lock
			 * on the parent which prevents a child page split.
			 */
			ret = __wt_page_in(session, ref,
			    WT_READ_CACHE | WT_READ_NO_EVICT |
			    WT_READ_NO_GEN | WT_READ_NO_WAIT);
			if (ret == WT_NOTFOUND) {
				ret = 0;
				break;
			}
			WT_RET(ret);
			*hazardp = true;
			goto in_memory;

		case WT_REF_READING:
			/*
			 * Being read, not modified by definition.
			 *
			 * We should never be here during eviction, active child
			 * pages in an evicted page's subtree fails the eviction
			 * attempt.
			 */
			WT_ASSERT(session, !F_ISSET(r, WT_REC_EVICT));
			if (F_ISSET(r, WT_REC_EVICT))
				return (EBUSY);
			goto done;

		case WT_REF_SPLIT:
			/*
			 * The page was split out from under us.
			 *
			 * We should never be here during eviction, active child
			 * pages in an evicted page's subtree fails the eviction
			 * attempt.
			 *
			 * We should never be here during checkpoint, dirty page
			 * eviction is shutout during checkpoint, all splits in
			 * process will have completed before we walk any pages
			 * for checkpoint.
			 */
			WT_ASSERT(session, WT_REF_SPLIT != WT_REF_SPLIT);
			return (EBUSY);

		WT_ILLEGAL_VALUE(session);
		}
		WT_STAT_CONN_INCR(session, child_modify_blocked_page);
	}

in_memory:
	/*
	 * In-memory states: the child is potentially modified if the page's
	 * modify structure has been instantiated. If the modify structure
	 * exists and the page has actually been modified, set that state.
	 * If that's not the case, we would normally use the original cell's
	 * disk address as our reference, however there are two special cases,
	 * both flagged by a missing block address.
	 *
	 * First, if forced to instantiate a deleted child page and it's never
	 * modified, we end up here with a page that has a modify structure, no
	 * modifications, and no disk address. Ignore those pages, they're not
	 * modified and there is no reason to write the cell.
	 *
	 * Second, insert splits are permitted during checkpoint. When doing the
	 * final checkpoint pass, we first walk the internal page's page-index
	 * and write out any dirty pages we find, then we write out the internal
	 * page in post-order traversal. If we found the split page in the first
	 * step, it will have an address; if we didn't find the split page in
	 * the first step, it won't have an address and we ignore it, it's not
	 * part of the checkpoint.
	 */
	mod = ref->page->modify;
	if (mod != NULL && mod->rec_result != 0)
		*statep = WT_CHILD_MODIFIED;
	else if (ref->addr == NULL) {
		*statep = WT_CHILD_IGNORE;
		WT_CHILD_RELEASE(session, *hazardp, ref);
	}

done:	WT_DIAGNOSTIC_YIELD;
	return (ret);
}

/*
 * __rec_incr --
 *	Update the memory tracking structure for a set of new entries.
 */
static inline void
__rec_incr(WT_SESSION_IMPL *session, WT_RECONCILE *r, uint32_t v, size_t size)
{
	/*
	 * The buffer code is fragile and prone to off-by-one errors -- check
	 * for overflow in diagnostic mode.
	 */
	WT_ASSERT(session, r->space_avail >= size);
	WT_ASSERT(session, WT_BLOCK_FITS(r->first_free, size,
	    r->cur_ptr->image.mem, r->cur_ptr->image.memsize));

	r->entries += v;
	r->space_avail -= size;
	r->first_free += size;

	/*
	 * If offset for the minimum split size boundary is not set, we have not
	 * yet reached the minimum boundary, reduce the space available for it.
	 */
	if (r->cur_ptr->min_offset == 0) {
		if (r->min_space_avail >= size)
			r->min_space_avail -= size;
		else
			r->min_space_avail = 0;
	}
}

/*
 * __rec_copy_incr --
 *	Copy a key/value cell and buffer pair into the new image.
 */
static inline void
__rec_copy_incr(WT_SESSION_IMPL *session, WT_RECONCILE *r, WT_KV *kv)
{
	size_t len;
	uint8_t *p, *t;

	/*
	 * If there's only one chunk of data to copy (because the cell and data
	 * are being copied from the original disk page), the cell length won't
	 * be set, the WT_ITEM data/length will reference the data to be copied.
	 *
	 * WT_CELLs are typically small, 1 or 2 bytes -- don't call memcpy, do
	 * the copy in-line.
	 */
	for (p = r->first_free,
	    t = (uint8_t *)&kv->cell, len = kv->cell_len; len > 0; --len)
		*p++ = *t++;

	/* The data can be quite large -- call memcpy. */
	if (kv->buf.size != 0)
		memcpy(p, kv->buf.data, kv->buf.size);

	WT_ASSERT(session, kv->len == kv->cell_len + kv->buf.size);
	__rec_incr(session, r, 1, kv->len);
}

/*
 * __rec_dict_replace --
 *	Check for a dictionary match.
 */
static int
__rec_dict_replace(
    WT_SESSION_IMPL *session, WT_RECONCILE *r, uint64_t rle, WT_KV *val)
{
	WT_DICTIONARY *dp;
	uint64_t offset;

	/*
	 * We optionally create a dictionary of values and only write a unique
	 * value once per page, using a special "copy" cell for all subsequent
	 * copies of the value.  We have to do the cell build and resolution at
	 * this low level because we need physical cell offsets for the page.
	 *
	 * Sanity check: short-data cells can be smaller than dictionary-copy
	 * cells.  If the data is already small, don't bother doing the work.
	 * This isn't just work avoidance: on-page cells can't grow as a result
	 * of writing a dictionary-copy cell, the reconciliation functions do a
	 * split-boundary test based on the size required by the value's cell;
	 * if we grow the cell after that test we'll potentially write off the
	 * end of the buffer's memory.
	 */
	if (val->buf.size <= WT_INTPACK32_MAXSIZE)
		return (0);
	WT_RET(__rec_dictionary_lookup(session, r, val, &dp));
	if (dp == NULL)
		return (0);

	/*
	 * If the dictionary offset isn't set, we're creating a new entry in the
	 * dictionary, set its location.
	 *
	 * If the dictionary offset is set, we have a matching value. Create a
	 * copy cell instead.
	 */
	if (dp->offset == 0)
		dp->offset = WT_PTRDIFF32(r->first_free, r->cur_ptr->image.mem);
	else {
		/*
		 * The offset is the byte offset from this cell to the previous,
		 * matching cell, NOT the byte offset from the beginning of the
		 * page.
		 */
		offset = (uint64_t)WT_PTRDIFF(r->first_free,
		    (uint8_t *)r->cur_ptr->image.mem + dp->offset);
		val->len = val->cell_len =
		    __wt_cell_pack_copy(&val->cell, rle, offset);
		val->buf.data = NULL;
		val->buf.size = 0;
	}
	return (0);
}

/*
 * __rec_key_state_update --
 *	Update prefix and suffix compression based on the last key.
 */
static inline void
__rec_key_state_update(WT_RECONCILE *r, bool ovfl_key)
{
	WT_ITEM *a;

	/*
	 * If writing an overflow key onto the page, don't update the "last key"
	 * value, and leave the state of prefix compression alone.  (If we are
	 * currently doing prefix compression, we have a key state which will
	 * continue to work, we're just skipping the key just created because
	 * it's an overflow key and doesn't participate in prefix compression.
	 * If we are not currently doing prefix compression, we can't start, an
	 * overflow key doesn't give us any state.)
	 *
	 * Additionally, if we wrote an overflow key onto the page, turn off the
	 * suffix compression of row-store internal node keys.  (When we split,
	 * "last key" is the largest key on the previous page, and "cur key" is
	 * the first key on the next page, which is being promoted.  In some
	 * cases we can discard bytes from the "cur key" that are not needed to
	 * distinguish between the "last key" and "cur key", compressing the
	 * size of keys on internal nodes.  If we just built an overflow key,
	 * we're not going to update the "last key", making suffix compression
	 * impossible for the next key. Alternatively, we could remember where
	 * the last key was on the page, detect it's an overflow key, read it
	 * from disk and do suffix compression, but that's too much work for an
	 * unlikely event.)
	 *
	 * If we're not writing an overflow key on the page, update the last-key
	 * value and turn on both prefix and suffix compression.
	 */
	if (ovfl_key)
		r->key_sfx_compress = false;
	else {
		a = r->cur;
		r->cur = r->last;
		r->last = a;

		r->key_pfx_compress = r->key_pfx_compress_conf;
		r->key_sfx_compress = r->key_sfx_compress_conf;
	}
}

/*
 * Macros from fixed-length entries to/from bytes.
 */
#define	WT_FIX_BYTES_TO_ENTRIES(btree, bytes)				\
    ((uint32_t)((((bytes) * 8) / (btree)->bitcnt)))
#define	WT_FIX_ENTRIES_TO_BYTES(btree, entries)				\
	((uint32_t)WT_ALIGN((entries) * (btree)->bitcnt, 8))

/*
 * __rec_leaf_page_max --
 *	Figure out the maximum leaf page size for the reconciliation.
 */
static inline uint32_t
__rec_leaf_page_max(WT_SESSION_IMPL *session, WT_RECONCILE *r)
{
	WT_BTREE *btree;
	WT_PAGE *page;
	uint32_t page_size;

	btree = S2BT(session);
	page = r->page;

	page_size = 0;
	switch (page->type) {
	case WT_PAGE_COL_FIX:
		/*
		 * Column-store pages can grow if there are missing records
		 * (that is, we lost a chunk of the range, and have to write
		 * deleted records).  Fixed-length objects are a problem, if
		 * there's a big missing range, we could theoretically have to
		 * write large numbers of missing objects.
		 */
		page_size = (uint32_t)WT_ALIGN(WT_FIX_ENTRIES_TO_BYTES(btree,
		    r->salvage->take + r->salvage->missing), btree->allocsize);
		break;
	case WT_PAGE_COL_VAR:
		/*
		 * Column-store pages can grow if there are missing records
		 * (that is, we lost a chunk of the range, and have to write
		 * deleted records).  Variable-length objects aren't usually a
		 * problem because we can write any number of deleted records
		 * in a single page entry because of the RLE, we just need to
		 * ensure that additional entry fits.
		 */
		break;
	case WT_PAGE_ROW_LEAF:
	default:
		/*
		 * Row-store pages can't grow, salvage never does anything
		 * other than reduce the size of a page read from disk.
		 */
		break;
	}

	/*
	 * Default size for variable-length column-store and row-store pages
	 * during salvage is the maximum leaf page size.
	 */
	if (page_size < btree->maxleafpage)
		page_size = btree->maxleafpage;

	/*
	 * The page we read from the disk should be smaller than the page size
	 * we just calculated, check out of paranoia.
	 */
	if (page_size < page->dsk->mem_size)
		page_size = page->dsk->mem_size;

	/*
	 * Salvage is the backup plan: don't let this fail.
	 */
	return (page_size * 2);
}

/*
 * __rec_need_split --
 *	Check whether adding some bytes to the page requires a split.
 */
static bool
__rec_need_split(WT_RECONCILE *r, size_t len)
{
	/*
	 * In the case of a row-store leaf page, trigger a split if a threshold
	 * number of saved updates is reached. This allows pages to split for
	 * update/restore and lookaside eviction when there is no visible data
	 * causing the disk image to grow.
	 *
	 * In the case of small pages or large keys, we might try to split when
	 * a page has no updates or entries, which isn't possible. To consider
	 * update/restore or lookaside information, require either page entries
	 * or updates that will be attached to the image. The limit is one of
	 * either, but it doesn't make sense to create pages or images with few
	 * entries or updates, even where page sizes are small (especially as
	 * updates that will eventually become overflow items can throw off our
	 * calculations). Bound the combination at something reasonable.
	 */
	if (r->page->type == WT_PAGE_ROW_LEAF && r->entries + r->supd_next > 10)
		len += r->supd_memsize;

	/* Check for the disk image crossing a boundary. */
	return (r->raw_compression ?
	    len > r->space_avail : WT_CHECK_CROSSING_BND(r, len));
}

/*
 * __rec_split_page_size_from_pct --
 *	Given a split percentage, calculate split page size in bytes.
 */
static uint32_t
__rec_split_page_size_from_pct(
    int split_pct, uint32_t maxpagesize, uint32_t allocsize) {
	uintmax_t a;
	uint32_t split_size;

	/*
	 * Ideally, the split page size is some percentage of the maximum page
	 * size rounded to an allocation unit (round to an allocation unit so we
	 * don't waste space when we write).
	 */
	a = maxpagesize;			/* Don't overflow. */
	split_size = (uint32_t)WT_ALIGN_NEAREST(
	    (a * (u_int)split_pct) / 100, allocsize);

	/*
	 * Respect the configured split percentage if the calculated split size
	 * is either zero or a full page. The user has either configured an
	 * allocation size that matches the page size, or a split percentage
	 * that is close to zero or one hundred. Rounding is going to provide a
	 * worse outcome than having a split point that doesn't fall on an
	 * allocation size boundary in those cases.
	 */
	if (split_size == 0 || split_size == maxpagesize)
		split_size = (uint32_t)((a * (u_int)split_pct) / 100);

	return (split_size);
}

/*
 * __wt_split_page_size --
 *	Split page size calculation: we don't want to repeatedly split every
 *	time a new entry is added, so we split to a smaller-than-maximum page
 *	size.
 */
uint32_t
__wt_split_page_size(WT_BTREE *btree, uint32_t maxpagesize)
{
	return (__rec_split_page_size_from_pct(
	    btree->split_pct, maxpagesize, btree->allocsize));
}

/*
 * __rec_min_split_page_size --
 *	Minimum split size boundary calculation: To track a boundary at the
 *	minimum split size that we could have split at instead of splitting at
 *	the split page size.
 */
static uint32_t
__rec_min_split_page_size(WT_BTREE *btree, uint32_t maxpagesize)
{
	return (__rec_split_page_size_from_pct(
	    WT_BTREE_MIN_SPLIT_PCT, maxpagesize, btree->allocsize));
}

/*
 * __rec_split_chunk_init --
 *	Initialize a single chunk structure.
 */
static int
__rec_split_chunk_init(
    WT_SESSION_IMPL *session, WT_RECONCILE *r, WT_CHUNK *chunk, size_t memsize)
{
	chunk->min_recno = WT_RECNO_OOB;
	chunk->min_entries = 0;
	/* Don't touch the key item memory, that memory is reused. */
	chunk->min_key.size = 0;

	chunk->recno = WT_RECNO_OOB;
	chunk->entries = 0;
	/* Don't touch the key item memory, that memory is reused. */
	chunk->key.size = 0;

	chunk->min_offset = 0;

	/*
	 * Allocate and clear the disk image buffer.
	 *
	 * Don't touch the disk image item memory, that memory is reused.
	 *
	 * Clear the disk page header to ensure all of it is initialized, even
	 * the unused fields.
	 *
	 * In the case of fixed-length column-store, clear the entire buffer:
	 * fixed-length column-store sets bits in bytes, where the bytes are
	 * assumed to initially be 0.
	 */
	WT_RET(__wt_buf_init(session, &chunk->image, memsize));
	memset(chunk->image.mem, 0,
	    r->page->type == WT_PAGE_COL_FIX ? memsize : WT_PAGE_HEADER_SIZE);

	return (0);
}

/*
 * __rec_split_init --
 *	Initialization for the reconciliation split functions.
 */
static int
__rec_split_init(WT_SESSION_IMPL *session,
    WT_RECONCILE *r, WT_PAGE *page, uint64_t recno, uint32_t max)
{
	WT_BM *bm;
	WT_BTREE *btree;
	WT_CHUNK *chunk;
	WT_REF *ref;
	size_t corrected_page_size, disk_img_buf_size;

	btree = S2BT(session);
	bm = btree->bm;

	/*
	 * The maximum leaf page size governs when an in-memory leaf page splits
	 * into multiple on-disk pages; however, salvage can't be allowed to
	 * split, there's no parent page yet.  If we're doing salvage, override
	 * the caller's selection of a maximum page size, choosing a page size
	 * that ensures we won't split.
	 */
	if (r->salvage != NULL)
		max = __rec_leaf_page_max(session, r);

	/*
	 * Set the page sizes.  If we're doing the page layout, the maximum page
	 * size is the same as the page size.  If the application is doing page
	 * layout (raw compression is configured), we accumulate some amount of
	 * additional data because we don't know how well it will compress, and
	 * we don't want to increment our way up to the amount of data needed by
	 * the application to successfully compress to the target page size.
	 * Ideally accumulate data several times the page size without
	 * approaching the memory page maximum, but at least have data worth
	 * one page.
	 *
	 * There are cases when we grow the page size to accommodate large
	 * records, in those cases we split the pages once they have crossed
	 * the maximum size for a page with raw compression.
	 */
	r->page_size = r->page_size_orig = max;
	if (r->raw_compression)
		r->max_raw_page_size = r->page_size =
		    (uint32_t)WT_MIN((uint64_t)r->page_size * 10,
		    WT_MAX((uint64_t)r->page_size, btree->maxmempage / 2));
	/*
	 * If we have to split, we want to choose a smaller page size for the
	 * split pages, because otherwise we could end up splitting one large
	 * packed page over and over. We don't want to pick the minimum size
	 * either, because that penalizes an application that did a bulk load
	 * and subsequently inserted a few items into packed pages.  Currently
	 * defaulted to 75%, but I have no empirical evidence that's "correct".
	 *
	 * The maximum page size may be a multiple of the split page size (for
	 * example, there's a maximum page size of 128KB, but because the table
	 * is active and we don't want to split a lot, the split size is 20KB).
	 * The maximum page size may NOT be an exact multiple of the split page
	 * size.
	 *
	 * It's lots of work to build these pages and don't want to start over
	 * when we reach the maximum page size (it's painful to restart after
	 * creating overflow items and compacted data, for example, as those
	 * items have already been written to disk).  So, the loop calls the
	 * helper functions when approaching a split boundary, and we save the
	 * information at that point. We also save the boundary information at
	 * the minimum split size. We maintain two chunks (each boundary
	 * represents a chunk that gets written as a page) in the memory,
	 * writing out the older one to the disk as a page when we need to make
	 * space for a new chunk. On reaching the last chunk, if it turns out to
	 * be smaller than the minimum split size, we go back into the
	 * penultimate chunk and split at this minimum split size boundary. This
	 * moves some data from the penultimate chunk to the last chunk, hence
	 * increasing the size of the last page written without decreasing the
	 * penultimate page size beyond the minimum split size.
	 *
	 * Finally, all this doesn't matter for fixed-size column-store pages,
	 * raw compression, and salvage.  Fixed-size column store pages can
	 * split under (very) rare circumstances, but they're allocated at a
	 * fixed page size, never anything smaller.  In raw compression, the
	 * underlying compression routine decides when we split, so it's not our
	 * problem.  In salvage, as noted above, we can't split at all.
	 */
	if (r->raw_compression || r->salvage != NULL) {
		r->split_size = 0;
		r->space_avail = r->page_size - WT_PAGE_HEADER_BYTE_SIZE(btree);
	} else if (page->type == WT_PAGE_COL_FIX) {
		r->split_size = r->page_size;
		r->space_avail =
		    r->split_size - WT_PAGE_HEADER_BYTE_SIZE(btree);
	} else {
		r->split_size = __wt_split_page_size(btree, r->page_size);
		r->space_avail =
		    r->split_size - WT_PAGE_HEADER_BYTE_SIZE(btree);
		r->min_split_size =
		    __rec_min_split_page_size(btree, r->page_size);
		r->min_space_avail =
		    r->min_split_size - WT_PAGE_HEADER_BYTE_SIZE(btree);
	}

	/*
	 * Ensure the disk image buffer is large enough for the max object, as
	 * corrected by the underlying block manager.
	 *
	 * Since we want to support split_size more than the page size (to allow
	 * for adjustments based on the compression), this buffer should be the
	 * greater of split_size and page_size.
	 */
	corrected_page_size = r->page_size;
	WT_RET(bm->write_size(bm, session, &corrected_page_size));
	disk_img_buf_size = WT_MAX(corrected_page_size, r->split_size);

	/* Initialize the first split chunk. */
	WT_RET(
	    __rec_split_chunk_init(session, r, &r->chunkA, disk_img_buf_size));
	r->cur_ptr = &r->chunkA;
	r->prev_ptr = NULL;

	/* Starting record number, entries, first free byte. */
	r->recno = recno;
	r->entries = 0;
	r->first_free = WT_PAGE_HEADER_BYTE(btree, r->cur_ptr->image.mem);

	/* New page, compression off. */
	r->key_pfx_compress = r->key_sfx_compress = false;

	/* Set the first chunk's key. */
	chunk = r->cur_ptr;
	if (btree->type == BTREE_ROW) {
		ref = r->ref;
		if (__wt_ref_is_root(ref))
			WT_RET(__wt_buf_set(session, &chunk->key, "", 1));
		else
			__wt_ref_key(ref->home,
			    ref, &chunk->key.data, &chunk->key.size);
	} else
		chunk->recno = recno;

	return (0);
}

/*
 * __rec_is_checkpoint --
 *	Return if we're writing a checkpoint.
 */
static bool
__rec_is_checkpoint(WT_SESSION_IMPL *session, WT_RECONCILE *r)
{
	WT_BTREE *btree;

	btree = S2BT(session);

	/*
	 * Check to see if we're going to create a checkpoint.
	 *
	 * This function exists as a place to hang this comment.
	 *
	 * Any time we write the root page of the tree without splitting we are
	 * creating a checkpoint (and have to tell the underlying block manager
	 * so it creates and writes the additional information checkpoints
	 * require).  However, checkpoints are completely consistent, and so we
	 * have to resolve information about the blocks we're expecting to free
	 * as part of the checkpoint, before writing the checkpoint.  In short,
	 * we don't do checkpoint writes here; clear the boundary information as
	 * a reminder and create the checkpoint during wrapup.
	 */
	return (!F_ISSET(btree, WT_BTREE_NO_CHECKPOINT) &&
	    __wt_ref_is_root(r->ref));
}

/*
 * __rec_split_row_promote_cell --
 *	Get a key from a cell for the purposes of promotion.
 */
static int
__rec_split_row_promote_cell(WT_SESSION_IMPL *session,
    WT_RECONCILE *r, WT_PAGE_HEADER *dsk, WT_ITEM *key)
{
	WT_BTREE *btree;
	WT_CELL *cell;
	WT_CELL_UNPACK *kpack, _kpack;

	btree = S2BT(session);
	kpack = &_kpack;

	/*
	 * The cell had better have a zero-length prefix and not be a copy cell;
	 * the first cell on a page cannot refer an earlier cell on the page.
	 */
	cell = WT_PAGE_HEADER_BYTE(btree, dsk);
	__wt_cell_unpack(cell, kpack);
	WT_ASSERT(session,
	    kpack->prefix == 0 && kpack->raw != WT_CELL_VALUE_COPY);

	WT_RET(__wt_cell_data_copy(session, r->page->type, kpack, key));
	return (0);
}

/*
 * __rec_split_row_promote --
 *	Key promotion for a row-store.
 */
static int
__rec_split_row_promote(
    WT_SESSION_IMPL *session, WT_RECONCILE *r, WT_ITEM *key, uint8_t type)
{
	WT_BTREE *btree;
	WT_DECL_ITEM(update);
	WT_DECL_RET;
	WT_ITEM *max;
	WT_SAVE_UPD *supd;
	size_t cnt, len, size;
	uint32_t i;
	const uint8_t *pa, *pb;
	int cmp;

	/*
	 * For a column-store, the promoted key is the recno and we already have
	 * a copy.  For a row-store, it's the first key on the page, a variable-
	 * length byte string, get a copy.
	 *
	 * This function is called from the split code at each split boundary,
	 * but that means we're not called before the first boundary, and we
	 * will eventually have to get the first key explicitly when splitting
	 * a page.
	 *
	 * For the current slot, take the last key we built, after doing suffix
	 * compression.  The "last key we built" describes some process: before
	 * calling the split code, we must place the last key on the page before
	 * the boundary into the "last" key structure, and the first key on the
	 * page after the boundary into the "current" key structure, we're going
	 * to compare them for suffix compression.
	 *
	 * Suffix compression is a hack to shorten keys on internal pages.  We
	 * only need enough bytes in the promoted key to ensure searches go to
	 * the correct page: the promoted key has to be larger than the last key
	 * on the leaf page preceding it, but we don't need any more bytes than
	 * that. In other words, we can discard any suffix bytes not required
	 * to distinguish between the key being promoted and the last key on the
	 * leaf page preceding it.  This can only be done for the first level of
	 * internal pages, you cannot repeat suffix truncation as you split up
	 * the tree, it loses too much information.
	 *
	 * Note #1: if the last key on the previous page was an overflow key,
	 * we don't have the in-memory key against which to compare, and don't
	 * try to do suffix compression.  The code for that case turns suffix
	 * compression off for the next key, we don't have to deal with it here.
	 */
	if (type != WT_PAGE_ROW_LEAF || !r->key_sfx_compress)
		return (__wt_buf_set(session, key, r->cur->data, r->cur->size));

	btree = S2BT(session);
	WT_RET(__wt_scr_alloc(session, 0, &update));

	/*
	 * Note #2: if we skipped updates, an update key may be larger than the
	 * last key stored in the previous block (probable for append-centric
	 * workloads).  If there are skipped updates, check for one larger than
	 * the last key and smaller than the current key.
	 */
	max = r->last;
	if (F_ISSET(r, WT_REC_UPDATE_RESTORE))
		for (i = r->supd_next; i > 0; --i) {
			supd = &r->supd[i - 1];
			if (supd->ins == NULL)
				WT_ERR(__wt_row_leaf_key(session,
				    r->page, supd->ripcip, update, false));
			else {
				update->data = WT_INSERT_KEY(supd->ins);
				update->size = WT_INSERT_KEY_SIZE(supd->ins);
			}

			/* Compare against the current key, it must be less. */
			WT_ERR(__wt_compare(
			    session, btree->collator, update, r->cur, &cmp));
			if (cmp >= 0)
				continue;

			/* Compare against the last key, it must be greater. */
			WT_ERR(__wt_compare(
			    session, btree->collator, update, r->last, &cmp));
			if (cmp >= 0)
				max = update;

			/*
			 * The saved updates are in key-sort order so the entry
			 * we're looking for is either the last or the next-to-
			 * last one in the list.  Once we've compared an entry
			 * against the last key on the page, we're done.
			 */
			break;
		}

	/*
	 * The largest key on the last block must sort before the current key,
	 * so we'll either find a larger byte value in the current key, or the
	 * current key will be a longer key, and the interesting byte is one
	 * past the length of the shorter key.
	 */
	pa = max->data;
	pb = r->cur->data;
	len = WT_MIN(max->size, r->cur->size);
	size = len + 1;
	for (cnt = 1; len > 0; ++cnt, --len, ++pa, ++pb)
		if (*pa != *pb) {
			if (size != cnt) {
				WT_STAT_DATA_INCRV(session,
				    rec_suffix_compression, size - cnt);
				size = cnt;
			}
			break;
		}
	ret = __wt_buf_set(session, key, r->cur->data, size);

err:	__wt_scr_free(session, &update);
	return (ret);
}

/*
 * __rec_split_grow --
 *	Grow the split buffer.
 */
static int
__rec_split_grow(WT_SESSION_IMPL *session, WT_RECONCILE *r, size_t add_len)
{
	WT_BM *bm;
	WT_BTREE *btree;
	size_t corrected_page_size, inuse;

	btree = S2BT(session);
	bm = btree->bm;

	inuse = WT_PTRDIFF(r->first_free, r->cur_ptr->image.mem);
	corrected_page_size = inuse + add_len;

	WT_RET(bm->write_size(bm, session, &corrected_page_size));
	WT_RET(__wt_buf_grow(session, &r->cur_ptr->image, corrected_page_size));

	r->first_free = (uint8_t *)r->cur_ptr->image.mem + inuse;
	WT_ASSERT(session, corrected_page_size >= inuse);
	r->space_avail = corrected_page_size - inuse;
	WT_ASSERT(session, r->space_avail >= add_len);

	return (0);
}

/*
 * __rec_split --
 *	Handle the page reconciliation bookkeeping.  (Did you know "bookkeeper"
 *	has 3 doubled letters in a row?  Sweet-tooth does, too.)
 */
static int
__rec_split(WT_SESSION_IMPL *session, WT_RECONCILE *r, size_t next_len)
{
	WT_BTREE *btree;
	WT_CHUNK *tmp;
	size_t inuse;

	btree = S2BT(session);

	/* Fixed length col store can call with next_len 0 */
	WT_ASSERT(session, next_len == 0 || __rec_need_split(r, next_len));

	/*
	 * We should never split during salvage, and we're about to drop core
	 * because there's no parent page.
	 */
	if (r->salvage != NULL)
		WT_PANIC_RET(session, WT_PANIC,
		    "%s page too large, attempted split during salvage",
		    __wt_page_type_string(r->page->type));

	inuse = WT_PTRDIFF(r->first_free, r->cur_ptr->image.mem);

	/*
	 * We can get here if the first key/value pair won't fit.
	 * Additionally, grow the buffer to contain the current item if we
	 * haven't already consumed a reasonable portion of a split chunk.
	 */
	if (inuse < r->split_size / 2 && !__rec_need_split(r, 0))
		goto done;

	/* All page boundaries reset the dictionary. */
	__rec_dictionary_reset(r);

	/* Set the number of entries and size for the just finished chunk. */
	r->cur_ptr->entries = r->entries;
	r->cur_ptr->image.size = inuse;

	/*
	 * In case of bulk load, write out chunks as we get them. Otherwise we
	 * keep two chunks in memory at a given time. So, if there is a previous
	 * chunk, write it out, making space in the buffer for the next chunk to
	 * be written.
	 */
	if (r->is_bulk_load)
		WT_RET(__rec_split_write(session, r, r->cur_ptr, NULL, false));
	else  {
		if (r->prev_ptr == NULL) {
			WT_RET(__rec_split_chunk_init(
			    session, r, &r->chunkB, r->cur_ptr->image.memsize));
			r->prev_ptr = &r->chunkB;
		} else
			WT_RET(__rec_split_write(
			    session, r, r->prev_ptr, NULL, false));

		/* Switch chunks. */
		tmp = r->prev_ptr;
		r->prev_ptr = r->cur_ptr;
		r->cur_ptr = tmp;
	}

	/* Initialize the next chunk. */
	WT_RET(__rec_split_chunk_init(session, r, r->cur_ptr, 0));

	/* Reset the element count and fix where free points. */
	r->entries = 0;
	r->first_free = WT_PAGE_HEADER_BYTE(btree, r->cur_ptr->image.mem);

	/*
	 * Set the space available to another split-size and minimum split-size
	 * chunk.
	 */
	r->space_avail = r->split_size - WT_PAGE_HEADER_BYTE_SIZE(btree);
	r->min_space_avail =
	    r->min_split_size - WT_PAGE_HEADER_BYTE_SIZE(btree);

	/* Set the key for the chunk. */
	r->cur_ptr->recno = r->recno;
	if (btree->type == BTREE_ROW)
		WT_RET(__rec_split_row_promote(
		    session, r, &r->cur_ptr->key, r->page->type));

done:  	/*
	 * Overflow values can be larger than the maximum page size but still be
	 * "on-page". If the next key/value pair is larger than space available
	 * after a split has happened (in other words, larger than the maximum
	 * page size), create a page sized to hold that one key/value pair. This
	 * generally splits the page into key/value pairs before a large object,
	 * the object, and key/value pairs after the object. It's possible other
	 * key/value pairs will also be aggregated onto the bigger page before
	 * or after, if the page happens to hold them, but it won't necessarily
	 * happen that way.
	 */
	if (r->space_avail < next_len)
		WT_RET(__rec_split_grow(session, r, next_len));

	return (0);
}

/*
 * __rec_split_crossing_bnd --
 * 	Save the details for the minimum split size boundary or call for a
 * 	split.
 */
static inline int
__rec_split_crossing_bnd(
    WT_SESSION_IMPL *session, WT_RECONCILE *r, size_t next_len)
{
	WT_BTREE *btree;
	size_t min_offset;

	WT_ASSERT(session, __rec_need_split(r, next_len));

	/*
	 * If crossing the minimum split size boundary, store the boundary
	 * details at the current location in the buffer. If we are crossing the
	 * split boundary at the same time, possible when the next record is
	 * large enough, just split at this point.
	 */
	if (WT_CROSSING_MIN_BND(r, next_len) &&
	    !WT_CROSSING_SPLIT_BND(r, next_len) && !__rec_need_split(r, 0)) {
		btree = S2BT(session);
		WT_ASSERT(session, r->cur_ptr->min_offset == 0);

		/*
		 * If the first record doesn't fit into the minimum split size,
		 * we end up here. Write the record without setting a boundary
		 * here. We will get the opportunity to setup a boundary before
		 * writing out the next record.
		 */
		if (r->entries == 0)
			return (0);

		min_offset = WT_PTRDIFF(r->first_free, r->cur_ptr->image.mem);
		r->cur_ptr->min_offset = min_offset;
		r->cur_ptr->min_entries = r->entries;
		r->cur_ptr->min_recno = r->recno;
		if (btree->type == BTREE_ROW)
			WT_RET(__rec_split_row_promote(
			    session, r, &r->cur_ptr->min_key, r->page->type));

		/* All page boundaries reset the dictionary. */
		__rec_dictionary_reset(r);

		return (0);
	}

	/* We are crossing a split boundary */
	return (__rec_split(session, r, next_len));
}

/*
 * __rec_split_raw --
 *	Raw compression.
 */
static int
__rec_split_raw(WT_SESSION_IMPL *session,
    WT_RECONCILE *r, size_t next_len, bool no_more_rows)
{
	WT_BM *bm;
	WT_BTREE *btree;
	WT_CELL *cell;
	WT_CELL_UNPACK *unpack, _unpack;
	WT_CHUNK *chunk, *next, *tmp;
	WT_COMPRESSOR *compressor;
	WT_DECL_RET;
	WT_ITEM *dst;
	WT_PAGE *page;
	WT_PAGE_HEADER *dsk;
	WT_SESSION *wt_session;
	size_t corrected_page_size, extra_skip, len, result_len;
	uint64_t recno;
	uint32_t entry, i, max_image_slot, result_slots, slots;
	uint8_t *next_start;
	bool compressed, last_block;

	wt_session = (WT_SESSION *)session;
	btree = S2BT(session);
	bm = btree->bm;

	unpack = &_unpack;
	compressor = btree->compressor;
	dst = &r->raw_destination;
	page = r->page;
	compressed = false;

	chunk = r->cur_ptr;
	if (r->prev_ptr == NULL)
		r->prev_ptr = &r->chunkB;
	next = r->prev_ptr;

	/*
	 * We can get here if the first key/value pair won't fit.
	 */
	if (r->entries == 0 && !__rec_need_split(r, 0))
		goto split_grow;

	/*
	 * Build arrays of offsets and cumulative counts of cells and rows in
	 * the page: the offset is the byte offset to the possible split-point
	 * (adjusted for an initial chunk that cannot be compressed), entries
	 * is the cumulative page entries covered by the byte offset, recnos is
	 * the cumulative rows covered by the byte offset. Allocate to handle
	 * both column- and row-store regardless of this page type, structures
	 * are potentially reused for subsequent reconciliations of different
	 * page types.
	 */
	if (r->entries >= r->raw_max_slots) {
		__wt_free(session, r->raw_entries);
		__wt_free(session, r->raw_offsets);
		__wt_free(session, r->raw_recnos);
		r->raw_max_slots = 0;

		i = r->entries + 100;
		WT_RET(__wt_calloc_def(session, i, &r->raw_entries));
		WT_RET(__wt_calloc_def(session, i, &r->raw_offsets));
		WT_RET(__wt_calloc_def(session, i, &r->raw_recnos));
		r->raw_max_slots = i;
	}

	/*
	 * Walk the disk image looking for places where we can split it, which
	 * requires setting the number of entries.
	 */
	dsk = chunk->image.mem;
	dsk->u.entries = r->entries;

	/*
	 * We track the record number at each column-store split point, set an
	 * initial value.
	 */
	recno = WT_RECNO_OOB;
	if (page->type == WT_PAGE_COL_VAR)
		recno = chunk->recno;

	entry = max_image_slot = slots = 0;
	WT_CELL_FOREACH(btree, dsk, cell, unpack, i) {
		++entry;

		/*
		 * Row-store pages can split at keys, but not at values,
		 * column-store pages can split at values.
		 */
		__wt_cell_unpack(cell, unpack);
		switch (unpack->type) {
		case WT_CELL_KEY:
		case WT_CELL_KEY_OVFL:
		case WT_CELL_KEY_SHORT:
			break;
		case WT_CELL_ADDR_DEL:
		case WT_CELL_ADDR_INT:
		case WT_CELL_ADDR_LEAF:
		case WT_CELL_ADDR_LEAF_NO:
		case WT_CELL_DEL:
		case WT_CELL_VALUE:
		case WT_CELL_VALUE_OVFL:
		case WT_CELL_VALUE_SHORT:
			if (page->type == WT_PAGE_COL_INT) {
				recno = unpack->v;
				break;
			}
			if (page->type == WT_PAGE_COL_VAR) {
				recno += __wt_cell_rle(unpack);
				break;
			}
			r->raw_entries[slots] = entry;
			continue;
		WT_ILLEGAL_VALUE(session);
		}

		/*
		 * We can't compress the first 64B of the block (it must be
		 * written without compression), and a possible split point
		 * may appear in that 64B; keep it simple, ignore the first
		 * allocation size of data, anybody splitting smaller than
		 * that (as calculated before compression), is doing it wrong.
		 */
		if ((len = WT_PTRDIFF(cell, dsk)) > btree->allocsize)
			r->raw_offsets[++slots] =
			    WT_STORE_SIZE(len - WT_BLOCK_COMPRESS_SKIP);

		if (page->type == WT_PAGE_COL_INT ||
		    page->type == WT_PAGE_COL_VAR)
			r->raw_recnos[slots] = recno;
		r->raw_entries[slots] = entry;

		/*
		 * Don't create an image so large that any future update will
		 * cause a split in memory.
		 */
		if (max_image_slot == 0 && len > (size_t)r->max_raw_page_size)
			max_image_slot = slots;
	}

	/*
	 * If we haven't managed to find at least one split point, we're done,
	 * don't bother calling the underlying compression function.
	 */
	if (slots == 0) {
		result_slots = 0;
		goto no_slots;
	}

	/* The slot at array's end is the total length of the data. */
	r->raw_offsets[++slots] =
	    WT_STORE_SIZE(WT_PTRDIFF(cell, dsk) - WT_BLOCK_COMPRESS_SKIP);

	/*
	 * Allocate a destination buffer. If there's a pre-size function, call
	 * it to determine the destination buffer's size, else the destination
	 * buffer is documented to be at least the source size. (We can't use
	 * the target page size, any single key/value could be larger than the
	 * page size. Don't bother figuring out a minimum, just use the source
	 * size.)
	 *
	 * The destination buffer needs to be large enough for the final block
	 * size, corrected for the requirements of the underlying block manager.
	 * If the final block size is 8KB, that's a multiple of 512B and so the
	 * underlying block manager is fine with it.  But... we don't control
	 * what the pre_size method returns us as a required size, and we don't
	 * want to document the compress_raw method has to skip bytes in the
	 * buffer because that's confusing, so do something more complicated.
	 * First, find out how much space the compress_raw function might need,
	 * either the value returned from pre_size, or the initial source size.
	 * Add the compress-skip bytes, and then correct that value for the
	 * underlying block manager. As a result, we have a destination buffer
	 * that's large enough when calling the compress_raw method, and there
	 * are bytes in the header just for us.
	 */
	if (compressor->pre_size == NULL)
		result_len = (size_t)r->raw_offsets[slots];
	else
		WT_RET(compressor->pre_size(compressor, wt_session,
		    (uint8_t *)dsk + WT_BLOCK_COMPRESS_SKIP,
		    (size_t)r->raw_offsets[slots], &result_len));
	extra_skip = btree->kencryptor == NULL ? 0 :
	    btree->kencryptor->size_const + WT_ENCRYPT_LEN_SIZE;

	corrected_page_size = result_len + WT_BLOCK_COMPRESS_SKIP;
	WT_RET(bm->write_size(bm, session, &corrected_page_size));
	WT_RET(__wt_buf_init(session, dst, corrected_page_size));

	/*
	 * Copy the header bytes into the destination buffer, then call the
	 * compression function.
	 */
	memcpy(dst->mem, dsk, WT_BLOCK_COMPRESS_SKIP);
	ret = compressor->compress_raw(compressor, wt_session,
	    r->page_size_orig, btree->split_pct,
	    WT_BLOCK_COMPRESS_SKIP + extra_skip,
	    (uint8_t *)dsk + WT_BLOCK_COMPRESS_SKIP, r->raw_offsets,
	    max_image_slot == 0 ? slots : max_image_slot,
	    (uint8_t *)dst->mem + WT_BLOCK_COMPRESS_SKIP,
	    result_len,
	    no_more_rows || max_image_slot != 0,
	    &result_len, &result_slots);
	switch (ret) {
	case EAGAIN:
		/*
		 * The compression function wants more rows, accumulate and
		 * retry if possible.
		 *
		 * First, reset the resulting slots count, just in case the
		 * compression function modified it before giving up.
		 */
		result_slots = 0;

		/*
		 * If the image is too large and there are more rows to gather,
		 * act as if the compression engine gave up on this chunk of
		 * data. That doesn't make sense (we flagged the engine that we
		 * wouldn't give it any more rows, but it's a possible return).
		 */
		if (no_more_rows || max_image_slot == 0)
			break;
		/* FALLTHROUGH */
	case 0:
		/*
		 * If the compression function returned zero result slots, it's
		 * giving up and we write the original data.  (This is a pretty
		 * bad result: we've not done compression on a block much larger
		 * than the maximum page size, but once compression gives up,
		 * there's not much else we can do.)
		 *
		 * If the compression function returned non-zero result slots,
		 * we were successful and have a block to write.
		 */
		if (result_slots == 0) {
			WT_STAT_DATA_INCR(session, compress_raw_fail);

			/*
			 * If there are no more rows, we can write the original
			 * data from the original buffer, else take all but the
			 * last row of the original data (the last row has to be
			 * set as the key for the next block).
			 */
			if (!no_more_rows)
				result_slots = slots - 1;
		} else {
			WT_STAT_DATA_INCR(session, compress_raw_ok);

			/*
			 * If there are more rows and the compression function
			 * consumed all of the current data, there are problems:
			 * First, with row-store objects, we're potentially
			 * skipping updates, we must have a key for the next
			 * block so we know with what block a skipped update is
			 * associated.  Second, if the compression function
			 * compressed all of the data, we're not pushing it
			 * hard enough (unless we got lucky and gave it exactly
			 * the right amount to work with, which is unlikely).
			 * Handle both problems by accumulating more data any
			 * time we're not writing the last block and compression
			 * ate all of the rows.
			 */
			if (result_slots == slots && !no_more_rows)
				result_slots = 0;
			else {
				/*
				 * Finalize the compressed disk image's
				 * information.
				 */
				dst->size = result_len + WT_BLOCK_COMPRESS_SKIP;

				compressed = true;
			}
		}
		break;
	default:
		return (ret);
	}

no_slots:
	/*
	 * Check for the last block we're going to write: if no more rows and
	 * we failed to compress anything, or we compressed everything, it's
	 * the last block.
	 */
	last_block = no_more_rows &&
	    (result_slots == 0 || result_slots == slots);

	if (!last_block && result_slots != 0) {
		/*
		 * Writing the current (possibly compressed), chunk.
		 * Finalize the current chunk's information.
		 */
		chunk->image.size = (size_t)
		    r->raw_offsets[result_slots] + WT_BLOCK_COMPRESS_SKIP;
		chunk->entries = r->raw_entries[result_slots - 1];

		/* Move any remnant to the next chunk. */
		len = WT_PTRDIFF(r->first_free,
		    (uint8_t *)dsk + chunk->image.size);
		WT_ASSERT(session, len > 0);
		WT_RET(__rec_split_chunk_init(
		    session, r, next, chunk->image.memsize));
		next_start = WT_PAGE_HEADER_BYTE(btree, next->image.mem);
		(void)memcpy(next_start, r->first_free - len, len);

		/* Set the key for the next chunk. */
		switch (page->type) {
		case WT_PAGE_COL_INT:
			next->recno = r->raw_recnos[result_slots];
			break;
		case WT_PAGE_COL_VAR:
			next->recno = r->raw_recnos[result_slots - 1];
			break;
		case WT_PAGE_ROW_INT:
		case WT_PAGE_ROW_LEAF:
			next->recno = WT_RECNO_OOB;
			/*
			 * Confirm there was uncompressed data remaining
			 * in the buffer, we're about to read it for the
			 * next chunk's initial key.
			 */
			WT_RET(__rec_split_row_promote_cell(
			    session, r, next->image.mem, &next->key));
			break;
		}

		/* Update the tracking information. */
		r->entries -= r->raw_entries[result_slots - 1];
		r->first_free = next_start + len;
		r->space_avail += r->raw_offsets[result_slots];
		WT_ASSERT(session, r->first_free + r->space_avail <=
		    (uint8_t *)next->image.mem + next->image.memsize);
	} else if (no_more_rows) {
		/*
		 * No more rows to accumulate, writing the entire chunk.
		 * Finalize the current chunk's information.
		 */
		chunk->image.size = WT_PTRDIFF32(r->first_free, dsk);
		chunk->entries = r->entries;

		/* Clear the tracking information. */
		r->entries = 0;
		r->first_free = NULL;
		r->space_avail = 0;
	} else {
		/*
		 * Compression failed, there are more rows to accumulate and the
		 * compression function wants to try again; increase the size of
		 * the "page" and try again after we accumulate some more rows.
		 */
		WT_STAT_DATA_INCR(session, compress_raw_fail_temporary);
		goto split_grow;
	}

	/* Write the chunk. */
	WT_RET(__rec_split_write(session, r,
	    r->cur_ptr, compressed ? dst : NULL, last_block));

	/* Switch chunks. */
	tmp = r->prev_ptr;
	r->prev_ptr = r->cur_ptr;
	r->cur_ptr = tmp;

	/*
	 * We got called because there wasn't enough room in the buffer for the
	 * next key and we might or might not have written a block. In any case,
	 * make sure the next key fits into the buffer.
	 */
	if (r->space_avail < next_len) {
split_grow:	/*
		 * Double the page size and make sure we accommodate at least
		 * one more record. The reason for the latter is that we may
		 * be here because there's a large key/value pair that won't
		 * fit in our initial page buffer, even at its expanded size.
		 */
		r->page_size *= 2;
		return (__rec_split_grow(session, r, r->page_size + next_len));
	}
	return (0);
}

/*
 * __rec_split_finish_process_prev --
 * 	If the two split chunks together fit in a single page, merge them into
 * 	one. If they do not fit in a single page but the last is smaller than
 * 	the minimum desired, move some data from the penultimate chunk to the
 * 	last chunk and write out the previous/penultimate. Finally, update the
 * 	pointer to the current image buffer.  After this function exits, we will
 * 	have one (last) buffer in memory, pointed to by the current image
 * 	pointer.
 */
static int
__rec_split_finish_process_prev(WT_SESSION_IMPL *session, WT_RECONCILE *r)
{
	WT_BTREE *btree;
	WT_CHUNK *cur_ptr, *prev_ptr, *tmp;
	WT_PAGE_HEADER *dsk;
	size_t combined_size, len_to_move;
	uint8_t *cur_dsk_start;

	WT_ASSERT(session, r->prev_ptr != NULL);

	btree = S2BT(session);
	cur_ptr = r->cur_ptr;
	prev_ptr = r->prev_ptr;

	/*
	 * The sizes in the chunk include the header, so when calculating the
	 * combined size, be sure not to include the header twice.
	 */
	combined_size = prev_ptr->image.size +
	    (cur_ptr->image.size - WT_PAGE_HEADER_BYTE_SIZE(btree));

	if (combined_size <= r->page_size) {
		/*
		 * We have two boundaries, but the data in the buffers can fit a
		 * single page. Merge the boundaries and create a single chunk.
		 */
		dsk = r->cur_ptr->image.mem;
		memcpy((uint8_t *)r->prev_ptr->image.mem + prev_ptr->image.size,
		    WT_PAGE_HEADER_BYTE(btree, dsk),
		    cur_ptr->image.size - WT_PAGE_HEADER_BYTE_SIZE(btree));
		prev_ptr->image.size = combined_size;
		prev_ptr->entries += cur_ptr->entries;

		/*
		 * At this point, there is only one disk image in the memory,
		 * the previous chunk. Update the current chunk to that chunk,
		 * discard the unused chunk.
		 */
		tmp = r->prev_ptr;
		r->prev_ptr = r->cur_ptr;
		r->cur_ptr = tmp;
		return (__rec_split_chunk_init(session, r, r->prev_ptr, 0));
	}

	if (prev_ptr->min_offset != 0 &&
	    cur_ptr->image.size < r->min_split_size) {
		/*
		 * The last chunk, pointed to by the current image pointer, has
		 * less than the minimum data. Let's move any data more than the
		 * minimum from the previous image into the current.
		 */
		len_to_move = prev_ptr->image.size - prev_ptr->min_offset;
		/* Grow current buffer if it is not large enough */
		if (r->space_avail < len_to_move)
			WT_RET(__rec_split_grow(session, r, len_to_move));
		cur_dsk_start =
		    WT_PAGE_HEADER_BYTE(btree, r->cur_ptr->image.mem);

		/*
		 * Shift the contents of the current buffer to make space for
		 * the data that will be prepended into the current buffer.
		 * Copy the data from the previous buffer to the start of the
		 * current.
		 */
		memmove(cur_dsk_start + len_to_move, cur_dsk_start,
		    cur_ptr->image.size - WT_PAGE_HEADER_BYTE_SIZE(btree));
		memcpy(cur_dsk_start,
		    (uint8_t *)r->prev_ptr->image.mem + prev_ptr->min_offset,
		    len_to_move);

		/* Update boundary information */
		cur_ptr->image.size += len_to_move;
		prev_ptr->image.size -= len_to_move;
		cur_ptr->entries += prev_ptr->entries - prev_ptr->min_entries;
		prev_ptr->entries = prev_ptr->min_entries;
		cur_ptr->recno = prev_ptr->min_recno;
		WT_RET(__wt_buf_set(session, &cur_ptr->key,
		    prev_ptr->min_key.data, prev_ptr->min_key.size));
	}

	/* Write out the previous image */
	return (__rec_split_write(session, r, r->prev_ptr, NULL, false));
}

/*
 * __rec_split_finish --
 *	Finish processing a page.
 */
static int
__rec_split_finish(WT_SESSION_IMPL *session, WT_RECONCILE *r)
{
	WT_BTREE *btree;
	size_t data_size;

	btree = S2BT(session);

	/*
	 * We're done reconciling, write the final page. Call raw compression
	 * until/unless there's not enough data to compress.
	 */
	if (r->entries != 0 && r->raw_compression) {
		while (r->entries != 0) {
			data_size =
			    WT_PTRDIFF(r->first_free, r->cur_ptr->image.mem);
			if (data_size <= btree->allocsize)
				break;
			WT_RET(__rec_split_raw(session, r, 0, true));
		}
		if (r->entries == 0)
			return (0);
	}

	/*
	 * We may arrive here with no entries to write if the page was entirely
	 * empty or if nothing on the page was visible to us.
	 *
	 * Pages with skipped or not-yet-globally visible updates aren't really
	 * empty; otherwise, the page is truly empty and we will merge it into
	 * its parent during the parent's reconciliation.
	 */
	if (r->entries == 0 && r->supd_next == 0)
		return (0);

	/* Set the number of entries and size for the just finished chunk. */
	r->cur_ptr->image.size =
	    WT_PTRDIFF32(r->first_free, r->cur_ptr->image.mem);
	r->cur_ptr->entries = r->entries;

	/* If not raw compression, potentially reconsider a previous chunk. */
	if (!r->raw_compression && r->prev_ptr != NULL)
		WT_RET(__rec_split_finish_process_prev(session, r));

	/* Write the remaining data/last page. */
	return (__rec_split_write(session, r, r->cur_ptr, NULL, true));
}

/*
 * __rec_supd_move --
 *	Move a saved WT_UPDATE list from the per-page cache to a specific
 *	block's list.
 */
static int
__rec_supd_move(
    WT_SESSION_IMPL *session, WT_MULTI *multi, WT_SAVE_UPD *supd, uint32_t n)
{
	uint32_t i;

	WT_RET(__wt_calloc_def(session, n, &multi->supd));

	for (i = 0; i < n; ++i)
		multi->supd[i] = *supd++;
	multi->supd_entries = n;
	return (0);
}

/*
 * __rec_split_write_supd --
 *	Check if we've saved updates that belong to this block, and move any
 *	to the per-block structure.
 */
static int
__rec_split_write_supd(WT_SESSION_IMPL *session,
    WT_RECONCILE *r, WT_CHUNK *chunk, WT_MULTI *multi, bool last_block)
{
	WT_BTREE *btree;
	WT_CHUNK *next;
	WT_DECL_ITEM(key);
	WT_DECL_RET;
	WT_PAGE *page;
	WT_SAVE_UPD *supd;
	WT_UPDATE *upd;
	uint32_t i, j;
	int cmp;

	/*
	 * Check if we've saved updates that belong to this block, and move
	 * any to the per-block structure.
	 *
	 * This code requires a key be filled in for the next block (or the
	 * last block flag be set, if there's no next block).
	 *
	 * The last block gets all remaining saved updates.
	 */
	if (last_block) {
		WT_RET(__rec_supd_move(session, multi, r->supd, r->supd_next));
		r->supd_next = 0;
		r->supd_memsize = 0;
		goto done;
	}

	/*
	 * Get the saved update's key and compare it with the block's key range.
	 * If the saved update list belongs with the block we're about to write,
	 * move it to the per-block memory. Check only to the first update that
	 * doesn't go with the block, they must be in sorted order.
	 *
	 * The other chunk will have the key for the next page, that's what we
	 * compare against.
	 */
	next = chunk == r->cur_ptr ? r->prev_ptr : r->cur_ptr;
	page = r->page;
	if (page->type == WT_PAGE_ROW_LEAF) {
		btree = S2BT(session);
		WT_RET(__wt_scr_alloc(session, 0, &key));

		for (i = 0, supd = r->supd; i < r->supd_next; ++i, ++supd) {
			if (supd->ins == NULL)
				WT_ERR(__wt_row_leaf_key(
				    session, page, supd->ripcip, key, false));
			else {
				key->data = WT_INSERT_KEY(supd->ins);
				key->size = WT_INSERT_KEY_SIZE(supd->ins);
			}
			WT_ERR(__wt_compare(session,
			    btree->collator, key, &next->key, &cmp));
			if (cmp >= 0)
				break;
		}
	} else
		for (i = 0, supd = r->supd; i < r->supd_next; ++i, ++supd)
			if (WT_INSERT_RECNO(supd->ins) >= next->recno)
				break;
	if (i != 0) {
		WT_ERR(__rec_supd_move(session, multi, r->supd, i));

		/*
		 * If there are updates that weren't moved to the block, shuffle
		 * them to the beginning of the cached list (we maintain the
		 * saved updates in sorted order, new saved updates must be
		 * appended to the list).
		 */
		r->supd_memsize = 0;
		for (j = 0; i < r->supd_next; ++j, ++i) {
			/* Account for the remaining update memory. */
			if (r->supd[i].ins == NULL)
				upd = page->modify->mod_row_update[
				    page->type == WT_PAGE_ROW_LEAF ?
				    WT_ROW_SLOT(page, r->supd[i].ripcip) :
				    WT_COL_SLOT(page, r->supd[i].ripcip)];
			else
				upd = r->supd[i].ins->upd;
			r->supd_memsize += __wt_update_list_memsize(upd);
			r->supd[j] = r->supd[i];
		}
		r->supd_next = j;
	}

done:	/* Track the oldest timestamp seen so far. */
<<<<<<< HEAD
	multi->page_las.las_skew_oldest = r->skew_oldest;
=======
	multi->page_las.las_skew_newest = r->las_skew_newest;
>>>>>>> 6dcff54e
	multi->page_las.las_max_txn = r->max_txn;
	WT_ASSERT(session, r->max_txn != WT_TXN_NONE);
#ifdef HAVE_TIMESTAMPS
	__wt_timestamp_set(
	    &multi->page_las.min_timestamp, &r->min_saved_timestamp);
	__wt_timestamp_set(
	    &multi->page_las.onpage_timestamp, &r->max_onpage_timestamp);
#endif

err:	__wt_scr_free(session, &key);
	return (ret);
}

/*
 * __rec_split_write_header --
 *	Initialize a disk page's header.
 */
static void
__rec_split_write_header(WT_SESSION_IMPL *session,
    WT_RECONCILE *r, WT_CHUNK *chunk, WT_MULTI *multi, WT_PAGE_HEADER *dsk)
{
	WT_BTREE *btree;
	WT_PAGE *page;

	btree = S2BT(session);
	page = r->page;

	dsk->recno = btree->type == BTREE_ROW ? WT_RECNO_OOB : multi->key.recno;
	dsk->write_gen = 0;
	dsk->mem_size = multi->size;
	dsk->u.entries = chunk->entries;
	dsk->type = page->type;

	/* Set the zero-length value flag in the page header. */
	if (page->type == WT_PAGE_ROW_LEAF) {
		F_CLR(dsk, WT_PAGE_EMPTY_V_ALL | WT_PAGE_EMPTY_V_NONE);

		if (chunk->entries != 0 && r->all_empty_value)
			F_SET(dsk, WT_PAGE_EMPTY_V_ALL);
		if (chunk->entries != 0 && !r->any_empty_value)
			F_SET(dsk, WT_PAGE_EMPTY_V_NONE);
	}

	/*
	 * Note in the page header if using the lookaside table eviction path
	 * and we found updates that weren't globally visible when reconciling
	 * this page.
	 */
	if (F_ISSET(r, WT_REC_LOOKASIDE) && multi->supd != NULL)
		F_SET(dsk, WT_PAGE_LAS_UPDATE);

	dsk->unused[0] = dsk->unused[1] = 0;

	/*
	 * There are page header fields which need to be cleared for consistent
	 * checksums: specifically, the write generation and the memory owned by
	 * the block manager.
	 */
	memset(WT_BLOCK_HEADER_REF(dsk), 0, btree->block_header);
}

/*
 * __rec_split_write_reuse --
 *	Check if a previously written block can be reused.
 */
static bool
__rec_split_write_reuse(WT_SESSION_IMPL *session,
    WT_RECONCILE *r, WT_MULTI *multi, WT_ITEM *image, bool last_block)
{
	WT_MULTI *multi_match;
	WT_PAGE_MODIFY *mod;

	mod = r->page->modify;

	/*
	 * Don't bother calculating checksums for bulk loads, there's no reason
	 * to believe they'll be useful. Check because LSM does bulk-loads as
	 * part of normal operations and the check is cheap.
	 */
	if (r->is_bulk_load)
		return (false);

	/*
	 * Calculating the checksum is the expensive part, try to avoid it.
	 *
	 * Ignore the last block of any reconciliation. Pages are written in the
	 * same block order every time, so the last block written for a page is
	 * unlikely to match any previously written block or block written in
	 * the future, (absent a point-update earlier in the page which didn't
	 * change the size of the on-page object in any way).
	 */
	if (last_block)
		return (false);

	/*
	 * Quit if evicting with no previously written block to compare against.
	 * (In other words, if there's eviction pressure and the page was never
	 * written by a checkpoint, calculating a checksum is worthless.)
	 *
	 * Quit if evicting and a previous check failed, once there's a miss no
	 * future block will match.
	 */
	if (F_ISSET(r, WT_REC_EVICT)) {
		if (mod->rec_result != WT_PM_REC_MULTIBLOCK ||
		    mod->mod_multi_entries < r->multi_next)
			return (false);
		if (r->evict_matching_checksum_failed)
			return (false);
	}

	/* Calculate the checksum for this block. */
	multi->checksum = __wt_checksum(image->data, image->size);

	/*
	 * Don't check for a block match when writing blocks during compaction,
	 * the whole idea is to move those blocks. Check after calculating the
	 * checksum, we don't distinguish between pages written solely as part
	 * of the compaction and pages written at around the same time, and so
	 * there's a possibility the calculated checksum will be useful in the
	 * future.
	 */
	if (session->compact_state != WT_COMPACT_NONE)
		return (false);

	/*
	 * Pages are written in the same block order every time, only check the
	 * appropriate slot.
	 */
	if (mod->rec_result != WT_PM_REC_MULTIBLOCK ||
	    mod->mod_multi_entries < r->multi_next)
		return (false);

	multi_match = &mod->mod_multi[r->multi_next - 1];
	if (multi_match->size != multi->size ||
	    multi_match->checksum != multi->checksum) {
		r->evict_matching_checksum_failed = true;
		return (false);
	}

	multi_match->addr.reuse = 1;
	multi->addr = multi_match->addr;

	WT_STAT_DATA_INCR(session, rec_page_match);
	return (true);
}

/*
 * __rec_split_write --
 *	Write a disk block out for the split helper functions.
 */
static int
__rec_split_write(WT_SESSION_IMPL *session, WT_RECONCILE *r,
    WT_CHUNK *chunk, WT_ITEM *compressed_image, bool last_block)
{
	WT_BTREE *btree;
	WT_MULTI *multi;
	WT_PAGE *page;
	size_t addr_size;
	uint8_t addr[WT_BTREE_MAX_ADDR_COOKIE];
#ifdef HAVE_DIAGNOSTIC
	bool verify_image;
#endif

	btree = S2BT(session);
	page = r->page;
#ifdef HAVE_DIAGNOSTIC
	verify_image = true;
#endif

	/* Make sure there's enough room for another write. */
	WT_RET(__wt_realloc_def(
	    session, &r->multi_allocated, r->multi_next + 1, &r->multi));
	multi = &r->multi[r->multi_next++];

	/* Initialize the address (set the addr type for the parent). */
	switch (page->type) {
	case WT_PAGE_COL_FIX:
		multi->addr.type = WT_ADDR_LEAF_NO;
		break;
	case WT_PAGE_COL_VAR:
	case WT_PAGE_ROW_LEAF:
		multi->addr.type =
		    r->ovfl_items ? WT_ADDR_LEAF : WT_ADDR_LEAF_NO;
		break;
	case WT_PAGE_COL_INT:
	case WT_PAGE_ROW_INT:
		multi->addr.type = WT_ADDR_INT;
		break;
	WT_ILLEGAL_VALUE(session);
	}
	multi->size = WT_STORE_SIZE(chunk->image.size);
	multi->checksum = 0;

	/* Set the key. */
	if (btree->type == BTREE_ROW)
		WT_RET(__wt_row_ikey_alloc(session, 0,
		    chunk->key.data, chunk->key.size, &multi->key.ikey));
	else
		multi->key.recno = chunk->recno;

	/* Check if there are saved updates that might belong to this block. */
	if (r->supd_next != 0)
		WT_RET(__rec_split_write_supd(
		    session, r, chunk, multi, last_block));

	/* Initialize the page header(s). */
	__rec_split_write_header(session, r, chunk, multi, chunk->image.mem);
	if (compressed_image != NULL)
		__rec_split_write_header(
		    session, r, chunk, multi, compressed_image->mem);

	/*
	 * If we are writing the whole page in our first/only attempt, it might
	 * be a checkpoint (checkpoints are only a single page, by definition).
	 * Checkpoints aren't written here, the wrapup functions do the write.
	 *
	 * Track the buffer with the image. (This is bad layering, but we can't
	 * write the image until the wrapup code, and we don't have a code path
	 * from here to there.)
	 */
	if (last_block &&
	    r->multi_next == 1 && __rec_is_checkpoint(session, r)) {
		WT_ASSERT(session, r->supd_next == 0);

		if (compressed_image == NULL)
			r->wrapup_checkpoint = &chunk->image;
		else {
			r->wrapup_checkpoint = compressed_image;
			r->wrapup_checkpoint_compressed = true;
		}
		return (0);
	}

	/*
	 * If configured for an in-memory database, we can't actually write it.
	 * Instead, we will re-instantiate the page using the disk image and
	 * any list of updates we skipped.
	 */
	if (F_ISSET(r, WT_REC_IN_MEMORY))
		goto copy_image;

	/*
	 * If there are saved updates, either doing update/restore eviction or
	 * lookaside eviction.
	 */
	if (multi->supd != NULL) {
		/*
		 * XXX
		 * If no entries were used, the page is empty and we can only
		 * restore eviction/restore or lookaside updates against
		 * empty row-store leaf pages, column-store modify attempts to
		 * allocate a zero-length array.
		 */
		if (r->page->type != WT_PAGE_ROW_LEAF && chunk->entries == 0)
			return (EBUSY);

		if (F_ISSET(r, WT_REC_LOOKASIDE)) {
			r->cache_write_lookaside = true;

			/*
			 * Lookaside eviction writes disk images, but if no
			 * entries were used, there's no disk image to write.
			 * There's no more work to do in this case, lookaside
			 * eviction doesn't copy disk images.
			 */
			if (chunk->entries == 0)
				return (0);
		} else {
			r->cache_write_restore = true;

			/*
			 * Update/restore never writes a disk image, but always
			 * copies a disk image.
			 */
			goto copy_image;
		}
	}

	/*
	 * If we wrote this block before, re-use it. Prefer a checksum of the
	 * compressed image. It's an identical test and should be faster.
	 */
	if (__rec_split_write_reuse(session, r, multi,
	    compressed_image == NULL ? &chunk->image : compressed_image,
	    last_block))
		goto copy_image;

	/* Write the disk image and get an address. */
	WT_RET(__wt_bt_write(session,
	    compressed_image == NULL ? &chunk->image : compressed_image,
	    addr, &addr_size, false, F_ISSET(r, WT_REC_CHECKPOINT),
	    compressed_image != NULL));
#ifdef HAVE_DIAGNOSTIC
	verify_image = false;
#endif
	WT_RET(__wt_memdup(session, addr, addr_size, &multi->addr.addr));
	multi->addr.size = (uint8_t)addr_size;

copy_image:
#ifdef HAVE_DIAGNOSTIC
	/*
	 * The I/O routines verify all disk images we write, but there are paths
	 * in reconciliation that don't do I/O. Verify those images, too.
	 */
	WT_ASSERT(session, verify_image == false ||
	    __wt_verify_dsk_image(session,
	    "[reconcile-image]", chunk->image.data, 0, true) == 0);
#endif

	/*
	 * If re-instantiating this page in memory (either because eviction
	 * wants to, or because we skipped updates to build the disk image),
	 * save a copy of the disk image.
	 */
	if (F_ISSET(r, WT_REC_SCRUB) ||
	    (F_ISSET(r, WT_REC_UPDATE_RESTORE) && multi->supd != NULL))
		WT_RET(__wt_memdup(session,
		    chunk->image.data, chunk->image.size, &multi->disk_image));

	return (0);
}

/*
 * __wt_bulk_init --
 *	Bulk insert initialization.
 */
int
__wt_bulk_init(WT_SESSION_IMPL *session, WT_CURSOR_BULK *cbulk)
{
	WT_BTREE *btree;
	WT_PAGE_INDEX *pindex;
	WT_RECONCILE *r;
	uint64_t recno;

	btree = S2BT(session);

	/*
	 * Bulk-load is only permitted on newly created files, not any empty
	 * file -- see the checkpoint code for a discussion.
	 */
	if (!btree->original)
		WT_RET_MSG(session, EINVAL,
		    "bulk-load is only possible for newly created trees");

	/*
	 * Get a reference to the empty leaf page; we have exclusive access so
	 * we can take a copy of the page, confident the parent won't split.
	 */
	pindex = WT_INTL_INDEX_GET_SAFE(btree->root.page);
	cbulk->ref = pindex->index[0];
	cbulk->leaf = cbulk->ref->page;

	WT_RET(__rec_init(session, cbulk->ref, 0, NULL, &cbulk->reconcile));
	r = cbulk->reconcile;
	r->is_bulk_load = true;

	recno = btree->type == BTREE_ROW ? WT_RECNO_OOB : 1;

	return (__rec_split_init(
	    session, r, cbulk->leaf, recno, btree->maxleafpage));
}

/*
 * __wt_bulk_wrapup --
 *	Bulk insert cleanup.
 */
int
__wt_bulk_wrapup(WT_SESSION_IMPL *session, WT_CURSOR_BULK *cbulk)
{
	WT_BTREE *btree;
	WT_PAGE *parent;
	WT_RECONCILE *r;

	btree = S2BT(session);
	if ((r = cbulk->reconcile) == NULL)
		return (0);

	switch (btree->type) {
	case BTREE_COL_FIX:
		if (cbulk->entry != 0)
			__rec_incr(session, r, cbulk->entry,
			    __bitstr_size(
			    (size_t)cbulk->entry * btree->bitcnt));
		break;
	case BTREE_COL_VAR:
		if (cbulk->rle != 0)
			WT_RET(__wt_bulk_insert_var(session, cbulk, false));
		break;
	case BTREE_ROW:
		break;
	}

	WT_RET(__rec_split_finish(session, r));
	WT_RET(__rec_write_wrapup(session, r, r->page));
	__rec_write_page_status(session, r);

	/* Mark the page's parent and the tree dirty. */
	parent = r->ref->home;
	WT_RET(__wt_page_modify_init(session, parent));
	__wt_page_modify_set(session, parent);

	__rec_cleanup(session, r);
	__rec_destroy(session, &cbulk->reconcile);

	return (0);
}

/*
 * __wt_bulk_insert_row --
 *	Row-store bulk insert.
 */
int
__wt_bulk_insert_row(WT_SESSION_IMPL *session, WT_CURSOR_BULK *cbulk)
{
	WT_BTREE *btree;
	WT_CURSOR *cursor;
	WT_KV *key, *val;
	WT_RECONCILE *r;
	bool ovfl_key;

	r = cbulk->reconcile;
	btree = S2BT(session);
	cursor = &cbulk->cbt.iface;

	key = &r->k;
	val = &r->v;
	WT_RET(__rec_cell_build_leaf_key(session, r,	/* Build key cell */
	    cursor->key.data, cursor->key.size, &ovfl_key));
	WT_RET(__rec_cell_build_val(session, r,		/* Build value cell */
	    cursor->value.data, cursor->value.size, (uint64_t)0));

	/* Boundary: split or write the page. */
	if (r->raw_compression) {
		if (key->len + val->len > r->space_avail)
			WT_RET(__rec_split_raw(
			    session, r, key->len + val->len, false));
	} else
		if (WT_CROSSING_SPLIT_BND(r, key->len + val->len)) {
			/*
			 * Turn off prefix compression until a full key written
			 * to the new page, and (unless already working with an
			 * overflow key), rebuild the key without compression.
			 */
			if (r->key_pfx_compress_conf) {
				r->key_pfx_compress = false;
				if (!ovfl_key)
					WT_RET(__rec_cell_build_leaf_key(
					    session, r, NULL, 0, &ovfl_key));
			}
			WT_RET(__rec_split_crossing_bnd(
			    session, r, key->len + val->len));
		}

	/* Copy the key/value pair onto the page. */
	__rec_copy_incr(session, r, key);
	if (val->len == 0)
		r->any_empty_value = true;
	else {
		r->all_empty_value = false;
		if (btree->dictionary)
			WT_RET(__rec_dict_replace(session, r, 0, val));
		__rec_copy_incr(session, r, val);
	}

	/* Update compression state. */
	__rec_key_state_update(r, ovfl_key);

	return (0);
}

/*
 * __rec_col_fix_bulk_insert_split_check --
 *	Check if a bulk-loaded fixed-length column store page needs to split.
 */
static inline int
__rec_col_fix_bulk_insert_split_check(WT_CURSOR_BULK *cbulk)
{
	WT_BTREE *btree;
	WT_RECONCILE *r;
	WT_SESSION_IMPL *session;

	session = (WT_SESSION_IMPL *)cbulk->cbt.iface.session;
	r = cbulk->reconcile;
	btree = S2BT(session);

	if (cbulk->entry == cbulk->nrecs) {
		if (cbulk->entry != 0) {
			/*
			 * If everything didn't fit, update the counters and
			 * split.
			 *
			 * Boundary: split or write the page.
			 *
			 * No need to have a minimum split size boundary, all
			 * pages are filled 100% except the last, allowing it to
			 * grow in the future.
			 */
			__rec_incr(session, r, cbulk->entry,
			    __bitstr_size(
			    (size_t)cbulk->entry * btree->bitcnt));
			WT_RET(__rec_split(session, r, 0));
		}
		cbulk->entry = 0;
		cbulk->nrecs = WT_FIX_BYTES_TO_ENTRIES(btree, r->space_avail);
	}
	return (0);
}

/*
 * __wt_bulk_insert_fix --
 *	Fixed-length column-store bulk insert.
 */
int
__wt_bulk_insert_fix(
    WT_SESSION_IMPL *session, WT_CURSOR_BULK *cbulk, bool deleted)
{
	WT_BTREE *btree;
	WT_CURSOR *cursor;
	WT_RECONCILE *r;

	r = cbulk->reconcile;
	btree = S2BT(session);
	cursor = &cbulk->cbt.iface;

	WT_RET(__rec_col_fix_bulk_insert_split_check(cbulk));
	__bit_setv(r->first_free, cbulk->entry,
	    btree->bitcnt, deleted ? 0 : ((uint8_t *)cursor->value.data)[0]);
	++cbulk->entry;
	++r->recno;

	return (0);
}

/*
 * __wt_bulk_insert_fix_bitmap --
 *	Fixed-length column-store bulk insert.
 */
int
__wt_bulk_insert_fix_bitmap(WT_SESSION_IMPL *session, WT_CURSOR_BULK *cbulk)
{
	WT_BTREE *btree;
	WT_CURSOR *cursor;
	WT_RECONCILE *r;
	uint32_t entries, offset, page_entries, page_size;
	const uint8_t *data;

	r = cbulk->reconcile;
	btree = S2BT(session);
	cursor = &cbulk->cbt.iface;

	if (((r->recno - 1) * btree->bitcnt) & 0x7)
		WT_RET_MSG(session, EINVAL,
		    "Bulk bitmap load not aligned on a byte boundary");
	for (data = cursor->value.data,
	    entries = (uint32_t)cursor->value.size;
	    entries > 0;
	    entries -= page_entries, data += page_size) {
		WT_RET(__rec_col_fix_bulk_insert_split_check(cbulk));

		page_entries = WT_MIN(entries, cbulk->nrecs - cbulk->entry);
		page_size = __bitstr_size(page_entries * btree->bitcnt);
		offset = __bitstr_size(cbulk->entry * btree->bitcnt);
		memcpy(r->first_free + offset, data, page_size);
		cbulk->entry += page_entries;
		r->recno += page_entries;
	}
	return (0);
}

/*
 * __wt_bulk_insert_var --
 *	Variable-length column-store bulk insert.
 */
int
__wt_bulk_insert_var(
    WT_SESSION_IMPL *session, WT_CURSOR_BULK *cbulk, bool deleted)
{
	WT_BTREE *btree;
	WT_KV *val;
	WT_RECONCILE *r;

	r = cbulk->reconcile;
	btree = S2BT(session);

	val = &r->v;
	if (deleted) {
		val->cell_len = __wt_cell_pack_del(&val->cell, cbulk->rle);
		val->buf.data = NULL;
		val->buf.size = 0;
		val->len = val->cell_len;
	} else
		/*
		 * Store the bulk cursor's last buffer, not the current value,
		 * we're tracking duplicates, which means we want the previous
		 * value seen, not the current value.
		 */
		WT_RET(__rec_cell_build_val(session,
		    r, cbulk->last.data, cbulk->last.size, cbulk->rle));

	/* Boundary: split or write the page. */
	if (r->raw_compression) {
		if (val->len > r->space_avail)
			WT_RET(__rec_split_raw(session, r, val->len, false));
	} else
		if (WT_CROSSING_SPLIT_BND(r, val->len))
			WT_RET(__rec_split_crossing_bnd(session, r, val->len));

	/* Copy the value onto the page. */
	if (btree->dictionary)
		WT_RET(__rec_dict_replace(session, r, cbulk->rle, val));
	__rec_copy_incr(session, r, val);

	/* Update the starting record number in case we split. */
	r->recno += cbulk->rle;

	return (0);
}

/*
 * __rec_vtype --
 *	Return a value cell's address type.
 */
static inline u_int
__rec_vtype(WT_ADDR *addr)
{
	if (addr->type == WT_ADDR_INT)
		return (WT_CELL_ADDR_INT);
	if (addr->type == WT_ADDR_LEAF)
		return (WT_CELL_ADDR_LEAF);
	return (WT_CELL_ADDR_LEAF_NO);
}

/*
 * __rec_col_int --
 *	Reconcile a column-store internal page.
 */
static int
__rec_col_int(WT_SESSION_IMPL *session, WT_RECONCILE *r, WT_REF *pageref)
{
	WT_ADDR *addr;
	WT_BTREE *btree;
	WT_CELL_UNPACK *vpack, _vpack;
	WT_CHILD_STATE state;
	WT_DECL_RET;
	WT_KV *val;
	WT_PAGE *child, *page;
	WT_REF *ref;
	bool hazard;

	btree = S2BT(session);
	page = pageref->page;
	child = NULL;
	hazard = false;

	val = &r->v;
	vpack = &_vpack;

	WT_RET(__rec_split_init(
	    session, r, page, pageref->ref_recno, btree->maxintlpage));

	/* For each entry in the in-memory page... */
	WT_INTL_FOREACH_BEGIN(session, page, ref) {
		/* Update the starting record number in case we split. */
		r->recno = ref->ref_recno;

		/*
		 * Modified child.
		 * The page may be emptied or internally created during a split.
		 * Deleted/split pages are merged into the parent and discarded.
		 */
		WT_ERR(__rec_child_modify(session, r, ref, &hazard, &state));
		addr = NULL;
		child = ref->page;

		switch (state) {
		case WT_CHILD_IGNORE:
			/* Ignored child. */
			WT_CHILD_RELEASE_ERR(session, hazard, ref);
			continue;

		case WT_CHILD_MODIFIED:
			/*
			 * Modified child. Empty pages are merged into the
			 * parent and discarded.
			 */
			switch (child->modify->rec_result) {
			case WT_PM_REC_EMPTY:
				/*
				 * Column-store pages are almost never empty, as
				 * discarding a page would remove a chunk of the
				 * name space.  The exceptions are pages created
				 * when the tree is created, and never filled.
				 */
				WT_CHILD_RELEASE_ERR(session, hazard, ref);
				continue;
			case WT_PM_REC_MULTIBLOCK:
				WT_ERR(__rec_col_merge(session, r, child));
				WT_CHILD_RELEASE_ERR(session, hazard, ref);
				continue;
			case WT_PM_REC_REPLACE:
				addr = &child->modify->mod_replace;
				break;
			WT_ILLEGAL_VALUE_ERR(session);
			}
			break;
		case WT_CHILD_ORIGINAL:
			/* Original child. */
			break;
		case WT_CHILD_PROXY:
			/*
			 * Deleted child where we write a proxy cell, not
			 * yet supported for column-store.
			 */
			ret = __wt_illegal_value(session, NULL);
			goto err;
		}

		/*
		 * Build the value cell.  The child page address is in one of 3
		 * places: if the page was replaced, the page's modify structure
		 * references it and we built the value cell just above in the
		 * switch statement.  Else, the WT_REF->addr reference points to
		 * an on-page cell or an off-page WT_ADDR structure: if it's an
		 * on-page cell and we copy it from the page, else build a new
		 * cell.
		 */
		if (addr == NULL && __wt_off_page(page, ref->addr))
			addr = ref->addr;
		if (addr == NULL) {
			__wt_cell_unpack(ref->addr, vpack);
			val->buf.data = ref->addr;
			val->buf.size = __wt_cell_total_len(vpack);
			val->cell_len = 0;
			val->len = val->buf.size;
		} else
			__rec_cell_build_addr(session, r,
			    addr->addr, addr->size,
			    __rec_vtype(addr), ref->ref_recno);
		WT_CHILD_RELEASE_ERR(session, hazard, ref);

		/* Boundary: split or write the page. */
		if (__rec_need_split(r, val->len)) {
			if (r->raw_compression)
				WT_ERR(__rec_split_raw(
				    session, r, val->len, false));
			else
				WT_ERR(__rec_split_crossing_bnd(
				    session, r, val->len));
		}

		/* Copy the value onto the page. */
		__rec_copy_incr(session, r, val);
	} WT_INTL_FOREACH_END;

	/* Write the remnant page. */
	return (__rec_split_finish(session, r));

err:	WT_CHILD_RELEASE(session, hazard, ref);
	return (ret);
}

/*
 * __rec_col_merge --
 *	Merge in a split page.
 */
static int
__rec_col_merge(WT_SESSION_IMPL *session, WT_RECONCILE *r, WT_PAGE *page)
{
	WT_ADDR *addr;
	WT_KV *val;
	WT_MULTI *multi;
	WT_PAGE_MODIFY *mod;
	uint32_t i;

	mod = page->modify;

	val = &r->v;

	/* For each entry in the split array... */
	for (multi = mod->mod_multi,
	    i = 0; i < mod->mod_multi_entries; ++multi, ++i) {
		/* Update the starting record number in case we split. */
		r->recno = multi->key.recno;

		/* Build the value cell. */
		addr = &multi->addr;
		__rec_cell_build_addr(session, r,
		    addr->addr, addr->size, __rec_vtype(addr), r->recno);

		/* Boundary: split or write the page. */
		if (__rec_need_split(r, val->len)) {
			if (r->raw_compression)
				WT_RET(__rec_split_raw(
				    session, r, val->len, false));
			else
				WT_RET(__rec_split_crossing_bnd(
				    session, r, val->len));
		}

		/* Copy the value onto the page. */
		__rec_copy_incr(session, r, val);
	}
	return (0);
}

/*
 * __rec_col_fix --
 *	Reconcile a fixed-width, column-store leaf page.
 */
static int
__rec_col_fix(WT_SESSION_IMPL *session, WT_RECONCILE *r, WT_REF *pageref)
{
	WT_BTREE *btree;
	WT_INSERT *ins;
	WT_PAGE *page;
	WT_UPDATE *upd;
	uint64_t recno;
	uint32_t entry, nrecs;

	btree = S2BT(session);
	page = pageref->page;

	WT_RET(__rec_split_init(
	    session, r, page, pageref->ref_recno, btree->maxleafpage));

	/* Copy the original, disk-image bytes into place. */
	memcpy(r->first_free, page->pg_fix_bitf,
	    __bitstr_size((size_t)page->entries * btree->bitcnt));

	/* Update any changes to the original on-page data items. */
	WT_SKIP_FOREACH(ins, WT_COL_UPDATE_SINGLE(page)) {
		WT_RET(__rec_txn_read(session, r, ins, NULL, NULL, NULL, &upd));
		if (upd != NULL)
			__bit_setv(r->first_free,
			    WT_INSERT_RECNO(ins) - pageref->ref_recno,
			    btree->bitcnt, *upd->data);
	}

	/* Calculate the number of entries per page remainder. */
	entry = page->entries;
	nrecs = WT_FIX_BYTES_TO_ENTRIES(btree, r->space_avail) - page->entries;
	r->recno += entry;

	/* Walk any append list. */
	for (ins =
	    WT_SKIP_FIRST(WT_COL_APPEND(page));; ins = WT_SKIP_NEXT(ins)) {
		if (ins == NULL) {
			/*
			 * If the page split, instantiate any missing records in
			 * the page's name space. (Imagine record 98 is
			 * transactionally visible, 99 wasn't created or is not
			 * yet visible, 100 is visible. Then the page splits and
			 * record 100 moves to another page. When we reconcile
			 * the original page, we write record 98, then we don't
			 * see record 99 for whatever reason. If we've moved
			 * record 100, we don't know to write a deleted record
			 * 99 on the page.)
			 *
			 * The record number recorded during the split is the
			 * first key on the split page, that is, one larger than
			 * the last key on this page, we have to decrement it.
			 */
			if ((recno =
			    page->modify->mod_col_split_recno) == WT_RECNO_OOB)
				break;
			recno -= 1;

			/*
			 * The following loop assumes records to write, and the
			 * previous key might have been visible.
			 */
			if (r->recno > recno)
				break;
			upd = NULL;
		} else {
			WT_RET(__rec_txn_read(
			    session, r, ins, NULL, NULL, NULL, &upd));
			recno = WT_INSERT_RECNO(ins);
		}
		for (;;) {
			/*
			 * The application may have inserted records which left
			 * gaps in the name space.
			 */
			for (;
			    nrecs > 0 && r->recno < recno;
			    --nrecs, ++entry, ++r->recno)
				__bit_setv(
				    r->first_free, entry, btree->bitcnt, 0);

			if (nrecs > 0) {
				__bit_setv(r->first_free, entry, btree->bitcnt,
				    upd == NULL ? 0 : *upd->data);
				--nrecs;
				++entry;
				++r->recno;
				break;
			}

			/*
			 * If everything didn't fit, update the counters and
			 * split.
			 *
			 * Boundary: split or write the page.
			 *
			 * No need to have a minimum split size boundary, all
			 * pages are filled 100% except the last, allowing it to
			 * grow in the future.
			 */
			__rec_incr(session, r, entry,
			    __bitstr_size((size_t)entry * btree->bitcnt));
			WT_RET(__rec_split(session, r, 0));

			/* Calculate the number of entries per page. */
			entry = 0;
			nrecs = WT_FIX_BYTES_TO_ENTRIES(btree, r->space_avail);
		}

		/*
		 * Execute this loop once without an insert item to catch any
		 * missing records due to a split, then quit.
		 */
		if (ins == NULL)
			break;
	}

	/* Update the counters. */
	__rec_incr(
	    session, r, entry, __bitstr_size((size_t)entry * btree->bitcnt));

	/* Write the remnant page. */
	return (__rec_split_finish(session, r));
}

/*
 * __rec_col_fix_slvg --
 *	Reconcile a fixed-width, column-store leaf page created during salvage.
 */
static int
__rec_col_fix_slvg(WT_SESSION_IMPL *session,
    WT_RECONCILE *r, WT_REF *pageref, WT_SALVAGE_COOKIE *salvage)
{
	WT_BTREE *btree;
	WT_PAGE *page;
	uint64_t page_start, page_take;
	uint32_t entry, nrecs;

	btree = S2BT(session);
	page = pageref->page;

	/*
	 * !!!
	 * It's vanishingly unlikely and probably impossible for fixed-length
	 * column-store files to have overlapping key ranges.  It's possible
	 * for an entire key range to go missing (if a page is corrupted and
	 * lost), but because pages can't split, it shouldn't be possible to
	 * find pages where the key ranges overlap.  That said, we check for
	 * it during salvage and clean up after it here because it doesn't
	 * cost much and future column-store formats or operations might allow
	 * for fixed-length format ranges to overlap during salvage, and I
	 * don't want to have to retrofit the code later.
	 */
	WT_RET(__rec_split_init(
	    session, r, page, pageref->ref_recno, btree->maxleafpage));

	/* We may not be taking all of the entries on the original page. */
	page_take = salvage->take == 0 ? page->entries : salvage->take;
	page_start = salvage->skip == 0 ? 0 : salvage->skip;

	/* Calculate the number of entries per page. */
	entry = 0;
	nrecs = WT_FIX_BYTES_TO_ENTRIES(btree, r->space_avail);

	for (; nrecs > 0 && salvage->missing > 0;
	    --nrecs, --salvage->missing, ++entry)
		__bit_setv(r->first_free, entry, btree->bitcnt, 0);

	for (; nrecs > 0 && page_take > 0;
	    --nrecs, --page_take, ++page_start, ++entry)
		__bit_setv(r->first_free, entry, btree->bitcnt,
		    __bit_getv(page->pg_fix_bitf,
			(uint32_t)page_start, btree->bitcnt));

	r->recno += entry;
	__rec_incr(session, r, entry,
	    __bitstr_size((size_t)entry * btree->bitcnt));

	/*
	 * We can't split during salvage -- if everything didn't fit, it's
	 * all gone wrong.
	 */
	if (salvage->missing != 0 || page_take != 0)
		WT_PANIC_RET(session, WT_PANIC,
		    "%s page too large, attempted split during salvage",
		    __wt_page_type_string(page->type));

	/* Write the page. */
	return (__rec_split_finish(session, r));
}

/*
 * __rec_col_var_helper --
 *	Create a column-store variable length record cell and write it onto a
 *	page.
 */
static int
__rec_col_var_helper(WT_SESSION_IMPL *session, WT_RECONCILE *r,
    WT_SALVAGE_COOKIE *salvage,
    WT_ITEM *value, bool deleted, uint8_t overflow_type, uint64_t rle)
{
	WT_BTREE *btree;
	WT_KV *val;

	btree = S2BT(session);

	val = &r->v;

	/*
	 * Occasionally, salvage needs to discard records from the beginning or
	 * end of the page, and because the items may be part of a RLE cell, do
	 * the adjustments here. It's not a mistake we don't bother telling
	 * our caller we've handled all the records from the page we care about,
	 * and can quit processing the page: salvage is a rare operation and I
	 * don't want to complicate our caller's loop.
	 */
	if (salvage != NULL) {
		if (salvage->done)
			return (0);
		if (salvage->skip != 0) {
			if (rle <= salvage->skip) {
				salvage->skip -= rle;
				return (0);
			}
			rle -= salvage->skip;
			salvage->skip = 0;
		}
		if (salvage->take != 0) {
			if (rle <= salvage->take)
				salvage->take -= rle;
			else {
				rle = salvage->take;
				salvage->take = 0;
			}
			if (salvage->take == 0)
				salvage->done = true;
		}
	}

	if (deleted) {
		val->cell_len = __wt_cell_pack_del(&val->cell, rle);
		val->buf.data = NULL;
		val->buf.size = 0;
		val->len = val->cell_len;
	} else if (overflow_type) {
		val->cell_len = __wt_cell_pack_ovfl(
		    &val->cell, overflow_type, rle, value->size);
		val->buf.data = value->data;
		val->buf.size = value->size;
		val->len = val->cell_len + value->size;
	} else
		WT_RET(__rec_cell_build_val(
		    session, r, value->data, value->size, rle));

	/* Boundary: split or write the page. */
	if (__rec_need_split(r, val->len)) {
		if (r->raw_compression)
			WT_RET(__rec_split_raw(session, r, val->len, false));
		else
			WT_RET(__rec_split_crossing_bnd(session, r, val->len));
	}

	/* Copy the value onto the page. */
	if (!deleted && !overflow_type && btree->dictionary)
		WT_RET(__rec_dict_replace(session, r, rle, val));
	__rec_copy_incr(session, r, val);

	/* Update the starting record number in case we split. */
	r->recno += rle;

	return (0);
}

/*
 * __rec_col_var --
 *	Reconcile a variable-width column-store leaf page.
 */
static int
__rec_col_var(WT_SESSION_IMPL *session,
    WT_RECONCILE *r, WT_REF *pageref, WT_SALVAGE_COOKIE *salvage)
{
	enum { OVFL_IGNORE, OVFL_UNUSED, OVFL_USED } ovfl_state;
	WT_BTREE *btree;
	WT_CELL *cell;
	WT_CELL_UNPACK *vpack, _vpack;
	WT_COL *cip;
	WT_CURSOR_BTREE *cbt;
	WT_DECL_ITEM(orig);
	WT_DECL_RET;
	WT_INSERT *ins;
	WT_ITEM *last;
	WT_PAGE *page;
	WT_UPDATE *upd;
	uint64_t n, nrepeat, repeat_count, rle, skip, src_recno;
	uint32_t i, size;
	bool deleted, last_deleted, orig_deleted, update_no_copy;
	const void *data;

	btree = S2BT(session);
	page = pageref->page;
	last = r->last;
	vpack = &_vpack;
	cbt = &r->update_modify_cbt;

	WT_RET(__rec_split_init(
	    session, r, page, pageref->ref_recno, btree->maxleafpage));

	WT_RET(__wt_scr_alloc(session, 0, &orig));
	data = NULL;
	size = 0;
	upd = NULL;

	/*
	 * The salvage code may be calling us to reconcile a page where there
	 * were missing records in the column-store name space.  If taking the
	 * first record from on the page, it might be a deleted record, so we
	 * have to give the RLE code a chance to figure that out.  Else, if
	 * not taking the first record from the page, write a single element
	 * representing the missing records onto a new page.  (Don't pass the
	 * salvage cookie to our helper function in this case, we're handling
	 * one of the salvage cookie fields on our own, and we don't need the
	 * helper function's assistance.)
	 */
	rle = 0;
	last_deleted = false;
	if (salvage != NULL && salvage->missing != 0) {
		if (salvage->skip == 0) {
			rle = salvage->missing;
			last_deleted = true;

			/*
			 * Correct the number of records we're going to "take",
			 * pretending the missing records were on the page.
			 */
			salvage->take += salvage->missing;
		} else
			WT_ERR(__rec_col_var_helper(session,
			    r, NULL, NULL, true, false, salvage->missing));
	}

	/*
	 * We track two data items through this loop: the previous (last) item
	 * and the current item: if the last item is the same as the current
	 * item, we increment the RLE count for the last item; if the last item
	 * is different from the current item, we write the last item onto the
	 * page, and replace it with the current item.  The r->recno counter
	 * tracks records written to the page, and is incremented by the helper
	 * function immediately after writing records to the page.  The record
	 * number of our source record, that is, the current item, is maintained
	 * in src_recno.
	 */
	src_recno = r->recno + rle;

	/* For each entry in the in-memory page... */
	WT_COL_FOREACH(page, cip, i) {
		ovfl_state = OVFL_IGNORE;
		if ((cell = WT_COL_PTR(page, cip)) == NULL) {
			nrepeat = 1;
			ins = NULL;
			orig_deleted = true;
		} else {
			__wt_cell_unpack(cell, vpack);
			nrepeat = __wt_cell_rle(vpack);
			ins = WT_SKIP_FIRST(WT_COL_UPDATE(page, cip));

			/*
			 * If the original value is "deleted", there's no value
			 * to compare, we're done.
			 */
			orig_deleted = vpack->type == WT_CELL_DEL;
			if (orig_deleted)
				goto record_loop;

			/*
			 * Overflow items are tricky: we don't know until we're
			 * finished processing the set of values if we need the
			 * overflow value or not.  If we don't use the overflow
			 * item at all, we have to discard it from the backing
			 * file, otherwise we'll leak blocks on the checkpoint.
			 * That's safe because if the backing overflow value is
			 * still needed by any running transaction, we'll cache
			 * a copy in the update list.
			 *
			 * Regardless, we avoid copying in overflow records: if
			 * there's a WT_INSERT entry that modifies a reference
			 * counted overflow record, we may have to write copies
			 * of the overflow record, and in that case we'll do the
			 * comparisons, but we don't read overflow items just to
			 * see if they match records on either side.
			 */
			if (vpack->ovfl) {
				ovfl_state = OVFL_UNUSED;
				goto record_loop;
			}

			/*
			 * If data is Huffman encoded, we have to decode it in
			 * order to compare it with the last item we saw, which
			 * may have been an update string.  This guarantees we
			 * find every single pair of objects we can RLE encode,
			 * including applications updating an existing record
			 * where the new value happens (?) to match a Huffman-
			 * encoded value in a previous or next record.
			 */
			WT_ERR(__wt_dsk_cell_data_ref(
			    session, WT_PAGE_COL_VAR, vpack, orig));
		}

record_loop:	/*
		 * Generate on-page entries: loop repeat records, looking for
		 * WT_INSERT entries matching the record number.  The WT_INSERT
		 * lists are in sorted order, so only need check the next one.
		 */
		for (n = 0;
		    n < nrepeat; n += repeat_count, src_recno += repeat_count) {
			upd = NULL;
			if (ins != NULL && WT_INSERT_RECNO(ins) == src_recno) {
				WT_ERR(__rec_txn_read(
				    session, r, ins, cip, vpack, NULL, &upd));
				ins = WT_SKIP_NEXT(ins);
			}

			update_no_copy = true;	/* No data copy */
			repeat_count = 1;	/* Single record */
			deleted = false;

			if (upd != NULL) {
				switch (upd->type) {
				case WT_UPDATE_MODIFY:
					cbt->slot = WT_COL_SLOT(page, cip);
					WT_ERR(__wt_value_return_upd(
					    session, cbt, upd,
					    F_ISSET(r, WT_REC_VISIBLE_ALL)));
					data = cbt->iface.value.data;
					size = (uint32_t)cbt->iface.value.size;
					update_no_copy = false;
					break;
				case WT_UPDATE_STANDARD:
					data = upd->data;
					size = upd->size;
					break;
				case WT_UPDATE_TOMBSTONE:
					deleted = true;
					break;
				WT_ILLEGAL_VALUE_ERR(session);
				}
			} else if (vpack->raw == WT_CELL_VALUE_OVFL_RM) {
				/*
				 * If doing an update save and restore, and the
				 * underlying value is a removed overflow value,
				 * we end up here.
				 *
				 * If necessary, when the overflow value was
				 * originally removed, reconciliation appended
				 * a globally visible copy of the value to the
				 * key's update list, meaning the on-page item
				 * isn't accessed after page re-instantiation.
				 *
				 * Assert the case.
				 */
				WT_ASSERT(session,
				    F_ISSET(r, WT_REC_UPDATE_RESTORE));

				/*
				 * The on-page value will never be accessed,
				 * write a placeholder record.
				 */
				data = "ovfl-unused";
				size = WT_STORE_SIZE(strlen("ovfl-unused"));
			} else {
				update_no_copy = false;	/* Maybe data copy */

				/*
				 * The repeat count is the number of records up
				 * to the next WT_INSERT record, or up to the
				 * end of the entry if we have no more WT_INSERT
				 * records.
				 */
				if (ins == NULL)
					repeat_count = nrepeat - n;
				else
					repeat_count =
					    WT_INSERT_RECNO(ins) - src_recno;

				deleted = orig_deleted;
				if (deleted)
					goto compare;

				/*
				 * If we are handling overflow items, use the
				 * overflow item itself exactly once, after
				 * which we have to copy it into a buffer and
				 * from then on use a complete copy because we
				 * are re-creating a new overflow record each
				 * time.
				 */
				switch (ovfl_state) {
				case OVFL_UNUSED:
					/*
					 * An as-yet-unused overflow item.
					 *
					 * We're going to copy the on-page cell,
					 * write out any record we're tracking.
					 */
					if (rle != 0) {
						WT_ERR(__rec_col_var_helper(
						    session, r, salvage, last,
						    last_deleted, 0, rle));
						rle = 0;
					}

					last->data = vpack->data;
					last->size = vpack->size;
					WT_ERR(__rec_col_var_helper(
					    session, r, salvage, last, false,
					    WT_CELL_VALUE_OVFL, repeat_count));

					/* Track if page has overflow items. */
					r->ovfl_items = true;

					ovfl_state = OVFL_USED;
					continue;
				case OVFL_USED:
					/*
					 * Original is an overflow item; we used
					 * it for a key and now we need another
					 * copy; read it into memory.
					 */
					WT_ERR(__wt_dsk_cell_data_ref(session,
					    WT_PAGE_COL_VAR, vpack, orig));

					ovfl_state = OVFL_IGNORE;
					/* FALLTHROUGH */
				case OVFL_IGNORE:
					/*
					 * Original is an overflow item and we
					 * were forced to copy it into memory,
					 * or the original wasn't an overflow
					 * item; use the data copied into orig.
					 */
					data = orig->data;
					size = (uint32_t)orig->size;
					break;
				}
			}

compare:		/*
			 * If we have a record against which to compare, and
			 * the records compare equal, increment the rle counter
			 * and continue.  If the records don't compare equal,
			 * output the last record and swap the last and current
			 * buffers: do NOT update the starting record number,
			 * we've been doing that all along.
			 */
			if (rle != 0) {
				if ((deleted && last_deleted) ||
				    (!last_deleted && !deleted &&
				    last->size == size &&
				    memcmp(last->data, data, size) == 0)) {
					rle += repeat_count;
					continue;
				}
				WT_ERR(__rec_col_var_helper(session, r,
				    salvage, last, last_deleted, 0, rle));
			}

			/*
			 * Swap the current/last state.
			 *
			 * Reset RLE counter and turn on comparisons.
			 */
			if (!deleted) {
				/*
				 * We can't simply assign the data values into
				 * the last buffer because they may have come
				 * from a copy built from an encoded/overflow
				 * cell and creating the next record is going
				 * to overwrite that memory.  Check, because
				 * encoded/overflow cells aren't that common
				 * and we'd like to avoid the copy.  If data
				 * was taken from the current unpack structure
				 * (which points into the page), or was taken
				 * from an update structure, we can just use
				 * the pointers, they're not moving.
				 */
				if (data == vpack->data || update_no_copy) {
					last->data = data;
					last->size = size;
				} else
					WT_ERR(__wt_buf_set(
					    session, last, data, size));
			}
			last_deleted = deleted;
			rle = repeat_count;
		}

		/*
		 * The first time we find an overflow record we never used,
		 * discard the underlying blocks, they're no longer useful.
		 */
		if (ovfl_state == OVFL_UNUSED &&
		    vpack->raw != WT_CELL_VALUE_OVFL_RM)
			WT_ERR(__wt_ovfl_remove(
			    session, page, vpack, F_ISSET(r, WT_REC_EVICT)));
	}

	/* Walk any append list. */
	for (ins =
	    WT_SKIP_FIRST(WT_COL_APPEND(page));; ins = WT_SKIP_NEXT(ins)) {
		if (ins == NULL) {
			/*
			 * If the page split, instantiate any missing records in
			 * the page's name space. (Imagine record 98 is
			 * transactionally visible, 99 wasn't created or is not
			 * yet visible, 100 is visible. Then the page splits and
			 * record 100 moves to another page. When we reconcile
			 * the original page, we write record 98, then we don't
			 * see record 99 for whatever reason. If we've moved
			 * record 100, we don't know to write a deleted record
			 * 99 on the page.)
			 *
			 * Assert the recorded record number is past the end of
			 * the page.
			 *
			 * The record number recorded during the split is the
			 * first key on the split page, that is, one larger than
			 * the last key on this page, we have to decrement it.
			 */
			if ((n = page->
			    modify->mod_col_split_recno) == WT_RECNO_OOB)
				break;
			WT_ASSERT(session, n >= src_recno);
			n -= 1;

			upd = NULL;
		} else {
			WT_ERR(__rec_txn_read(
			    session, r, ins, NULL, NULL, NULL, &upd));
			n = WT_INSERT_RECNO(ins);
		}
		while (src_recno <= n) {
			deleted = false;
			update_no_copy = true;

			/*
			 * The application may have inserted records which left
			 * gaps in the name space, and these gaps can be huge.
			 * If we're in a set of deleted records, skip the boring
			 * part.
			 */
			if (src_recno < n) {
				deleted = true;
				if (last_deleted) {
					/*
					 * The record adjustment is decremented
					 * by one so we can naturally fall into
					 * the RLE accounting below, where we
					 * increment rle by one, then continue
					 * in the outer loop, where we increment
					 * src_recno by one.
					 */
					skip = (n - src_recno) - 1;
					rle += skip;
					src_recno += skip;
				}
			} else if (upd == NULL)
				deleted = true;
			else
				switch (upd->type) {
				case WT_UPDATE_MODIFY:
					/*
					 * Impossible slot, there's no backing
					 * on-page item.
					 */
					cbt->slot = UINT32_MAX;
					WT_ERR(__wt_value_return_upd(
					    session, cbt, upd,
					    F_ISSET(r, WT_REC_VISIBLE_ALL)));
					data = cbt->iface.value.data;
					size = (uint32_t)cbt->iface.value.size;
					update_no_copy = false;
					break;
				case WT_UPDATE_STANDARD:
					data = upd->data;
					size = upd->size;
					break;
				case WT_UPDATE_TOMBSTONE:
					deleted = true;
					break;
				WT_ILLEGAL_VALUE_ERR(session);
				}

			/*
			 * Handle RLE accounting and comparisons -- see comment
			 * above, this code fragment does the same thing.
			 */
			if (rle != 0) {
				if ((deleted && last_deleted) ||
				    (!last_deleted && !deleted &&
				    last->size == size &&
				    memcmp(last->data, data, size) == 0)) {
					++rle;
					goto next;
				}
				WT_ERR(__rec_col_var_helper(session, r,
				    salvage, last, last_deleted, 0, rle));
			}

			/*
			 * Swap the current/last state. We can't simply assign
			 * the data values into the last buffer because they may
			 * be a temporary copy built from a chain of modified
			 * updates and creating the next record will overwrite
			 * that memory. Check, we'd like to avoid the copy. If
			 * data was taken from an update structure, we can just
			 * use the pointers, they're not moving.
			 */
			if (!deleted) {
				if (update_no_copy) {
					last->data = data;
					last->size = size;
				} else
					WT_ERR(__wt_buf_set(
					    session, last, data, size));
			}

			/* Ready for the next loop, reset the RLE counter. */
			last_deleted = deleted;
			rle = 1;

			/*
			 * Move to the next record. It's not a simple increment
			 * because if it's the maximum record, incrementing it
			 * wraps to 0 and this turns into an infinite loop.
			 */
next:			if (src_recno == UINT64_MAX)
				break;
			++src_recno;
		}

		/*
		 * Execute this loop once without an insert item to catch any
		 * missing records due to a split, then quit.
		 */
		if (ins == NULL)
			break;
	}

	/* If we were tracking a record, write it. */
	if (rle != 0)
		WT_ERR(__rec_col_var_helper(
		    session, r, salvage, last, last_deleted, 0, rle));

	/* Write the remnant page. */
	ret = __rec_split_finish(session, r);

err:	__wt_scr_free(session, &orig);
	return (ret);
}

/*
 * __rec_row_int --
 *	Reconcile a row-store internal page.
 */
static int
__rec_row_int(WT_SESSION_IMPL *session, WT_RECONCILE *r, WT_PAGE *page)
{
	WT_ADDR *addr;
	WT_BTREE *btree;
	WT_CELL *cell;
	WT_CELL_UNPACK *kpack, _kpack, *vpack, _vpack;
	WT_CHILD_STATE state;
	WT_DECL_RET;
	WT_IKEY *ikey;
	WT_KV *key, *val;
	WT_PAGE *child;
	WT_REF *ref;
	size_t size;
	u_int vtype;
	bool hazard, key_onpage_ovfl, ovfl_key;
	const void *p;

	btree = S2BT(session);
	child = NULL;
	hazard = false;

	key = &r->k;
	kpack = &_kpack;
	WT_CLEAR(*kpack);	/* -Wuninitialized */
	val = &r->v;
	vpack = &_vpack;
	WT_CLEAR(*vpack);	/* -Wuninitialized */

	ikey = NULL;		/* -Wuninitialized */
	cell = NULL;
	key_onpage_ovfl = false;

	WT_RET(__rec_split_init(session, r, page, 0, btree->maxintlpage));

	/*
	 * Ideally, we'd never store the 0th key on row-store internal pages
	 * because it's never used during tree search and there's no reason
	 * to waste the space.  The problem is how we do splits: when we split,
	 * we've potentially picked out several "split points" in the buffer
	 * which is overflowing the maximum page size, and when the overflow
	 * happens, we go back and physically split the buffer, at those split
	 * points, into new pages.  It would be both difficult and expensive
	 * to re-process the 0th key at each split point to be an empty key,
	 * so we don't do that.  However, we are reconciling an internal page
	 * for whatever reason, and the 0th key is known to be useless.  We
	 * truncate the key to a single byte, instead of removing it entirely,
	 * it simplifies various things in other parts of the code (we don't
	 * have to special case transforming the page from its disk image to
	 * its in-memory version, for example).
	 */
	r->cell_zero = true;

	/* For each entry in the in-memory page... */
	WT_INTL_FOREACH_BEGIN(session, page, ref) {
		/*
		 * There are different paths if the key is an overflow item vs.
		 * a straight-forward on-page value. If an overflow item, we
		 * would have instantiated it, and we can use that fact to set
		 * things up.
		 *
		 * Note the cell reference and unpacked key cell are available
		 * only in the case of an instantiated, off-page key, we don't
		 * bother setting them if that's not possible.
		 */
		if (F_ISSET_ATOMIC(page, WT_PAGE_OVERFLOW_KEYS)) {
			cell = NULL;
			key_onpage_ovfl = false;
			ikey = __wt_ref_key_instantiated(ref);
			if (ikey != NULL && ikey->cell_offset != 0) {
				cell =
				    WT_PAGE_REF_OFFSET(page, ikey->cell_offset);
				__wt_cell_unpack(cell, kpack);
				key_onpage_ovfl = kpack->ovfl &&
				    kpack->raw != WT_CELL_KEY_OVFL_RM;
			}
		}

		WT_ERR(__rec_child_modify(session, r, ref, &hazard, &state));
		addr = ref->addr;
		child = ref->page;

		switch (state) {
		case WT_CHILD_IGNORE:
			/*
			 * Ignored child.
			 *
			 * Overflow keys referencing pages we're not writing are
			 * no longer useful, schedule them for discard.  Don't
			 * worry about instantiation, internal page keys are
			 * always instantiated.  Don't worry about reuse,
			 * reusing this key in this reconciliation is unlikely.
			 */
			if (key_onpage_ovfl)
				WT_ERR(__wt_ovfl_discard_add(
				    session, page, kpack->cell));
			WT_CHILD_RELEASE_ERR(session, hazard, ref);
			continue;

		case WT_CHILD_MODIFIED:
			/*
			 * Modified child.  Empty pages are merged into the
			 * parent and discarded.
			 */
			switch (child->modify->rec_result) {
			case WT_PM_REC_EMPTY:
				/*
				 * Overflow keys referencing empty pages are no
				 * longer useful, schedule them for discard.
				 * Don't worry about instantiation, internal
				 * page keys are always instantiated.  Don't
				 * worry about reuse, reusing this key in this
				 * reconciliation is unlikely.
				 */
				if (key_onpage_ovfl)
					WT_ERR(__wt_ovfl_discard_add(
					    session, page, kpack->cell));
				WT_CHILD_RELEASE_ERR(session, hazard, ref);
				continue;
			case WT_PM_REC_MULTIBLOCK:
				/*
				 * Overflow keys referencing split pages are no
				 * longer useful (the split page's key is the
				 * interesting key); schedule them for discard.
				 * Don't worry about instantiation, internal
				 * page keys are always instantiated.  Don't
				 * worry about reuse, reusing this key in this
				 * reconciliation is unlikely.
				 */
				if (key_onpage_ovfl)
					WT_ERR(__wt_ovfl_discard_add(
					    session, page, kpack->cell));

				WT_ERR(__rec_row_merge(session, r, child));
				WT_CHILD_RELEASE_ERR(session, hazard, ref);
				continue;
			case WT_PM_REC_REPLACE:
				/*
				 * If the page is replaced, the page's modify
				 * structure has the page's address.
				 */
				addr = &child->modify->mod_replace;
				break;
			WT_ILLEGAL_VALUE_ERR(session);
			}
			break;
		case WT_CHILD_ORIGINAL:
			/* Original child. */
			break;
		case WT_CHILD_PROXY:
			/* Deleted child where we write a proxy cell. */
			break;
		}

		/*
		 * Build the value cell, the child page's address.  Addr points
		 * to an on-page cell or an off-page WT_ADDR structure. There's
		 * a special cell type in the case of page deletion requiring
		 * a proxy cell, otherwise use the information from the addr or
		 * original cell.
		 */
		if (__wt_off_page(page, addr)) {
			p = addr->addr;
			size = addr->size;
			vtype = state == WT_CHILD_PROXY ?
			    WT_CELL_ADDR_DEL : __rec_vtype(addr);
		} else {
			__wt_cell_unpack(ref->addr, vpack);
			p = vpack->data;
			size = vpack->size;
			vtype = state == WT_CHILD_PROXY ?
			    WT_CELL_ADDR_DEL : (u_int)vpack->raw;
		}
		__rec_cell_build_addr(session, r, p, size, vtype, WT_RECNO_OOB);
		WT_CHILD_RELEASE_ERR(session, hazard, ref);

		/*
		 * Build key cell.
		 * Truncate any 0th key, internal pages don't need 0th keys.
		 */
		if (key_onpage_ovfl) {
			key->buf.data = cell;
			key->buf.size = __wt_cell_total_len(kpack);
			key->cell_len = 0;
			key->len = key->buf.size;
			ovfl_key = true;
		} else {
			__wt_ref_key(page, ref, &p, &size);
			WT_ERR(__rec_cell_build_int_key(
			    session, r, p, r->cell_zero ? 1 : size, &ovfl_key));
		}
		r->cell_zero = false;

		/* Boundary: split or write the page. */
		if (__rec_need_split(r, key->len + val->len)) {
			if (r->raw_compression)
				WT_ERR(__rec_split_raw(
				    session, r, key->len + val->len, false));
			else {
				/*
				 * In one path above, we copied address blocks
				 * from the page rather than building the actual
				 * key.  In that case, we have to build the key
				 * now because we are about to promote it.
				 */
				if (key_onpage_ovfl) {
					WT_ERR(__wt_buf_set(session, r->cur,
					    WT_IKEY_DATA(ikey), ikey->size));
					key_onpage_ovfl = false;
				}

				WT_ERR(__rec_split_crossing_bnd(
				    session, r, key->len + val->len));
			}
		}

		/* Copy the key and value onto the page. */
		__rec_copy_incr(session, r, key);
		__rec_copy_incr(session, r, val);

		/* Update compression state. */
		__rec_key_state_update(r, ovfl_key);
	} WT_INTL_FOREACH_END;

	/* Write the remnant page. */
	return (__rec_split_finish(session, r));

err:	WT_CHILD_RELEASE(session, hazard, ref);
	return (ret);
}

/*
 * __rec_row_merge --
 *	Merge in a split page.
 */
static int
__rec_row_merge(WT_SESSION_IMPL *session, WT_RECONCILE *r, WT_PAGE *page)
{
	WT_ADDR *addr;
	WT_KV *key, *val;
	WT_MULTI *multi;
	WT_PAGE_MODIFY *mod;
	uint32_t i;
	bool ovfl_key;

	mod = page->modify;

	key = &r->k;
	val = &r->v;

	/* For each entry in the split array... */
	for (multi = mod->mod_multi,
	    i = 0; i < mod->mod_multi_entries; ++multi, ++i) {
		/* Build the key and value cells. */
		WT_RET(__rec_cell_build_int_key(session, r,
		    WT_IKEY_DATA(multi->key.ikey),
		    r->cell_zero ? 1 : multi->key.ikey->size, &ovfl_key));
		r->cell_zero = false;

		addr = &multi->addr;
		__rec_cell_build_addr(session, r,
		    addr->addr, addr->size, __rec_vtype(addr), WT_RECNO_OOB);

		/* Boundary: split or write the page. */
		if (__rec_need_split(r, key->len + val->len)) {
			if (r->raw_compression)
				WT_RET(__rec_split_raw(
				    session, r, key->len + val->len, false));
			else
				WT_RET(__rec_split_crossing_bnd(
				    session, r, key->len + val->len));
		}

		/* Copy the key and value onto the page. */
		__rec_copy_incr(session, r, key);
		__rec_copy_incr(session, r, val);

		/* Update compression state. */
		__rec_key_state_update(r, ovfl_key);
	}
	return (0);
}

/*
 * __rec_row_leaf --
 *	Reconcile a row-store leaf page.
 */
static int
__rec_row_leaf(WT_SESSION_IMPL *session,
    WT_RECONCILE *r, WT_PAGE *page, WT_SALVAGE_COOKIE *salvage)
{
	WT_BTREE *btree;
	WT_CELL *cell, *val_cell;
	WT_CELL_UNPACK *kpack, _kpack, *vpack, _vpack;
	WT_CURSOR_BTREE *cbt;
	WT_DECL_ITEM(tmpkey);
	WT_DECL_ITEM(tmpval);
	WT_DECL_RET;
	WT_IKEY *ikey;
	WT_INSERT *ins;
	WT_KV *key, *val;
	WT_ROW *rip;
	WT_UPDATE *upd;
	size_t size;
	uint64_t slvg_skip;
	uint32_t i;
	bool dictionary, key_onpage_ovfl, ovfl_key;
	void *copy;
	const void *p;

	btree = S2BT(session);
	cbt = &r->update_modify_cbt;
	slvg_skip = salvage == NULL ? 0 : salvage->skip;

	key = &r->k;
	val = &r->v;

	WT_RET(__rec_split_init(session, r, page, 0, btree->maxleafpage));

	/*
	 * Write any K/V pairs inserted into the page before the first from-disk
	 * key on the page.
	 */
	if ((ins = WT_SKIP_FIRST(WT_ROW_INSERT_SMALLEST(page))) != NULL)
		WT_RET(__rec_row_leaf_insert(session, r, ins));

	/*
	 * Temporary buffers in which to instantiate any uninstantiated keys
	 * or value items we need.
	 */
	WT_ERR(__wt_scr_alloc(session, 0, &tmpkey));
	WT_ERR(__wt_scr_alloc(session, 0, &tmpval));

	/* For each entry in the page... */
	WT_ROW_FOREACH(page, rip, i) {
		/*
		 * The salvage code, on some rare occasions, wants to reconcile
		 * a page but skip some leading records on the page.  Because
		 * the row-store leaf reconciliation function copies keys from
		 * the original disk page, this is non-trivial -- just changing
		 * the in-memory pointers isn't sufficient, we have to change
		 * the WT_CELL structures on the disk page, too.  It's ugly, but
		 * we pass in a value that tells us how many records to skip in
		 * this case.
		 */
		if (slvg_skip != 0) {
			--slvg_skip;
			continue;
		}

		/*
		 * Figure out the key: set any cell reference (and unpack it),
		 * set any instantiated key reference.
		 */
		copy = WT_ROW_KEY_COPY(rip);
		(void)__wt_row_leaf_key_info(
		    page, copy, &ikey, &cell, NULL, NULL);
		if (cell == NULL)
			kpack = NULL;
		else {
			kpack = &_kpack;
			__wt_cell_unpack(cell, kpack);
		}

		/* Unpack the on-page value cell, and look for an update. */
		if ((val_cell =
		    __wt_row_leaf_value_cell(page, rip, NULL)) == NULL)
			vpack = NULL;
		else {
			vpack = &_vpack;
			__wt_cell_unpack(val_cell, vpack);
		}
		WT_ERR(__rec_txn_read(
		    session, r, NULL, rip, vpack, NULL, &upd));

		/* Build value cell. */
		dictionary = false;
		if (upd == NULL) {
			/*
			 * When the page was read into memory, there may not
			 * have been a value item.
			 *
			 * If there was a value item, check if it's a dictionary
			 * cell (a copy of another item on the page).  If it's a
			 * copy, we have to create a new value item as the old
			 * item might have been discarded from the page.
			 */
			if (vpack == NULL) {
				val->buf.data = NULL;
				val->cell_len = val->len = val->buf.size = 0;
			} else if (vpack->raw == WT_CELL_VALUE_COPY) {
				/* If the item is Huffman encoded, decode it. */
				if (btree->huffman_value == NULL) {
					p = vpack->data;
					size = vpack->size;
				} else {
					WT_ERR(__wt_huffman_decode(session,
					    btree->huffman_value,
					    vpack->data, vpack->size,
					    tmpval));
					p = tmpval->data;
					size = tmpval->size;
				}
				WT_ERR(__rec_cell_build_val(
				    session, r, p, size, (uint64_t)0));
				dictionary = true;
			} else if (vpack->raw == WT_CELL_VALUE_OVFL_RM) {
				/*
				 * If doing an update save and restore, and the
				 * underlying value is a removed overflow value,
				 * we end up here.
				 *
				 * If necessary, when the overflow value was
				 * originally removed, reconciliation appended
				 * a globally visible copy of the value to the
				 * key's update list, meaning the on-page item
				 * isn't accessed after page re-instantiation.
				 *
				 * Assert the case.
				 */
				WT_ASSERT(session,
				    F_ISSET(r, WT_REC_UPDATE_RESTORE));

				/*
				 * If the key is also a removed overflow item,
				 * don't write anything at all.
				 *
				 * We don't have to write anything because the
				 * code re-instantiating the page gets the key
				 * to match the saved list of updates from the
				 * original page.  By not putting the key on
				 * the page, we'll move the key/value set from
				 * a row-store leaf page slot to an insert list,
				 * but that shouldn't matter.
				 *
				 * The reason we bother with the test is because
				 * overflows are expensive to write.  It's hard
				 * to imagine a real workload where this test is
				 * worth the effort, but it's a simple test.
				 */
				if (kpack != NULL &&
				    kpack->raw == WT_CELL_KEY_OVFL_RM)
					goto leaf_insert;

				/*
				 * The on-page value will never be accessed,
				 * write a placeholder record.
				 */
				WT_ERR(__rec_cell_build_val(session, r,
				    "ovfl-unused", strlen("ovfl-unused"),
				    (uint64_t)0));
			} else {
				val->buf.data = val_cell;
				val->buf.size = __wt_cell_total_len(vpack);
				val->cell_len = 0;
				val->len = val->buf.size;

				/* Track if page has overflow items. */
				if (vpack->ovfl)
					r->ovfl_items = true;
			}
		} else {
			/*
			 * The first time we find an overflow record we're not
			 * going to use, discard the underlying blocks.
			 */
			if (vpack != NULL &&
			    vpack->ovfl && vpack->raw != WT_CELL_VALUE_OVFL_RM)
				WT_ERR(__wt_ovfl_remove(session,
				    page, vpack, F_ISSET(r, WT_REC_EVICT)));

			switch (upd->type) {
			case WT_UPDATE_MODIFY:
				cbt->slot = WT_ROW_SLOT(page, rip);
				WT_ERR(__wt_value_return(session, cbt, upd));
				WT_ERR(__rec_cell_build_val(session, r,
				    cbt->iface.value.data,
				    cbt->iface.value.size, (uint64_t)0));
				dictionary = true;
				break;
			case WT_UPDATE_STANDARD:
				/*
				 * If no value, nothing needs to be copied.
				 * Otherwise, build the value's chunk from the
				 * update value.
				 */
				if (upd->size == 0) {
					val->buf.data = NULL;
					val->cell_len =
					    val->len = val->buf.size = 0;
				} else {
					WT_ERR(__rec_cell_build_val(session, r,
					    upd->data, upd->size,
					    (uint64_t)0));
					dictionary = true;
				}
				break;
			case WT_UPDATE_TOMBSTONE:
				/*
				 * If this key/value pair was deleted, we're
				 * done.
				 *
				 * Overflow keys referencing discarded values
				 * are no longer useful, discard the backing
				 * blocks.  Don't worry about reuse, reusing
				 * keys from a row-store page reconciliation
				 * seems unlikely enough to ignore.
				 */
				if (kpack != NULL && kpack->ovfl &&
				    kpack->raw != WT_CELL_KEY_OVFL_RM) {
					/*
					 * Keys are part of the name-space, we
					 * can't remove them from the in-memory
					 * tree; if an overflow key was deleted
					 * without being instantiated (for
					 * example, cursor-based truncation), do
					 * it now.
					 */
					if (ikey == NULL)
						WT_ERR(__wt_row_leaf_key(
						    session,
						    page, rip, tmpkey, true));

					WT_ERR(__wt_ovfl_discard_add(
					    session, page, kpack->cell));
				}

				/*
				 * We aren't actually creating the key so we
				 * can't use bytes from this key to provide
				 * prefix information for a subsequent key.
				 */
				tmpkey->size = 0;

				/* Proceed with appended key/value pairs. */
				goto leaf_insert;
<<<<<<< HEAD
=======
			case WT_UPDATE_MODIFIED:
				cbt->slot = WT_ROW_SLOT(page, rip);
				WT_ERR(__wt_value_return_upd(
				    session, cbt, upd,
				    F_ISSET(r, WT_REC_VISIBLE_ALL)));
				WT_ERR(__rec_cell_build_val(session, r,
				    cbt->iface.value.data,
				    cbt->iface.value.size, (uint64_t)0));
				dictionary = true;
				break;
			case WT_UPDATE_STANDARD:
				/*
				 * If no value, nothing needs to be copied.
				 * Otherwise, build the value's chunk from the
				 * update value.
				 */
				if (upd->size == 0) {
					val->buf.data = NULL;
					val->cell_len =
					    val->len = val->buf.size = 0;
				} else {
					WT_ERR(__rec_cell_build_val(session, r,
					    upd->data, upd->size,
					    (uint64_t)0));
					dictionary = true;
				}
				break;
>>>>>>> 6dcff54e
			WT_ILLEGAL_VALUE_ERR(session);
			}
		}

		/*
		 * Build key cell.
		 *
		 * If the key is an overflow key that hasn't been removed, use
		 * the original backing blocks.
		 */
		key_onpage_ovfl = kpack != NULL &&
		    kpack->ovfl && kpack->raw != WT_CELL_KEY_OVFL_RM;
		if (key_onpage_ovfl) {
			key->buf.data = cell;
			key->buf.size = __wt_cell_total_len(kpack);
			key->cell_len = 0;
			key->len = key->buf.size;
			ovfl_key = true;

			/*
			 * We aren't creating a key so we can't use this key as
			 * a prefix for a subsequent key.
			 */
			tmpkey->size = 0;

			/* Track if page has overflow items. */
			r->ovfl_items = true;
		} else {
			/*
			 * Get the key from the page or an instantiated key, or
			 * inline building the key from a previous key (it's a
			 * fast path for simple, prefix-compressed keys), or by
			 * by building the key from scratch.
			 */
			if (__wt_row_leaf_key_info(page, copy,
			    NULL, &cell, &tmpkey->data, &tmpkey->size))
				goto build;

			kpack = &_kpack;
			__wt_cell_unpack(cell, kpack);
			if (btree->huffman_key == NULL &&
			    kpack->type == WT_CELL_KEY &&
			    tmpkey->size >= kpack->prefix) {
				/*
				 * The previous clause checked for a prefix of
				 * zero, which means the temporary buffer must
				 * have a non-zero size, and it references a
				 * valid key.
				 */
				WT_ASSERT(session, tmpkey->size != 0);

				/*
				 * Grow the buffer as necessary, ensuring data
				 * data has been copied into local buffer space,
				 * then append the suffix to the prefix already
				 * in the buffer.
				 *
				 * Don't grow the buffer unnecessarily or copy
				 * data we don't need, truncate the item's data
				 * length to the prefix bytes.
				 */
				tmpkey->size = kpack->prefix;
				WT_ERR(__wt_buf_grow(session,
				    tmpkey, tmpkey->size + kpack->size));
				memcpy((uint8_t *)tmpkey->mem + tmpkey->size,
				    kpack->data, kpack->size);
				tmpkey->size += kpack->size;
			} else
				WT_ERR(__wt_row_leaf_key_copy(
				    session, page, rip, tmpkey));
build:
			WT_ERR(__rec_cell_build_leaf_key(session, r,
			    tmpkey->data, tmpkey->size, &ovfl_key));
		}

		/* Boundary: split or write the page. */
		if (__rec_need_split(r, key->len + val->len)) {
			if (r->raw_compression)
				WT_ERR(__rec_split_raw(
				    session, r, key->len + val->len, false));
			else {
				/*
				 * If we copied address blocks from the page
				 * rather than building the actual key, we have
				 * to build the key now because we are about to
				 * promote it.
				 */
				if (key_onpage_ovfl) {
					WT_ERR(__wt_dsk_cell_data_ref(session,
					    WT_PAGE_ROW_LEAF, kpack, r->cur));
					key_onpage_ovfl = false;
				}

				/*
				 * Turn off prefix compression until a full key
				 * written to the new page, and (unless already
				 * working with an overflow key), rebuild the
				 * key without compression.
				 */
				if (r->key_pfx_compress_conf) {
					r->key_pfx_compress = false;
					if (!ovfl_key)
						WT_ERR(
						    __rec_cell_build_leaf_key(
						    session, r, NULL, 0,
						    &ovfl_key));
				}

				WT_ERR(__rec_split_crossing_bnd(
				    session, r, key->len + val->len));
			}
		}

		/* Copy the key/value pair onto the page. */
		__rec_copy_incr(session, r, key);
		if (val->len == 0)
			r->any_empty_value = true;
		else {
			r->all_empty_value = false;
			if (dictionary && btree->dictionary)
				WT_ERR(__rec_dict_replace(session, r, 0, val));
			__rec_copy_incr(session, r, val);
		}

		/* Update compression state. */
		__rec_key_state_update(r, ovfl_key);

leaf_insert:	/* Write any K/V pairs inserted into the page after this key. */
		if ((ins = WT_SKIP_FIRST(WT_ROW_INSERT(page, rip))) != NULL)
		    WT_ERR(__rec_row_leaf_insert(session, r, ins));
	}

	/* Write the remnant page. */
	ret = __rec_split_finish(session, r);

err:	__wt_scr_free(session, &tmpkey);
	__wt_scr_free(session, &tmpval);
	return (ret);
}

/*
 * __rec_row_leaf_insert --
 *	Walk an insert chain, writing K/V pairs.
 */
static int
__rec_row_leaf_insert(WT_SESSION_IMPL *session, WT_RECONCILE *r, WT_INSERT *ins)
{
	WT_BTREE *btree;
	WT_CURSOR_BTREE *cbt;
	WT_KV *key, *val;
	WT_UPDATE *upd;
	bool ovfl_key, upd_saved;

	btree = S2BT(session);
	cbt = &r->update_modify_cbt;

	key = &r->k;
	val = &r->v;

	for (; ins != NULL; ins = WT_SKIP_NEXT(ins)) {
		WT_RET(__rec_txn_read(
		    session, r, ins, NULL, NULL, &upd_saved, &upd));

		if (upd == NULL) {
			/*
			 * If no update is visible but some were saved, check
			 * for splits.
			 */
			if (!upd_saved)
				continue;
			if (!__rec_need_split(r, WT_INSERT_KEY_SIZE(ins)))
				continue;

			/* Copy the current key into place and then split. */
			WT_RET(__wt_buf_set(session, r->cur,
			    WT_INSERT_KEY(ins), WT_INSERT_KEY_SIZE(ins)));
			WT_RET(__rec_split_crossing_bnd(
			    session, r, WT_INSERT_KEY_SIZE(ins)));

			/*
			 * Turn off prefix and suffix compression until a full
			 * key is written into the new page.
			 */
			r->key_pfx_compress = r->key_sfx_compress = false;
			continue;
		}

		switch (upd->type) {
		case WT_UPDATE_MODIFY:
			/*
			 * Impossible slot, there's no backing on-page
			 * item.
			 */
			cbt->slot = UINT32_MAX;
			WT_RET(__wt_value_return_upd(
			    session, cbt, upd,
			    F_ISSET(r, WT_REC_VISIBLE_ALL)));
			WT_RET(__rec_cell_build_val(session, r,
			    cbt->iface.value.data,
			    cbt->iface.value.size, (uint64_t)0));
			break;
		case WT_UPDATE_STANDARD:
			if (upd->size == 0)
				val->len = 0;
			else
				WT_RET(__rec_cell_build_val(session,
				    r, upd->data, upd->size,
				    (uint64_t)0));
			break;
		case WT_UPDATE_TOMBSTONE:
			continue;
		WT_ILLEGAL_VALUE(session);
		}

		/* Build key cell. */
		WT_RET(__rec_cell_build_leaf_key(session, r,
		    WT_INSERT_KEY(ins), WT_INSERT_KEY_SIZE(ins), &ovfl_key));

		/* Boundary: split or write the page. */
		if (__rec_need_split(r, key->len + val->len)) {
			if (r->raw_compression)
				WT_RET(__rec_split_raw(
				    session, r, key->len + val->len, false));
			else {
				/*
				 * Turn off prefix compression until a full key
				 * written to the new page, and (unless already
				 * working with an overflow key), rebuild the
				 * key without compression.
				 */
				if (r->key_pfx_compress_conf) {
					r->key_pfx_compress = false;
					if (!ovfl_key)
						WT_RET(
						    __rec_cell_build_leaf_key(
						    session, r, NULL, 0,
						    &ovfl_key));
				}

				WT_RET(__rec_split_crossing_bnd(
				    session, r, key->len + val->len));
			}
		}

		/* Copy the key/value pair onto the page. */
		__rec_copy_incr(session, r, key);
		if (val->len == 0)
			r->any_empty_value = true;
		else {
			r->all_empty_value = false;
			if (btree->dictionary)
				WT_RET(__rec_dict_replace(session, r, 0, val));
			__rec_copy_incr(session, r, val);
		}

		/* Update compression state. */
		__rec_key_state_update(r, ovfl_key);
	}

	return (0);
}

/*
 * __rec_split_discard --
 *	Discard the pages resulting from a previous split.
 */
static int
__rec_split_discard(WT_SESSION_IMPL *session, WT_PAGE *page)
{
	WT_BTREE *btree;
	WT_MULTI *multi;
	WT_PAGE_MODIFY *mod;
	uint32_t i;

	btree = S2BT(session);
	mod = page->modify;

	/*
	 * A page that split is being reconciled for the second, or subsequent
	 * time; discard underlying block space used in the last reconciliation
	 * that is not being reused for this reconciliation.
	 */
	for (multi = mod->mod_multi,
	    i = 0; i < mod->mod_multi_entries; ++multi, ++i) {
		if (btree->type == BTREE_ROW)
			__wt_free(session, multi->key);

		__wt_free(session, multi->disk_image);
		__wt_free(session, multi->supd);

		/*
		 * If the page was re-written free the backing disk blocks used
		 * in the previous write (unless the blocks were reused in this
		 * write). The page may instead have been a disk image with
		 * associated saved updates: ownership of the disk image is
		 * transferred when rewriting the page in-memory and there may
		 * not have been saved updates. We've gotten this wrong a few
		 * times, so use the existence of an address to confirm backing
		 * blocks we care about, and free any disk image/saved updates.
		 */
		if (multi->addr.addr != NULL && !multi->addr.reuse) {
			WT_RET(__wt_btree_block_free(
			    session, multi->addr.addr, multi->addr.size));
			__wt_free(session, multi->addr.addr);
		}
	}
	__wt_free(session, mod->mod_multi);
	mod->mod_multi_entries = 0;

	/*
	 * This routine would be trivial, and only walk a single page freeing
	 * any blocks written to support the split, except for root splits.
	 * In the case of root splits, we have to cope with multiple pages in
	 * a linked list, and we also have to discard overflow items written
	 * for the page.
	 */
	if (WT_PAGE_IS_INTERNAL(page) && mod->mod_root_split != NULL) {
		WT_RET(__rec_split_discard(session, mod->mod_root_split));
		WT_RET(__wt_ovfl_track_wrapup(session, mod->mod_root_split));
		__wt_page_out(session, &mod->mod_root_split);
	}

	return (0);
}

/*
 * __rec_split_dump_keys --
 *	Dump out the split keys in verbose mode.
 */
static int
__rec_split_dump_keys(WT_SESSION_IMPL *session, WT_RECONCILE *r)
{
	WT_BTREE *btree;
	WT_DECL_ITEM(tkey);
	WT_MULTI *multi;
	uint32_t i;

	btree = S2BT(session);

	__wt_verbose(
	    session, WT_VERB_SPLIT, "split: %" PRIu32 " pages", r->multi_next);

	if (btree->type == BTREE_ROW) {
		WT_RET(__wt_scr_alloc(session, 0, &tkey));
		for (multi = r->multi, i = 0; i < r->multi_next; ++multi, ++i)
			__wt_verbose(session, WT_VERB_SPLIT,
			    "starting key %s",
			    __wt_buf_set_printable(session,
			    WT_IKEY_DATA(multi->key.ikey),
			    multi->key.ikey->size, tkey));
		__wt_scr_free(session, &tkey);
	} else
		for (multi = r->multi, i = 0; i < r->multi_next; ++multi, ++i)
			__wt_verbose(session, WT_VERB_SPLIT,
			    "starting recno %" PRIu64, multi->key.recno);
	return (0);
}

/*
 * __rec_write_wrapup --
 *	Finish the reconciliation.
 */
static int
__rec_write_wrapup(WT_SESSION_IMPL *session, WT_RECONCILE *r, WT_PAGE *page)
{
	WT_BM *bm;
	WT_BTREE *btree;
	WT_MULTI *multi;
	WT_PAGE_MODIFY *mod;
	WT_REF *ref;
	uint32_t i;

	btree = S2BT(session);
	bm = btree->bm;
	mod = page->modify;
	ref = r->ref;

	/*
	 * This page may have previously been reconciled, and that information
	 * is now about to be replaced.  Make sure it's discarded at some point,
	 * and clear the underlying modification information, we're creating a
	 * new reality.
	 */
	switch (mod->rec_result) {
	case 0:	/*
		 * The page has never been reconciled before, free the original
		 * address blocks (if any).  The "if any" is for empty trees
		 * created when a new tree is opened or previously deleted pages
		 * instantiated in memory.
		 *
		 * The exception is root pages are never tracked or free'd, they
		 * are checkpoints, and must be explicitly dropped.
		 */
		if (__wt_ref_is_root(ref))
			break;
		WT_RET(__wt_ref_block_free(session, ref));
		break;
	case WT_PM_REC_EMPTY:				/* Page deleted */
		break;
	case WT_PM_REC_MULTIBLOCK:			/* Multiple blocks */
		/*
		 * Discard the multiple replacement blocks.
		 */
		WT_RET(__rec_split_discard(session, page));
		break;
	case WT_PM_REC_REPLACE:				/* 1-for-1 page swap */
		/*
		 * Discard the replacement leaf page's blocks.
		 *
		 * The exception is root pages are never tracked or free'd, they
		 * are checkpoints, and must be explicitly dropped.
		 */
		if (!__wt_ref_is_root(ref))
			WT_RET(__wt_btree_block_free(session,
			    mod->mod_replace.addr, mod->mod_replace.size));

		/* Discard the replacement page's address and disk image. */
		__wt_free(session, mod->mod_replace.addr);
		mod->mod_replace.size = 0;
		__wt_free(session, mod->mod_disk_image);
		break;
	WT_ILLEGAL_VALUE(session);
	}

	/* Reset the reconciliation state. */
	mod->rec_result = 0;

	/*
	 * If using the lookaside table eviction path and we found updates that
	 * weren't globally visible when reconciling this page, copy them into
	 * the database's lookaside store.
	 */
	if (F_ISSET(r, WT_REC_LOOKASIDE))
		WT_RET(__rec_las_wrapup(session, r));

	/*
	 * Wrap up overflow tracking.  If we are about to create a checkpoint,
	 * the system must be entirely consistent at that point (the underlying
	 * block manager is presumably going to do some action to resolve the
	 * list of allocated/free/whatever blocks that are associated with the
	 * checkpoint).
	 */
	WT_RET(__wt_ovfl_track_wrapup(session, page));

	__wt_verbose(session, WT_VERB_RECONCILE,
	    "%p reconciled into %" PRIu32 " pages", (void *)ref, r->multi_next);

	switch (r->multi_next) {
	case 0:						/* Page delete */
		WT_STAT_CONN_INCR(session, rec_page_delete);
		WT_STAT_DATA_INCR(session, rec_page_delete);

		/* If this is the root page, we need to create a sync point. */
		ref = r->ref;
		if (__wt_ref_is_root(ref))
			WT_RET(bm->checkpoint(
			    bm, session, NULL, btree->ckpt, false));

		/*
		 * If the page was empty, we want to discard it from the tree
		 * by discarding the parent's key when evicting the parent.
		 * Mark the page as deleted, then return success, leaving the
		 * page in memory.  If the page is subsequently modified, that
		 * is OK, we'll just reconcile it again.
		 */
		mod->rec_result = WT_PM_REC_EMPTY;
		break;
	case 1:						/* 1-for-1 page swap */
		/*
		 * Because WiredTiger's pages grow without splitting, we're
		 * replacing a single page with another single page most of
		 * the time.
		 *
		 * If in-memory, or saving/restoring changes for this page and
		 * there's only one block, there's nothing to write. Set up
		 * a single block as if to split, then use that disk image to
		 * rewrite the page in memory. This is separate from simple
		 * replacements where eviction has decided to retain the page
		 * in memory because the latter can't handle update lists and
		 * splits can.
		 */
		if (F_ISSET(r, WT_REC_IN_MEMORY) ||
		    (F_ISSET(r, WT_REC_UPDATE_RESTORE) &&
		    r->multi->supd_entries != 0))
			goto split;

		/*
		 * We may have a root page, create a sync point. (The write code
		 * ignores root page updates, leaving that work to us.)
		 */
		if (r->wrapup_checkpoint == NULL) {
			mod->mod_replace = r->multi->addr;
			r->multi->addr.addr = NULL;
			mod->mod_disk_image = r->multi->disk_image;
			r->multi->disk_image = NULL;
			mod->mod_page_las = r->multi->page_las;
		} else
			WT_RET(__wt_bt_write(session, r->wrapup_checkpoint,
			    NULL, NULL, true, F_ISSET(r, WT_REC_CHECKPOINT),
			    r->wrapup_checkpoint_compressed));

		mod->rec_result = WT_PM_REC_REPLACE;
		break;
	default:					/* Page split */
		if (WT_PAGE_IS_INTERNAL(page))
			WT_STAT_DATA_INCR(session, rec_multiblock_internal);
		else
			WT_STAT_DATA_INCR(session, rec_multiblock_leaf);

		/* Optionally display the actual split keys in verbose mode. */
		if (WT_VERBOSE_ISSET(session, WT_VERB_SPLIT))
			WT_RET(__rec_split_dump_keys(session, r));

		/*
		 * The reuse flag was set in some cases, but we have to clear
		 * it, otherwise on subsequent reconciliation we would fail to
		 * remove blocks that are being discarded.
		 */
split:		for (multi = r->multi, i = 0; i < r->multi_next; ++multi, ++i)
			multi->addr.reuse = 0;
		mod->mod_multi = r->multi;
		mod->mod_multi_entries = r->multi_next;
		mod->rec_result = WT_PM_REC_MULTIBLOCK;

		r->multi = NULL;
		r->multi_next = 0;
		break;
	}

	return (0);
}

/*
 * __rec_write_wrapup_err --
 *	Finish the reconciliation on error.
 */
static int
__rec_write_wrapup_err(WT_SESSION_IMPL *session, WT_RECONCILE *r, WT_PAGE *page)
{
	WT_DECL_RET;
	WT_MULTI *multi;
	WT_PAGE_MODIFY *mod;
	uint32_t i;

	mod = page->modify;

	/*
	 * Clear the address-reused flag from the multiblock reconciliation
	 * information (otherwise we might think the backing block is being
	 * reused on a subsequent reconciliation where we want to free it).
	 */
	if (mod->rec_result == WT_PM_REC_MULTIBLOCK)
		for (multi = mod->mod_multi,
		    i = 0; i < mod->mod_multi_entries; ++multi, ++i)
			multi->addr.reuse = 0;

	/*
	 * On error, discard blocks we've written, they're unreferenced by the
	 * tree.  This is not a question of correctness, we're avoiding block
	 * leaks.
	 *
	 * Don't discard backing blocks marked for reuse, they remain part of
	 * a previous reconciliation.
	 */
	for (multi = r->multi, i = 0; i < r->multi_next; ++multi, ++i)
		if (multi->addr.addr != NULL) {
			if (multi->addr.reuse)
				multi->addr.addr = NULL;
			else
				WT_TRET(__wt_btree_block_free(session,
				    multi->addr.addr, multi->addr.size));
		}

	/*
	 * If using the lookaside table eviction path and we found updates that
	 * weren't globally visible when reconciling this page, we might have
	 * already copied them into the database's lookaside store. Remove them.
	 */
	if (F_ISSET(r, WT_REC_LOOKASIDE))
		WT_TRET(__rec_las_wrapup_err(session, r));

	WT_TRET(__wt_ovfl_track_wrapup_err(session, page));

	return (ret);
}

/*
 * __rec_las_wrapup --
 *	Copy all of the saved updates into the database's lookaside buffer.
 */
static int
__rec_las_wrapup(WT_SESSION_IMPL *session, WT_RECONCILE *r)
{
	WT_CURSOR *cursor;
	WT_DECL_ITEM(key);
	WT_DECL_RET;
	WT_MULTI *multi;
	uint32_t i, session_flags;

	/* Check if there's work to do. */
	for (multi = r->multi, i = 0; i < r->multi_next; ++multi, ++i)
		if (multi->supd != NULL)
			break;
	if (i == r->multi_next)
		return (0);

	/* Ensure enough room for a column-store key without checking. */
	WT_RET(__wt_scr_alloc(session, WT_INTPACK64_MAXSIZE, &key));

	__wt_las_cursor(session, &cursor, &session_flags);

	for (multi = r->multi, i = 0; i < r->multi_next; ++multi, ++i)
		if (multi->supd != NULL)
			WT_ERR(__wt_las_insert_block(
			    session, cursor, r->page, multi, key));

err:	WT_TRET(__wt_las_cursor_close(session, &cursor, session_flags));

	__wt_scr_free(session, &key);
	return (ret);
}

/*
 * __rec_las_wrapup_err --
 *	Discard any saved updates from the database's lookaside buffer.
 */
static int
__rec_las_wrapup_err(WT_SESSION_IMPL *session, WT_RECONCILE *r)
{
	WT_DECL_RET;
	WT_MULTI *multi;
	uint32_t btree_id, i;

	btree_id = S2BT(session)->id;

	/*
	 * Note the additional check for a non-zero lookaside page ID, that
	 * flags if lookaside table entries for this page have been written.
	 */
	for (multi = r->multi, i = 0; i < r->multi_next; ++multi, ++i)
		if (multi->supd != NULL && multi->page_las.las_pageid != 0)
			WT_TRET(__wt_las_remove_block(session, NULL,
			    btree_id, multi->page_las.las_pageid));

	return (ret);
}

/*
 * __rec_cell_build_int_key --
 *	Process a key and return a WT_CELL structure and byte string to be
 *	stored on a row-store internal page.
 */
static int
__rec_cell_build_int_key(WT_SESSION_IMPL *session,
    WT_RECONCILE *r, const void *data, size_t size, bool *is_ovflp)
{
	WT_BTREE *btree;
	WT_KV *key;

	*is_ovflp = false;

	btree = S2BT(session);

	key = &r->k;

	/* Copy the bytes into the "current" and key buffers. */
	WT_RET(__wt_buf_set(session, r->cur, data, size));
	WT_RET(__wt_buf_set(session, &key->buf, data, size));

	/* Create an overflow object if the data won't fit. */
	if (size > btree->maxintlkey) {
		WT_STAT_DATA_INCR(session, rec_overflow_key_internal);

		*is_ovflp = true;
		return (__rec_cell_build_ovfl(
		    session, r, key, WT_CELL_KEY_OVFL, (uint64_t)0));
	}

	key->cell_len = __wt_cell_pack_int_key(&key->cell, key->buf.size);
	key->len = key->cell_len + key->buf.size;

	return (0);
}

/*
 * __rec_cell_build_leaf_key --
 *	Process a key and return a WT_CELL structure and byte string to be
 *	stored on a row-store leaf page.
 */
static int
__rec_cell_build_leaf_key(WT_SESSION_IMPL *session,
    WT_RECONCILE *r, const void *data, size_t size, bool *is_ovflp)
{
	WT_BTREE *btree;
	WT_KV *key;
	size_t pfx_max;
	const uint8_t *a, *b;
	uint8_t pfx;

	*is_ovflp = false;

	btree = S2BT(session);

	key = &r->k;

	pfx = 0;
	if (data == NULL)
		/*
		 * When data is NULL, our caller has a prefix compressed key
		 * they can't use (probably because they just crossed a split
		 * point).  Use the full key saved when last called, instead.
		 */
		WT_RET(__wt_buf_set(
		    session, &key->buf, r->cur->data, r->cur->size));
	else {
		/*
		 * Save a copy of the key for later reference: we use the full
		 * key for prefix-compression comparisons, and if we are, for
		 * any reason, unable to use the compressed key we generate.
		 */
		WT_RET(__wt_buf_set(session, r->cur, data, size));

		/*
		 * Do prefix compression on the key.  We know by definition the
		 * previous key sorts before the current key, which means the
		 * keys must differ and we just need to compare up to the
		 * shorter of the two keys.
		 */
		if (r->key_pfx_compress) {
			/*
			 * We can't compress out more than 256 bytes, limit the
			 * comparison to that.
			 */
			pfx_max = UINT8_MAX;
			if (size < pfx_max)
				pfx_max = size;
			if (r->last->size < pfx_max)
				pfx_max = r->last->size;
			for (a = data, b = r->last->data; pfx < pfx_max; ++pfx)
				if (*a++ != *b++)
					break;

			/*
			 * Prefix compression may cost us CPU and memory when
			 * the page is re-loaded, don't do it unless there's
			 * reasonable gain.
			 */
			if (pfx < btree->prefix_compression_min)
				pfx = 0;
			else
				WT_STAT_DATA_INCRV(
				    session, rec_prefix_compression, pfx);
		}

		/* Copy the non-prefix bytes into the key buffer. */
		WT_RET(__wt_buf_set(
		    session, &key->buf, (uint8_t *)data + pfx, size - pfx));
	}

	/* Optionally compress the key using the Huffman engine. */
	if (btree->huffman_key != NULL)
		WT_RET(__wt_huffman_encode(session, btree->huffman_key,
		    key->buf.data, (uint32_t)key->buf.size, &key->buf));

	/* Create an overflow object if the data won't fit. */
	if (key->buf.size > btree->maxleafkey) {
		/*
		 * Overflow objects aren't prefix compressed -- rebuild any
		 * object that was prefix compressed.
		 */
		if (pfx == 0) {
			WT_STAT_DATA_INCR(session, rec_overflow_key_leaf);

			*is_ovflp = true;
			return (__rec_cell_build_ovfl(
			    session, r, key, WT_CELL_KEY_OVFL, (uint64_t)0));
		}
		return (
		    __rec_cell_build_leaf_key(session, r, NULL, 0, is_ovflp));
	}

	key->cell_len = __wt_cell_pack_leaf_key(&key->cell, pfx, key->buf.size);
	key->len = key->cell_len + key->buf.size;

	return (0);
}

/*
 * __rec_cell_build_addr --
 *	Process an address reference and return a cell structure to be stored
 *	on the page.
 */
static void
__rec_cell_build_addr(WT_SESSION_IMPL *session, WT_RECONCILE *r,
    const void *addr, size_t size, u_int cell_type, uint64_t recno)
{
	WT_KV *val;

	val = &r->v;

	WT_ASSERT(session, size != 0 || cell_type == WT_CELL_ADDR_DEL);

	/*
	 * We don't check the address size because we can't store an address on
	 * an overflow page: if the address won't fit, the overflow page's
	 * address won't fit either.  This possibility must be handled by Btree
	 * configuration, we have to disallow internal page sizes that are too
	 * small with respect to the largest address cookie the underlying block
	 * manager might return.
	 */

	/*
	 * We don't copy the data into the buffer, it's not necessary; just
	 * re-point the buffer's data/length fields.
	 */
	val->buf.data = addr;
	val->buf.size = size;
	val->cell_len =
	    __wt_cell_pack_addr(&val->cell, cell_type, recno, val->buf.size);
	val->len = val->cell_len + val->buf.size;
}

/*
 * __rec_cell_build_val --
 *	Process a data item and return a WT_CELL structure and byte string to
 *	be stored on the page.
 */
static int
__rec_cell_build_val(WT_SESSION_IMPL *session,
    WT_RECONCILE *r, const void *data, size_t size, uint64_t rle)
{
	WT_BTREE *btree;
	WT_KV *val;

	btree = S2BT(session);

	val = &r->v;

	/*
	 * We don't copy the data into the buffer, it's not necessary; just
	 * re-point the buffer's data/length fields.
	 */
	val->buf.data = data;
	val->buf.size = size;

	/* Handle zero-length cells quickly. */
	if (size != 0) {
		/* Optionally compress the data using the Huffman engine. */
		if (btree->huffman_value != NULL)
			WT_RET(__wt_huffman_encode(
			    session, btree->huffman_value,
			    val->buf.data, (uint32_t)val->buf.size, &val->buf));

		/* Create an overflow object if the data won't fit. */
		if (val->buf.size > btree->maxleafvalue) {
			WT_STAT_DATA_INCR(session, rec_overflow_value);

			return (__rec_cell_build_ovfl(
			    session, r, val, WT_CELL_VALUE_OVFL, rle));
		}
	}
	val->cell_len = __wt_cell_pack_data(&val->cell, rle, val->buf.size);
	val->len = val->cell_len + val->buf.size;

	return (0);
}

/*
 * __rec_cell_build_ovfl --
 *	Store overflow items in the file, returning the address cookie.
 */
static int
__rec_cell_build_ovfl(WT_SESSION_IMPL *session,
    WT_RECONCILE *r, WT_KV *kv, uint8_t type, uint64_t rle)
{
	WT_BM *bm;
	WT_BTREE *btree;
	WT_DECL_ITEM(tmp);
	WT_DECL_RET;
	WT_PAGE *page;
	WT_PAGE_HEADER *dsk;
	size_t size;
	uint8_t *addr, buf[WT_BTREE_MAX_ADDR_COOKIE];

	btree = S2BT(session);
	bm = btree->bm;
	page = r->page;

	/* Track if page has overflow items. */
	r->ovfl_items = true;

	/*
	 * See if this overflow record has already been written and reuse it if
	 * possible, otherwise write a new overflow record.
	 */
	WT_RET(__wt_ovfl_reuse_search(
	    session, page, &addr, &size, kv->buf.data, kv->buf.size));
	if (addr == NULL) {
		/* Allocate a buffer big enough to write the overflow record. */
		size = kv->buf.size;
		WT_RET(bm->write_size(bm, session, &size));
		WT_RET(__wt_scr_alloc(session, size, &tmp));

		/* Initialize the buffer: disk header and overflow record. */
		dsk = tmp->mem;
		memset(dsk, 0, WT_PAGE_HEADER_SIZE);
		dsk->type = WT_PAGE_OVFL;
		dsk->u.datalen = (uint32_t)kv->buf.size;
		memcpy(WT_PAGE_HEADER_BYTE(btree, dsk),
		    kv->buf.data, kv->buf.size);
		dsk->mem_size =
		    WT_PAGE_HEADER_BYTE_SIZE(btree) + (uint32_t)kv->buf.size;
		tmp->size = dsk->mem_size;

		/* Write the buffer. */
		addr = buf;
		WT_ERR(__wt_bt_write(session, tmp,
		    addr, &size, false, F_ISSET(r, WT_REC_CHECKPOINT), false));

		/*
		 * Track the overflow record (unless it's a bulk load, which
		 * by definition won't ever reuse a record.
		 */
		if (!r->is_bulk_load)
			WT_ERR(__wt_ovfl_reuse_add(session, page,
			    addr, size, kv->buf.data, kv->buf.size));
	}

	/* Set the callers K/V to reference the overflow record's address. */
	WT_ERR(__wt_buf_set(session, &kv->buf, addr, size));

	/* Build the cell and return. */
	kv->cell_len = __wt_cell_pack_ovfl(&kv->cell, type, rle, kv->buf.size);
	kv->len = kv->cell_len + kv->buf.size;

err:	__wt_scr_free(session, &tmp);
	return (ret);
}

/*
 * __rec_dictionary_skip_search --
 *	Search a dictionary skiplist.
 */
static WT_DICTIONARY *
__rec_dictionary_skip_search(WT_DICTIONARY **head, uint64_t hash)
{
	WT_DICTIONARY **e;
	int i;

	/*
	 * Start at the highest skip level, then go as far as possible at each
	 * level before stepping down to the next.
	 */
	for (i = WT_SKIP_MAXDEPTH - 1, e = &head[i]; i >= 0;) {
		if (*e == NULL) {		/* Empty levels */
			--i;
			--e;
			continue;
		}

		/*
		 * Return any exact matches: we don't care in what search level
		 * we found a match.
		 */
		if ((*e)->hash == hash)		/* Exact match */
			return (*e);
		if ((*e)->hash > hash) {	/* Drop down a level */
			--i;
			--e;
		} else				/* Keep going at this level */
			e = &(*e)->next[i];
	}
	return (NULL);
}

/*
 * __rec_dictionary_skip_search_stack --
 *	Search a dictionary skiplist, returning an insert/remove stack.
 */
static void
__rec_dictionary_skip_search_stack(
    WT_DICTIONARY **head, WT_DICTIONARY ***stack, uint64_t hash)
{
	WT_DICTIONARY **e;
	int i;

	/*
	 * Start at the highest skip level, then go as far as possible at each
	 * level before stepping down to the next.
	 */
	for (i = WT_SKIP_MAXDEPTH - 1, e = &head[i]; i >= 0;)
		if (*e == NULL || (*e)->hash > hash)
			stack[i--] = e--;	/* Drop down a level */
		else
			e = &(*e)->next[i];	/* Keep going at this level */
}

/*
 * __rec_dictionary_skip_insert --
 *	Insert an entry into the dictionary skip-list.
 */
static void
__rec_dictionary_skip_insert(
    WT_DICTIONARY **head, WT_DICTIONARY *e, uint64_t hash)
{
	WT_DICTIONARY **stack[WT_SKIP_MAXDEPTH];
	u_int i;

	/* Insert the new entry into the skiplist. */
	__rec_dictionary_skip_search_stack(head, stack, hash);
	for (i = 0; i < e->depth; ++i) {
		e->next[i] = *stack[i];
		*stack[i] = e;
	}
}

/*
 * __rec_dictionary_init --
 *	Allocate and initialize the dictionary.
 */
static int
__rec_dictionary_init(WT_SESSION_IMPL *session, WT_RECONCILE *r, u_int slots)
{
	u_int depth, i;

	/* Free any previous dictionary. */
	__rec_dictionary_free(session, r);

	r->dictionary_slots = slots;
	WT_RET(__wt_calloc(session,
	    r->dictionary_slots, sizeof(WT_DICTIONARY *), &r->dictionary));
	for (i = 0; i < r->dictionary_slots; ++i) {
		depth = __wt_skip_choose_depth(session);
		WT_RET(__wt_calloc(session, 1,
		    sizeof(WT_DICTIONARY) + depth * sizeof(WT_DICTIONARY *),
		    &r->dictionary[i]));
		r->dictionary[i]->depth = depth;
	}
	return (0);
}

/*
 * __rec_dictionary_free --
 *	Free the dictionary.
 */
static void
__rec_dictionary_free(WT_SESSION_IMPL *session, WT_RECONCILE *r)
{
	u_int i;

	if (r->dictionary == NULL)
		return;

	/*
	 * We don't correct dictionary_slots when we fail during allocation,
	 * but that's OK, the value is either NULL or a memory reference to
	 * be free'd.
	 */
	for (i = 0; i < r->dictionary_slots; ++i)
		__wt_free(session, r->dictionary[i]);
	__wt_free(session, r->dictionary);
}

/*
 * __rec_dictionary_reset --
 *	Reset the dictionary when reconciliation restarts and when crossing a
 *	page boundary (a potential split).
 */
static void
__rec_dictionary_reset(WT_RECONCILE *r)
{
	if (r->dictionary_slots) {
		r->dictionary_next = 0;
		memset(r->dictionary_head, 0, sizeof(r->dictionary_head));
	}
}

/*
 * __rec_dictionary_lookup --
 *	Check the dictionary for a matching value on this page.
 */
static int
__rec_dictionary_lookup(
    WT_SESSION_IMPL *session, WT_RECONCILE *r, WT_KV *val, WT_DICTIONARY **dpp)
{
	WT_DICTIONARY *dp, *next;
	uint64_t hash;
	bool match;

	*dpp = NULL;

	/* Search the dictionary, and return any match we find. */
	hash = __wt_hash_fnv64(val->buf.data, val->buf.size);
	for (dp = __rec_dictionary_skip_search(r->dictionary_head, hash);
	    dp != NULL && dp->hash == hash; dp = dp->next[0]) {
		WT_RET(__wt_cell_pack_data_match(
		    (WT_CELL *)((uint8_t *)r->cur_ptr->image.mem + dp->offset),
		    &val->cell, val->buf.data, &match));
		if (match) {
			WT_STAT_DATA_INCR(session, rec_dictionary);
			*dpp = dp;
			return (0);
		}
	}

	/*
	 * We're not doing value replacement in the dictionary.  We stop adding
	 * new entries if we run out of empty dictionary slots (but continue to
	 * use the existing entries).  I can't think of any reason a leaf page
	 * value is more likely to be seen because it was seen more recently
	 * than some other value: if we find working sets where that's not the
	 * case, it shouldn't be too difficult to maintain a pointer which is
	 * the next dictionary slot to re-use.
	 */
	if (r->dictionary_next >= r->dictionary_slots)
		return (0);

	/*
	 * Set the hash value, we'll add this entry into the dictionary when we
	 * write it into the page's disk image buffer (because that's when we
	 * know where on the page it will be written).
	 */
	next = r->dictionary[r->dictionary_next++];
	next->offset = 0;		/* Not necessary, just cautious. */
	next->hash = hash;
	__rec_dictionary_skip_insert(r->dictionary_head, next, hash);
	*dpp = next;
	return (0);
}<|MERGE_RESOLUTION|>--- conflicted
+++ resolved
@@ -42,11 +42,7 @@
 	 * Track the oldest running transaction and whether to skew lookaside
 	 * to the newest update.
 	 */
-<<<<<<< HEAD
-	bool skew_oldest;
-=======
 	bool las_skew_newest;
->>>>>>> 6dcff54e
 	uint64_t last_running;
 
 	/* Track the page's min/maximum transactions. */
@@ -965,15 +961,9 @@
 	 */
 	txn_global = &S2C(session)->txn_global;
 	if (__wt_btree_immediately_durable(session))
-<<<<<<< HEAD
-		r->skew_oldest = false;
-	else
-		WT_ORDERED_READ(r->skew_oldest,
-=======
 		las_skew_oldest = false;
 	else
 		WT_ORDERED_READ(las_skew_oldest,
->>>>>>> 6dcff54e
 		    txn_global->has_stable_timestamp);
 	r->las_skew_newest = LF_ISSET(WT_REC_LOOKASIDE) &&
 	    LF_ISSET(WT_REC_VISIBLE_ALL) && !las_skew_oldest;
@@ -1301,7 +1291,7 @@
 	wt_timestamp_t *timestampp;
 	size_t upd_memsize;
 	uint64_t max_txn, txnid;
-	bool all_visible, saved, uncommitted;
+	bool all_visible, uncommitted;
 
 #ifdef HAVE_TIMESTAMPS
 	WT_UPDATE *first_ts_upd;
@@ -1316,7 +1306,7 @@
 	first_txn_upd = NULL;
 	upd_memsize = 0;
 	max_txn = WT_TXN_NONE;
-	saved = uncommitted = false;
+	uncommitted = false;
 
 	/*
 	 * If called with a WT_INSERT item, use its WT_UPDATE list (which must
@@ -1387,13 +1377,7 @@
 		 * (but we save enough information that checkpoint can fix
 		 * things up if we choose an update that is too new).
 		 */
-<<<<<<< HEAD
-		if (F_ISSET(r, WT_REC_LOOKASIDE) &&
-		    F_ISSET(r, WT_REC_VISIBLE_ALL) && !r->skew_oldest &&
-		    *updp == NULL)
-=======
 		if (*updp == NULL && r->las_skew_newest)
->>>>>>> 6dcff54e
 			*updp = upd;
 
 		if (F_ISSET(r, WT_REC_VISIBLE_ALL) ?
@@ -1537,12 +1521,8 @@
 	 * unresolved updates, move the entire update list.
 	 */
 	WT_RET(__rec_update_save(session, r, ins, ripcip, *updp, upd_memsize));
-<<<<<<< HEAD
-	saved = true;
-=======
 	if (upd_savedp != NULL)
 		*upd_savedp = true;
->>>>>>> 6dcff54e
 
 #ifdef HAVE_TIMESTAMPS
 	/* Track the oldest saved timestamp for lookaside. */
@@ -1581,28 +1561,17 @@
 	 * - or any reconciliation of a backing overflow record that will be
 	 *   physically removed once it's no longer needed.
 	 */
-<<<<<<< HEAD
-	if (*updp != NULL && ((saved && ((*updp)->type == WT_UPDATE_MODIFY ||
-	    F_ISSET(r, WT_REC_LOOKASIDE))) || (vpack != NULL &&
-=======
 	if (*updp != NULL && (!WT_UPDATE_DATA_VALUE(*updp) ||
 	    F_ISSET(r, WT_REC_LOOKASIDE) || (vpack != NULL &&
->>>>>>> 6dcff54e
 	    vpack->ovfl && vpack->raw != WT_CELL_VALUE_OVFL_RM)))
-		if (!F_ISSET(r, WT_REC_LOOKASIDE) || r->skew_oldest ||
-		    ((*updp)->type != WT_UPDATE_STANDARD &&
-		    (*updp)->type != WT_UPDATE_MODIFY))
-			WT_RET(__rec_append_orig_value(
-			    session, page, first_upd, vpack));
+		WT_RET(
+		    __rec_append_orig_value(session, page, first_upd, vpack));
 
 #ifdef HAVE_TIMESTAMPS
 	if ((upd = *updp) != NULL &&
 	    __wt_timestamp_cmp(&upd->timestamp, &r->max_onpage_timestamp) > 0)
 		__wt_timestamp_set(&r->max_onpage_timestamp, &upd->timestamp);
 #endif
-
-	if (upd_savedp != NULL)
-		*upd_savedp = saved;
 
 	return (0);
 }
@@ -3455,11 +3424,7 @@
 	}
 
 done:	/* Track the oldest timestamp seen so far. */
-<<<<<<< HEAD
-	multi->page_las.las_skew_oldest = r->skew_oldest;
-=======
 	multi->page_las.las_skew_newest = r->las_skew_newest;
->>>>>>> 6dcff54e
 	multi->page_las.las_max_txn = r->max_txn;
 	WT_ASSERT(session, r->max_txn != WT_TXN_NONE);
 #ifdef HAVE_TIMESTAMPS
@@ -5507,7 +5472,9 @@
 			switch (upd->type) {
 			case WT_UPDATE_MODIFY:
 				cbt->slot = WT_ROW_SLOT(page, rip);
-				WT_ERR(__wt_value_return(session, cbt, upd));
+				WT_ERR(__wt_value_return_upd(
+				    session, cbt, upd,
+				    F_ISSET(r, WT_REC_VISIBLE_ALL)));
 				WT_ERR(__rec_cell_build_val(session, r,
 				    cbt->iface.value.data,
 				    cbt->iface.value.size, (uint64_t)0));
@@ -5569,36 +5536,6 @@
 
 				/* Proceed with appended key/value pairs. */
 				goto leaf_insert;
-<<<<<<< HEAD
-=======
-			case WT_UPDATE_MODIFIED:
-				cbt->slot = WT_ROW_SLOT(page, rip);
-				WT_ERR(__wt_value_return_upd(
-				    session, cbt, upd,
-				    F_ISSET(r, WT_REC_VISIBLE_ALL)));
-				WT_ERR(__rec_cell_build_val(session, r,
-				    cbt->iface.value.data,
-				    cbt->iface.value.size, (uint64_t)0));
-				dictionary = true;
-				break;
-			case WT_UPDATE_STANDARD:
-				/*
-				 * If no value, nothing needs to be copied.
-				 * Otherwise, build the value's chunk from the
-				 * update value.
-				 */
-				if (upd->size == 0) {
-					val->buf.data = NULL;
-					val->cell_len =
-					    val->len = val->buf.size = 0;
-				} else {
-					WT_ERR(__rec_cell_build_val(session, r,
-					    upd->data, upd->size,
-					    (uint64_t)0));
-					dictionary = true;
-				}
-				break;
->>>>>>> 6dcff54e
 			WT_ILLEGAL_VALUE_ERR(session);
 			}
 		}
