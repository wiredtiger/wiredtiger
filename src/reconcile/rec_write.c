/*-
 * Copyright (c) 2014-present MongoDB, Inc.
 * Copyright (c) 2008-2014 WiredTiger, Inc.
 *	All rights reserved.
 *
 * See the file LICENSE for redistribution information.
 */

#include "wt_internal.h"
#include "reconcile_private.h"
#include "reconcile_inline.h"

static int __rec_cleanup(WT_SESSION_IMPL *, WTI_RECONCILE *);
static int __rec_destroy(WT_SESSION_IMPL *, void *);
static int __rec_destroy_session(WT_SESSION_IMPL *);
static int __rec_init(WT_SESSION_IMPL *, WT_REF *, uint32_t, WT_SALVAGE_COOKIE *, void *);
static int __rec_hs_wrapup(WT_SESSION_IMPL *, WTI_RECONCILE *);
static int __rec_root_write(WT_SESSION_IMPL *, WT_PAGE *, uint32_t);
static int __rec_split_discard(WT_SESSION_IMPL *, WT_PAGE *);
static int __rec_split_row_promote(WT_SESSION_IMPL *, WTI_RECONCILE *, WT_ITEM *, uint8_t);
static int __rec_split_write(WT_SESSION_IMPL *, WTI_RECONCILE *, WTI_REC_CHUNK *, bool);
static void __rec_write_page_status(WT_SESSION_IMPL *, WTI_RECONCILE *);
static int __rec_write_err(WT_SESSION_IMPL *, WTI_RECONCILE *, WT_PAGE *);
static int __rec_write_wrapup(WT_SESSION_IMPL *, WTI_RECONCILE *, WT_PAGE *);
static int __reconcile(WT_SESSION_IMPL *, WT_REF *, WT_SALVAGE_COOKIE *, uint32_t, bool *);

/*
 * __wt_reconcile --
 *     Reconcile an in-memory page into its on-disk format, and write it.
 */
int
__wt_reconcile(WT_SESSION_IMPL *session, WT_REF *ref, WT_SALVAGE_COOKIE *salvage, uint32_t flags)
{
    WT_BTREE *btree;
    WT_DECL_RET;
    WT_PAGE *page;
    bool no_reconcile_set, page_locked;

    btree = S2BT(session);
    page = ref->page;

    __wt_verbose(session, WT_VERB_RECONCILE, "%p reconcile %s (%s%s)", (void *)ref,
      __wt_page_type_string(page->type), LF_ISSET(WT_REC_EVICT) ? "evict" : "checkpoint",
      LF_ISSET(WT_REC_HS) ? ", history store" : "");

    if (page->memory_footprint > WT_GIGABYTE)
        WT_STAT_CONN_DSRC_INCR(session, rec_pages_size_1GB_plus);
    else if (page->memory_footprint > 100 * WT_MEGABYTE)
        WT_STAT_CONN_DSRC_INCR(session, rec_pages_size_100MB_to_1GB);
    else if (page->memory_footprint > 10 * WT_MEGABYTE)
        WT_STAT_CONN_DSRC_INCR(session, rec_pages_size_10MB_to_100MB);
    else if (page->memory_footprint > WT_MEGABYTE)
        WT_STAT_CONN_DSRC_INCR(session, rec_pages_size_1MB_to_10MB);

    /*
     * Sanity check flags.
     *
     * If we try to do eviction using transaction visibility, we had better have a snapshot. This
     * doesn't apply to checkpoints: there are (rare) cases where we write data at read-uncommitted
     * isolation.
     */
    WT_ASSERT_ALWAYS(session,
      !LF_ISSET(WT_REC_EVICT) || LF_ISSET(WT_REC_VISIBLE_ALL_TXNID) ||
        F_ISSET(session->txn, WT_TXN_HAS_SNAPSHOT),
      "Attempting an eviction with transaction visibility and no snapshot");

    /* Can't do history store eviction for history store itself or for metadata. */
    WT_ASSERT(session,
      !LF_ISSET(WT_REC_HS) || (!WT_IS_HS(btree->dhandle) && !WT_IS_METADATA(btree->dhandle)));
    /* Flag as unused for non diagnostic builds. */
    WT_UNUSED(btree);

    /* It's an error to be called with a clean page. */
    WT_ASSERT(session, __wt_page_is_modified(page));

    /*
     * Reconciliation acquires and releases pages, and in rare cases that page release triggers
     * eviction. If the page is dirty, eviction can trigger reconciliation, and we re-enter this
     * code. Reconciliation isn't re-entrant, so we need to ensure that doesn't happen.
     */
    no_reconcile_set = F_ISSET(session, WT_SESSION_NO_RECONCILE);
    F_SET(session, WT_SESSION_NO_RECONCILE);

    /*
     * Reconciliation locks the page for two reasons:
     *    Reconciliation reads the lists of page updates, obsolete updates
     * cannot be discarded while reconciliation is in progress;
     *    In-memory splits: reconciliation of an internal page cannot handle
     * a child page splitting during the reconciliation.
     */
    WT_PAGE_LOCK(session, page);
    page_locked = true;

    /*
     * Now that the page is locked, if attempting to evict it, check again whether eviction is
     * permitted. The page's state could have changed while we were waiting to acquire the lock
     * (e.g., the page could have split).
     */
    if (LF_ISSET(WT_REC_EVICT) && !__wt_page_can_evict(session, ref, NULL))
        WT_ERR(__wt_set_return(session, EBUSY));

    /*
     * Reconcile the page. The reconciliation code unlocks the page as soon as possible, and returns
     * that information.
     */
    ret = __reconcile(session, ref, salvage, flags, &page_locked);

    /* If writing a page in service of compaction, we're done, clear the flag. */
    F_CLR_ATOMIC_16(ref->page, WT_PAGE_COMPACTION_WRITE);

    if (ret != 0)
        F_SET_ATOMIC_16(ref->page, WT_PAGE_REC_FAIL);
    else
        F_CLR_ATOMIC_16(ref->page, WT_PAGE_REC_FAIL);

err:
    if (page_locked)
        WT_PAGE_UNLOCK(session, page);
    if (!no_reconcile_set)
        F_CLR(session, WT_SESSION_NO_RECONCILE);

    return (ret);
}

/*
 * __reconcile_save_evict_state --
 *     Save the transaction state that causes history to be pinned, whether reconciliation succeeds
 *     or fails.
 */
static void
__reconcile_save_evict_state(WT_SESSION_IMPL *session, WT_REF *ref, uint32_t flags)
{
    WT_PAGE_MODIFY *mod;
    uint64_t oldest_id;

    mod = ref->page->modify;
    oldest_id = __wt_txn_oldest_id(session);

    /*
     * During eviction, save the transaction state that causes history to be pinned, regardless of
     * whether reconciliation succeeds or fails. There is usually no point retrying eviction until
     * this state changes.
     */
    if (LF_ISSET(WT_REC_EVICT)) {
        mod->last_eviction_id = oldest_id;
        __wt_txn_pinned_timestamp(session, &mod->last_eviction_timestamp);
        mod->last_evict_pass_gen = __wt_atomic_load64(&S2C(session)->evict->evict_pass_gen);
    }

#ifdef HAVE_DIAGNOSTIC
    /*
     * Check that transaction time always moves forward for a given page. If this check fails,
     * reconciliation can free something that a future reconciliation will need.
     */
    WT_ASSERT(session, WT_TXNID_LE(mod->last_oldest_id, oldest_id));
    mod->last_oldest_id = oldest_id;
#endif
}

/*
 * __reconcile_post_wrapup --
 *     Do the last things necessary after wrapping up the reconciliation. Called whether or not the
 *     reconciliation fails, with different error-path behavior in the parent.
 */
static int
__reconcile_post_wrapup(
  WT_SESSION_IMPL *session, WTI_RECONCILE *r, WT_PAGE *page, uint32_t flags, bool *page_lockedp)
{
    WT_BTREE *btree;

    btree = S2BT(session);

    /* Ensure that we own the lock before unlocking the page, as we unlock it unconditionally. */
    WT_ASSERT_SPINLOCK_OWNED(session, &page->modify->page_lock);

    page->modify->flags = 0;

    /* Release the reconciliation lock. */
    *page_lockedp = false;
    WT_PAGE_UNLOCK(session, page);

    /* Update statistics. */
    WT_STAT_CONN_INCR(session, rec_pages);
    WT_STAT_DSRC_INCR(session, rec_pages);
    if (LF_ISSET(WT_REC_EVICT))
        WT_STAT_CONN_DSRC_INCR(session, rec_pages_eviction);
    if (r->cache_write_hs)
        WT_STAT_CONN_DSRC_INCR(session, cache_write_hs);
    if (r->cache_write_restore_invisible || F_ISSET(r, WT_REC_SCRUB))
        WT_STAT_CONN_DSRC_INCR(session, cache_write_restore);
    if (!WT_IS_HS(btree->dhandle)) {
        if (r->rec_page_cell_with_txn_id)
            WT_STAT_CONN_INCR(session, rec_pages_with_txn);
        if (r->rec_page_cell_with_ts)
            WT_STAT_CONN_INCR(session, rec_pages_with_ts);
        if (r->rec_page_cell_with_prepared_txn)
            WT_STAT_CONN_INCR(session, rec_pages_with_prepare);
    }
    if (r->multi_next > btree->rec_multiblock_max)
        btree->rec_multiblock_max = r->multi_next;

    /* Clean up the reconciliation structure. */
    WT_RET(__rec_cleanup(session, r));

    /*
     * When threads perform eviction, don't cache block manager structures (even across calls), we
     * can have a significant number of threads doing eviction at the same time with large items.
     * Ignore checkpoints, once the checkpoint completes, all unnecessary session resources will be
     * discarded.
     */
    if (!WT_SESSION_IS_CHECKPOINT(session)) {
        /*
         * Clean up the underlying block manager memory too: it's not reconciliation, but threads
         * discarding reconciliation structures want to clean up the block manager's structures as
         * well, and there's no obvious place to do that.
         */
        if (session->block_manager_cleanup != NULL) {
            WT_RET(session->block_manager_cleanup(session));
        }

        WT_RET(__rec_destroy_session(session));
    }

    return (0);
}

/*
 * __reconcile --
 *     Reconcile an in-memory page into its on-disk format, and write it.
 */
static int
__reconcile(WT_SESSION_IMPL *session, WT_REF *ref, WT_SALVAGE_COOKIE *salvage, uint32_t flags,
  bool *page_lockedp)
{
    WT_BTREE *btree;
    WT_CONNECTION_IMPL *conn;
    WT_DECL_RET;
    WT_PAGE *page;
    WTI_RECONCILE *r;
    uint64_t rec, rec_finish, rec_hs_wrapup, rec_img_build, rec_start;
    void *addr;

    btree = S2BT(session);
    conn = S2C(session);
    page = ref->page;

    rec_start = __wt_clock(session);
    WT_ASSERT(session, rec_start != 0);

    if (*page_lockedp)
        WT_ASSERT_SPINLOCK_OWNED(session, &page->modify->page_lock);

    /* Save the eviction state. */
    __reconcile_save_evict_state(session, ref, flags);

    /* Initialize the reconciliation structures for each new run. */
    WT_RET(__rec_init(session, ref, flags, salvage, &session->reconcile));
    WT_CLEAR(session->reconcile_timeline);
    session->reconcile_timeline.reconcile_start = rec_start;

    r = session->reconcile;

    /* Only update if we are in the first entry into eviction. */
    if (!session->evict_timeline.reentry_hs_eviction)
        session->reconcile_timeline.image_build_start = __wt_clock(session);

    /* Reconcile the page. */
    switch (page->type) {
    case WT_PAGE_COL_FIX:
        ret = __wti_rec_col_fix(session, r, ref, salvage);
        break;
    case WT_PAGE_COL_INT:
        WT_WITH_PAGE_INDEX(session, ret = __wti_rec_col_int(session, r, ref));
        break;
    case WT_PAGE_COL_VAR:
        ret = __wti_rec_col_var(session, r, ref, salvage);
        break;
    case WT_PAGE_ROW_INT:
        WT_WITH_PAGE_INDEX(session, ret = __wti_rec_row_int(session, r, page));
        break;
    case WT_PAGE_ROW_LEAF:
        /*
         * It's important we wrap this call in a page index guard, the ikey on the ref may still be
         * pointing into the internal page's memory. We want to prevent eviction of the internal
         * page for the duration.
         */
        WT_WITH_PAGE_INDEX(session, ret = __wti_rec_row_leaf(session, r, ref, salvage));
        break;
    default:
        ret = __wt_illegal_value(session, page->type);
        break;
    }

    if (!session->evict_timeline.reentry_hs_eviction)
        session->reconcile_timeline.image_build_finish = __wt_clock(session);

    /*
     * If we failed, don't bail out yet; we still need to update stats and tidy up.
     */

    /*
     * If eviction didn't use any updates and didn't split or delete the page, it didn't make
     * progress. Give up rather than silently succeeding in doing no work: this way threads know to
     * back off forced eviction rather than spinning.
     *
     * Do not return an error if we are syncing the file with eviction disabled or as part of a
     * checkpoint.
     */
    if (ret == 0 && !(btree->evict_disabled > 0 || !F_ISSET(btree->dhandle, WT_DHANDLE_OPEN)) &&
      F_ISSET(r, WT_REC_EVICT) && !WT_PAGE_IS_INTERNAL(r->page) && r->multi_next == 1 &&
      F_ISSET(r, WT_REC_CALL_URGENT) && !r->update_used && r->cache_write_restore_invisible &&
      !r->cache_upd_chain_all_aborted) {
        /*
         * If eviction didn't make any progress, let application threads know they should refresh
         * the transaction's snapshot (and try to evict the latest content).
         */
        if (F_ISSET(session->txn, WT_TXN_HAS_SNAPSHOT))
            F_SET(session->txn, WT_TXN_REFRESH_SNAPSHOT);

        WT_STAT_CONN_DSRC_INCR(session, cache_eviction_blocked_no_progress);
        ret = __wt_set_return(session, EBUSY);
    }
    addr = ref->addr;

    /*
     * If we fail the reconciliation prior to calling __rec_write_wrapup then we can clean up our
     * state and return an error.
     *
     * If we fail the reconciliation after calling __rec_write_wrapup then we must panic as
     * inserting updates to the history store and then failing can leave us in a bad state.
     */
    if (ret != 0) {
        WT_ASSERT_ALWAYS(session, addr == NULL || ref->addr != NULL,
          "Reconciliation trying to free the page that has been written to disk");
        WT_IGNORE_RET(__rec_write_err(session, r, page));
        WT_IGNORE_RET(__reconcile_post_wrapup(session, r, page, flags, page_lockedp));
        /*
         * This return statement covers non-panic error scenarios; any failure beyond this point is
         * a panic. Conversely, no return prior to this point should use the "err" label.
         */
        return (ret);
    }

    /* Wrap up the page reconciliation. Panic on failure. */
    WT_ERR(__rec_write_wrapup(session, r, page));
    __rec_write_page_status(session, r);
    WT_ERR(__reconcile_post_wrapup(session, r, page, flags, page_lockedp));

    /*
     * Root pages are special, splits have to be done, we can't put it off as the parent's problem
     * any more.
     */
    if (__wt_ref_is_root(ref)) {
        WT_WITH_PAGE_INDEX(session, ret = __rec_root_write(session, page, flags));
        if (ret != 0)
            goto err;
        return (0);
    }

    /*
     * Otherwise, mark the page's parent dirty. Don't mark the tree dirty: if this reconciliation is
     * in service of a checkpoint, it's cleared the tree's dirty flag, and we don't want to set it
     * again as part of that walk.
     */
    WT_ERR(__wt_page_parent_modify_set(session, ref, true));

    /*
     * Track the longest reconciliation and time spent in each reconciliation stage, ignoring races
     * (it's just a statistic).
     */
    rec_finish = __wt_clock(session);
    session->reconcile_timeline.reconcile_finish = rec_finish;

    rec_hs_wrapup = WT_CLOCKDIFF_MS(
      session->reconcile_timeline.hs_wrapup_finish, session->reconcile_timeline.hs_wrapup_start);
    rec_img_build = WT_CLOCKDIFF_MS(session->reconcile_timeline.image_build_finish,
      session->reconcile_timeline.image_build_start);
    rec = WT_CLOCKDIFF_MS(rec_finish, rec_start);

    /*
     * Sanity check timings (WT_DAY is in seconds, and we have milliseconds). FIXME WT-12192
     * rec_hs_wrapup and rec_img_build should also have an assertion here.
     */
    WT_ASSERT(session, rec < WT_DAY * WT_THOUSAND);

    if (rec_hs_wrapup > conn->rec_maximum_hs_wrapup_milliseconds)
        conn->rec_maximum_hs_wrapup_milliseconds = rec_hs_wrapup;
    if (rec_img_build > conn->rec_maximum_image_build_milliseconds)
        conn->rec_maximum_image_build_milliseconds = rec_img_build;
    if (rec > conn->rec_maximum_milliseconds)
        conn->rec_maximum_milliseconds = rec;
    if (session->reconcile_timeline.total_reentry_hs_eviction_time >
      conn->evict->reentry_hs_eviction_ms)
        conn->evict->reentry_hs_eviction_ms =
          session->reconcile_timeline.total_reentry_hs_eviction_time;

err:
    if (ret != 0)
        WT_RET_PANIC(session, ret, "reconciliation failed after building the disk image");
    return (ret);
}

/*
 * __rec_write_page_status --
 *     Set the page status after reconciliation.
 */
static void
__rec_write_page_status(WT_SESSION_IMPL *session, WTI_RECONCILE *r)
{
    WT_BTREE *btree;
    WT_PAGE *page;
    WT_PAGE_MODIFY *mod;

    btree = S2BT(session);
    page = r->page;
    mod = page->modify;

    F_CLR_ATOMIC_16(page, WT_PAGE_INTL_PINDEX_UPDATE);

    /*
     * Track the page's maximum transaction ID (used to decide if we can evict a clean page and
     * discard its history).
     */
    mod->rec_max_txn = r->max_txn;
    mod->rec_max_timestamp = r->max_ts;
    mod->rec_pinned_stable_timestamp = r->rec_start_pinned_stable_ts;

    page->old_rec_lsn_max = page->rec_lsn_max;
    /* Track the page's most recent LSN. */
    if (mod->rec_result == WT_PM_REC_MULTIBLOCK)
        page->rec_lsn_max = mod->mod_multi[mod->mod_multi_entries - 1].block_meta.disagg_lsn;
    else
        page->rec_lsn_max = r->page->block_meta.disagg_lsn;

    /*
     * Track the tree's maximum transaction ID (used to decide if it's safe to discard the tree) and
     * maximum timestamp.
     */
    if (WT_TXNID_LT(btree->rec_max_txn, r->max_txn))
        btree->rec_max_txn = r->max_txn;
    if (btree->rec_max_timestamp < r->max_ts)
        btree->rec_max_timestamp = r->max_ts;

    /*
     * Set the page's status based on whether or not we cleaned the page.
     */
    if (r->leave_dirty) {
        /*
         * The page remains dirty.
         *
         * Any checkpoint call cleared the tree's modified flag before writing pages, so we must
         * explicitly reset it. We insert a barrier after the change for clarity (the requirement is
         * the flag be set before a subsequent checkpoint reads it, and as the current checkpoint is
         * waiting on this reconciliation to complete, there's no risk of that happening).
         */
        btree->modified = true;
        WT_FULL_BARRIER();
        if (!S2C(session)->modified)
            S2C(session)->modified = true;

        /*
         * Eviction should only be here if allowing writes to history store or in the in-memory
         * eviction case. Otherwise, we must be reconciling the metadata (which does not allow
         * history store content).
         */
        WT_ASSERT(session,
          !F_ISSET(r, WT_REC_EVICT) ||
            (F_ISSET(r, WT_REC_HS | WT_REC_IN_MEMORY) || WT_IS_METADATA(btree->dhandle)));
    } else {
        /*
         * We set the page state to mark it as having been dirtied for the first time prior to
         * reconciliation. A failed atomic cas indicates that an update has taken place during
         * reconciliation.
         *
         * The page only might be clean; if the page state is unchanged since reconciliation
         * started, it's clean.
         *
         * If the page state changed, the page has been written since reconciliation started and
         * remains dirty (that can't happen when evicting, the page is exclusively locked).
         */
        if (__wt_atomic_cas32(&mod->page_state, WT_PAGE_DIRTY_FIRST, WT_PAGE_CLEAN))
            __wt_cache_dirty_decr(session, page);
        else
            WT_ASSERT_ALWAYS(
              session, !F_ISSET(r, WT_REC_EVICT), "Page state has been modified during eviction");
    }
}

/*
 * __rec_root_write --
 *     Handle the write of a root page.
 */
static int
__rec_root_write(WT_SESSION_IMPL *session, WT_PAGE *page, uint32_t flags)
{
    WT_DECL_RET;
    WT_PAGE *next;
    WT_PAGE_INDEX *pindex;
    WT_PAGE_MODIFY *mod;
    WT_REF fake_ref;
    uint32_t i;

    mod = page->modify;

    /*
     * If a single root page was written (either an empty page or there was a 1-for-1 page swap),
     * we've written root and checkpoint, we're done. Clear the result of the reconciliation, a root
     * page never has the structures that would normally be associated with (at least), the
     * replaced-object flag. If the root page split, write the resulting WT_REF array. We already
     * have an infrastructure for writing pages, create a fake root page and write it instead of
     * adding code to write blocks based on the list of blocks resulting from a multiblock
     * reconciliation.
     *
     */
    switch (mod->rec_result) {
    case WT_PM_REC_EMPTY:   /* Page is empty */
    case WT_PM_REC_REPLACE: /* 1-for-1 page swap */
        mod->rec_result = 0;
        return (0);
    case WT_PM_REC_MULTIBLOCK: /* Multiple blocks */
        break;
    default:
        return (__wt_illegal_value(session, mod->rec_result));
    }

    __wt_verbose(
      session, WT_VERB_SPLIT, "root page split -> %" PRIu32 " pages", mod->mod_multi_entries);

    /*
     * Create a new root page, initialize the array of child references, mark it dirty, then write
     * it.
     *
     * Don't count the eviction of this page as progress, checkpoint can repeatedly create and
     * discard these pages.
     */
    WT_RET(__wt_page_alloc(session, page->type, mod->mod_multi_entries, false, &next, 0));
    F_SET_ATOMIC_16(next, WT_PAGE_EVICT_NO_PROGRESS);

    WT_INTL_INDEX_GET(session, next, pindex);
    for (i = 0; i < mod->mod_multi_entries; ++i) {
        /*
         * There's special error handling required when re-instantiating pages in memory; it's not
         * needed here, asserted for safety.
         */
        WT_ASSERT_ALWAYS(
          session, mod->mod_multi[i].supd == NULL, "Applying unnecessary error handling");
        WT_ASSERT_ALWAYS(
          session, mod->mod_multi[i].disk_image == NULL, "Applying unnecessary error handling");

        WT_ERR(__wt_multi_to_ref(session, NULL, next, &mod->mod_multi[i], mod->mod_multi_entries,
          &pindex->index[i], NULL, false, false));
        pindex->index[i]->home = next;
    }

    /*
     * We maintain a list of pages written for the root in order to free the backing blocks the next
     * time the root is written.
     */
    mod->mod_root_split = next;

    /*
     * Mark the page dirty. Don't mark the tree dirty: if this reconciliation is in service of a
     * checkpoint, it's cleared the tree's dirty flag, and we don't want to set it again as part of
     * that walk.
     */
    WT_ERR(__wt_page_modify_init(session, next));
    __wt_page_only_modify_set(session, next);

    /*
     * Fake up a reference structure, and write the next root page.
     */
    __wt_root_ref_init(session, &fake_ref, next, page->type == WT_PAGE_COL_INT);
    return (__wt_reconcile(session, &fake_ref, NULL, flags));

err:
    __wt_page_out(session, &next);
    return (ret);
}

/*
 * __rec_init --
 *     Initialize the reconciliation structure.
 */
static int
__rec_init(WT_SESSION_IMPL *session, WT_REF *ref, uint32_t flags, WT_SALVAGE_COOKIE *salvage,
  void *reconcilep)
{
    WT_BTREE *btree;
    WT_CONNECTION_IMPL *conn;
    WT_DECL_RET;
    WT_PAGE *page;
    WTI_RECONCILE *r;
    WT_TXN_GLOBAL *txn_global;
    uint64_t btree_ckpt_gen, ckpt_gen, ckpt_txn;

    conn = S2C(session);
    btree = S2BT(session);
    page = ref->page;

    /*
     * Reconciliation is not re-entrant, make sure that doesn't happen. Our caller sets
     * WT_SESSION_IMPL.WT_SESSION_NO_RECONCILE to prevent it, but it's been a problem in the past,
     * check to be sure.
     */
    r = *(WTI_RECONCILE **)reconcilep;
    if (r != NULL && r->ref != NULL)
        WT_RET_MSG(session, WT_ERROR, "reconciliation re-entered");

    if (r == NULL) {
        WT_RET(__wt_calloc_one(session, &r));
        session->reconcile_cleanup = __rec_destroy_session;

        /* Connect pointers/buffers. */
        r->cur = &r->_cur;
        r->last = &r->_last;
    }

    /* Remember the configuration. */
    r->ref = ref;
    r->page = page;

    WT_ASSERT_ALWAYS(
      session, page->modify->flags == 0, "Illegal page state when initializing reconcile");

    /* Track that the page is being reconciled and if it is exclusive (e.g. eviction). */
    F_SET(page->modify, WT_PAGE_MODIFY_RECONCILING);
    if (LF_ISSET(WT_REC_EVICT))
        F_SET(page->modify, WT_PAGE_MODIFY_EXCLUSIVE);

    /*
     * Update the page state to indicate that all currently installed updates will be included in
     * this reconciliation if it would mark the page clean.
     */
    __wt_atomic_store32(&page->modify->page_state, WT_PAGE_DIRTY_FIRST);
    WT_FULL_BARRIER();

    /*
     * Cache the oldest running transaction ID. This is used to check whether updates seen by
     * reconciliation have committed. We keep a cached copy to avoid races where a concurrent
     * transaction could abort while reconciliation is examining its updates. This way, any
     * transaction running when reconciliation starts is considered uncommitted.
     */
    txn_global = &conn->txn_global;
    WT_ACQUIRE_READ_WITH_BARRIER(r->last_running, txn_global->last_running);

    /*
     * Cache the pinned timestamp and oldest id, these are used to when we clear obsolete timestamps
     * and ids from time windows later in reconciliation.
     */
    __wt_txn_pinned_timestamp(session, &r->rec_start_pinned_ts);
    r->rec_start_oldest_id = __wt_txn_oldest_id(session);

    if (F_ISSET(conn, WT_CONN_PRECISE_CHECKPOINT))
        __wt_txn_pinned_stable_timestamp(session, &r->rec_start_pinned_stable_ts);
    else
        r->rec_start_pinned_stable_ts = WT_TS_NONE;

    if (F_ISSET(btree, WT_BTREE_GARBAGE_COLLECT))
        WT_ACQUIRE_READ(r->rec_prune_timestamp, btree->prune_timestamp);
    else
        r->rec_prune_timestamp = WT_TS_NONE;

    /*
     * The checkpoint transaction doesn't pin the oldest txn id, therefore the global last_running
     * can move beyond the checkpoint transaction id. When reconciling the metadata or disaggregated
     * shared metadata, we have to take checkpoints into account. Otherwise, eviction may evict the
     * uncommitted checkpoint updates.
     *
     * If precise checkpoint is enabled, all the trees haven't been visited by the checkpoint should
     * also consider the checkpoint transaction.
     */
    if (WT_IS_METADATA(session->dhandle) || WT_IS_DISAGG_META(session->dhandle)) {
        WT_ACQUIRE_READ_WITH_BARRIER(ckpt_txn, txn_global->checkpoint_txn_shared.id);
        if (ckpt_txn != WT_TXN_NONE && WT_TXNID_LT(ckpt_txn, r->last_running))
            r->last_running = ckpt_txn;
    } else if (F_ISSET(conn, WT_CONN_PRECISE_CHECKPOINT) && LF_ISSET(WT_REC_EVICT)) {
        /*
         * If we race with checkpoint start and read an obsolete global checkpoint gen, we will
         * wrongly not pin the checkpoint transaction. Ensure the read order here.
         */
        WT_ACQUIRE_READ(btree_ckpt_gen, btree->checkpoint_gen);
        ckpt_gen = __wt_gen(session, WT_GEN_CHECKPOINT);
        if (btree_ckpt_gen < ckpt_gen) {
            /*
             * If we race with checkpoint start, checkpoint may have bumped the checkpoint
             * generation but haven't acquired the snapshot. It is OK in this case, as eviction has
             * exclusive access and checkpoint should acquire a transaction id that is larger then
             * the last_running.
             */
            WT_ACQUIRE_READ_WITH_BARRIER(ckpt_txn, txn_global->checkpoint_txn_shared.id);
            if (ckpt_txn != WT_TXN_NONE && WT_TXNID_LT(ckpt_txn, r->last_running))
                r->last_running = ckpt_txn;
        }
    }
    /* When operating on the history store table, we should never try history store eviction. */
    WT_ASSERT_ALWAYS(session, !F_ISSET(btree->dhandle, WT_DHANDLE_HS) || !LF_ISSET(WT_REC_HS),
      "Attempting history store eviction while operating on the history store table");

    /*
     * History store table eviction is configured when eviction gets aggressive, adjust the flags
     * for cases we don't support.
     */

    r->flags = flags;

    /* Track the page's maximum transaction/timestamp. */
    r->max_txn = WT_TXN_NONE;
    r->max_ts = WT_TS_NONE;

    /* Track if updates were used and/or uncommitted. */
    r->update_used = false;

    /* Track if the page can be marked clean. */
    r->leave_dirty = false;

    /* Track overflow items. */
    r->ovfl_items = false;

    /* Track empty values. */
    r->all_empty_value = true;
    r->any_empty_value = false;

    /* The list of saved updates is reused. */
    r->supd_next = 0;
    r->supd_memsize = 0;

    /* The list of updates to be deleted from the history store. */
    r->delete_hs_upd_next = 0;

    /* The list of pages we've written. */
    r->multi = NULL;
    r->multi_next = 0;
    r->multi_allocated = 0;

    r->wrapup_checkpoint = NULL;
    r->wrapup_checkpoint_compressed = false;
    WT_CLEAR(r->wrapup_checkpoint_block_meta);

    /*
     * Dictionary compression only writes repeated values once. We grow the dictionary as necessary,
     * always using the largest size we've seen.
     *
     * Reset the dictionary.
     *
     * Sanity check the size: 100 slots is the smallest dictionary we use.
     */
    if (btree->dictionary != 0 && btree->dictionary > r->dictionary_slots)
        WT_ERR(
          __wti_rec_dictionary_init(session, r, btree->dictionary < 100 ? 100 : btree->dictionary));
    __wti_rec_dictionary_reset(r);

    /*
     * Prefix compression discards repeated prefix bytes from row-store leaf page keys.
     */
    r->key_pfx_compress_conf = false;
    if (btree->prefix_compression && page->type == WT_PAGE_ROW_LEAF)
        r->key_pfx_compress_conf = true;

    /*
     * Suffix compression shortens internal page keys by discarding trailing bytes that aren't
     * necessary for tree navigation. We don't do suffix compression if there is a custom collator
     * because we don't know what bytes a custom collator might use. Some custom collators (for
     * example, a collator implementing reverse ordering of strings), won't have any problem with
     * suffix compression: if there's ever a reason to implement suffix compression for custom
     * collators, we can add a setting to the collator, configured when the collator is added, that
     * turns on suffix compression.
     */
    r->key_sfx_compress_conf = false;
    if (btree->collator == NULL && btree->internal_key_truncate)
        r->key_sfx_compress_conf = true;

    r->is_bulk_load = false;

    r->salvage = salvage;

    r->cache_write_hs = r->cache_write_restore_invisible = r->cache_upd_chain_all_aborted = false;

    /*
     * The fake cursor used to figure out modified update values points to the enclosing WT_REF as a
     * way to access the page, and also needs to set the format.
     */
    r->update_modify_cbt.ref = ref;
    r->update_modify_cbt.iface.value_format = btree->value_format;
    r->update_modify_cbt.upd_value = &r->update_modify_cbt._upd_value;

    /* Clear stats related data. */
    r->rec_page_cell_with_ts = false;
    r->rec_page_cell_with_txn_id = false;
    r->rec_page_cell_with_prepared_txn = false;

    /*
     * When removing a key due to a tombstone with a durable timestamp of "none", also remove the
     * history store contents associated with that key. It's safe to do even if we fail
     * reconciliation after the removal, the history store content must be obsolete in order for us
     * to consider removing the key.
     *
     * Ignore if this is metadata, as metadata doesn't have any history.
     *
     * Some code paths, such as schema removal, involve deleting keys in metadata and assert that
     * they shouldn't open new dhandles. In those cases we won't ever need to blow away history
     * store content, so we can skip this.
     */
<<<<<<< HEAD
    r->hs_clear_on_tombstone = F_ISSET(conn, WT_CONN_HS_OPEN) &&
=======
    r->hs_clear_on_tombstone = F_ISSET_ATOMIC_32(S2C(session), WT_CONN_HS_OPEN) &&
>>>>>>> b4f869b2
      !F_ISSET(session, WT_SESSION_NO_DATA_HANDLES) && !WT_IS_HS(btree->dhandle) &&
      !WT_IS_METADATA(btree->dhandle);

/*
 * If we allocated the reconciliation structure and there was an error, clean up. If our caller
 * passed in a structure, they own it.
 */
err:
    if (*(WTI_RECONCILE **)reconcilep == NULL) {
        if (ret == 0)
            *(WTI_RECONCILE **)reconcilep = r;
        else {
            WT_TRET(__rec_cleanup(session, r));
            WT_TRET(__rec_destroy(session, &r));
        }
    }

    return (ret);
}

/*
 * __rec_cleanup --
 *     Clean up after a reconciliation run, except for structures cached across runs.
 */
static int
__rec_cleanup(WT_SESSION_IMPL *session, WTI_RECONCILE *r)
{
    WT_BTREE *btree;
    WT_MULTI *multi;
    uint32_t i;

    btree = S2BT(session);

    if (r->hs_cursor != NULL)
        WT_RET(r->hs_cursor->reset(r->hs_cursor));

    if (btree->type == BTREE_ROW)
        for (multi = r->multi, i = 0; i < r->multi_next; ++multi, ++i)
            __wt_free(session, multi->key.ikey);
    for (multi = r->multi, i = 0; i < r->multi_next; ++multi, ++i) {
        __wt_free(session, multi->disk_image);
        __wt_free(session, multi->supd);
        __wt_free(session, multi->addr.block_cookie);
    }
    __wt_free(session, r->multi);

    /* Reconciliation is not re-entrant, make sure that doesn't happen. */
    r->ref = NULL;

    return (0);
}

/*
 * __rec_destroy --
 *     Clean up the reconciliation structure.
 */
static int
__rec_destroy(WT_SESSION_IMPL *session, void *reconcilep)
{
    WTI_RECONCILE *r;

    if ((r = *(WTI_RECONCILE **)reconcilep) == NULL)
        return (0);

    if (r->hs_cursor != NULL)
        WT_RET(r->hs_cursor->close(r->hs_cursor));

    *(WTI_RECONCILE **)reconcilep = NULL;

    __wt_buf_free(session, &r->chunk_A.key);
    __wt_buf_free(session, &r->chunk_A.key_at_split_boundary);
    __wt_buf_free(session, &r->chunk_A.image);
    __wt_buf_free(session, &r->chunk_B.key);
    __wt_buf_free(session, &r->chunk_B.key_at_split_boundary);
    __wt_buf_free(session, &r->chunk_B.image);
    __wt_buf_free(session, &r->delta);

    __wt_free(session, r->supd);
    __wt_free(session, r->delete_hs_upd);

    __wti_rec_dictionary_free(session, r);

    __wt_buf_free(session, &r->k.buf);
    __wt_buf_free(session, &r->v.buf);
    __wt_buf_free(session, &r->_cur);
    __wt_buf_free(session, &r->_last);

    __wt_buf_free(session, &r->update_modify_cbt.iface.value);
    __wt_buf_free(session, &r->update_modify_cbt._upd_value.buf);

    __wt_free(session, r);

    return (0);
}

/*
 * __rec_destroy_session --
 *     Clean up the reconciliation structure, session version.
 */
static int
__rec_destroy_session(WT_SESSION_IMPL *session)
{
    return (__rec_destroy(session, &session->reconcile));
}

/*
 * __rec_write --
 *     Write a block, with optional diagnostic checks.
 */
static int
__rec_write(WT_SESSION_IMPL *session, WT_ITEM *buf, WT_PAGE_BLOCK_META *block_meta, uint8_t *addr,
  size_t *addr_sizep, size_t *compressed_sizep, bool checkpoint, bool checkpoint_io,
  bool compressed)
{
    WT_BTREE *btree;
    WT_DECL_ITEM(ctmp);
    WT_DECL_RET;
    WT_PAGE_HEADER *dsk;
    size_t result_len;

    btree = S2BT(session);
    result_len = 0;

    if (EXTRA_DIAGNOSTICS_ENABLED(session, WT_DIAGNOSTIC_DISK_VALIDATE)) {
        /* Checkpoint calls are different than standard calls. */
        WT_ASSERT_ALWAYS(session,
          (!checkpoint && addr != NULL && addr_sizep != NULL) ||
            (checkpoint && addr == NULL && addr_sizep == NULL),
          "Incorrect arguments passed to rec_write for a checkpoint call");

        /* In-memory databases shouldn't write pages. */
<<<<<<< HEAD
        WT_ASSERT_ALWAYS(session,
          !F_ISSET(S2C(session), WT_CONN_IN_MEMORY) && !F_ISSET(btree, WT_BTREE_IN_MEMORY),
=======
        WT_ASSERT_ALWAYS(session, !F_ISSET_ATOMIC_32(S2C(session), WT_CONN_IN_MEMORY),
>>>>>>> b4f869b2
          "Attempted to write page to disk when WiredTiger is configured to be in-memory");

        /*
         * We're passed a table's disk image. Decompress if necessary and verify the image. Always
         * check the in-memory length for accuracy.
         */
        dsk = buf->mem;
        if (compressed) {
            WT_ASSERT_ALWAYS(session, __wt_scr_alloc(session, dsk->mem_size, &ctmp),
              "Failed to allocate scratch buffer");

            memcpy(ctmp->mem, buf->data, WT_BLOCK_COMPRESS_SKIP);
            WT_ASSERT_ALWAYS(session,
              btree->compressor->decompress(btree->compressor, &session->iface,
                (uint8_t *)buf->data + WT_BLOCK_COMPRESS_SKIP, buf->size - WT_BLOCK_COMPRESS_SKIP,
                (uint8_t *)ctmp->data + WT_BLOCK_COMPRESS_SKIP,
                ctmp->memsize - WT_BLOCK_COMPRESS_SKIP, &result_len) == 0,
              "Disk image decompression failed");
            WT_ASSERT_ALWAYS(session, dsk->mem_size == result_len + WT_BLOCK_COMPRESS_SKIP,
              "Incorrect disk image size after decompression");
            ctmp->size = result_len + WT_BLOCK_COMPRESS_SKIP;

            /*
             * Return an error rather than assert because the test suite tests that the error hits.
             */
            ret = __wt_verify_dsk(session, "[write-check]", ctmp);

            __wt_scr_free(session, &ctmp);
        } else {
            WT_ASSERT_ALWAYS(session, dsk->mem_size == buf->size, "Unexpected disk image size");

            /*
             * Return an error rather than assert because the test suite tests that the error hits.
             */
            ret = __wt_verify_dsk(session, "[write-check]", buf);
        }
        WT_RET(ret);
    }

    return (__wt_blkcache_write(session, buf, block_meta, addr, addr_sizep, compressed_sizep,
      checkpoint, checkpoint_io, compressed));
}

/*
 * __rec_leaf_page_max_slvg --
 *     Figure out the maximum leaf page size for a salvage reconciliation.
 */
static WT_INLINE uint32_t
__rec_leaf_page_max_slvg(WT_SESSION_IMPL *session, WTI_RECONCILE *r)
{
    WT_BTREE *btree;
    WT_PAGE *page;
    uint32_t page_size;

    btree = S2BT(session);
    page = r->page;

    page_size = 0;
    switch (page->type) {
    case WT_PAGE_COL_FIX:
        /*
         * Column-store pages can grow if there are missing records (that is, we lost a chunk of the
         * range, and have to write deleted records). Fixed-length objects are a problem, if there's
         * a big missing range, we could theoretically have to write large numbers of missing
         * objects.
         *
         * The code in rec_col.c already figured this out for us, including both space for missing
         * chunks of the namespace and space for time windows, so we will take what it says. Thus,
         * we shouldn't come here.
         */
        WT_ASSERT(session, false);
        break;
    case WT_PAGE_COL_VAR:
        /*
         * Column-store pages can grow if there are missing records (that is, we lost a chunk of the
         * range, and have to write deleted records). Variable-length objects aren't usually a
         * problem because we can write any number of deleted records in a single page entry because
         * of the RLE, we just need to ensure that additional entry fits.
         */
        break;
    case WT_PAGE_ROW_LEAF:
    default:
        /*
         * Row-store pages can't grow, salvage never does anything other than reduce the size of a
         * page read from disk.
         */
        break;
    }

    /*
     * Default size for variable-length column-store and row-store pages during salvage is the
     * maximum leaf page size.
     */
    if (page_size < btree->maxleafpage)
        page_size = btree->maxleafpage;

    /*
     * The page we read from the disk should be smaller than the page size we just calculated, check
     * out of paranoia.
     */
    if (page_size < page->dsk->mem_size)
        page_size = page->dsk->mem_size;

    /*
     * Salvage is the backup plan: don't let this fail.
     */
    return (page_size * 2);
}

/*
 * __wt_split_page_size --
 *     Given a split percentage, calculate split page size in bytes.
 */
uint32_t
__wt_split_page_size(int split_pct, uint32_t maxpagesize, uint32_t allocsize)
{
    uintmax_t a;
    uint32_t split_size;

    /*
     * Ideally, the split page size is some percentage of the maximum page size rounded to an
     * allocation unit (round to an allocation unit so we don't waste space when we write).
     */
    a = maxpagesize; /* Don't overflow. */
    split_size = (uint32_t)WT_ALIGN_NEAREST((a * (u_int)split_pct) / 100, allocsize);

    /*
     * Respect the configured split percentage if the calculated split size is either zero or a full
     * page. The user has either configured an allocation size that matches the page size, or a
     * split percentage that is close to zero or one hundred. Rounding is going to provide a worse
     * outcome than having a split point that doesn't fall on an allocation size boundary in those
     * cases.
     */
    if (split_size == 0 || split_size == maxpagesize)
        split_size = (uint32_t)((a * (u_int)split_pct) / 100);

    return (split_size);
}

/*
 * __rec_split_chunk_init --
 *     Initialize a single chunk structure.
 */
static int
__rec_split_chunk_init(WT_SESSION_IMPL *session, WTI_RECONCILE *r, WTI_REC_CHUNK *chunk)
{
    chunk->recno = WT_RECNO_OOB;
    /* Don't touch the key item memory, that memory is reused. */
    chunk->key.size = 0;
    chunk->entries = 0;
    WT_TIME_AGGREGATE_INIT_MERGE(&chunk->ta);

    chunk->recno_at_split_boundary = WT_RECNO_OOB;
    /* Don't touch the key item memory, that memory is reused. */
    chunk->key_at_split_boundary.size = 0;
    chunk->entries_before_split_boundary = 0;
    chunk->min_offset = 0;
    /* Initialize our two special split time aggregates. */
    WT_TIME_AGGREGATE_INIT_MERGE(&chunk->ta_before_split_boundary);
    WT_TIME_AGGREGATE_INIT_MERGE(&chunk->ta_after_split_boundary);

    /*
     * Allocate and clear the disk image buffer.
     *
     * Don't touch the disk image item memory, that memory is reused.
     *
     * Clear the disk page header to ensure all of it is initialized, even the unused fields.
     */
    WT_RET(__wt_buf_init(session, &chunk->image, r->disk_img_buf_size));
    memset(chunk->image.mem, 0, WT_PAGE_HEADER_SIZE);

#ifdef HAVE_DIAGNOSTIC
    /*
     * For fixed-length column-store, poison the rest of the buffer. This helps verify ensure that
     * all the bytes in the buffer are explicitly set and not left uninitialized.
     */
    if (r->page->type == WT_PAGE_COL_FIX)
        memset((uint8_t *)chunk->image.mem + WT_PAGE_HEADER_SIZE, 0xa9,
          r->disk_img_buf_size - WT_PAGE_HEADER_SIZE);
#endif

    return (0);
}

/*
 * __wti_rec_split_init --
 *     Initialization for the reconciliation split functions.
 */
int
__wti_rec_split_init(WT_SESSION_IMPL *session, WTI_RECONCILE *r, WT_PAGE *page, uint64_t recno,
  uint64_t primary_size, uint32_t auxiliary_size)
{
    /* FUTURE: primary_size should probably also be 32 bits. */

    WT_BM *bm;
    WT_BTREE *btree;
    WTI_REC_CHUNK *chunk;
    WT_REF *ref;
    size_t corrected_page_size;

    btree = S2BT(session);
    bm = btree->bm;

    /*
     * The maximum leaf page size governs when an in-memory leaf page splits into multiple on-disk
     * pages; however, salvage can't be allowed to split, there's no parent page yet. If we're doing
     * salvage, override the caller's selection of a maximum page size, choosing a page size that
     * ensures we won't split.
     *
     * For FLCS, the salvage page size can get very large indeed if pieces of the namespace have
     * vanished, so don't second-guess the caller, who's figured it out for us.
     */
    if (r->salvage != NULL && page->type != WT_PAGE_COL_FIX)
        primary_size = __rec_leaf_page_max_slvg(session, r);

    /*
     * Set the page sizes.
     *
     * Only fixed-length column store pages use auxiliary space; this is where time windows are
     * placed. r->page_size is the complete page size; we'll use r->space_avail to track how much
     * more primary space is remaining, and r->aux_space_avail to track how much more auxiliary
     * space there is.
     *
     * Because (for FLCS) we need to start writing time windows into the auxiliary space before we
     * know for sure how much bitmap data there is, we always start the time window data at a fixed
     * offset from the page start: the place where it goes naturally if the page is full. If the
     * page is not full (and there was at least one timestamp to write), we waste the intervening
     * unused space. Odd-sized pages are supposed to be rare (ideally only the last page in the
     * tree, though currently there are some other ways they can appear) so only a few KB is wasted
     * and not enough to be particularly concerned about.
     *
     * For FLCS, primary_size will always be the tree's configured maximum leaf page size, except
     * for pages created or rewritten during salvage, which might be larger. (This is not ideal,
     * because once created larger they cannot be split again later, but for the moment at least it
     * isn't readily avoided.)
     */
    WT_ASSERT(session, auxiliary_size == 0 || page->type == WT_PAGE_COL_FIX);
    r->page_size = (uint32_t)(primary_size + auxiliary_size);

    /*
     * If we have to split, we want to choose a smaller page size for the split pages, because
     * otherwise we could end up splitting one large packed page over and over. We don't want to
     * pick the minimum size either, because that penalizes an application that did a bulk load and
     * subsequently inserted a few items into packed pages. Currently defaulted to 75%, but I have
     * no empirical evidence that's "correct".
     *
     * The maximum page size may be a multiple of the split page size (for example, there's a
     * maximum page size of 128KB, but because the table is active and we don't want to split a lot,
     * the split size is 20KB). The maximum page size may NOT be an exact multiple of the split page
     * size.
     *
     * It's lots of work to build these pages and don't want to start over when we reach the maximum
     * page size (it's painful to restart after creating overflow items and compacted data, for
     * example, as those items have already been written to disk). So, the loop calls the helper
     * functions when approaching a split boundary, and we save the information at that point. We
     * also save the boundary information at the minimum split size. We maintain two chunks (each
     * boundary represents a chunk that gets written as a page) in the memory, writing out the older
     * one to the disk as a page when we need to make space for a new chunk. On reaching the last
     * chunk, if it turns out to be smaller than the minimum split size, we go back into the
     * penultimate chunk and split at this minimum split size boundary. This moves some data from
     * the penultimate chunk to the last chunk, hence increasing the size of the last page written
     * without decreasing the penultimate page size beyond the minimum split size.
     *
     * FLCS pages are different, because they have two pieces: bitmap data ("primary") and time
     * window data ("auxiliary"); the bitmap data is supposed to be a fixed amount per page. FLCS
     * pages therefore split based on the bitmap size, and the time window data comes along for the
     * ride no matter how large it is. If the time window data gets larger than expected (it can at
     * least in theory get rather large), we have to realloc the page image.
     *
     * Finally, all this doesn't matter at all for salvage; as noted above, in salvage we can't
     * split at all.
     */
    if (page->type == WT_PAGE_COL_FIX) {
        r->split_size = r->salvage != NULL ? 0 : btree->maxleafpage;
        r->space_avail = primary_size - WT_PAGE_HEADER_BYTE_SIZE(btree);
        r->aux_space_avail = auxiliary_size - WT_COL_FIX_AUXHEADER_RESERVATION;
    } else if (r->salvage != NULL) {
        r->split_size = 0;
        r->space_avail = r->page_size - WT_PAGE_HEADER_BYTE_SIZE(btree);
    } else {
        r->split_size = __wt_split_page_size(btree->split_pct, r->page_size, btree->allocsize);
        r->space_avail = r->split_size - WT_PAGE_HEADER_BYTE_SIZE(btree);
        r->min_split_size =
          __wt_split_page_size(WT_BTREE_MIN_SPLIT_PCT, r->page_size, btree->allocsize);
        r->min_space_avail = r->min_split_size - WT_PAGE_HEADER_BYTE_SIZE(btree);
    }

    /*
     * Ensure the disk image buffer is large enough for the max object, as corrected by the
     * underlying block manager.
     *
     * Since we want to support split_size values larger than the page size (to allow for
     * adjustments based on the compression), this buffer should be the greater of split_size and
     * page_size, then aligned to the next allocation size boundary. The latter shouldn't be an
     * issue, but it's a possible scenario if, for example, the compression engine is expected to
     * give us 5x compression and gives us nothing at all.
     */
    corrected_page_size = r->page_size;
    WT_RET(bm->write_size(bm, session, &corrected_page_size));
    r->disk_img_buf_size = WT_ALIGN(WT_MAX(corrected_page_size, r->split_size), btree->allocsize);

    /* Initialize the first split chunk. */
    WT_RET(__rec_split_chunk_init(session, r, &r->chunk_A));
    r->cur_ptr = &r->chunk_A;
    r->prev_ptr = NULL;

    /* Starting record number, entries, first free byte. */
    r->recno = recno;
    r->entries = 0;
    r->first_free = WT_PAGE_HEADER_BYTE(btree, r->cur_ptr->image.mem);

    if (page->type == WT_PAGE_COL_FIX) {
        r->aux_start_offset = (uint32_t)(primary_size + WT_COL_FIX_AUXHEADER_RESERVATION);
        r->aux_entries = 0;
        r->aux_first_free = (uint8_t *)r->cur_ptr->image.mem + r->aux_start_offset;
    }

    /* New page, compression off. */
    r->key_pfx_compress = r->key_sfx_compress = false;

    /* Set the first chunk's key. */
    chunk = r->cur_ptr;
    if (btree->type == BTREE_ROW) {
        ref = r->ref;
        if (__wt_ref_is_root(ref))
            WT_RET(__wt_buf_set(session, &chunk->key, "", 1));
        else
            __wt_ref_key(ref->home, ref, &chunk->key.data, &chunk->key.size);
    } else
        chunk->recno = recno;

    return (0);
}

/*
 * __rec_is_checkpoint --
 *     Return if we're writing a checkpoint.
 */
static bool
__rec_is_checkpoint(WT_SESSION_IMPL *session, WTI_RECONCILE *r)
{
    WT_BTREE *btree;

    btree = S2BT(session);

    /*
     * Check to see if we're going to create a checkpoint.
     *
     * This function exists as a place to hang this comment.
     *
     * Any time we write the root page of the tree without splitting we are creating a checkpoint
     * (and have to tell the underlying block manager so it creates and writes the additional
     * information checkpoints require). However, checkpoints are completely consistent, and so we
     * have to resolve information about the blocks we're expecting to free as part of the
     * checkpoint, before writing the checkpoint. In short, we don't do checkpoint writes here;
     * clear the boundary information as a reminder and create the checkpoint during wrapup.
     */
    return (
      !F_ISSET(btree, WT_BTREE_NO_CHECKPOINT | WT_BTREE_IN_MEMORY) && __wt_ref_is_root(r->ref));
}

/*
 * __rec_split_row_promote --
 *     Key promotion for a row-store.
 */
static int
__rec_split_row_promote(WT_SESSION_IMPL *session, WTI_RECONCILE *r, WT_ITEM *key, uint8_t type)
{
    WT_BTREE *btree;
    WT_DECL_ITEM(update);
    WT_DECL_RET;
    WT_ITEM *max;
    WT_SAVE_UPD *supd;
    size_t cnt, len, size;
    uint32_t i;
    const uint8_t *pa, *pb;
    int cmp;

    /*
     * For a column-store, the promoted key is the recno and we already have a copy. For a
     * row-store, it's the first key on the page, a variable-length byte string, get a copy.
     *
     * This function is called from the split code at each split boundary, but that means we're not
     * called before the first boundary, and we will eventually have to get the first key explicitly
     * when splitting a page.
     *
     * For the current slot, take the last key we built, after doing suffix compression. The "last
     * key we built" describes some process: before calling the split code, we must place the last
     * key on the page before the boundary into the "last" key structure, and the first key on the
     * page after the boundary into the "current" key structure, we're going to compare them for
     * suffix compression.
     *
     * Suffix compression is a hack to shorten keys on internal pages. We only need enough bytes in
     * the promoted key to ensure searches go to the correct page: the promoted key has to be larger
     * than the last key on the leaf page preceding it, but we don't need any more bytes than that.
     * In other words, we can discard any suffix bytes not required to distinguish between the key
     * being promoted and the last key on the leaf page preceding it. This can only be done for the
     * first level of internal pages, you cannot repeat suffix truncation as you split up the tree,
     * it loses too much information.
     *
     * Note #1: if the last key on the previous page was an overflow key, we don't have the
     * in-memory key against which to compare, and don't try to do suffix compression. The code for
     * that case turns suffix compression off for the next key, we don't have to deal with it here.
     */
    if (type != WT_PAGE_ROW_LEAF || !r->key_sfx_compress)
        return (__wt_buf_set(session, key, r->cur->data, r->cur->size));

    btree = S2BT(session);
    WT_RET(__wt_scr_alloc(session, 0, &update));

    /*
     * Note #2: if we skipped updates, an update key may be larger than the last key stored in the
     * previous block (probable for append-centric workloads). If there are skipped updates and we
     * cannot evict the page, check for one larger than the last key and smaller than the current
     * key.
     */
    max = r->last;
    if (r->cache_write_restore_invisible)
        for (i = r->supd_next; i > 0; --i) {
            supd = &r->supd[i - 1];
            if (supd->ins == NULL)
                WT_ERR(__wt_row_leaf_key(session, r->page, supd->rip, update, false));
            else {
                update->data = WT_INSERT_KEY(supd->ins);
                update->size = WT_INSERT_KEY_SIZE(supd->ins);
            }

            /* Compare against the current key, it must be less. */
            WT_ERR(__wt_compare(session, btree->collator, update, r->cur, &cmp));
            if (cmp >= 0)
                continue;

            /* Compare against the last key, it must be greater. */
            WT_ERR(__wt_compare(session, btree->collator, update, r->last, &cmp));
            if (cmp >= 0)
                max = update;

            /*
             * The saved updates are in key-sort order so the entry we're looking for is either the
             * last or the next-to- last one in the list. Once we've compared an entry against the
             * last key on the page, we're done.
             */
            break;
        }

    /*
     * The largest key on the last block must sort before the current key, so we'll either find a
     * larger byte value in the current key, or the current key will be a longer key, and the
     * interesting byte is one past the length of the shorter key.
     */
    pa = max->data;
    pb = r->cur->data;
    len = WT_MIN(max->size, r->cur->size);
    size = len + 1;
    for (cnt = 1; len > 0; ++cnt, --len, ++pa, ++pb)
        if (*pa != *pb) {
            if (size != cnt) {
                WT_STAT_DSRC_INCRV(session, rec_suffix_compression, size - cnt);
                size = cnt;
            }
            break;
        }
    ret = __wt_buf_set(session, key, r->cur->data, size);

err:
    __wt_scr_free(session, &update);
    return (ret);
}

/*
 * __wti_rec_split_grow --
 *     Grow the split buffer.
 */
int
__wti_rec_split_grow(WT_SESSION_IMPL *session, WTI_RECONCILE *r, size_t add_len)
{
    WT_BM *bm;
    WT_BTREE *btree;
    size_t aux_first_free, corrected_page_size, first_free, inuse;

    aux_first_free = 0; /* gcc -Werror=maybe-uninitialized, with -O3 */
    btree = S2BT(session);
    bm = btree->bm;

    /* The free space is tracked with a pointer; convert to an integer. */
    first_free = WT_PTRDIFF(r->first_free, r->cur_ptr->image.mem);
    if (r->page->type == WT_PAGE_COL_FIX)
        aux_first_free = WT_PTRDIFF(r->aux_first_free, r->cur_ptr->image.mem);

    inuse = r->page->type == WT_PAGE_COL_FIX ? aux_first_free : first_free;
    corrected_page_size = inuse + add_len;

    WT_RET(bm->write_size(bm, session, &corrected_page_size));
    WT_RET(__wt_buf_grow(session, &r->cur_ptr->image, corrected_page_size));

    WT_ASSERT(session, corrected_page_size >= inuse);

    /* Convert the free space back to pointers. */
    r->first_free = (uint8_t *)r->cur_ptr->image.mem + first_free;
    if (r->page->type == WT_PAGE_COL_FIX)
        r->aux_first_free = (uint8_t *)r->cur_ptr->image.mem + aux_first_free;

    /* Adjust the available space. */
    if (r->page->type == WT_PAGE_COL_FIX) {
        /* Reallocating an FLCS page increases the auxiliary space. */
        r->aux_space_avail = corrected_page_size - aux_first_free;
        WT_ASSERT(session, r->aux_space_avail >= add_len);
    } else {
        r->space_avail = corrected_page_size - first_free;
        WT_ASSERT(session, r->space_avail >= add_len);
    }

    return (0);
}

/*
 * __rec_split_fix_shrink --
 *     Consider eliminating the empty space on an FLCS page.
 */
static void
__rec_split_fix_shrink(WT_SESSION_IMPL *session, WTI_RECONCILE *r)
{
    uint32_t auxsize, emptysize, primarysize, totalsize;
    uint8_t *dst, *src;

    /* Total size of page. */
    totalsize = WT_PTRDIFF32(r->aux_first_free, r->cur_ptr->image.mem);

    /* Size of the entire primary data area, including headers. */
    primarysize = WT_PTRDIFF32(r->first_free, r->cur_ptr->image.mem);

    /* Size of the empty space. */
    emptysize = r->aux_start_offset - (primarysize + WT_COL_FIX_AUXHEADER_RESERVATION);

    /* Size of the auxiliary data. */
    auxsize = totalsize - r->aux_start_offset;

    /*
     * Arbitrary criterion: if the empty space is bigger than the auxiliary data, memmove the
     * auxiliary data, on the assumption that the cost of the memmove is outweighed by the cost of
     * taking checksums of, writing out, and reading back in a bunch of useless empty space.
     */
    if (emptysize > auxsize) {
        /* Source: current auxiliary start. */
        src = (uint8_t *)r->cur_ptr->image.mem + r->aux_start_offset;

        /* Destination: immediately after the primary data with space for the auxiliary header. */
        dst = r->first_free + WT_COL_FIX_AUXHEADER_RESERVATION;

        /* The move span should be the empty data size. */
        WT_ASSERT(session, src == dst + emptysize);

        /* Do the move. */
        memmove(dst, src, auxsize);

        /* Update the tracking information. */
        r->aux_start_offset -= emptysize;
        r->aux_first_free -= emptysize;
        r->space_avail -= emptysize;
        r->aux_space_avail += emptysize;
    }
}

/* The minimum number of entries before we'll split a row-store internal page. */
#define WT_PAGE_INTL_MINIMUM_ENTRIES 20

/*
 * __wti_rec_split --
 *     Handle the page reconciliation bookkeeping. (Did you know "bookkeeper" has 3 doubled letters
 *     in a row? Sweet-tooth does, too.)
 */
int
__wti_rec_split(WT_SESSION_IMPL *session, WTI_RECONCILE *r, size_t next_len)
{
    WT_BTREE *btree;
    WTI_REC_CHUNK *tmp;
    size_t inuse;

    btree = S2BT(session);

    /*
     * We should never split during salvage, and we're about to drop core because there's no parent
     * page.
     */
    if (r->salvage != NULL)
        WT_RET_PANIC(session, WT_PANIC, "%s page too large, attempted split during salvage",
          __wt_page_type_string(r->page->type));

    /*
     * We can get here if the first key/value pair won't fit. Grow the buffer to contain the current
     * item if we haven't already consumed a reasonable portion of a split chunk. This logic should
     * not trigger for FLCS, because FLCS splits happen at very definite places; and if it does, the
     * interaction between here and there will corrupt the database, so assert otherwise.
     *
     * If we're promoting huge keys into an internal page, we might be about to write an internal
     * page with too few items, which isn't good for tree depth or search. Grow the buffer to
     * contain the current item if we don't have enough items to split an internal page.
     */
    inuse = WT_PTRDIFF(r->first_free, r->cur_ptr->image.mem);
    if (inuse < r->split_size / 2 && !__wti_rec_need_split(r, 0)) {
        WT_ASSERT(session, r->page->type != WT_PAGE_COL_FIX);
        goto done;
    }

    if (r->page->type == WT_PAGE_ROW_INT && r->entries < WT_PAGE_INTL_MINIMUM_ENTRIES)
        goto done;

    /* All page boundaries reset the dictionary. */
    __wti_rec_dictionary_reset(r);

    /* Set the entries, timestamps and size for the just finished chunk. */
    r->cur_ptr->entries = r->entries;
    if (r->page->type == WT_PAGE_COL_FIX) {
        if ((r->cur_ptr->auxentries = r->aux_entries) != 0) {
            __rec_split_fix_shrink(session, r);
            /* This must come after the shrink call, which can change the offset. */
            r->cur_ptr->aux_start_offset = r->aux_start_offset;
            r->cur_ptr->image.size = WT_PTRDIFF(r->aux_first_free, r->cur_ptr->image.mem);
        } else {
            r->cur_ptr->aux_start_offset = r->aux_start_offset;
            r->cur_ptr->image.size = inuse;
        }
    } else
        r->cur_ptr->image.size = inuse;

    /*
     * Normally we keep two chunks in memory at a given time, and we write the previous chunk at
     * each boundary, switching the previous and current check references. The exception is when
     * doing a bulk load.
     */
    if (r->is_bulk_load)
        WT_RET(__rec_split_write(session, r, r->cur_ptr, false));
    else {
        if (r->prev_ptr != NULL)
            WT_RET(__rec_split_write(session, r, r->prev_ptr, false));

        if (r->prev_ptr == NULL) {
            WT_RET(__rec_split_chunk_init(session, r, &r->chunk_B));
            r->prev_ptr = &r->chunk_B;
        }
        tmp = r->prev_ptr;
        r->prev_ptr = r->cur_ptr;
        r->cur_ptr = tmp;
    }

    /* Initialize the next chunk, including the key. */
    WT_RET(__rec_split_chunk_init(session, r, r->cur_ptr));
    r->cur_ptr->recno = r->recno;
    if (btree->type == BTREE_ROW)
        WT_RET(__rec_split_row_promote(session, r, &r->cur_ptr->key, r->page->type));

    /* Reset tracking information. */
    r->entries = 0;
    r->first_free = WT_PAGE_HEADER_BYTE(btree, r->cur_ptr->image.mem);

    if (r->page->type == WT_PAGE_COL_FIX) {
        /*
         * In the first chunk, we use the passed-in primary size, whatever it is, as the size for
         * the bitmap data; the auxiliary space follows it. It might be larger than the configured
         * maximum leaf page size if we're in salvage. For the second and subsequent chunks, we
         * aren't in salvage so always use the maximum leaf page size; that will produce the fixed
         * size pages we want.
         */
        r->aux_start_offset = btree->maxleafpage + WT_COL_FIX_AUXHEADER_RESERVATION;
        r->aux_entries = 0;
        r->aux_first_free = (uint8_t *)r->cur_ptr->image.mem + r->aux_start_offset;
    }

    /*
     * Set the space available to another split-size and minimum split-size chunk. For FLCS,
     * min_space_avail and min_split_size are both left as zero.
     */
    r->space_avail = r->split_size - WT_PAGE_HEADER_BYTE_SIZE(btree);
    if (r->page->type == WT_PAGE_COL_FIX) {
        r->aux_space_avail = r->page_size - btree->maxleafpage - WT_COL_FIX_AUXHEADER_RESERVATION;
    } else
        r->min_space_avail = r->min_split_size - WT_PAGE_HEADER_BYTE_SIZE(btree);

done:
    /*
     * We may have declined the split as described above, in which case grow the buffer based on the
     * next key/value pair's length. In the internal page minimum-key case, we could grow more than
     * a single key/value pair's length to avoid repeatedly calling this function, but we'd prefer
     * not to have internal pages that are larger than they need to be, and repeatedly trying to
     * split means we will split as soon as we can.
     *
     * Also, overflow values can be larger than the maximum page size but still be "on-page". If the
     * next key/value pair is larger than space available after a split has happened (in other
     * words, larger than the maximum page size), create a page sized to hold that one key/value
     * pair. This generally splits the page into key/value pairs before a large object, the object,
     * and key/value pairs after the object. It's possible other key/value pairs will also be
     * aggregated onto the bigger page before or after, if the page happens to hold them, but it
     * won't necessarily happen that way.
     */
    if (r->space_avail < next_len)
        WT_RET(__wti_rec_split_grow(session, r, next_len));

    return (0);
}

/*
 * __wti_rec_split_crossing_bnd --
 *     Save the details for the minimum split size boundary or call for a split.
 */
int
__wti_rec_split_crossing_bnd(WT_SESSION_IMPL *session, WTI_RECONCILE *r, size_t next_len)
{
    /*
     * If crossing the minimum split size boundary, store the boundary details at the current
     * location in the buffer. If we are crossing the split boundary at the same time, possible when
     * the next record is large enough, just split at this point.
     */
    if (WTI_CROSSING_MIN_BND(r, next_len) && !WTI_CROSSING_SPLIT_BND(r, next_len) &&
      !__wti_rec_need_split(r, 0)) {
        /*
         * If the first record doesn't fit into the minimum split size, we end up here. Write the
         * record without setting a boundary here. We will get the opportunity to setup a boundary
         * before writing out the next record.
         */
        if (r->entries == 0)
            return (0);

        r->cur_ptr->entries_before_split_boundary = r->entries;
        r->cur_ptr->recno_at_split_boundary = r->recno;
        if (S2BT(session)->type == BTREE_ROW)
            WT_RET(__rec_split_row_promote(
              session, r, &r->cur_ptr->key_at_split_boundary, r->page->type));
        WT_TIME_AGGREGATE_COPY(&r->cur_ptr->ta_before_split_boundary, &r->cur_ptr->ta);
        /* Reset the "next" time aggregate which may be used in certain split scenarios. */
        WT_TIME_AGGREGATE_INIT_MERGE(&r->cur_ptr->ta_after_split_boundary);
        WT_ASSERT_ALWAYS(
          session, r->cur_ptr->min_offset == 0, "Trying to re-enter __wti_rec_split_crossing_bnd");
        r->cur_ptr->min_offset = WT_PTRDIFF(r->first_free, r->cur_ptr->image.mem);

        /* All page boundaries reset the dictionary. */
        __wti_rec_dictionary_reset(r);

        return (0);
    }

    /* We are crossing a split boundary */
    return (__wti_rec_split(session, r, next_len));
}

/*
 * __rec_split_finish_process_prev --
 *     If the two split chunks together fit in a single page, merge them into one. If they do not
 *     fit in a single page but the last is smaller than the minimum desired, move some data from
 *     the penultimate chunk to the last chunk and write out the previous/penultimate. Finally,
 *     update the pointer to the current image buffer. After this function exits, we will have one
 *     (last) buffer in memory, pointed to by the current image pointer.
 */
static int
__rec_split_finish_process_prev(WT_SESSION_IMPL *session, WTI_RECONCILE *r)
{
    WT_BTREE *btree;
    WT_PAGE_HEADER *dsk;
    WTI_REC_CHUNK *cur_ptr, *prev_ptr, *tmp;
    size_t combined_size, len_to_move;
    uint8_t *cur_dsk_start;

    WT_ASSERT_ALWAYS(session, r->prev_ptr != NULL, "Attempting to merge with non-existing chunk");

    btree = S2BT(session);
    cur_ptr = r->cur_ptr;
    prev_ptr = r->prev_ptr;

    /*
     * The sizes in the chunk include the header, so when calculating the combined size, be sure not
     * to include the header twice.
     */
    combined_size = prev_ptr->image.size + (cur_ptr->image.size - WT_PAGE_HEADER_BYTE_SIZE(btree));

    if (combined_size <= r->page_size) {
        /* This won't work for FLCS pages, so make sure we don't get here by accident. */
        WT_ASSERT(session, r->page->type != WT_PAGE_COL_FIX);

        /*
         * We have two boundaries, but the data in the buffers can fit a single page. Merge the
         * boundaries and create a single chunk.
         */
        prev_ptr->entries += cur_ptr->entries;
        WT_TIME_AGGREGATE_MERGE(session, &prev_ptr->ta, &cur_ptr->ta);
        dsk = r->cur_ptr->image.mem;
        memcpy((uint8_t *)r->prev_ptr->image.mem + prev_ptr->image.size,
          WT_PAGE_HEADER_BYTE(btree, dsk), cur_ptr->image.size - WT_PAGE_HEADER_BYTE_SIZE(btree));
        prev_ptr->image.size = combined_size;

        /*
         * At this point, there is only one disk image in the memory, the previous chunk. Update the
         * current chunk to that chunk, discard the unused chunk.
         */
        tmp = r->prev_ptr;
        r->prev_ptr = r->cur_ptr;
        r->cur_ptr = tmp;
        return (__rec_split_chunk_init(session, r, r->prev_ptr));
    }

    if (prev_ptr->min_offset != 0 && cur_ptr->image.size < r->min_split_size) {
        /* This won't work for FLCS pages, so make sure we don't get here by accident. */
        WT_ASSERT(session, r->page->type != WT_PAGE_COL_FIX);

        /*
         * The last chunk, pointed to by the current image pointer, has less than the minimum data.
         * Let's move any data more than the minimum from the previous image into the current.
         *
         * Grow the current buffer if it is not large enough.
         */
        len_to_move = prev_ptr->image.size - prev_ptr->min_offset;
        if (r->space_avail < len_to_move)
            WT_RET(__wti_rec_split_grow(session, r, len_to_move));
        cur_dsk_start = WT_PAGE_HEADER_BYTE(btree, r->cur_ptr->image.mem);

        /*
         * Shift the contents of the current buffer to make space for the data that will be
         * prepended into the current buffer. Copy the data from the previous buffer to the start of
         * the current.
         */
        memmove(cur_dsk_start + len_to_move, cur_dsk_start,
          cur_ptr->image.size - WT_PAGE_HEADER_BYTE_SIZE(btree));
        memcpy(
          cur_dsk_start, (uint8_t *)r->prev_ptr->image.mem + prev_ptr->min_offset, len_to_move);

#ifdef HAVE_DIAGNOSTIC
        /* This indentation lets us define temp_ta here. */
        {
            WT_TIME_AGGREGATE temp_ta;
            WT_TIME_AGGREGATE_COPY(&temp_ta, &prev_ptr->ta_before_split_boundary);
            WT_TIME_AGGREGATE_MERGE(session, &temp_ta, &prev_ptr->ta_after_split_boundary);
            /*
             * We track a bit more information than we need to because ta should always be a
             * combination of the before split ta and after split ta. We can assert that here.
             */
            WT_ASSERT(session, memcmp(&prev_ptr->ta, &temp_ta, sizeof(WT_TIME_AGGREGATE)) == 0);
        }
#endif

        /* Update boundary information */
        cur_ptr->entries += prev_ptr->entries - prev_ptr->entries_before_split_boundary;
        cur_ptr->recno = prev_ptr->recno_at_split_boundary;
        WT_RET(__wt_buf_set(session, &cur_ptr->key, prev_ptr->key_at_split_boundary.data,
          prev_ptr->key_at_split_boundary.size));
        WT_TIME_AGGREGATE_MERGE(session, &cur_ptr->ta, &prev_ptr->ta_after_split_boundary);
        cur_ptr->image.size += len_to_move;

        prev_ptr->entries = prev_ptr->entries_before_split_boundary;
        WT_TIME_AGGREGATE_COPY(&prev_ptr->ta, &prev_ptr->ta_before_split_boundary);
        prev_ptr->image.size -= len_to_move;
    }

    /* Write out the previous image */
    return (__rec_split_write(session, r, r->prev_ptr, false));
}

/*
 * __wti_rec_split_finish --
 *     Finish processing a page.
 */
int
__wti_rec_split_finish(WT_SESSION_IMPL *session, WTI_RECONCILE *r)
{
    /*
     * We're done reconciling, write the final page. We may arrive here with no entries to write if
     * the page was entirely empty or if nothing on the page was visible to us.
     *
     * Pages with skipped or not-yet-globally visible updates aren't really empty; otherwise, the
     * page is truly empty and we will merge it into its parent during the parent's reconciliation.
     *
     * Checkpoint never writes uncommitted changes to disk and only saves the updates to move older
     * updates to the history store. Thus it can consider the reconciliation done if there are no
     * more entries left to write. This will also remove its reference entry from its parent.
     */
    if (r->entries == 0 && (r->supd_next == 0 || F_ISSET(r, WT_REC_CHECKPOINT)))
        return (0);

    /* Set the number of entries and size for the just finished chunk. */
    r->cur_ptr->entries = r->entries;
    if (r->page->type == WT_PAGE_COL_FIX) {
        if ((r->cur_ptr->auxentries = r->aux_entries) != 0) {
            __rec_split_fix_shrink(session, r);
            /* This must come after the shrink call, which can change the offset. */
            r->cur_ptr->aux_start_offset = r->aux_start_offset;
            r->cur_ptr->image.size = WT_PTRDIFF(r->aux_first_free, r->cur_ptr->image.mem);
        } else {
            r->cur_ptr->aux_start_offset = r->aux_start_offset;
            r->cur_ptr->image.size = WT_PTRDIFF(r->first_free, r->cur_ptr->image.mem);
        }
    } else
        r->cur_ptr->image.size = WT_PTRDIFF(r->first_free, r->cur_ptr->image.mem);

    /*
     *  Potentially reconsider a previous chunk.
     *
     * Skip for FLCS because (a) pages can be combined only if the combined bitmap data size is in
     * range, not the overall page size (which requires entirely different logic) and (b) this
     * cannot happen because we only split when we've fully filled the previous page. This is true
     * even when in-memory splits give us odd page sizes to work with -- some of those might be
     * mergeable (though more likely not) but we can't see them on this code path. So instead just
     * write the previous chunk out.
     */
    if (r->prev_ptr != NULL) {
        if (r->page->type != WT_PAGE_COL_FIX)
            WT_RET(__rec_split_finish_process_prev(session, r));
        else
            WT_RET(__rec_split_write(session, r, r->prev_ptr, false));
    }

    /* Write the remaining data/last page. */
    return (__rec_split_write(session, r, r->cur_ptr, true));
}

/*
 * __rec_supd_move --
 *     Move a saved WT_UPDATE list from the per-page cache to a specific block's list.
 */
static int
__rec_supd_move(WT_SESSION_IMPL *session, WT_MULTI *multi, WT_SAVE_UPD *supd, uint32_t n)
{
    uint32_t i;

    multi->supd_restore = false;

    WT_RET(__wt_calloc_def(session, n, &multi->supd));

    for (i = 0; i < n; ++i) {
        if (supd->restore)
            multi->supd_restore = true;
        multi->supd[i] = *supd++;
    }

    multi->supd_entries = n;
    return (0);
}

/*
 * __rec_split_write_supd --
 *     Check if we've saved updates that belong to this block, and move any to the per-block
 *     structure.
 */
static int
__rec_split_write_supd(WT_SESSION_IMPL *session, WTI_RECONCILE *r, WTI_REC_CHUNK *chunk,
  WT_MULTI *multi, bool last_block)
{
    WT_BTREE *btree;
    WT_DECL_ITEM(key);
    WT_DECL_RET;
    WT_PAGE *page;
    WTI_REC_CHUNK *next;
    WT_SAVE_UPD *supd;
    WT_UPDATE *upd;
    uint32_t i, j;
    int cmp;

    /*
     * Check if we've saved updates that belong to this block, and move any to the per-block
     * structure.
     *
     * This code requires a key be filled in for the next block (or the last block flag be set, if
     * there's no next block).
     *
     * The last block gets all remaining saved updates.
     */
    if (last_block) {
        WT_RET(__rec_supd_move(session, multi, r->supd, r->supd_next));
        r->supd_next = 0;
        r->supd_memsize = 0;
        return (ret);
    }

    /*
     * Get the saved update's key and compare it with the block's key range. If the saved update
     * list belongs with the block we're about to write, move it to the per-block memory. Check only
     * to the first update that doesn't go with the block, they must be in sorted order.
     *
     * The other chunk will have the key for the next page, that's what we compare against.
     */
    next = chunk == r->cur_ptr ? r->prev_ptr : r->cur_ptr;
    page = r->page;
    if (page->type == WT_PAGE_ROW_LEAF) {
        btree = S2BT(session);
        WT_RET(__wt_scr_alloc(session, 0, &key));

        for (i = 0, supd = r->supd; i < r->supd_next; ++i, ++supd) {
            if (supd->ins == NULL)
                WT_ERR(__wt_row_leaf_key(session, page, supd->rip, key, false));
            else {
                key->data = WT_INSERT_KEY(supd->ins);
                key->size = WT_INSERT_KEY_SIZE(supd->ins);
            }
            WT_ASSERT(session, next != NULL);
            WT_ERR(__wt_compare(session, btree->collator, key, &next->key, &cmp));
            if (cmp >= 0)
                break;
        }
    } else
        for (i = 0, supd = r->supd; i < r->supd_next; ++i, ++supd)
            if (WT_INSERT_RECNO(supd->ins) >= next->recno)
                break;
    if (i != 0) {
        WT_ERR(__rec_supd_move(session, multi, r->supd, i));

        /*
         * If there are updates that weren't moved to the block, shuffle them to the beginning of
         * the cached list (we maintain the saved updates in sorted order, new saved updates must be
         * appended to the list).
         */
        r->supd_memsize = 0;
        for (j = 0; i < r->supd_next; ++j, ++i) {
            /* Account for the remaining update memory. */
            if (r->supd[i].ins == NULL)
                /* Note: ins is never NULL for column-store */
                upd = page->modify->mod_row_update[WT_ROW_SLOT(page, r->supd[i].rip)];
            else
                upd = r->supd[i].ins->upd;
            r->supd_memsize += __wt_update_list_memsize(upd);
            r->supd[j] = r->supd[i];
        }
        r->supd_next = j;
    }

err:
    __wt_scr_free(session, &key);
    return (ret);
}

/*
 * __rec_set_page_write_gen --
 *     Initialize the page write generation number.
 */
static void
__rec_set_page_write_gen(WT_BTREE *btree, WT_PAGE_HEADER *dsk)
{
    /*
     * We increment the block's write generation so it's easy to identify newer versions of blocks
     * during salvage. (It's common in WiredTiger, at least for the default block manager, for
     * multiple blocks to be internally consistent with identical first and last keys, so we need a
     * way to know the most recent state of the block. We could check which leaf is referenced by a
     * valid internal page, but that implies salvaging internal pages, which I don't want to do, and
     * it's not as good anyway, because the internal page may not have been written after the leaf
     * page was updated. So, write generations it is.
     *
     * The write generation number should be increased atomically to prevent it from moving backward
     * when it is updated simultaneously.
     *
     * Other than salvage, the write generation number is used to reset the stale transaction id's
     * present on the page upon server restart.
     */
    dsk->write_gen = __wt_atomic_add64(&btree->write_gen, 1);
}

/*
 * __rec_split_write_header --
 *     Initialize a disk page's header.
 */
static void
__rec_split_write_header(WT_SESSION_IMPL *session, WTI_RECONCILE *r, WTI_REC_CHUNK *chunk,
  WT_MULTI *multi, WT_PAGE_HEADER *dsk)
{
    WT_BTREE *btree;
    WT_PAGE *page;

    btree = S2BT(session);
    page = r->page;

    dsk->recno = btree->type == BTREE_ROW ? WT_RECNO_OOB : multi->key.recno;

    __rec_set_page_write_gen(btree, dsk);
    dsk->mem_size = WT_STORE_SIZE(chunk->image.size);
    dsk->u.entries = chunk->entries;
    dsk->type = page->type;

    dsk->flags = 0;
    /* Set the all/none zero-length value flags. */
    if (page->type == WT_PAGE_ROW_LEAF) {
        if (chunk->entries != 0 && r->all_empty_value)
            F_SET(dsk, WT_PAGE_EMPTY_V_ALL);
        if (chunk->entries != 0 && !r->any_empty_value)
            F_SET(dsk, WT_PAGE_EMPTY_V_NONE);
    }

    /* Set the fast-truncate proxy cell information flag. */
    if ((page->type == WT_PAGE_COL_INT || page->type == WT_PAGE_ROW_INT) &&
      __wt_process.fast_truncate_2022)
        F_SET(dsk, WT_PAGE_FT_UPDATE);

    dsk->unused = 0;
    dsk->version = WT_PAGE_VERSION_TS;

    /* Clear the memory owned by the block manager. */
    memset(WT_BLOCK_HEADER_REF(dsk), 0, btree->block_header);
}

/*
 * __rec_compression_adjust --
 *     Adjust the pre-compression page size based on compression results.
 */
static WT_INLINE void
__rec_compression_adjust(WT_SESSION_IMPL *session, uint32_t max, size_t compressed_size,
  bool last_block, uint64_t *adjustp)
{
    WT_BTREE *btree;
    uint64_t adjust, current, new;
    u_int ten_percent;

    btree = S2BT(session);
    ten_percent = max / 10;

    /*
     * Changing the pre-compression size updates a shared memory location
     * and it's not uncommon to be pushing out large numbers of pages from
     * the same file. If compression creates a page larger than the target
     * size, decrease the pre-compression size. If compression creates a
     * page smaller than the target size, increase the pre-compression size.
     * Once we get under the target size, try and stay there to minimize
     * shared memory updates, but don't go over the target size, that means
     * we're writing bad page sizes.
     *	Writing a shared memory location without a lock and letting it
     * race, minor trickiness so we only read and write the value once.
     */
    WT_ACQUIRE_READ_WITH_BARRIER(current, *adjustp);
    WT_ASSERT_ALWAYS(session, current >= max, "Writing beyond the max page size");

    if (compressed_size > max) {
        /*
         * The compressed size is GT the page maximum. Check if the pre-compression size is larger
         * than the maximum. If 10% of the page size larger than the maximum, decrease it by that
         * amount. Else if it's not already at the page maximum, set it there.
         *
         * Note we're using 10% of the maximum page size as our test for when to adjust the
         * pre-compression size as well as the amount by which we adjust it. Not updating the value
         * when it's close to the page size keeps us from constantly updating a shared memory
         * location, and 10% of the page size is an OK step value as well, so we use it in both
         * cases.
         */
        adjust = current - max;
        if (adjust > ten_percent)
            new = current - ten_percent;
        else if (adjust != 0)
            new = max;
        else
            return;
    } else {
        /*
         * The compressed size is LTE the page maximum.
         *
         * Don't increase the pre-compressed size on the last block, the last block might be tiny.
         *
         * If the compressed size is less than the page maximum by 10%, increase the pre-compression
         * size by 10% of the page, or up to the maximum in-memory image size.
         *
         * Note we're using 10% of the maximum page size... see above.
         */
        if (last_block || compressed_size > max - ten_percent)
            return;

        adjust = current + ten_percent;
        if (adjust < btree->maxmempage_image)
            new = adjust;
        else if (current != btree->maxmempage_image)
            new = btree->maxmempage_image;
        else
            return;
    }
    WT_WRITE_ONCE(*adjustp, new);
}

/*
 * __wti_rec_build_delta_init --
 *     Build delta init.
 */
int
__wti_rec_build_delta_init(WT_SESSION_IMPL *session, WTI_RECONCILE *r)
{
    WT_RET(__wt_buf_init(session, &r->delta, r->disk_img_buf_size));
    memset(r->delta.mem, 0, WT_DELTA_HEADER_SIZE);
    r->delta.size = WT_DELTA_HEADER_BYTE_SIZE(S2BT(session));

    return (0);
}

/*
 * __rec_delta_pack_key --
 *     Pack the delta key
 */
static WT_INLINE int
__rec_delta_pack_key(WT_SESSION_IMPL *session, WT_BTREE *btree, WTI_RECONCILE *r, WT_INSERT *ins,
  WT_ROW *rip, WT_ITEM *key)
{
    WT_DECL_RET;
    uint8_t *p;

    switch (r->page->type) {
    case WT_PAGE_COL_FIX:
    case WT_PAGE_COL_VAR:
        p = key->mem;
        WT_RET(__wt_vpack_uint(&p, 0, WT_INSERT_RECNO(ins)));
        key->size = WT_PTRDIFF(p, key->data);
        break;
    case WT_PAGE_ROW_LEAF:
        if (ins == NULL) {
            WT_WITH_BTREE(
              session, btree, ret = __wt_row_leaf_key(session, r->page, rip, key, false));
            WT_RET(ret);
        } else {
            key->data = WT_INSERT_KEY(ins);
            key->size = WT_INSERT_KEY_SIZE(ins);
        }
        break;
    default:
        WT_RET(__wt_illegal_value(session, r->page->type));
    }

    return (ret);
}

/*
 * __wti_rec_pack_delta_internal --
 *     Pack a delta for an internal page into a reconciliation structure
 */
int
__wti_rec_pack_delta_internal(
  WT_SESSION_IMPL *session, WTI_RECONCILE *r, WTI_REC_KV *key, WTI_REC_KV *value)
{
    WT_DELTA_HEADER *header;
    size_t packed_size;
    uint8_t flags;
    uint8_t *p, *head_byte;

    flags = 0;

    header = (WT_DELTA_HEADER *)r->delta.data;

    packed_size = 1 + key->len;
    if (value != NULL)
        packed_size += value->len;

    if (r->delta.size + packed_size > r->delta.memsize)
        WT_RET(__wt_buf_grow(session, &r->delta, r->delta.size + packed_size));

    head_byte = (uint8_t *)r->delta.data + r->delta.size;
    p = head_byte + 1;

    __wti_rec_kv_copy(session, p, key);
    p += key->len;
    if (value == NULL)
        LF_SET(WT_DELTA_INT_IS_DELETE);
    else
        __wti_rec_kv_copy(session, p, value);

    r->delta.size += packed_size;
    *head_byte = flags;

    ++header->u.entries;
    header->mem_size = (uint32_t)r->delta.size;

    return (0);
}

/*
 * __rec_pack_delta_leaf --
 *     Pack a delta for a leaf page
 */
static int
__rec_pack_delta_leaf(WT_SESSION_IMPL *session, WTI_RECONCILE *r, WT_SAVE_UPD *supd)
{
    WT_CURSOR_BTREE *cbt;
    WT_DECL_RET;
    WT_ITEM *key, value;
    size_t max_packed_size;
    uint8_t flags;
    uint8_t *p, *head;

    flags = 0;

    cbt = &r->update_modify_cbt;

    /* Ensure enough room for a column-store key without checking. */
    WT_RET(__wt_scr_alloc(session, WT_INTPACK64_MAXSIZE, &key));

    WT_ERR(__rec_delta_pack_key(session, S2BT(session), r, supd->ins, supd->rip, key));

    if (supd->onpage_upd->type == WT_UPDATE_MODIFY) {
        if (supd->rip != NULL)
            cbt->slot = WT_ROW_SLOT(r->ref->page, supd->rip);
        else
            cbt->slot = UINT32_MAX;
        WT_ERR(__wt_modify_reconstruct_from_upd_list(
          session, cbt, supd->onpage_upd, cbt->upd_value, WT_OPCTX_RECONCILATION));
        __wt_value_return(cbt, cbt->upd_value);
        value.data = cbt->upd_value->buf.data;
        value.size = cbt->upd_value->buf.size;
    } else {
        value.data = supd->onpage_upd->data;
        value.size = supd->onpage_upd->size;
    }

    /*
     * The max length of a delta:
     * 1 header byte
     * 2 transaction ids
     * 4 timestamps (4 * 9)
     * key size (5)
     * value size (5)
     * key
     * value
     */
    max_packed_size = 1 + 2 * 9 + 4 * 9 + 2 * 5 + key->size + value.size;

    if (r->delta.size + max_packed_size > r->delta.memsize)
        WT_ERR(__wt_buf_grow(session, &r->delta, r->delta.size + max_packed_size));

    head = (uint8_t *)r->delta.data + r->delta.size;
    p = head + 1;

    if (supd->onpage_upd->type == WT_UPDATE_TOMBSTONE) {
        LF_SET(WT_DELTA_LEAF_IS_DELETE);
        WT_ERR(__wt_vpack_uint(&p, 0, key->size));
        memcpy(p, key->data, key->size);
        p += key->size;
    } else {
        /*
         * TODO: how should we handle the case that in the previous reconciliation, we write the
         * full value and in this reconciliation, it is deleted by a tombstone. Should we still
         * include the full value in the delta? We can omit it but it will make the rest of the
         * system more complicated. Include it for now to simplify the prototype.
         */
        if (!__wt_txn_upd_visible_all(session, supd->onpage_upd)) {
            if (supd->onpage_upd->txnid != WT_TXN_NONE) {
                LF_SET(WT_DELTA_LEAF_HAS_START_TXN_ID);
                WT_ERR(__wt_vpack_uint(&p, 0, supd->onpage_upd->txnid));
            }

            if (supd->onpage_upd->start_ts != WT_TS_NONE) {
                LF_SET(WT_DELTA_LEAF_HAS_START_TS);
                WT_ERR(__wt_vpack_uint(&p, 0, supd->onpage_upd->start_ts));
            }

            if (supd->onpage_upd->durable_ts != WT_TS_NONE) {
                LF_SET(WT_DELTA_LEAF_HAS_START_DURABLE_TS);
                WT_ERR(__wt_vpack_uint(&p, 0, supd->onpage_upd->durable_ts));
            }
        }

        if (supd->onpage_tombstone != NULL) {
            if (supd->onpage_tombstone->txnid != WT_TXN_MAX) {
                LF_SET(WT_DELTA_LEAF_HAS_STOP_TXN_ID);
                WT_ERR(__wt_vpack_uint(&p, 0, supd->onpage_tombstone->txnid));
            }

            if (supd->onpage_tombstone->start_ts != WT_TS_MAX) {
                LF_SET(WT_DELTA_LEAF_HAS_STOP_TS);
                WT_ERR(__wt_vpack_uint(&p, 0, supd->onpage_tombstone->start_ts));
            }

            if (supd->onpage_tombstone->durable_ts != WT_TS_NONE) {
                LF_SET(WT_DELTA_LEAF_HAS_STOP_DURABLE_TS);
                WT_ERR(__wt_vpack_uint(&p, 0, supd->onpage_tombstone->durable_ts));
            }
        }

        WT_ERR(__wt_vpack_uint(&p, 0, key->size));
        WT_ERR(__wt_vpack_uint(&p, 0, value.size));

        memcpy(p, key->data, key->size);
        p += key->size;

        memcpy(p, value.data, value.size);
        p += value.size;
    }

    r->delta.size += WT_PTRDIFF(p, head);
    *head = flags;

    WT_ASSERT(session, p < head + max_packed_size);
err:
    __wt_scr_free(session, &key);
    return (ret);
}

/*
 * __rec_build_delta_leaf --
 *     Build delta for leaf pages.
 */
static int
__rec_build_delta_leaf(WT_SESSION_IMPL *session, WT_PAGE_HEADER *full_image, WTI_RECONCILE *r)
{
    WT_DELTA_HEADER *header;
    WT_MULTI *multi;
    WT_SAVE_UPD *supd;
    uint64_t start, stop;
    uint32_t count, i;

    WT_ASSERT(session, r->multi_next == 1);
    /* Only row store leaf page is supported. */
    WT_ASSERT(session, r->ref->page->type == WT_PAGE_ROW_LEAF);

    start = __wt_clock(session);

    multi = &r->multi[0];
    count = 0;

    WT_RET(__wti_rec_build_delta_init(session, r));

    for (i = 0, supd = multi->supd; i < multi->supd_entries; ++i, ++supd) {
        if (supd->onpage_upd == NULL)
            continue;

        if (supd->onpage_tombstone != NULL && F_ISSET(supd->onpage_tombstone, WT_UPDATE_DURABLE))
            continue;

        if (supd->onpage_tombstone == NULL && F_ISSET(supd->onpage_upd, WT_UPDATE_DURABLE))
            continue;

        WT_RET(__rec_pack_delta_leaf(session, r, supd));
        ++count;
    }

    header = (WT_DELTA_HEADER *)r->delta.data;
    header->mem_size = (uint32_t)r->delta.size;
    header->type = r->ref->page->type;
    header->u.entries = count;
    header->write_gen = full_image->write_gen;

    stop = __wt_clock(session);

    __wt_verbose(session, WT_VERB_PAGE_DELTA,
      "Generated leaf page delta, full page size %" PRIu32 ", delta size %" PRIu64
      ", total time %" PRIu64 "us",
      full_image->mem_size, r->delta.size, WT_CLOCKDIFF_US(stop, start));

    return (0);
}

/*
 * __rec_build_delta --
 *     Build delta.
 */
static int
__rec_build_delta(
  WT_SESSION_IMPL *session, WTI_RECONCILE *r, WT_PAGE_HEADER *full_image, bool *build_deltap)
{
    WT_DELTA_HEADER *header;

    *build_deltap = false;
    header = NULL;
    if (F_ISSET(r->ref, WT_REF_FLAG_LEAF)) {
        if (WT_BUILD_DELTA_LEAF(session, r)) {
            WT_RET(__rec_build_delta_leaf(session, full_image, r));
            *build_deltap = true;
        }
    } else if (F_ISSET(r->ref, WT_REF_FLAG_INTERNAL)) {
        /* The internal page delta would have already been built at this point if one exists. */
        if (r->delta.size > 0) {
            *build_deltap = true;
            header = (WT_DELTA_HEADER *)r->delta.data;
            header->write_gen = full_image->write_gen;
        }
    }

    return (0);
}

/*
 * __rec_split_write --
 *     Write a disk block out for the split helper functions.
 */
static int
__rec_split_write(WT_SESSION_IMPL *session, WTI_RECONCILE *r, WTI_REC_CHUNK *chunk, bool last_block)
{
    WT_BTREE *btree;
    WT_CONNECTION_IMPL *conn;
    WT_DELTA_HEADER *header;
    WT_MULTI *multi;
    WT_PAGE *page;
    WT_PAGE_BLOCK_META *block_meta;
    WT_PAGE_MODIFY *mod;
    size_t addr_size, compressed_size;
    uint64_t checkpoint_id, delta_pct;
    uint8_t addr[WT_ADDR_MAX_COOKIE];
    bool build_delta;
#ifdef HAVE_DIAGNOSTIC
    bool verify_image;
#endif

    conn = S2C(session);
    btree = S2BT(session);
    page = r->page;
    mod = page->modify;
    build_delta = false;
    block_meta = &r->ref->page->block_meta;
#ifdef HAVE_DIAGNOSTIC
    verify_image = true;
#endif

    /*
     * If reconciliation requires multiple blocks and checkpoint is running we'll eventually fail,
     * unless we're the checkpoint thread. Big pages take a lot of writes, avoid wasting work.
     */
    if (!last_block && __wt_btree_syncing_by_other_session(session)) {
        WT_STAT_CONN_DSRC_INCR(
          session, cache_eviction_blocked_multi_block_reconciliation_during_checkpoint);
        return (__wt_set_return(session, EBUSY));
    }

    /* Make sure there's enough room for another write. */
    WT_RET(__wt_realloc_def(session, &r->multi_allocated, r->multi_next + 1, &r->multi));
    multi = &r->multi[r->multi_next++];

    /* Initialize the address (set the addr type for the parent). */
    WT_TIME_AGGREGATE_COPY(&multi->addr.ta, &chunk->ta);

    switch (page->type) {
    case WT_PAGE_COL_FIX:
        multi->addr.type = WT_ADDR_LEAF_NO;
        break;
    case WT_PAGE_COL_VAR:
    case WT_PAGE_ROW_LEAF:
        multi->addr.type = r->ovfl_items ? WT_ADDR_LEAF : WT_ADDR_LEAF_NO;
        break;
    case WT_PAGE_COL_INT:
    case WT_PAGE_ROW_INT:
        multi->addr.type = WT_ADDR_INT;
        break;
    default:
        return (__wt_illegal_value(session, page->type));
    }
    multi->supd_restore = false;
    WT_CLEAR(multi->block_meta);

    /* Set the key. */
    if (btree->type == BTREE_ROW)
        WT_RET(__wt_row_ikey_alloc(session, 0, chunk->key.data, chunk->key.size, &multi->key.ikey));
    else
        multi->key.recno = chunk->recno;

    /* Check if there are saved updates that might belong to this block. */
    if (r->supd_next != 0) {
        WT_RET(__rec_split_write_supd(session, r, chunk, multi, last_block));

        /* We have an empty page. Free the multi. */
        if (chunk->entries == 0 && !multi->supd_restore) {
            WT_ASSERT(session, F_ISSET(btree, WT_BTREE_DISAGGREGATED));
            __wt_rec_set_updates_durable(btree, multi);
            if (btree->type == BTREE_ROW)
                __wt_free(session, multi->key.ikey);
            __wt_free(session, multi->supd);
            multi->supd_entries = 0;
            --r->multi_next;
            return (0);
        }
    }

    /* Initialize the page header(s). */
    __rec_split_write_header(session, r, chunk, multi, chunk->image.mem);
    if (r->page->type == WT_PAGE_COL_FIX)
        __wti_rec_col_fix_write_auxheader(session, chunk->entries, chunk->aux_start_offset,
          chunk->auxentries, chunk->image.mem, chunk->image.size);

    /*
     * If we are writing the whole page in our first/only attempt, it might be a checkpoint
     * (checkpoints are only a single page, by definition). Checkpoints aren't written here, the
     * wrapup functions do the write.
     *
     * Track the buffer with the image. (This is bad layering, but we can't write the image until
     * the wrapup code, and we don't have a code path from here to there.)
     */
    if (last_block && r->multi_next == 1 && __rec_is_checkpoint(session, r)) {
        WT_ASSERT_ALWAYS(
          session, r->supd_next == 0, "Attempting to write final block but further updates found");

        r->wrapup_checkpoint = &chunk->image;

        /*
         * We need to assign a new page id for the root every time. We don't support delta for
         * internal page yet.
         */
        __wt_page_block_meta_assign(session, &r->wrapup_checkpoint_block_meta);

        return (0);
    }

    /*
     * If configured for an in-memory database, we can't actually write it. Instead, we will
     * re-instantiate the page using the disk image and any list of updates we skipped.
     */
    if (F_ISSET(r, WT_REC_IN_MEMORY))
        goto copy_image;

    /* Check the eviction flag as checkpoint also saves updates. */
    if (F_ISSET(r, WT_REC_EVICT) && multi->supd != NULL) {
        /*
         * XXX If no entries were used, the page is empty and we can only restore eviction/restore
         * or history store updates against empty row-store leaf pages, column-store modify attempts
         * to allocate a zero-length array.
         */
        if (r->page->type != WT_PAGE_ROW_LEAF && chunk->entries == 0)
            return (__wt_set_return(session, EBUSY));

        /*
         * If we need to restore the page to memory, copy the disk image.
         *
         * We need to write the disk image for disaggregated storage as a later reconciliation may
         * build a delta that is based on a page image that was never written to disk.
         */
        if (F_ISSET(btree, WT_BTREE_DISAGGREGATED)) {
            if (chunk->entries == 0)
                goto copy_image;
        } else if (multi->supd_restore)
            goto copy_image;

        WT_ASSERT_ALWAYS(session, chunk->entries > 0, "Trying to write an empty chunk");
    }

    if (F_ISSET(btree, WT_BTREE_DISAGGREGATED) && last_block && r->multi_next == 1 &&
      block_meta->page_id != WT_BLOCK_INVALID_PAGE_ID &&
      block_meta->delta_count < btree->max_consecutive_delta) {
        WT_RET(__rec_build_delta(session, r, chunk->image.mem, &build_delta));
        /* Discard the delta if it is larger than one tenth of the size of the full image. */
        if (build_delta && ((r->delta.size * 100) / chunk->image.size) > btree->delta_pct)
            build_delta = false;
    }

    /* Write the disk image and get an address. */
    if (build_delta) {
        header = (WT_DELTA_HEADER *)r->delta.data;
        /* Avoid writing an empty delta. */
        if (header->u.entries == 0) {
            /* Copy the previous written page's address if we skip writing. */
            switch (mod->rec_result) {
            case 0:
                WT_ASSERT(session, r->ref->addr != NULL);
                break;
            case WT_PM_REC_EMPTY: /* Page deleted */
                WT_ASSERT_ALWAYS(session, false, "write delta for a new page.");
                break;
            case WT_PM_REC_REPLACE: /* 1-for-1 page swap */
                multi->block_meta = page->block_meta;
                if (mod->mod_replace.block_cookie != NULL) {
                    WT_TIME_AGGREGATE_COPY(&multi->addr.ta, &mod->mod_replace.ta);
                    WT_RET(__wt_memdup(session, mod->mod_replace.block_cookie,
                      mod->mod_replace.block_cookie_size, &multi->addr.block_cookie));
                    multi->addr.block_cookie_size = mod->mod_replace.block_cookie_size;
                    multi->addr.type = mod->mod_replace.type;
                } else
                    WT_ASSERT(session, r->ref->addr != NULL);
                break;
            case WT_PM_REC_MULTIBLOCK: /* Multiple blocks */
                WT_ASSERT(session, mod->mod_multi_entries == 1);
                multi->block_meta = mod->mod_multi->block_meta;
                if (mod->mod_multi->addr.block_cookie != NULL) {
                    WT_TIME_AGGREGATE_COPY(&multi->addr.ta, &mod->mod_multi->addr.ta);
                    WT_RET(__wt_memdup(session, mod->mod_multi->addr.block_cookie,
                      mod->mod_multi->addr.block_cookie_size, &multi->addr.block_cookie));
                    multi->addr.block_cookie_size = mod->mod_multi->addr.block_cookie_size;
                    multi->addr.type = mod->mod_multi->addr.type;
                } else
                    WT_ASSERT(session, r->ref->addr != NULL);
                break;
            default:
                return (__wt_illegal_value(session, mod->rec_result));
            }
            WT_STAT_CONN_DSRC_INCR(session, rec_skip_empty_deltas);
            goto copy_image;
        }

        /* We must only have one delta. Building deltas for split case is a future thing. */
        WT_ASSERT(session, last_block);
        WT_ASSERT(session, block_meta->checkpoint_id >= WT_DISAGG_CHECKPOINT_ID_FIRST);
        multi->block_meta = *block_meta;
        WT_ACQUIRE_READ(checkpoint_id, conn->disaggregated_storage.global_checkpoint_id);
        /* The first delta needs to explicitly initialize the base LSN and checkpoint id. */
        if (multi->block_meta.delta_count == 0) {
            multi->block_meta.base_lsn = multi->block_meta.disagg_lsn;
            multi->block_meta.base_checkpoint_id = multi->block_meta.checkpoint_id;
        }
        WT_ASSERT(session,
          multi->block_meta.base_lsn > 0 ||
            multi->block_meta.base_checkpoint_id >= WT_DISAGG_CHECKPOINT_ID_FIRST);
        multi->block_meta.backlink_lsn = block_meta->disagg_lsn;
        multi->block_meta.backlink_checkpoint_id = multi->block_meta.checkpoint_id;
        if (checkpoint_id != multi->block_meta.checkpoint_id) {
            WT_ASSERT(session, checkpoint_id > multi->block_meta.checkpoint_id);
            multi->block_meta.checkpoint_id = checkpoint_id;
            multi->block_meta.reconciliation_id = 0;
        } else
            ++multi->block_meta.reconciliation_id;
        ++multi->block_meta.delta_count;

        /* Get the checkpoint ID. */
        WT_RET(__wt_blkcache_write(session, &r->delta, &multi->block_meta, addr, &addr_size,
          &compressed_size, false, F_ISSET(r, WT_REC_CHECKPOINT), false));
        /* Turn off compression adjustment for delta. */
        compressed_size = 0;

        delta_pct = (r->delta.size * 100) / chunk->image.size;
        if (F_ISSET(r->ref, WT_REF_FLAG_INTERNAL)) {
            WT_STAT_CONN_DSRC_INCR(session, rec_page_delta_internal);

            /*
             * If we decide to write the delta we packed, track the number of bytes saved by
             * avoiding writing the full page image.
             *
             * Also track how large the delta is compared to the full page image.
             */
            WT_STAT_CONN_INCRV(
              session, block_byte_write_saved_delta_intl, chunk->image.size - r->delta.size);

            if (delta_pct <= 20)
                WT_STAT_CONN_INCR(session, block_byte_write_intl_delta_lt20);
            else if (delta_pct <= 40)
                WT_STAT_CONN_INCR(session, block_byte_write_intl_delta_lt40);
            else if (delta_pct <= 60)
                WT_STAT_CONN_INCR(session, block_byte_write_intl_delta_lt60);
            else if (delta_pct <= 80)
                WT_STAT_CONN_INCR(session, block_byte_write_intl_delta_lt80);
            else if (delta_pct <= 100)
                WT_STAT_CONN_INCR(session, block_byte_write_intl_delta_lt100);
            else
                WT_STAT_CONN_INCR(session, block_byte_write_intl_delta_gt100);

            /* Increase this count only when we write the first delta. */
            if (multi->block_meta.delta_count == 1)
                WT_STAT_CONN_DSRC_INCR(session, rec_pages_with_internal_deltas);

            if (multi->block_meta.delta_count >
              __wt_atomic_load64(&conn->disaggregated_storage.max_internal_delta_count))
                __wt_atomic_store64(&conn->disaggregated_storage.max_internal_delta_count,
                  multi->block_meta.delta_count);
        } else if (F_ISSET(r->ref, WT_REF_FLAG_LEAF)) {
            WT_STAT_CONN_DSRC_INCR(session, rec_page_delta_leaf);
            WT_STAT_CONN_INCRV(
              session, block_byte_write_saved_delta_leaf, chunk->image.size - r->delta.size);

            if (delta_pct <= 20)
                WT_STAT_CONN_INCR(session, block_byte_write_leaf_delta_lt20);
            else if (delta_pct <= 40)
                WT_STAT_CONN_INCR(session, block_byte_write_leaf_delta_lt40);
            else if (delta_pct <= 60)
                WT_STAT_CONN_INCR(session, block_byte_write_leaf_delta_lt60);
            else if (delta_pct <= 80)
                WT_STAT_CONN_INCR(session, block_byte_write_leaf_delta_lt80);
            else if (delta_pct <= 100)
                WT_STAT_CONN_INCR(session, block_byte_write_leaf_delta_lt100);
            else
                WT_STAT_CONN_INCR(session, block_byte_write_leaf_delta_gt100);

            /* Increase this count only when we write the first delta. */
            if (multi->block_meta.delta_count == 1)
                WT_STAT_CONN_DSRC_INCR(session, rec_pages_with_leaf_deltas);

            if (multi->block_meta.delta_count >
              __wt_atomic_load64(&conn->disaggregated_storage.max_leaf_delta_count))
                __wt_atomic_store64(
                  &conn->disaggregated_storage.max_leaf_delta_count, multi->block_meta.delta_count);
        }
    } else {
        /* If we split the page, create a new page id. Otherwise, reuse the existing page id. */
        if (last_block && r->multi_next == 1 && block_meta->page_id != WT_BLOCK_INVALID_PAGE_ID) {
            multi->block_meta = *block_meta;
            /*
             * Full page's backlink is the previous full page. If the previous page is a delta, use
             * the base as the new backlink. Otherwise, use the previous page as the backlink.
             */
            if (multi->block_meta.delta_count > 0) {
                WT_ASSERT(session,
                  multi->block_meta.base_lsn > 0 ||
                    multi->block_meta.base_checkpoint_id >= WT_DISAGG_CHECKPOINT_ID_FIRST);
                multi->block_meta.backlink_checkpoint_id = multi->block_meta.base_checkpoint_id;
                multi->block_meta.backlink_lsn = multi->block_meta.base_lsn;
            } else {
                multi->block_meta.backlink_checkpoint_id = multi->block_meta.checkpoint_id;
                multi->block_meta.backlink_lsn = multi->block_meta.disagg_lsn;
            }
            multi->block_meta.delta_count = 0;
            multi->block_meta.base_lsn = 0;
            multi->block_meta.base_checkpoint_id = 0;
            WT_ACQUIRE_READ(checkpoint_id, conn->disaggregated_storage.global_checkpoint_id);
            if (checkpoint_id != multi->block_meta.checkpoint_id) {
                WT_ASSERT(session, checkpoint_id > multi->block_meta.checkpoint_id);
                multi->block_meta.checkpoint_id = checkpoint_id;
                multi->block_meta.reconciliation_id = 0;
            } else
                ++multi->block_meta.reconciliation_id;
        } else
            __wt_page_block_meta_assign(session, &multi->block_meta);
        WT_RET(__rec_write(session, &chunk->image, &multi->block_meta, addr, &addr_size,
          &compressed_size, false, F_ISSET(r, WT_REC_CHECKPOINT), false));

        if (F_ISSET(r->ref, WT_REF_FLAG_INTERNAL))
            WT_STAT_CONN_INCR(session, rec_page_full_image_internal);
        else if (F_ISSET(r->ref, WT_REF_FLAG_LEAF))
            WT_STAT_CONN_INCR(session, rec_page_full_image_leaf);

#ifdef HAVE_DIAGNOSTIC
        verify_image = true;
#endif
    }
    WT_RET(__wt_memdup(session, addr, addr_size, &multi->addr.block_cookie));
    multi->addr.block_cookie_size = (uint8_t)addr_size;

    /* Adjust the pre-compression page size based on compression results. */
    if (WT_PAGE_IS_INTERNAL(page) && compressed_size != 0 && btree->intlpage_compadjust)
        __rec_compression_adjust(
          session, btree->maxintlpage, compressed_size, last_block, &btree->maxintlpage_precomp);
    if (!WT_PAGE_IS_INTERNAL(page) && compressed_size != 0 && btree->leafpage_compadjust)
        __rec_compression_adjust(
          session, btree->maxleafpage, compressed_size, last_block, &btree->maxleafpage_precomp);

    /* Update the per-page reconciliation time statistics now that we've written something. */
    __rec_page_time_stats(session, r);

copy_image:
#ifdef HAVE_DIAGNOSTIC
    /*
     * The I/O routines verify all disk images we write, but there are paths in reconciliation that
     * don't do I/O. Verify those images, too.
     */
    WT_ASSERT(session,
      verify_image == false ||
        __wt_verify_dsk_image(session, "[reconcile-image]", chunk->image.data, 0, &multi->addr,
          WT_VRFY_DISK_EMPTY_PAGE_OK) == 0);
#endif
    /*
     * If re-instantiating this page in memory (either because eviction wants to, or because we
     * skipped updates to build the disk image), save a copy of the disk image.
     */
    if (F_ISSET(r, WT_REC_SCRUB) || multi->supd_restore)
        WT_RET(__wt_memdup(session, chunk->image.data, chunk->image.size, &multi->disk_image));

    /* Whether we wrote or not, clear the accumulated time statistics. */
    __rec_page_time_stats_clear(r);

    return (0);
}

/*
 * __wt_bulk_init --
 *     Bulk insert initialization.
 */
int
__wt_bulk_init(WT_SESSION_IMPL *session, WT_CURSOR_BULK *cbulk)
{
    WT_BTREE *btree;
    WT_PAGE_INDEX *pindex;
    WTI_RECONCILE *r;
    uint64_t recno;

    btree = S2BT(session);

    /*
     * Bulk-load is only permitted on newly created files, not any empty file -- see the checkpoint
     * code for a discussion.
     */
    if (!btree->original)
        WT_RET_MSG(session, EINVAL, "bulk-load is only possible for newly created trees");

    /*
     * Get a reference to the empty leaf page; we have exclusive access so we can take a copy of the
     * page, confident the parent won't split.
     */
    WT_INTL_INDEX_GET_SAFE(btree->root.page, pindex);
    cbulk->ref = pindex->index[0];
    cbulk->leaf = cbulk->ref->page;

    WT_RET(__rec_init(session, cbulk->ref, 0, NULL, &cbulk->reconcile));
    r = cbulk->reconcile;
    r->is_bulk_load = true;

    recno = btree->type == BTREE_ROW ? WT_RECNO_OOB : 1;

    return (__wti_rec_split_init(session, r, cbulk->leaf, recno, btree->maxleafpage_precomp, 0));
}

/*
 * __wt_bulk_wrapup --
 *     Bulk insert cleanup.
 */
int
__wt_bulk_wrapup(WT_SESSION_IMPL *session, WT_CURSOR_BULK *cbulk)
{
    WT_BTREE *btree;
    WT_DECL_RET;
    WT_PAGE *parent;
    WTI_RECONCILE *r;

    btree = S2BT(session);
    if ((r = cbulk->reconcile) == NULL)
        return (0);

    switch (btree->type) {
    case BTREE_COL_FIX:
        if (cbulk->entry != 0) {
            __wti_rec_incr(
              session, r, cbulk->entry, __bitstr_size((size_t)cbulk->entry * btree->bitcnt));
            __bit_clear_end(
              WT_PAGE_HEADER_BYTE(btree, r->cur_ptr->image.mem), cbulk->entry, btree->bitcnt);
        }
        break;
    case BTREE_COL_VAR:
        if (cbulk->rle != 0)
            WT_ERR(__wt_bulk_insert_var(session, cbulk, false));
        break;
    case BTREE_ROW:
        break;
    }

    WT_ERR(__wti_rec_split_finish(session, r));
    WT_ERR(__rec_write_wrapup(session, r, r->page));
    __rec_write_page_status(session, r);

    /* Mark the page's parent and the tree dirty. */
    parent = r->ref->home;
    WT_ERR(__wt_page_modify_init(session, parent));
    __wt_page_modify_set(session, parent);

err:
    r->ref->page->modify->flags = 0;
    WT_TRET(__rec_cleanup(session, r));
    WT_TRET(__rec_destroy(session, &cbulk->reconcile));

    return (ret);
}

/*
 * __rec_split_discard --
 *     Discard the pages resulting from a previous split.
 */
static int
__rec_split_discard(WT_SESSION_IMPL *session, WT_PAGE *page)
{
    WT_BTREE *btree;
    WT_MULTI *multi;
    WT_PAGE_MODIFY *mod;
    uint32_t i;

    btree = S2BT(session);
    mod = page->modify;

    /*
     * A page that split is being reconciled for the second, or subsequent time; discard underlying
     * block space used in the last reconciliation that is not being reused for this reconciliation.
     */
    for (multi = mod->mod_multi, i = 0; i < mod->mod_multi_entries; ++multi, ++i) {
        if (btree->type == BTREE_ROW)
            __wt_free(session, multi->key);

        /*
         * TODO: We need to tell the PALI interface this page is discarded. Mark it as invalid for
         * now.
         */
        multi->block_meta.page_id = WT_BLOCK_INVALID_PAGE_ID;
        __wt_free(session, multi->disk_image);
        __wt_free(session, multi->supd);

        /*
         * If the page was re-written free the backing disk blocks used in the previous write. The
         * page may instead have been a disk image with associated saved updates: ownership of the
         * disk image is transferred when rewriting the page in-memory and there may not have been
         * saved updates. We've gotten this wrong a few times, so use the existence of an address to
         * confirm backing blocks we care about, and free any disk image/saved updates.
         */
        if (multi->addr.block_cookie != NULL) {
            WT_RET(__wt_btree_block_free(
              session, multi->addr.block_cookie, multi->addr.block_cookie_size));
            __wt_free(session, multi->addr.block_cookie);
        }
    }
    __wt_free(session, mod->mod_multi);
    mod->mod_multi_entries = 0;
    mod->rec_result = 0;

    /* Also reset the page's latest LSN, so that it can be safely discarded. */
    /* TODO: Is this necessary? */
    page->rec_lsn_max = WT_DISAGG_LSN_NONE;

    /*
     * This routine would be trivial, and only walk a single page freeing any blocks written to
     * support the split, except for root splits. In the case of root splits, we have to cope with
     * multiple pages in a linked list, and we also have to discard overflow items written for the
     * page.
     */
    if (WT_PAGE_IS_INTERNAL(page) && mod->mod_root_split != NULL) {
        WT_RET(__rec_split_discard(session, mod->mod_root_split));
        WT_RET(__wti_ovfl_track_wrapup(session, mod->mod_root_split));
        __wt_page_out(session, &mod->mod_root_split);
    }

    return (0);
}

/*
 * __rec_split_dump_keys --
 *     Dump out the split keys in verbose mode.
 */
static int
__rec_split_dump_keys(WT_SESSION_IMPL *session, WTI_RECONCILE *r)
{
    WT_BTREE *btree;
    WT_DECL_ITEM(tkey);
    WT_MULTI *multi;
    uint32_t i;

    btree = S2BT(session);

    __wt_verbose_debug2(session, WT_VERB_SPLIT, "split: %" PRIu32 " pages", r->multi_next);

    if (btree->type == BTREE_ROW) {
        WT_RET(__wt_scr_alloc(session, 0, &tkey));
        for (multi = r->multi, i = 0; i < r->multi_next; ++multi, ++i)
            __wt_verbose_debug2(session, WT_VERB_SPLIT, "starting key %s",
              __wt_buf_set_printable_format(session, WT_IKEY_DATA(multi->key.ikey),
                multi->key.ikey->size, btree->key_format, false, tkey));
        __wt_scr_free(session, &tkey);
    } else
        for (multi = r->multi, i = 0; i < r->multi_next; ++multi, ++i)
            __wt_verbose_debug2(
              session, WT_VERB_SPLIT, "starting recno %" PRIu64, multi->key.recno);
    return (0);
}

/*
 * __rec_page_modify_ta_safe_free --
 *     Any thread that is reviewing the page modify time aggregate in a WT_REF, must also be holding
 *     a split generation to ensure that the page index they are using remains valid. Use that same
 *     split generation to ensure that the page modify time aggregate inside the WT_REF remains
 *     valid while it is being reviewed.
 */
static void
__rec_page_modify_ta_safe_free(WT_SESSION_IMPL *session, WT_TIME_AGGREGATE **ta)
{
    WT_DECL_RET;
    uint64_t split_gen;
    void *p;

    p = *(void **)ta;
    if (p == NULL)
        return;

    do {
        WT_READ_ONCE(p, *ta);
        if (p == NULL)
            break;
    } while (!__wt_atomic_cas_ptr(ta, p, NULL));

    split_gen = __wt_gen(session, WT_GEN_SPLIT);

    if (__wt_stash_add(session, WT_GEN_SPLIT, split_gen, p, sizeof(WT_TIME_AGGREGATE)) != 0)
        WT_IGNORE_RET(__wt_panic(session, ret, "fatal error during page modify ta free"));
    __wt_gen_next(session, WT_GEN_SPLIT, NULL);
}

/*
 * __wt_rec_set_updates_durable --
 *     Set the updates durable. This must be called when the reconciliation can no longer fail.
 */
void
__wt_rec_set_updates_durable(WT_BTREE *btree, WT_MULTI *multi)
{
    WT_SAVE_UPD *supd;
    uint32_t i;

    if (!F_ISSET(btree, WT_BTREE_DISAGGREGATED))
        return;

    /*
     * TODO: we should rethink where we should call this. Is this safe to call this right after we
     * have called the write function of PALI? What will happen if we fail after the write and
     * before we call this function or if we fail after calling this function.
     *
     * Instead of thinking all this failure cases, we may be better off to always write a full page
     * in the next reconciliation if this reconciliation fail.
     */
    for (i = 0, supd = multi->supd; i < multi->supd_entries; ++i, ++supd) {
        if (supd->onpage_upd == NULL)
            continue;

        if (supd->onpage_tombstone != NULL)
            F_SET(supd->onpage_tombstone, WT_UPDATE_DURABLE);

        F_SET(supd->onpage_upd, WT_UPDATE_DURABLE);
    }
}

/*
 * __rec_write_wrapup --
 *     Finish the reconciliation.
 */
static int
__rec_write_wrapup(WT_SESSION_IMPL *session, WTI_RECONCILE *r, WT_PAGE *page)
{
    WT_BM *bm;
    WT_BTREE *btree;
    WT_DECL_RET;
    WT_MULTI *multi;
    WT_PAGE_MODIFY *mod;
    WT_REF *ref;
    WT_REF_STATE previous_ref_state;
    WT_TIME_AGGREGATE stop_ta, *stop_tap, ta;
    uint32_t i;

    btree = S2BT(session);
    bm = btree->bm;
    mod = page->modify;
    ref = r->ref;
    WT_TIME_AGGREGATE_INIT(&ta);
    previous_ref_state = 0;

    /*
     * If using the history store table eviction path and we found updates that weren't globally
     * visible when reconciling this page, copy them into the database's history store. This can
     * fail, so try before clearing the page's previous reconciliation state.
     */
    if (F_ISSET(r, WT_REC_HS)) {
        session->reconcile_timeline.hs_wrapup_start = __wt_clock(session);
        ret = __rec_hs_wrapup(session, r);
        session->reconcile_timeline.hs_wrapup_finish = __wt_clock(session);
        WT_RET(ret);
    }

    /*
     * Wrap up overflow tracking. If we are about to create a checkpoint, the system must be
     * entirely consistent at that point (the underlying block manager is presumably going to do
     * some action to resolve the list of allocated/free/whatever blocks that are associated with
     * the checkpoint).
     */
    WT_RET(__wti_ovfl_track_wrapup(session, page));

    /*
     * This page may have previously been reconciled, and that information is now about to be
     * replaced. Make sure it's discarded at some point, and clear the underlying modification
     * information, we're creating a new reality.
     */
    switch (mod->rec_result) {
    case 0: /*
             * The page has never been reconciled before, free the original
             * address blocks (if any).  The "if any" is for empty trees
             * created when a new tree is opened or previously deleted pages
             * instantiated in memory.
             *
             * The exception is root pages are never tracked or free'd, they
             * are checkpoints, and must be explicitly dropped.
             */
        if (__wt_ref_is_root(ref))
            break;

        /* We need to retain the block address if we skipped writing an empty delta. */
        if (F_ISSET(btree, WT_BTREE_DISAGGREGATED) && ref->addr != NULL && r->multi_next == 1 &&
          r->multi->addr.block_cookie == NULL)
            break;

        WT_RET(__wt_ref_block_free(session, ref));
        break;
    case WT_PM_REC_EMPTY: /* Page deleted */
        break;
    case WT_PM_REC_MULTIBLOCK: /* Multiple blocks */
                               /*
                                * Discard the multiple replacement blocks.
                                */
        WT_RET(__rec_split_discard(session, page));
        break;
    case WT_PM_REC_REPLACE: /* 1-for-1 page swap */
                            /*
                             * Discard the replacement leaf page's blocks.
                             *
                             * The exception is root pages are never tracked or free'd, they are
                             * checkpoints, and must be explicitly dropped.
                             */
        if (!__wt_ref_is_root(ref))
            WT_RET(__wt_btree_block_free(
              session, mod->mod_replace.block_cookie, mod->mod_replace.block_cookie_size));

        /* Discard the replacement page's address and disk image. */
        __wt_free(session, mod->mod_replace.block_cookie);
        mod->mod_replace.block_cookie_size = 0;
        __wt_free(session, mod->mod_disk_image);
        break;
    default:
        return (__wt_illegal_value(session, mod->rec_result));
    }

    /* Reset the reconciliation state. */
    mod->rec_result = 0;

    /*
     * When the page is being reconciled as part of the checkpoint operation, the REF is not locked.
     * Concurrent access to the page can be enabled by safe-releasing the time aggregate
     * information.
     */
    __rec_page_modify_ta_safe_free(session, &mod->stop_ta);
    WT_TIME_AGGREGATE_INIT_MERGE(&stop_ta);

    __wt_verbose(session, WT_VERB_RECONCILE, "%p reconciled into %" PRIu32 " pages", (void *)ref,
      r->multi_next);

    switch (r->multi_next) {
    case 0: /* Page delete */
        WT_STAT_CONN_DSRC_INCR(session, rec_page_delete);

        /*
         * TODO: We need to tell the PALI interface this page is discarded. Mark it as invalid for
         * now.
         */
        ref->page->block_meta.page_id = WT_BLOCK_INVALID_PAGE_ID;

        /*
         * If this is the root page, we need to create a sync point. For a page to be empty, it has
         * to contain nothing at all, which means it has no records of any kind and is durable.
         *
         * TODO: we need to check with the page service team if we need to write an empty root page.
         */
        ref = r->ref;
        if (__wt_ref_is_root(ref)) {
            __wt_checkpoint_tree_reconcile_update(session, &ta);
            if (r->wrapup_checkpoint_block_meta.page_id == WT_BLOCK_INVALID_PAGE_ID)
                __wt_page_block_meta_assign(session, &r->wrapup_checkpoint_block_meta);
            WT_RET(bm->checkpoint(
              bm, session, NULL, &r->wrapup_checkpoint_block_meta, btree->ckpt, false));
            r->ref->page->block_meta = r->wrapup_checkpoint_block_meta;
        }

        /*
         * If the page was empty, we want to discard it from the tree by discarding the parent's key
         * when evicting the parent. Mark the page as deleted, then return success, leaving the page
         * in memory. If the page is subsequently modified, that is OK, we'll just reconcile it
         * again.
         */
        mod->rec_result = WT_PM_REC_EMPTY;
        break;
    case 1: /* 1-for-1 page swap */
        /*
         * Because WiredTiger's pages grow without splitting, we're replacing a single page with
         * another single page most of the time.
         *
         * If in-memory, or saving/restoring changes for this page and there's only one block,
         * there's nothing to write. Set up a single block as if to split, then use that disk image
         * to rewrite the page in memory. This is separate from simple replacements where eviction
         * has decided to retain the page in memory because the latter can't handle update lists and
         * splits can.
         */
        if (F_ISSET(r, WT_REC_IN_MEMORY) || r->multi->supd_restore) {
            r->ref->page->block_meta = r->multi->block_meta;
            WT_ASSERT_ALWAYS(session,
              F_ISSET(r, WT_REC_IN_MEMORY) ||
                (F_ISSET(r, WT_REC_EVICT) && r->leave_dirty && r->multi->supd_entries != 0),
              "Attempting a 1-for-1 page swap when there are still updates to write");
            goto split;
        }

        /*
         * We may have a root page, create a sync point. (The write code ignores root page updates,
         * leaving that work to us.)
         */
        if (r->wrapup_checkpoint == NULL) {
            if (r->multi->addr.block_cookie != NULL) {
                __wt_rec_set_updates_durable(btree, r->multi);
                mod->mod_replace = r->multi->addr;
                r->multi->addr.block_cookie = NULL;
                mod->mod_disk_image = r->multi->disk_image;
                r->multi->disk_image = NULL;
                r->ref->page->block_meta = r->multi->block_meta;
                WT_TIME_AGGREGATE_MERGE_OBSOLETE_VISIBLE(session, &stop_ta, &mod->mod_replace.ta);
            } else
                WT_ASSERT(session, F_ISSET(btree, WT_BTREE_DISAGGREGATED) && r->ref->addr != NULL);
        } else {
            __wt_checkpoint_tree_reconcile_update(session, &r->multi->addr.ta);
            WT_RET(
              __rec_write(session, r->wrapup_checkpoint, &r->wrapup_checkpoint_block_meta, NULL,
                NULL, NULL, true, F_ISSET(r, WT_REC_CHECKPOINT), r->wrapup_checkpoint_compressed));
            r->ref->page->block_meta = r->wrapup_checkpoint_block_meta;
            WT_TIME_AGGREGATE_MERGE_OBSOLETE_VISIBLE(session, &stop_ta, &r->multi->addr.ta);
        }

        mod->rec_result = WT_PM_REC_REPLACE;
        break;
    default: /* Page split */
        if (WT_PAGE_IS_INTERNAL(page))
            WT_STAT_DSRC_INCR(session, rec_multiblock_internal);
        else
            WT_STAT_DSRC_INCR(session, rec_multiblock_leaf);

        /* Optionally display the actual split keys in verbose mode. */
        if (WT_VERBOSE_LEVEL_ISSET(session, WT_VERB_SPLIT, WT_VERBOSE_DEBUG_2))
            WT_RET(__rec_split_dump_keys(session, r));

        /*
         * TODO: We need to tell the PALI interface this page is discarded. Mark it as invalid for
         * now. We may reconcile this page again. Force it to write a new page instead of reusing
         * the existing page id. Building deltas on the split page is a future thing.
         */
        r->ref->page->block_meta.page_id = WT_BLOCK_INVALID_PAGE_ID;

split:
        mod->mod_multi = r->multi;
        mod->mod_multi_entries = r->multi_next;
        mod->rec_result = WT_PM_REC_MULTIBLOCK;

        r->multi = NULL;
        r->multi_next = 0;

        /* Calculate the max stop time point by traversing all multi addresses. */
        for (multi = mod->mod_multi, i = 0; i < mod->mod_multi_entries; ++multi, ++i) {
            __wt_rec_set_updates_durable(btree, multi);
            WT_TIME_AGGREGATE_MERGE_OBSOLETE_VISIBLE(session, &stop_ta, &multi->addr.ta);
        }
        break;
    }

    __wt_atomic_addv16(&ref->ref_changes, 1);

    /*
     * If the page has post-instantiation delete information, we don't need it any more. Note: this
     * is the only place in the system that potentially touches ref->page_del without locking the
     * ref. There are two other pieces of code it can interact with: transaction rollback and parent
     * internal page reconciliation. We use __wt_free_page_del here and in transaction rollback to
     * make the deletion atomic. Reconciliation of the parent is locked out for the following
     * reasons: first, if we are evicting the leaf here, eviction has the ref locked, and the parent
     * will wait for it; and if we are checkpointing the leaf, we can't simultaneously be
     * checkpointing the parent, and we can't be evicting the parent either because internal pages
     * can't be evicted while they have in-memory children.
     */
    if (mod->instantiated) {
        /*
         * Unfortunately, it seems we need to lock the ref at this point. Ultimately the page_del
         * structure and the instantiated flag need to both be cleared simultaneously (otherwise
         * instantiated == false and page_del not NULL violates the intended invariant and other
         * code can assert) and there are several other places that can still be interacting with
         * the page_del structure at this point (even though the page has been instantiated) and we
         * need to wait for those to finish before discarding it.
         *
         * Note: if we're in eviction, the ref is already locked.
         */
        if (!F_ISSET(r, WT_REC_EVICT)) {
            WT_REF_LOCK(session, ref, &previous_ref_state);
            WT_ASSERT(session, previous_ref_state == WT_REF_MEM);
        } else
            WT_ASSERT(session, WT_REF_GET_STATE(ref) == WT_REF_LOCKED);

        /* Check the instantiated flag again in case it got cleared while we waited. */
        if (mod->instantiated) {
            mod->instantiated = false;
            __wt_free(session, ref->page_del);
        }

        if (!F_ISSET(r, WT_REC_EVICT))
            WT_REF_UNLOCK(ref, previous_ref_state);
    }

    if (WT_TIME_AGGREGATE_HAS_STOP(&stop_ta)) {
        WT_RET(__wt_calloc_one(session, &stop_tap));
        WT_TIME_AGGREGATE_COPY(stop_tap, &stop_ta);
        WT_RELEASE_WRITE_WITH_BARRIER(mod->stop_ta, stop_tap);
    }

    return (0);
}

/*
 * __rec_write_err --
 *     Finish the reconciliation on error.
 */
static int
__rec_write_err(WT_SESSION_IMPL *session, WTI_RECONCILE *r, WT_PAGE *page)
{
    WT_DECL_RET;
    WT_MULTI *multi;
    uint32_t i;

    /*
     * On error, discard blocks we've written, they're unreferenced by the tree. This is not a
     * question of correctness, we're avoiding block leaks.
     */
    for (multi = r->multi, i = 0; i < r->multi_next; ++multi, ++i)
        if (multi->addr.block_cookie != NULL)
            WT_TRET(__wt_btree_block_free(
              session, multi->addr.block_cookie, multi->addr.block_cookie_size));

    WT_TRET(__wti_ovfl_track_wrapup_err(session, page));

    return (ret);
}

/*
 * __rec_hs_wrapup --
 *     Copy all of the saved updates into the database's history store table.
 */
static int
__rec_hs_wrapup(WT_SESSION_IMPL *session, WTI_RECONCILE *r)
{
    WT_BTREE *btree;
    WT_DECL_RET;
    WT_MULTI *multi;
    uint32_t i;

    btree = S2BT(session);

    /*
     * Sanity check: Can't insert updates into history store from the history store itself or from
     * the metadata file.
     */
    WT_ASSERT_ALWAYS(session, !WT_IS_HS(btree->dhandle) && !WT_IS_METADATA(btree->dhandle),
      "Attempting to write updates from the history store or metadata file into the history store");

    /*
     * Delete the updates left in the history store by prepared rollback first before moving updates
     * to the history store.
     */
    WT_ERR(__wti_rec_hs_delete_updates(session, r));

    for (multi = r->multi, i = 0; i < r->multi_next; ++multi, ++i) {
        if (multi->supd != NULL) {
            WT_ERR(__wti_rec_hs_insert_updates(session, r, multi));
            /* TODO: build delta for split pages. */
            if (!F_ISSET(btree, WT_BTREE_DISAGGREGATED) && !multi->supd_restore) {
                __wt_free(session, multi->supd);
                multi->supd_entries = 0;
            }
        }
    }

err:
    return (ret);
}

/*
 * __wti_rec_cell_build_ovfl --
 *     Store overflow items in the file, returning the address cookie.
 */
int
__wti_rec_cell_build_ovfl(WT_SESSION_IMPL *session, WTI_RECONCILE *r, WTI_REC_KV *kv, uint8_t type,
  WT_TIME_WINDOW *tw, uint64_t rle)
{
    WT_BM *bm;
    WT_BTREE *btree;
    WT_DECL_ITEM(tmp);
    WT_DECL_RET;
    WT_PAGE *page;
    WT_PAGE_HEADER *dsk;
    size_t size;
    uint8_t *addr, buf[WT_ADDR_MAX_COOKIE];

    btree = S2BT(session);
    bm = btree->bm;
    page = r->page;

    /* Track if page has overflow items. */
    r->ovfl_items = true;

    /*
     * See if this overflow record has already been written and reuse it if possible, otherwise
     * write a new overflow record.
     */
    WT_RET(__wti_ovfl_reuse_search(session, page, &addr, &size, kv->buf.data, kv->buf.size));
    if (addr == NULL) {
        /* Allocate a buffer big enough to write the overflow record. */
        size = kv->buf.size;
        WT_RET(bm->write_size(bm, session, &size));
        WT_RET(__wt_scr_alloc(session, size, &tmp));

        /* Initialize the buffer: disk header and overflow record. */
        dsk = tmp->mem;
        memset(dsk, 0, WT_PAGE_HEADER_SIZE);
        dsk->type = WT_PAGE_OVFL;
        __rec_set_page_write_gen(btree, dsk);
        dsk->u.datalen = (uint32_t)kv->buf.size;
        memcpy(WT_PAGE_HEADER_BYTE(btree, dsk), kv->buf.data, kv->buf.size);
        dsk->mem_size = WT_PAGE_HEADER_BYTE_SIZE(btree) + (uint32_t)kv->buf.size;
        tmp->size = dsk->mem_size;

        /* Write the buffer. */
        addr = buf;
        WT_ERR(__rec_write(
          session, tmp, NULL, addr, &size, NULL, false, F_ISSET(r, WT_REC_CHECKPOINT), false));

        /*
         * Track the overflow record (unless it's a bulk load, which by definition won't ever reuse
         * a record.
         */
        if (!r->is_bulk_load)
            WT_ERR(__wti_ovfl_reuse_add(session, page, addr, size, kv->buf.data, kv->buf.size));
    }

    /* Set the callers K/V to reference the overflow record's address. */
    WT_ERR(__wt_buf_set(session, &kv->buf, addr, size));

    /* Build the cell and return. */
    kv->cell_len = __wt_cell_pack_ovfl(session, &kv->cell, type, tw, rle, kv->buf.size);
    kv->len = kv->cell_len + kv->buf.size;

err:
    __wt_scr_free(session, &tmp);
    return (ret);
}

/*
 * __wti_rec_hs_clear_on_tombstone --
 *     When removing a key due to a tombstone with a durable timestamp of "none", also remove the
 *     history store contents associated with that key.
 */
int
__wti_rec_hs_clear_on_tombstone(
  WT_SESSION_IMPL *session, WTI_RECONCILE *r, uint64_t recno, WT_ITEM *rowkey, bool reinsert)
{
    WT_BTREE *btree;
    WT_DECL_RET;
    WT_ITEM hs_recno_key, *key;
    uint8_t hs_recno_key_buf[WT_INTPACK64_MAXSIZE], *p;

    btree = S2BT(session);

    /* We should be passed a recno or a row-store key, but not both. */
    WT_ASSERT(session, (recno == WT_RECNO_OOB) != (rowkey == NULL));

    if (rowkey != NULL)
        key = rowkey;
    else {
        p = hs_recno_key_buf;
        WT_RET(__wt_vpack_uint(&p, 0, recno));
        hs_recno_key.data = hs_recno_key_buf;
        hs_recno_key.size = WT_PTRDIFF(p, hs_recno_key_buf);
        key = &hs_recno_key;
    }

    /*
     * Open a history store cursor if we don't yet have one. If we already have it, check if it
     * matches the current btree and attempt to reuse it if it does not.
     */
    if (r->hs_cursor == NULL)
        WT_RET(__wt_curhs_open(session, btree->id, NULL, &r->hs_cursor));
    else if (__wt_curhs_get_btree_id(session, r->hs_cursor) != btree->id) {
        WT_RET_ERROR_OK(ret = __wt_curhs_set_btree_id(session, r->hs_cursor, btree->id), EINVAL);
        if (ret == EINVAL) {
            WT_RET(r->hs_cursor->close(r->hs_cursor));
            r->hs_cursor = NULL;
            WT_RET(__wt_curhs_open(session, btree->id, NULL, &r->hs_cursor));
        }
    }

    /*
     * From WT_TS_NONE delete/reinsert all the history store content of the key. The test of
     * WT_REC_CHECKPOINT_RUNNING asks the function to fail with EBUSY if we are trying to evict an
     * mixed-mode update while a checkpoint is in progress; such eviction can race with the
     * checkpoint itself and lead to history store inconsistency. (Note: WT_REC_CHECKPOINT_RUNNING
     * is set only during evictions, and never in the checkpoint thread itself.)
     */
    WT_RET(__wti_rec_hs_delete_key(
      session, r->hs_cursor, btree->id, key, reinsert, F_ISSET(r, WT_REC_CHECKPOINT_RUNNING)));

    /* Fail 0.01% of the time. */
    if (F_ISSET(r, WT_REC_EVICT) &&
      __wt_failpoint(session, WT_TIMING_STRESS_FAILPOINT_HISTORY_STORE_DELETE_KEY_FROM_TS, 1))
        return (EBUSY);

    WT_STAT_CONN_INCR(session, cache_hs_key_truncate_onpage_removal);
    WT_STAT_DSRC_INCR(session, cache_hs_key_truncate_onpage_removal);

    return (0);
}<|MERGE_RESOLUTION|>--- conflicted
+++ resolved
@@ -650,7 +650,7 @@
     __wt_txn_pinned_timestamp(session, &r->rec_start_pinned_ts);
     r->rec_start_oldest_id = __wt_txn_oldest_id(session);
 
-    if (F_ISSET(conn, WT_CONN_PRECISE_CHECKPOINT))
+    if (F_ISSET_ATOMIC_32(conn, WT_CONN_PRECISE_CHECKPOINT))
         __wt_txn_pinned_stable_timestamp(session, &r->rec_start_pinned_stable_ts);
     else
         r->rec_start_pinned_stable_ts = WT_TS_NONE;
@@ -673,7 +673,7 @@
         WT_ACQUIRE_READ_WITH_BARRIER(ckpt_txn, txn_global->checkpoint_txn_shared.id);
         if (ckpt_txn != WT_TXN_NONE && WT_TXNID_LT(ckpt_txn, r->last_running))
             r->last_running = ckpt_txn;
-    } else if (F_ISSET(conn, WT_CONN_PRECISE_CHECKPOINT) && LF_ISSET(WT_REC_EVICT)) {
+    } else if (F_ISSET_ATOMIC_32(conn, WT_CONN_PRECISE_CHECKPOINT) && LF_ISSET(WT_REC_EVICT)) {
         /*
          * If we race with checkpoint start and read an obsolete global checkpoint gen, we will
          * wrongly not pin the checkpoint transaction. Ensure the read order here.
@@ -800,11 +800,7 @@
      * they shouldn't open new dhandles. In those cases we won't ever need to blow away history
      * store content, so we can skip this.
      */
-<<<<<<< HEAD
-    r->hs_clear_on_tombstone = F_ISSET(conn, WT_CONN_HS_OPEN) &&
-=======
-    r->hs_clear_on_tombstone = F_ISSET_ATOMIC_32(S2C(session), WT_CONN_HS_OPEN) &&
->>>>>>> b4f869b2
+    r->hs_clear_on_tombstone = F_ISSET_ATOMIC_32(conn, WT_CONN_HS_OPEN) &&
       !F_ISSET(session, WT_SESSION_NO_DATA_HANDLES) && !WT_IS_HS(btree->dhandle) &&
       !WT_IS_METADATA(btree->dhandle);
 
@@ -936,12 +932,9 @@
           "Incorrect arguments passed to rec_write for a checkpoint call");
 
         /* In-memory databases shouldn't write pages. */
-<<<<<<< HEAD
         WT_ASSERT_ALWAYS(session,
-          !F_ISSET(S2C(session), WT_CONN_IN_MEMORY) && !F_ISSET(btree, WT_BTREE_IN_MEMORY),
-=======
-        WT_ASSERT_ALWAYS(session, !F_ISSET_ATOMIC_32(S2C(session), WT_CONN_IN_MEMORY),
->>>>>>> b4f869b2
+          !F_ISSET_ATOMIC_32(S2C(session), WT_CONN_IN_MEMORY) &&
+            !F_ISSET(btree, WT_BTREE_IN_MEMORY),
           "Attempted to write page to disk when WiredTiger is configured to be in-memory");
 
         /*
