/*-
 * Copyright (c) 2014-present MongoDB, Inc.
 * Copyright (c) 2008-2014 WiredTiger, Inc.
 * All rights reserved.
 *
 * See the file LICENSE for redistribution information.
 */

#pragma once

/* AUTOMATIC FLAG VALUE GENERATION START 0 */
#define WT_REC_APP_EVICTION_SNAPSHOT 0x001u
#define WT_REC_CALL_URGENT 0x002u
#define WT_REC_CHECKPOINT 0x004u
#define WT_REC_CHECKPOINT_RUNNING 0x008u
#define WT_REC_CLEAN_AFTER_REC 0x010u
#define WT_REC_EVICT 0x020u
#define WT_REC_HS 0x040u
#define WT_REC_IN_MEMORY 0x080u
#define WT_REC_SCRUB 0x100u
#define WT_REC_VISIBILITY_ERR 0x200u
#define WT_REC_VISIBLE_ALL_TXNID 0x400u
/* AUTOMATIC FLAG VALUE GENERATION STOP 32 */

<<<<<<< HEAD
/*
 * WT_DELETE_HS_UPD --
 *	Update that needs to be deleted from the history store.
 */
struct __wt_delete_hs_upd {
    WT_INSERT *ins; /* Insert list reference */
    WT_ROW *rip;    /* Original on-page reference */
    WT_UPDATE *upd;
    WT_UPDATE *tombstone;
};

/*
 * Reconciliation is the process of taking an in-memory page, walking each entry
 * in the page, building a backing disk image in a temporary buffer representing
 * that information, and writing that buffer to disk.  What could be simpler?
 *
 * WT_RECONCILE --
 *	Information tracking a single page reconciliation.
 */
struct __wt_reconcile {
    WT_REF *ref; /* Page being reconciled */
    WT_PAGE *page;
    uint32_t flags; /* Caller's configuration */

    /*
     * Track start/stop checkpoint generations to decide if history store table records are correct.
     */
    uint64_t orig_btree_checkpoint_gen;
    uint64_t orig_txn_checkpoint_gen;

    /* Track the oldest running transaction. */
    uint64_t last_running;

    /* Track the oldest running id. This one doesn't consider checkpoint. */
    uint64_t rec_start_oldest_id;

    /* Track the pinned timestamp at the time reconciliation started. */
    wt_timestamp_t rec_start_pinned_ts;

    /* Track the pinned stable timestamp at the time reconciliation started. */
    wt_timestamp_t rec_start_pinned_stable_ts;

    /* Track the last disaggregated checkpoint timestamp reconciliation started. */
    wt_timestamp_t rec_last_checkpoint_timestamp;

    /* Track the page's maximum transaction/timestamp. */
    uint64_t max_txn;
    wt_timestamp_t max_ts;

    /*
     * When we do not find any update to be written for the whole page, we would like to mark
     * eviction failed in the case of update-restore unless all the updates for a key are found
     * aborted. There is no progress made by eviction in such a case, the page size stays the same
     * and considering it a success could force the page through eviction repeatedly.
     */
    bool update_used;

    /*
     * When we can't mark the page clean after reconciliation (for example, checkpoint or eviction
     * found some uncommitted updates), there's a leave-dirty flag.
     */
    bool leave_dirty;

    /*
     * Track if reconciliation has seen any overflow items. If a leaf page with no overflow items is
     * written, the parent page's address cell is set to the leaf-no-overflow type. This means we
     * can delete the leaf page without reading it because we don't have to discard any overflow
     * items it might reference.
     *
     * The test is per-page reconciliation, that is, once we see an overflow item on the page, all
     * subsequent leaf pages written for the page will not be leaf-no-overflow type, regardless of
     * whether or not they contain overflow items. In other words, leaf-no-overflow is not
     * guaranteed to be set on every page that doesn't contain an overflow item, only that if it is
     * set, the page contains no overflow items. XXX This was originally done because raw
     * compression couldn't do better, now that raw compression has been removed, we should do
     * better.
     */
    bool ovfl_items;

    /*
     * Track if reconciliation of a row-store leaf page has seen empty (zero length) values. We
     * don't write out anything for empty values, so if there are empty values on a page, we have to
     * make two passes over the page when it's read to figure out how many keys it has, expensive in
     * the common case of no empty values and (entries / 2) keys. Likewise, a page with only empty
     * values is another common data set, and keys on that page will be equal to the number of
     * entries. In both cases, set a flag in the page's on-disk header.
     *
     * The test is per-page reconciliation as described above for the overflow-item test.
     */
    bool all_empty_value, any_empty_value;

    /*
     * Reconciliation gets tricky if we have to split a page, which happens when the disk image we
     * create exceeds the page type's maximum disk image size.
     *
     * First, the target size of the page we're building. In FLCS, this is the size of both the
     * primary and auxiliary portions.
     */
    uint32_t page_size; /* Page size */

    /*
     * Second, the split size: if we're doing the page layout, split to a smaller-than-maximum page
     * size when a split is required so we don't repeatedly split a packed page.
     */
    uint32_t split_size;     /* Split page size */
    uint32_t min_split_size; /* Minimum split page size */

    /*
     * We maintain two split chunks in the memory during reconciliation to be written out as pages.
     * As we get to the end of the data, if the last one turns out to be smaller than the minimum
     * split size, we go back into the penultimate chunk and split at this minimum split size
     * boundary. This moves some data from the penultimate chunk to the last chunk, hence increasing
     * the size of the last page written without decreasing the penultimate page size beyond the
     * minimum split size. For this reason, we maintain an expected split percentage boundary and a
     * minimum split percentage boundary.
     *
     * Chunks are referenced by current and previous pointers. In case of a split, previous
     * references the first chunk and current switches to the second chunk. If reconciliation
     * generates more split chunks, the previous chunk is written to the disk and current and
     * previous swap.
     */
    WTI_REC_CHUNK chunk_A, chunk_B, *cur_ptr, *prev_ptr;

    WT_ITEM delta;

    size_t disk_img_buf_size; /* Base size needed for a chunk memory image */

    /*
     * We track current information about the current record number, the number of entries copied
     * into the disk image buffer, where we are in the buffer, how much memory remains, and the
     * current min/max of the timestamps. Those values are packaged here rather than passing
     * pointers to stack locations around the code.
     */
    uint64_t recno;         /* Current record number */
    uint32_t entries;       /* Current number of entries */
    uint8_t *first_free;    /* Current first free byte */
    size_t space_avail;     /* Remaining space in this chunk */
    size_t min_space_avail; /* Remaining space in this chunk to put a minimum size boundary */

    /*
     * Fixed-length column store divides the disk image into two sections, primary and auxiliary,
     * and we need to track both of them.
     */
    uint32_t aux_start_offset; /* First auxiliary byte */
    uint32_t aux_entries;      /* Current number of auxiliary entries */
    uint8_t *aux_first_free;   /* Current first free auxiliary byte */
    size_t aux_space_avail;    /* Current remaining auxiliary space */

    /*
     * Counters tracking how much time information is included in reconciliation for each page that
     * is written to disk. The number of entries on a page is limited to a 32 bit number so these
     * counters can be too.
     */
    uint32_t count_durable_start_ts;
    uint32_t count_start_ts;
    uint32_t count_start_txn;
    uint32_t count_durable_stop_ts;
    uint32_t count_stop_ts;
    uint32_t count_stop_txn;
    uint32_t count_prepare;

/* AUTOMATIC FLAG VALUE GENERATION START 0 */
#define WT_REC_TIME_NEWEST_START_DURABLE_TS 0x01u
#define WT_REC_TIME_NEWEST_STOP_DURABLE_TS 0x02u
#define WT_REC_TIME_NEWEST_STOP_TS 0x04u
#define WT_REC_TIME_NEWEST_STOP_TXN 0x08u
#define WT_REC_TIME_NEWEST_TXN 0x10u
#define WT_REC_TIME_OLDEST_START_TS 0x20u
#define WT_REC_TIME_PREPARE 0x40u
    /* AUTOMATIC FLAG VALUE GENERATION STOP 16 */
    uint16_t ts_usage_flags;

    /*
     * Saved update list, supporting WT_REC_HS configurations. While reviewing updates for each
     * page, we save WT_UPDATE lists here, and then move them to per-block areas as the blocks are
     * defined.
     */
    WT_SAVE_UPD *supd; /* Saved updates */
    uint32_t supd_next;
    size_t supd_allocated;
    size_t supd_memsize; /* Size of saved update structures */

    /*
     * List of updates to be deleted from the history store. While reviewing updates for each page,
     * we save the updates that needs to be deleted from history store here, and then delete them
     * after we have built the disk image.
     */
    WT_DELETE_HS_UPD *delete_hs_upd; /* Updates to delete from history store */
    uint32_t delete_hs_upd_next;
    size_t delete_hs_upd_allocated;

    /* List of pages we've written so far. */
    WT_MULTI *multi;
    uint32_t multi_next;
    size_t multi_allocated;

    /*
     * Root pages are written when wrapping up the reconciliation, remember the image we're going to
     * write.
     */
    WT_ITEM *wrapup_checkpoint;
    WT_PAGE_BLOCK_META wrapup_checkpoint_block_meta;
    bool wrapup_checkpoint_compressed;

    /*
     * We don't need to keep the 0th key around on internal pages, the search code ignores them as
     * nothing can sort less by definition. There's some trickiness here, see the code for comments
     * on how these fields work.
     */
    bool cell_zero; /* Row-store internal page 0th key */

    WTI_REC_DICTIONARY **dictionary;         /* Dictionary */
    u_int dictionary_next, dictionary_slots; /* Next, max entries */
                                             /* Skiplist head. */
    WTI_REC_DICTIONARY *dictionary_head[WT_SKIP_MAXDEPTH];

    WTI_REC_KV k, v; /* Key/Value being built */

    WT_ITEM *cur, _cur;   /* Key/Value being built */
    WT_ITEM *last, _last; /* Last key/value built */

/* Don't increase key prefix-compression unless there's a significant gain. */
#define WT_KEY_PREFIX_PREVIOUS_MINIMUM 10
    uint8_t key_pfx_last; /* Last prefix compression */

    bool key_pfx_compress;      /* If can prefix-compress next key */
    bool key_pfx_compress_conf; /* If prefix compression configured */
    bool key_sfx_compress;      /* If can suffix-compress next key */
    bool key_sfx_compress_conf; /* If suffix compression configured */

    bool is_bulk_load; /* If it's a bulk load */

    WT_SALVAGE_COOKIE *salvage; /* If it's a salvage operation */

    bool cache_write_hs;                /* Used the history store table */
    bool cache_write_restore_invisible; /* Used update/restoration because of invisible update */
    bool cache_upd_chain_all_aborted;   /* All updates in the chain are aborted */

    WT_REF_STATE tested_ref_state; /* Debugging information */

    /*
     * XXX In the case of a modified update, we may need a copy of the current value as a set of
     * bytes. We call back into the btree code using a fake cursor to do that work. This a layering
     * violation and fragile, we need a better solution.
     */
    WT_CURSOR_BTREE update_modify_cbt;

    /*
     * Variables to track reconciliation calls for pages containing cells with time window values
     * and prepared transactions.
     */
    bool rec_page_cell_with_ts;
    bool rec_page_cell_with_txn_id;
    bool rec_page_cell_with_prepared_txn;

    /*
     * When removing a key due to a tombstone with a durable timestamp of "none", we also remove the
     * history store contents associated with that key. Keep the pertinent state here: a flag to say
     * whether this is appropriate, and a cached history store cursor for doing it.
     */
    bool hs_clear_on_tombstone;
    WT_CURSOR *hs_cursor;
};

=======
>>>>>>> 90fb8c70
/* DO NOT EDIT: automatically built by prototypes.py: BEGIN */

extern int __wt_bulk_init(WT_SESSION_IMPL *session, WT_CURSOR_BULK *cbulk)
  WT_GCC_FUNC_DECL_ATTRIBUTE((warn_unused_result));
extern int __wt_bulk_insert_fix(WT_SESSION_IMPL *session, WT_CURSOR_BULK *cbulk, bool deleted)
  WT_GCC_FUNC_DECL_ATTRIBUTE((warn_unused_result));
extern int __wt_bulk_insert_fix_bitmap(WT_SESSION_IMPL *session, WT_CURSOR_BULK *cbulk)
  WT_GCC_FUNC_DECL_ATTRIBUTE((warn_unused_result));
extern int __wt_bulk_insert_row(WT_SESSION_IMPL *session, WT_CURSOR_BULK *cbulk)
  WT_GCC_FUNC_DECL_ATTRIBUTE((warn_unused_result));
extern int __wt_bulk_insert_var(WT_SESSION_IMPL *session, WT_CURSOR_BULK *cbulk, bool deleted)
  WT_GCC_FUNC_DECL_ATTRIBUTE((warn_unused_result));
extern int __wt_bulk_wrapup(WT_SESSION_IMPL *session, WT_CURSOR_BULK *cbulk)
  WT_GCC_FUNC_DECL_ATTRIBUTE((warn_unused_result));
extern int __wt_ovfl_discard_add(WT_SESSION_IMPL *session, WT_PAGE *page, WT_CELL *cell)
  WT_GCC_FUNC_DECL_ATTRIBUTE((warn_unused_result));
extern int __wt_reconcile(WT_SESSION_IMPL *session, WT_REF *ref, WT_SALVAGE_COOKIE *salvage,
  uint32_t flags) WT_GCC_FUNC_DECL_ATTRIBUTE((warn_unused_result));
extern uint32_t __wt_split_page_size(int split_pct, uint32_t maxpagesize, uint32_t allocsize)
  WT_GCC_FUNC_DECL_ATTRIBUTE((warn_unused_result));
extern void __wt_ovfl_discard_free(WT_SESSION_IMPL *session, WT_PAGE *page);
extern void __wt_ovfl_reuse_free(WT_SESSION_IMPL *session, WT_PAGE *page);

#ifdef HAVE_UNITTEST
extern int __ut_ovfl_discard_verbose(WT_SESSION_IMPL *session, WT_PAGE *page, WT_CELL *cell,
  const char *tag) WT_GCC_FUNC_DECL_ATTRIBUTE((warn_unused_result));
extern int __ut_ovfl_discard_wrapup(WT_SESSION_IMPL *session, WT_PAGE *page)
  WT_GCC_FUNC_DECL_ATTRIBUTE((warn_unused_result));
extern int __ut_ovfl_track_init(WT_SESSION_IMPL *session, WT_PAGE *page)
  WT_GCC_FUNC_DECL_ATTRIBUTE((warn_unused_result));

#endif

/* DO NOT EDIT: automatically built by prototypes.py: END */<|MERGE_RESOLUTION|>--- conflicted
+++ resolved
@@ -22,273 +22,6 @@
 #define WT_REC_VISIBLE_ALL_TXNID 0x400u
 /* AUTOMATIC FLAG VALUE GENERATION STOP 32 */
 
-<<<<<<< HEAD
-/*
- * WT_DELETE_HS_UPD --
- *	Update that needs to be deleted from the history store.
- */
-struct __wt_delete_hs_upd {
-    WT_INSERT *ins; /* Insert list reference */
-    WT_ROW *rip;    /* Original on-page reference */
-    WT_UPDATE *upd;
-    WT_UPDATE *tombstone;
-};
-
-/*
- * Reconciliation is the process of taking an in-memory page, walking each entry
- * in the page, building a backing disk image in a temporary buffer representing
- * that information, and writing that buffer to disk.  What could be simpler?
- *
- * WT_RECONCILE --
- *	Information tracking a single page reconciliation.
- */
-struct __wt_reconcile {
-    WT_REF *ref; /* Page being reconciled */
-    WT_PAGE *page;
-    uint32_t flags; /* Caller's configuration */
-
-    /*
-     * Track start/stop checkpoint generations to decide if history store table records are correct.
-     */
-    uint64_t orig_btree_checkpoint_gen;
-    uint64_t orig_txn_checkpoint_gen;
-
-    /* Track the oldest running transaction. */
-    uint64_t last_running;
-
-    /* Track the oldest running id. This one doesn't consider checkpoint. */
-    uint64_t rec_start_oldest_id;
-
-    /* Track the pinned timestamp at the time reconciliation started. */
-    wt_timestamp_t rec_start_pinned_ts;
-
-    /* Track the pinned stable timestamp at the time reconciliation started. */
-    wt_timestamp_t rec_start_pinned_stable_ts;
-
-    /* Track the last disaggregated checkpoint timestamp reconciliation started. */
-    wt_timestamp_t rec_last_checkpoint_timestamp;
-
-    /* Track the page's maximum transaction/timestamp. */
-    uint64_t max_txn;
-    wt_timestamp_t max_ts;
-
-    /*
-     * When we do not find any update to be written for the whole page, we would like to mark
-     * eviction failed in the case of update-restore unless all the updates for a key are found
-     * aborted. There is no progress made by eviction in such a case, the page size stays the same
-     * and considering it a success could force the page through eviction repeatedly.
-     */
-    bool update_used;
-
-    /*
-     * When we can't mark the page clean after reconciliation (for example, checkpoint or eviction
-     * found some uncommitted updates), there's a leave-dirty flag.
-     */
-    bool leave_dirty;
-
-    /*
-     * Track if reconciliation has seen any overflow items. If a leaf page with no overflow items is
-     * written, the parent page's address cell is set to the leaf-no-overflow type. This means we
-     * can delete the leaf page without reading it because we don't have to discard any overflow
-     * items it might reference.
-     *
-     * The test is per-page reconciliation, that is, once we see an overflow item on the page, all
-     * subsequent leaf pages written for the page will not be leaf-no-overflow type, regardless of
-     * whether or not they contain overflow items. In other words, leaf-no-overflow is not
-     * guaranteed to be set on every page that doesn't contain an overflow item, only that if it is
-     * set, the page contains no overflow items. XXX This was originally done because raw
-     * compression couldn't do better, now that raw compression has been removed, we should do
-     * better.
-     */
-    bool ovfl_items;
-
-    /*
-     * Track if reconciliation of a row-store leaf page has seen empty (zero length) values. We
-     * don't write out anything for empty values, so if there are empty values on a page, we have to
-     * make two passes over the page when it's read to figure out how many keys it has, expensive in
-     * the common case of no empty values and (entries / 2) keys. Likewise, a page with only empty
-     * values is another common data set, and keys on that page will be equal to the number of
-     * entries. In both cases, set a flag in the page's on-disk header.
-     *
-     * The test is per-page reconciliation as described above for the overflow-item test.
-     */
-    bool all_empty_value, any_empty_value;
-
-    /*
-     * Reconciliation gets tricky if we have to split a page, which happens when the disk image we
-     * create exceeds the page type's maximum disk image size.
-     *
-     * First, the target size of the page we're building. In FLCS, this is the size of both the
-     * primary and auxiliary portions.
-     */
-    uint32_t page_size; /* Page size */
-
-    /*
-     * Second, the split size: if we're doing the page layout, split to a smaller-than-maximum page
-     * size when a split is required so we don't repeatedly split a packed page.
-     */
-    uint32_t split_size;     /* Split page size */
-    uint32_t min_split_size; /* Minimum split page size */
-
-    /*
-     * We maintain two split chunks in the memory during reconciliation to be written out as pages.
-     * As we get to the end of the data, if the last one turns out to be smaller than the minimum
-     * split size, we go back into the penultimate chunk and split at this minimum split size
-     * boundary. This moves some data from the penultimate chunk to the last chunk, hence increasing
-     * the size of the last page written without decreasing the penultimate page size beyond the
-     * minimum split size. For this reason, we maintain an expected split percentage boundary and a
-     * minimum split percentage boundary.
-     *
-     * Chunks are referenced by current and previous pointers. In case of a split, previous
-     * references the first chunk and current switches to the second chunk. If reconciliation
-     * generates more split chunks, the previous chunk is written to the disk and current and
-     * previous swap.
-     */
-    WTI_REC_CHUNK chunk_A, chunk_B, *cur_ptr, *prev_ptr;
-
-    WT_ITEM delta;
-
-    size_t disk_img_buf_size; /* Base size needed for a chunk memory image */
-
-    /*
-     * We track current information about the current record number, the number of entries copied
-     * into the disk image buffer, where we are in the buffer, how much memory remains, and the
-     * current min/max of the timestamps. Those values are packaged here rather than passing
-     * pointers to stack locations around the code.
-     */
-    uint64_t recno;         /* Current record number */
-    uint32_t entries;       /* Current number of entries */
-    uint8_t *first_free;    /* Current first free byte */
-    size_t space_avail;     /* Remaining space in this chunk */
-    size_t min_space_avail; /* Remaining space in this chunk to put a minimum size boundary */
-
-    /*
-     * Fixed-length column store divides the disk image into two sections, primary and auxiliary,
-     * and we need to track both of them.
-     */
-    uint32_t aux_start_offset; /* First auxiliary byte */
-    uint32_t aux_entries;      /* Current number of auxiliary entries */
-    uint8_t *aux_first_free;   /* Current first free auxiliary byte */
-    size_t aux_space_avail;    /* Current remaining auxiliary space */
-
-    /*
-     * Counters tracking how much time information is included in reconciliation for each page that
-     * is written to disk. The number of entries on a page is limited to a 32 bit number so these
-     * counters can be too.
-     */
-    uint32_t count_durable_start_ts;
-    uint32_t count_start_ts;
-    uint32_t count_start_txn;
-    uint32_t count_durable_stop_ts;
-    uint32_t count_stop_ts;
-    uint32_t count_stop_txn;
-    uint32_t count_prepare;
-
-/* AUTOMATIC FLAG VALUE GENERATION START 0 */
-#define WT_REC_TIME_NEWEST_START_DURABLE_TS 0x01u
-#define WT_REC_TIME_NEWEST_STOP_DURABLE_TS 0x02u
-#define WT_REC_TIME_NEWEST_STOP_TS 0x04u
-#define WT_REC_TIME_NEWEST_STOP_TXN 0x08u
-#define WT_REC_TIME_NEWEST_TXN 0x10u
-#define WT_REC_TIME_OLDEST_START_TS 0x20u
-#define WT_REC_TIME_PREPARE 0x40u
-    /* AUTOMATIC FLAG VALUE GENERATION STOP 16 */
-    uint16_t ts_usage_flags;
-
-    /*
-     * Saved update list, supporting WT_REC_HS configurations. While reviewing updates for each
-     * page, we save WT_UPDATE lists here, and then move them to per-block areas as the blocks are
-     * defined.
-     */
-    WT_SAVE_UPD *supd; /* Saved updates */
-    uint32_t supd_next;
-    size_t supd_allocated;
-    size_t supd_memsize; /* Size of saved update structures */
-
-    /*
-     * List of updates to be deleted from the history store. While reviewing updates for each page,
-     * we save the updates that needs to be deleted from history store here, and then delete them
-     * after we have built the disk image.
-     */
-    WT_DELETE_HS_UPD *delete_hs_upd; /* Updates to delete from history store */
-    uint32_t delete_hs_upd_next;
-    size_t delete_hs_upd_allocated;
-
-    /* List of pages we've written so far. */
-    WT_MULTI *multi;
-    uint32_t multi_next;
-    size_t multi_allocated;
-
-    /*
-     * Root pages are written when wrapping up the reconciliation, remember the image we're going to
-     * write.
-     */
-    WT_ITEM *wrapup_checkpoint;
-    WT_PAGE_BLOCK_META wrapup_checkpoint_block_meta;
-    bool wrapup_checkpoint_compressed;
-
-    /*
-     * We don't need to keep the 0th key around on internal pages, the search code ignores them as
-     * nothing can sort less by definition. There's some trickiness here, see the code for comments
-     * on how these fields work.
-     */
-    bool cell_zero; /* Row-store internal page 0th key */
-
-    WTI_REC_DICTIONARY **dictionary;         /* Dictionary */
-    u_int dictionary_next, dictionary_slots; /* Next, max entries */
-                                             /* Skiplist head. */
-    WTI_REC_DICTIONARY *dictionary_head[WT_SKIP_MAXDEPTH];
-
-    WTI_REC_KV k, v; /* Key/Value being built */
-
-    WT_ITEM *cur, _cur;   /* Key/Value being built */
-    WT_ITEM *last, _last; /* Last key/value built */
-
-/* Don't increase key prefix-compression unless there's a significant gain. */
-#define WT_KEY_PREFIX_PREVIOUS_MINIMUM 10
-    uint8_t key_pfx_last; /* Last prefix compression */
-
-    bool key_pfx_compress;      /* If can prefix-compress next key */
-    bool key_pfx_compress_conf; /* If prefix compression configured */
-    bool key_sfx_compress;      /* If can suffix-compress next key */
-    bool key_sfx_compress_conf; /* If suffix compression configured */
-
-    bool is_bulk_load; /* If it's a bulk load */
-
-    WT_SALVAGE_COOKIE *salvage; /* If it's a salvage operation */
-
-    bool cache_write_hs;                /* Used the history store table */
-    bool cache_write_restore_invisible; /* Used update/restoration because of invisible update */
-    bool cache_upd_chain_all_aborted;   /* All updates in the chain are aborted */
-
-    WT_REF_STATE tested_ref_state; /* Debugging information */
-
-    /*
-     * XXX In the case of a modified update, we may need a copy of the current value as a set of
-     * bytes. We call back into the btree code using a fake cursor to do that work. This a layering
-     * violation and fragile, we need a better solution.
-     */
-    WT_CURSOR_BTREE update_modify_cbt;
-
-    /*
-     * Variables to track reconciliation calls for pages containing cells with time window values
-     * and prepared transactions.
-     */
-    bool rec_page_cell_with_ts;
-    bool rec_page_cell_with_txn_id;
-    bool rec_page_cell_with_prepared_txn;
-
-    /*
-     * When removing a key due to a tombstone with a durable timestamp of "none", we also remove the
-     * history store contents associated with that key. Keep the pertinent state here: a flag to say
-     * whether this is appropriate, and a cached history store cursor for doing it.
-     */
-    bool hs_clear_on_tombstone;
-    WT_CURSOR *hs_cursor;
-};
-
-=======
->>>>>>> 90fb8c70
 /* DO NOT EDIT: automatically built by prototypes.py: BEGIN */
 
 extern int __wt_bulk_init(WT_SESSION_IMPL *session, WT_CURSOR_BULK *cbulk)
