/*-
 * Copyright (c) 2014-present MongoDB, Inc.
 * Copyright (c) 2008-2014 WiredTiger, Inc.
 *	All rights reserved.
 *
 * See the file LICENSE for redistribution information.
 */

#include "wt_internal.h"

/*
 * __rec_child_deleted --
 *     Handle pages with leaf pages in the WT_REF_DELETED state.
 */
static int
__rec_child_deleted(
  WT_SESSION_IMPL *session, WT_RECONCILE *r, WT_REF *ref, WTI_CHILD_MODIFY_STATE *cmsp)
{
    WT_CONNECTION_IMPL *conn;
    WT_PAGE_DELETED *page_del;
    uint8_t prepare_state;
    bool visible, visible_all;

    conn = S2C(session);
    visible = visible_all = false;
    page_del = ref->page_del;

    cmsp->state = WTI_CHILD_IGNORE;

    /*
     * If there's no page-delete structure, the truncate must be globally visible. Discard any
     * underlying disk blocks and don't write anything in the internal page.
     */
    if (page_del == NULL)
        return (__wt_ref_block_free(session, ref));

    /*
     * Check visibility. If the truncation is visible to us, we'll also want to know if it's visible
     * to everyone. Use the special-case logic in __wt_page_del_visible to hide prepared truncations
     * as we can't write them to disk.
     *
     * We can't write out uncommitted truncations so we need to check the committed flag on the page
     * delete structure. The committed flag indicates that the truncation has finished being
     * processed by the transaction commit call and is a separate concept to the visibility, which
     * means that while the truncation may be visible it hasn't finished committing. This can occur
     * with prepared truncations, which go through two distinct phases in __wt_txn_commit:
     *   - Firstly the operations on the transaction are walked and the page delete structure has
     *     its prepare state set to resolved. At this stage the truncate can appear to be visible.
     *   - After the operations have been resolved the page delete structure is marked as being
     *     committed.
     *
     * Given the order of these operations we must perform the inverse sequence. First check the
     * committed flag and then check the visibility. There is a concurrency concern here as if the
     * write to the page delete structure is reordered we may see it be set early. However this is
     * handled by locking the ref in the commit path. Additionally this function locks the ref. Thus
     * setting the page delete structure committed flag cannot overlap with us checking the flag.
     */
    if (__wt_page_del_committed_set(page_del)) {
        if (F_ISSET(r, WT_REC_VISIBLE_ALL_TXNID)) {
            visible = WT_TXNID_LE(page_del->txnid, r->last_running);

            if (visible) {
                WT_ACQUIRE_READ_WITH_BARRIER(prepare_state, page_del->prepare_state);
                if (prepare_state == WT_PREPARE_INPROGRESS || prepare_state == WT_PREPARE_LOCKED)
                    visible = false;
            }

            if (visible && F_ISSET(conn, WT_CONN_PRECISE_CHECKPOINT) &&
              page_del->durable_timestamp > r->rec_start_pinned_stable_ts)
                visible = false;

            visible_all = visible ? __wt_page_del_visible_all(session, page_del, true) : false;
        } else if (F_ISSET(session->txn, WT_TXN_HAS_SNAPSHOT)) {
            visible = __wt_page_del_visible(session, page_del, true);

            if (visible && F_ISSET(conn, WT_CONN_PRECISE_CHECKPOINT) &&
              page_del->durable_timestamp > r->rec_start_pinned_stable_ts)
                visible = false;

            visible_all = visible ? __wt_page_del_visible_all(session, page_del, true) : false;
        } else
            visible = visible_all = __wt_page_del_visible_all(session, page_del, true);
    }
    /*
     * If an earlier reconciliation chose to write the fast truncate information to the page, we
     * should select it regardless of visibility unless it is globally visible. This is important as
     * it is never ok to shift the on-disk value backwards.
     */
    if (page_del->selected_for_write && !visible_all) {
        cmsp->del = *page_del;
        cmsp->state = WTI_CHILD_PROXY;
        return (0);
    }

    /*
     * The truncate may not yet be visible to us. In that case, we proceed as with any change not
     * visible during reconciliation by ignoring the change for the purposes of writing the internal
     * page.
     *
     * We expect the page to be clean after reconciliation. If there are invisible updates, abort
     * eviction.
     *
     * We must have reconciliation leave the page dirty in this case, because the truncation hasn't
     * been written to disk yet; if the page gets marked clean it might be discarded and then the
     * truncation is lost.
     */
    if (!visible) {
        WT_ASSERT(session, !visible_all);
        if (F_ISSET(r, WT_REC_VISIBILITY_ERR))
            WT_RET_PANIC(session, EINVAL, "reconciliation illegally skipped an update");
        /*
         * In addition to the WT_REC_CLEAN_AFTER_REC case, fail if we're trying to evict an internal
         * page and we can't see the update to it. There's not much point continuing; unlike with a
         * leaf page, rewriting the page image and keeping the modification doesn't accomplish a
         * great deal. Also currently code elsewhere assumes that evicting (vs. checkpointing)
         * internal pages shouldn't leave them dirty.
         */
        if (F_ISSET(r, WT_REC_CLEAN_AFTER_REC | WT_REC_EVICT))
            return (__wt_set_return(session, EBUSY));
        cmsp->state = WTI_CHILD_ORIGINAL;
        r->leave_dirty = true;
        return (0);
    }

    /*
     * We should never get this far with an uncommitted deletion: in a checkpoint an uncommitted
     * deletion should not be visible, and while an uncommitted deletion might be visible to an
     * application thread doing eviction, the check for whether an internal page is evictable should
     * only allow committed deletions.
     */
    WT_ASSERT_ALWAYS(session, page_del->committed, "Uncommitted deletions cannot be written out");

    /*
     * A visible entry can be in a prepared state and checkpoints skip in-progress prepared changes.
     * We can't race here, the entry won't be visible to the checkpoint, or will be in a prepared
     * state, one or the other.
     *
     * We should never see an in-progress prepare in eviction: when we check to see if an internal
     * page can be evicted, we check for an unresolved fast-truncate, which includes a fast-truncate
     * in a prepared state, so it's an error to see that during eviction.
     *
     * As in the previous case, leave the page dirty. This is not strictly necessary as the prepared
     * truncation will also prevent eviction; but if we don't do it and someone adds the ability to
     * evict prepared truncates, the page apparently being clean might lead to truncations being
     * lost in hard-to-debug ways.
     */
    WT_ACQUIRE_READ_WITH_BARRIER(prepare_state, page_del->prepare_state);
    if (prepare_state == WT_PREPARE_INPROGRESS || prepare_state == WT_PREPARE_LOCKED) {
        WT_ASSERT_ALWAYS(session, !F_ISSET(r, WT_REC_EVICT),
          "In progress prepares should never be seen in eviction");
        WT_ASSERT(session, !visible_all);

        cmsp->state = WTI_CHILD_ORIGINAL;
        r->leave_dirty = true;
        return (0);
    }

    /*
     * If there are readers that might want to see the page's state before it's deleted, or the
     * fast-delete can be undone by RTS, we can't discard the pages. Write a cell to the internal
     * page with information describing the fast-delete.
     *
     * We have the WT_REF locked, but that lock is released before returning to the function writing
     * cells to the page. Copy out the current fast-truncate information for that function.
     */
    if (!visible_all) {
        if (!__wt_process.fast_truncate_2022) {
            /*
             * Internal pages with deletes that aren't globally visible cannot be evicted if we
             * don't write the page_del information, we don't have sufficient information to restore
             * the page's information if subsequently read (we wouldn't know which transactions
             * should see the original page and which should see the deleted page).
             */
            if (F_ISSET(r, WT_REC_EVICT))
                return (__wt_set_return(session, EBUSY));

            /*
             * It is wrong to leave the page clean after checkpoint if we cannot write the deleted
             * pages to disk in eviction. If we do so, the next eviction will discard the page
             * without reconcile it again and we lose the time point information of the non-obsolete
             * deleted pages.
             */
            r->leave_dirty = true;
        }
        cmsp->del = *page_del;
        cmsp->state = WTI_CHILD_PROXY;
        page_del->selected_for_write = true;
        return (0);
    }

    /*
     * Deal with underlying disk blocks.
     *
     * Globally visible truncate, discard the leaf page to the block manager and no cell needs to be
     * written. Done outside of the underlying tracking routines because this action is permanent
     * and irrevocable. (Clearing the address means we've lost track of the disk address in a
     * permanent way. This is safe because there's no path to reading the leaf page again: if there
     * is ever a read into this part of the name space again, the cache read function instantiates
     * an entirely new page.)
     */
    WT_RET(__wt_ref_block_free(session, ref));

    /* Globally visible fast-truncate information is never used again, a NULL value is identical. */
    __wt_overwrite_and_free(session, ref->page_del);

    return (0);
}

/*
 * __wti_rec_child_modify --
 *     Return if the internal page's child references any modifications.
 */
int
<<<<<<< HEAD
__wti_rec_child_modify(WT_SESSION_IMPL *session, WT_RECONCILE *r, WT_REF *ref,
  WT_CHILD_MODIFY_STATE *cmsp, bool *build_delta)
=======
__wti_rec_child_modify(
  WT_SESSION_IMPL *session, WT_RECONCILE *r, WT_REF *ref, WTI_CHILD_MODIFY_STATE *cmsp)
>>>>>>> 1628d906
{
    WT_DECL_RET;
    WT_PAGE_MODIFY *mod;

    /* We may acquire a hazard pointer our caller must release. */
    cmsp->hazard = false;

    /* Default to using the original child address. */
    cmsp->state = WTI_CHILD_ORIGINAL;

    /*
     * This function is called when walking an internal page to decide how to handle child pages
     * referenced by the internal page.
     *
     * Internal pages are reconciled for two reasons: first, when evicting an internal page, second
     * by the checkpoint code when writing internal pages. During eviction, all pages should be in
     * the WT_REF_DISK or WT_REF_DELETED state. During checkpoint, eviction that might affect review
     * of an internal page is prohibited, however, as the subtree is not reserved for our exclusive
     * use, there are other page states that must be considered.
     */
    for (;; __wt_yield()) {
        switch (r->tested_ref_state = WT_REF_GET_STATE(ref)) {
        case WT_REF_DISK:
            /* On disk, not modified by definition. */
            WT_ASSERT(session, ref->addr != NULL);
            /* DISK pages do not have fast-truncate info. */
            WT_ASSERT(session, ref->page_del == NULL);
            goto done;

        case WT_REF_DELETED:
            /*
             * The child is in a deleted state.
             *
             * It's possible the state could change underneath us as the page is read in, and we can
             * race between checking for a deleted state and looking at the transaction ID to see if
             * the delete is visible to us. Lock down the structure.
             */
            if (!WT_REF_CAS_STATE(session, ref, WT_REF_DELETED, WT_REF_LOCKED))
                break;

            /* TODO: support delta for fast truncate. */
            if (build_delta != NULL) {
                *build_delta = false;
                r->delta.size = 0;
            }
            ret = __rec_child_deleted(session, r, ref, cmsp);
            WT_REF_SET_STATE(ref, WT_REF_DELETED);
            goto done;

        case WT_REF_LOCKED:
            /*
             * Locked.
             *
             * We should never be here during eviction, active child pages in an evicted page's
             * subtree fails the eviction attempt.
             */
            WT_RET_ASSERT(session, WT_DIAGNOSTIC_EVICTION_CHECK, !F_ISSET(r, WT_REC_EVICT), EBUSY,
              "unexpected WT_REF_LOCKED child state during eviction reconciliation");

            /* If the page is being read from disk, it's not modified by definition. */
            if (F_ISSET_ATOMIC_8(ref, WT_REF_FLAG_READING))
                goto done;

            /*
             * Otherwise, the child is being considered by the eviction server or the child is a
             * deleted page being read. The eviction may have started before the checkpoint and so
             * we must wait for the eviction to be resolved. I suspect we could handle reads of
             * deleted pages, but we can't distinguish between the two and reads of deleted pages
             * aren't expected to be common.
             */
            break;

        case WT_REF_MEM:
            /*
             * In memory.
             *
             * We should never be here during eviction, active child pages in an evicted page's
             * subtree fails the eviction attempt.
             */
            WT_RET_ASSERT(session, WT_DIAGNOSTIC_EVICTION_CHECK, !F_ISSET(r, WT_REC_EVICT), EBUSY,
              "unexpected WT_REF_MEM child state during eviction reconciliation");

            /*
             * If called during checkpoint, acquire a hazard pointer so the child isn't evicted,
             * it's an in-memory case.
             *
             * This call cannot return split/restart, we have a lock on the parent which prevents a
             * child page split.
             *
             * Set WT_READ_NO_WAIT because we're only interested in the WT_REF's final state. Pages
             * in transition might change WT_REF state during our read, and then return WT_NOTFOUND
             * to us. In that case, loop and look again.
             *
             * If we retried from below this point and already have a hazard pointer, don't do it
             * again.
             */
            if (cmsp->hazard == false) {
                ret = __wt_page_in(session, ref,
                  WT_READ_CACHE | WT_READ_NO_EVICT | WT_READ_INTERNAL_OP | WT_READ_NO_WAIT);
                if (ret == WT_NOTFOUND) {
                    ret = 0;
                    break;
                }
                WT_RET(ret);
                cmsp->hazard = true;
            }

            /*
             * The child is potentially modified if the page's modify structure has been created. If
             * the modify structure exists and the page has been reconciled, set that state.
             */
            mod = ref->page->modify;
            if (mod != NULL && mod->rec_result != 0) {
                cmsp->state = WTI_CHILD_MODIFIED;
                goto done;
            }

            /*
             * Deleted page instantiation can happen at any time during a checkpoint. If we found
             * the instantiated page in the first checkpoint pass, it will have been reconciled and
             * dealt with normally. However, if that didn't happen, we get here with a page that has
             * been modified and never reconciled.
             *
             * Ordinarily in that situation we'd write a reference to the original child page, and
             * in the ordinary case where the modifications were applied after the checkpoint
             * started that would be fine. However, for a deleted page it's possible that the
             * deletion predates the checkpoint and is visible, and only the instantiation happened
             * after the checkpoint started. In that case we need the modifications to appear in the
             * checkpoint, but if we didn't already reconcile the page it's too late to do it now.
             * Depending on visibility, we may need to write the original page, or write a proxy
             * (deleted-address) cell with the pre-instantiation page-delete information, or we may
             * be able to ignore the page entirely. We keep the original fast-truncate information
             * in the ref after instantiation to make the visibility check possible.
             *
             * The key is the page-modify.instantiated flag, removed during page reconciliation. If
             * it's set, instantiation happened after checkpoint passed the leaf page and we treat
             * this page like a WT_REF_DELETED page, evaluating it as it was before instantiation.
             *
             * We need to lock the ref for it to be safe to examine the page_del structure, in case
             * the transaction in it is unresolved and tries to roll back (which discards the
             * structure) while we're looking at it. It should be possible to skip the locking if
             * the instantiation update list is NULL (that means the transaction is resolved) but
             * for now let's do the conservatively safe thing.
             */
            if (mod != NULL && mod->instantiated) {
                if (!WT_REF_CAS_STATE(session, ref, WT_REF_MEM, WT_REF_LOCKED))
                    /* Oops. Retry... */
                    break;

                /* This is a very small race window, but check just in case. */
                if (mod->instantiated == false) {
                    WT_REF_SET_STATE(ref, WT_REF_MEM);
                    /* Retry from the top; we may now have a rec_result. */
                    break;
                }

                WT_RET(__rec_child_deleted(session, r, ref, cmsp));
                WT_REF_SET_STATE(ref, WT_REF_MEM);
                goto done;
            }

            /*
             * Insert splits are permitted during checkpoint. Checkpoints first walk the internal
             * page's page-index and write out any dirty pages we find, then we write out the
             * internal page in post-order traversal. If we found the split page in the first step,
             * it will have an address; if we didn't find the split page in the first step, it won't
             * have an address and we ignore it, it's not part of the checkpoint.
             */
            if (ref->addr == NULL)
                cmsp->state = WTI_CHILD_IGNORE;
            goto done;

        case WT_REF_SPLIT:
            /*
             * The page was split out from under us.
             *
             * We should never be here during eviction, active child pages in an evicted page's
             * subtree fails the eviction attempt.
             *
             * We should never be here during checkpoint, dirty page eviction is shutout during
             * checkpoint, all splits in process will have completed before we walk any pages for
             * checkpoint.
             */
            WT_RET_ASSERT(session, WT_DIAGNOSTIC_EVICTION_CHECK, false, EBUSY,
              "unexpected WT_REF_SPLIT child state during reconciliation");
            /* NOTREACHED */
            return (EBUSY);

        default:
            return (__wt_illegal_value(session, r->tested_ref_state));
        }
        WT_STAT_CONN_INCR(session, child_modify_blocked_page);
    }

done:
    WT_DIAGNOSTIC_YIELD;
    return (ret);
}<|MERGE_RESOLUTION|>--- conflicted
+++ resolved
@@ -211,13 +211,8 @@
  *     Return if the internal page's child references any modifications.
  */
 int
-<<<<<<< HEAD
 __wti_rec_child_modify(WT_SESSION_IMPL *session, WT_RECONCILE *r, WT_REF *ref,
-  WT_CHILD_MODIFY_STATE *cmsp, bool *build_delta)
-=======
-__wti_rec_child_modify(
-  WT_SESSION_IMPL *session, WT_RECONCILE *r, WT_REF *ref, WTI_CHILD_MODIFY_STATE *cmsp)
->>>>>>> 1628d906
+  WTI_CHILD_MODIFY_STATE *cmsp, bool *build_delta)
 {
     WT_DECL_RET;
     WT_PAGE_MODIFY *mod;
