--- conflicted
+++ resolved
@@ -967,16 +967,7 @@
              * the same thing.
              */
             if (rle != 0) {
-<<<<<<< HEAD
-                /*
-                 * FIXME-PM-1521: Follow up issue with clang in WT-5341.
-                 */
                 if (__wt_time_windows_equal(&last.tw, &tw) &&
-=======
-                if ((last.start_durable_ts == start_durable_ts && last.start_ts == start_ts &&
-                      last.start_txn == start_txn && last.stop_durable_ts == stop_durable_ts &&
-                      last.stop_ts == stop_ts && last.stop_txn == stop_txn) &&
->>>>>>> 8f6aa644
                   ((deleted && last.deleted) ||
                       (!deleted && !last.deleted && last.value->size == size &&
                         memcmp(last.value->data, data, size) == 0))) {
