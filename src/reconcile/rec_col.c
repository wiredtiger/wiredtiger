--- conflicted
+++ resolved
@@ -292,21 +292,16 @@
             addr_byte_count = addr->byte_count;
         } else {
             __wt_cell_unpack_addr(session, page->dsk, ref->addr, vpack);
-<<<<<<< HEAD
-            WT_ERR(__wt_rec_cell_build_addr(session, r, NULL, vpack, false, ref->ref_recno));
-
             /* Track accumulated time window, row count and memory usage. */
-=======
             if (F_ISSET(vpack, WT_CELL_UNPACK_TIME_WINDOW_CLEARED)) {
                 /* Need to rebuild the cell with the updated time info. */
-                __wt_rec_cell_build_addr(session, r, NULL, vpack, false, ref->ref_recno);
+                WT_ERR(__wt_rec_cell_build_addr(session, r, NULL, vpack, false, ref->ref_recno));
             } else {
                 val->buf.data = ref->addr;
                 val->buf.size = __wt_cell_total_len(vpack);
                 val->cell_len = 0;
                 val->len = val->buf.size;
             }
->>>>>>> 1d819805
             WT_TIME_AGGREGATE_COPY(&ta, &vpack->ta);
             addr_row_count = vpack->row_count;
             addr_byte_count = vpack->byte_count;
