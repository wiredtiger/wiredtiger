/*-
 * Copyright (c) 2014-2019 MongoDB, Inc.
 * Copyright (c) 2008-2014 WiredTiger, Inc.
 *	All rights reserved.
 *
 * See the file LICENSE for redistribution information.
 */

#include "wt_internal.h"

/*
 * __rec_col_fix_bulk_insert_split_check --
 *     Check if a bulk-loaded fixed-length column store page needs to split.
 */
static inline int
__rec_col_fix_bulk_insert_split_check(WT_CURSOR_BULK *cbulk)
{
    WT_BTREE *btree;
    WT_RECONCILE *r;
    WT_SESSION_IMPL *session;

    session = (WT_SESSION_IMPL *)cbulk->cbt.iface.session;
    r = cbulk->reconcile;
    btree = S2BT(session);

    if (cbulk->entry == cbulk->nrecs) {
        if (cbulk->entry != 0) {
            /*
             * If everything didn't fit, update the counters and split.
             *
             * Boundary: split or write the page.
             *
             * No need to have a minimum split size boundary, all pages are filled 100% except the
             * last, allowing it to grow in the future.
             */
            __wt_rec_incr(
              session, r, cbulk->entry, __bitstr_size((size_t)cbulk->entry * btree->bitcnt));
            WT_RET(__wt_rec_split(session, r, 0, false));
        }
        cbulk->entry = 0;
        cbulk->nrecs = WT_FIX_BYTES_TO_ENTRIES(btree, r->space_avail);
    }
    return (0);
}

/*
 * __wt_bulk_insert_fix --
 *     Fixed-length column-store bulk insert.
 */
int
__wt_bulk_insert_fix(WT_SESSION_IMPL *session, WT_CURSOR_BULK *cbulk, bool deleted)
{
    WT_BTREE *btree;
    WT_CURSOR *cursor;
    WT_RECONCILE *r;

    r = cbulk->reconcile;
    btree = S2BT(session);
    cursor = &cbulk->cbt.iface;

    WT_RET(__rec_col_fix_bulk_insert_split_check(cbulk));
    __bit_setv(
      r->first_free, cbulk->entry, btree->bitcnt, deleted ? 0 : ((uint8_t *)cursor->value.data)[0]);
    ++cbulk->entry;
    ++r->recno;

    return (0);
}

/*
 * __wt_bulk_insert_fix_bitmap --
 *     Fixed-length column-store bulk insert.
 */
int
__wt_bulk_insert_fix_bitmap(WT_SESSION_IMPL *session, WT_CURSOR_BULK *cbulk)
{
    WT_BTREE *btree;
    WT_CURSOR *cursor;
    WT_RECONCILE *r;
    uint32_t entries, offset, page_entries, page_size;
    const uint8_t *data;

    r = cbulk->reconcile;
    btree = S2BT(session);
    cursor = &cbulk->cbt.iface;

    if (((r->recno - 1) * btree->bitcnt) & 0x7)
        WT_RET_MSG(session, EINVAL, "Bulk bitmap load not aligned on a byte boundary");
    for (data = cursor->value.data, entries = (uint32_t)cursor->value.size; entries > 0;
         entries -= page_entries, data += page_size) {
        WT_RET(__rec_col_fix_bulk_insert_split_check(cbulk));

        page_entries = WT_MIN(entries, cbulk->nrecs - cbulk->entry);
        page_size = __bitstr_size(page_entries * btree->bitcnt);
        offset = __bitstr_size(cbulk->entry * btree->bitcnt);
        memcpy(r->first_free + offset, data, page_size);
        cbulk->entry += page_entries;
        r->recno += page_entries;
    }
    return (0);
}

/*
 * __wt_bulk_insert_var --
 *     Variable-length column-store bulk insert.
 */
int
__wt_bulk_insert_var(WT_SESSION_IMPL *session, WT_CURSOR_BULK *cbulk, bool deleted)
{
    WT_BTREE *btree;
    WT_RECONCILE *r;
    WT_REC_KV *val;

    r = cbulk->reconcile;
    btree = S2BT(session);

    val = &r->v;
    if (deleted) {
        val->cell_len = __wt_cell_pack_del(
          session, &val->cell, WT_TS_NONE, WT_TXN_NONE, WT_TS_MAX, WT_TXN_MAX, cbulk->rle);
        val->buf.data = NULL;
        val->buf.size = 0;
        val->len = val->cell_len;
    } else
        /*
         * Store the bulk cursor's last buffer, not the current value, we're tracking duplicates,
         * which means we want the previous value seen, not the current value.
         */
        WT_RET(__wt_rec_cell_build_val(session, r, cbulk->last.data, cbulk->last.size, WT_TS_NONE,
          WT_TXN_NONE, WT_TS_MAX, WT_TXN_MAX, cbulk->rle));

    /* Boundary: split or write the page. */
    if (WT_CROSSING_SPLIT_BND(r, val->len))
        WT_RET(__wt_rec_split_crossing_bnd(session, r, val->len, false));

    /* Copy the value onto the page. */
    if (btree->dictionary)
        WT_RET(__wt_rec_dict_replace(
          session, r, WT_TS_NONE, WT_TXN_NONE, WT_TS_MAX, WT_TXN_MAX, cbulk->rle, val));
    __wt_rec_image_copy(session, r, val);
    __wt_rec_addr_ts_update(r, WT_TS_NONE, WT_TS_NONE, WT_TXN_NONE, WT_TS_MAX, WT_TXN_MAX);

    /* Update the starting record number in case we split. */
    r->recno += cbulk->rle;

    return (0);
}

/*
 * __rec_col_merge --
 *     Merge in a split page.
 */
static int
__rec_col_merge(WT_SESSION_IMPL *session, WT_RECONCILE *r, WT_PAGE *page)
{
    WT_ADDR *addr;
    WT_MULTI *multi;
    WT_PAGE_MODIFY *mod;
    WT_REC_KV *val;
    uint32_t i;

    mod = page->modify;

    val = &r->v;

    /* For each entry in the split array... */
    for (multi = mod->mod_multi, i = 0; i < mod->mod_multi_entries; ++multi, ++i) {
        /* Update the starting record number in case we split. */
        r->recno = multi->key.recno;

        /* Build the value cell. */
        addr = &multi->addr;
        __wt_rec_cell_build_addr(session, r, addr, false, r->recno);

        /* Boundary: split or write the page. */
        if (__wt_rec_need_split(r, val->len))
            WT_RET(__wt_rec_split_crossing_bnd(session, r, val->len, false));

        /* Copy the value onto the page. */
        __wt_rec_image_copy(session, r, val);
        __wt_rec_addr_ts_update(r, addr->newest_durable_ts, addr->oldest_start_ts,
          addr->oldest_start_txn, addr->newest_stop_ts, addr->newest_stop_txn);
    }
    return (0);
}

/*
 * __wt_rec_col_int --
 *     Reconcile a column-store internal page.
 */
int
__wt_rec_col_int(WT_SESSION_IMPL *session, WT_RECONCILE *r, WT_REF *pageref)
{
    WT_ADDR *addr;
    WT_BTREE *btree;
    WT_CELL_UNPACK *vpack, _vpack;
    WT_CHILD_STATE state;
    WT_DECL_RET;
    WT_PAGE *child, *page;
    WT_REC_KV *val;
    WT_REF *ref;
    wt_timestamp_t newest_durable_ts, newest_stop_ts, oldest_start_ts;
    uint64_t newest_stop_txn, oldest_start_txn;
    bool hazard;

    btree = S2BT(session);
    page = pageref->page;
    child = NULL;
    hazard = false;

    val = &r->v;
    vpack = &_vpack;

    WT_RET(__wt_rec_split_init(session, r, page, pageref->ref_recno, btree->maxintlpage_precomp));

    /* For each entry in the in-memory page... */
    WT_INTL_FOREACH_BEGIN (session, page, ref) {
        /* Update the starting record number in case we split. */
        r->recno = ref->ref_recno;

        /*
         * Modified child. The page may be emptied or internally created during a split.
         * Deleted/split pages are merged into the parent and discarded.
         */
        WT_ERR(__wt_rec_child_modify(session, r, ref, &hazard, &state));
        addr = NULL;
        child = ref->page;

        switch (state) {
        case WT_CHILD_IGNORE:
            /* Ignored child. */
            WT_CHILD_RELEASE_ERR(session, hazard, ref);
            continue;

        case WT_CHILD_MODIFIED:
            /*
             * Modified child. Empty pages are merged into the parent and discarded.
             */
            switch (child->modify->rec_result) {
            case WT_PM_REC_EMPTY:
                /*
                 * Column-store pages are almost never empty, as discarding a page would remove a
                 * chunk of the name space. The exceptions are pages created when the tree is
                 * created, and never filled.
                 */
                WT_CHILD_RELEASE_ERR(session, hazard, ref);
                continue;
            case WT_PM_REC_MULTIBLOCK:
                WT_ERR(__rec_col_merge(session, r, child));
                WT_CHILD_RELEASE_ERR(session, hazard, ref);
                continue;
            case WT_PM_REC_REPLACE:
                addr = &child->modify->mod_replace;
                break;
            default:
                WT_ERR(__wt_illegal_value(session, child->modify->rec_result));
            }
            break;
        case WT_CHILD_ORIGINAL:
            /* Original child. */
            break;
        case WT_CHILD_PROXY:
            /*
             * Deleted child where we write a proxy cell, not yet supported for column-store.
             */
            WT_ERR(__wt_illegal_value(session, state));
        }

        /*
         * Build the value cell. The child page address is in one of 3 places: if the page was
         * replaced, the page's modify structure references it and we built the value cell just
         * above in the switch statement. Else, the WT_REF->addr reference points to an on-page cell
         * or an off-page WT_ADDR structure: if it's an on-page cell and we copy it from the page,
         * else build a new cell.
         */
        if (addr == NULL && __wt_off_page(page, ref->addr))
            addr = ref->addr;
        if (addr == NULL) {
            __wt_cell_unpack(session, page, ref->addr, vpack);
            val->buf.data = ref->addr;
            val->buf.size = __wt_cell_total_len(vpack);
            val->cell_len = 0;
            val->len = val->buf.size;
            newest_durable_ts = vpack->newest_durable_ts;
            oldest_start_ts = vpack->oldest_start_ts;
            oldest_start_txn = vpack->oldest_start_txn;
            newest_stop_ts = vpack->newest_stop_ts;
            newest_stop_txn = vpack->newest_stop_txn;
        } else {
            __wt_rec_cell_build_addr(session, r, addr, false, ref->ref_recno);
            newest_durable_ts = addr->newest_durable_ts;
            oldest_start_ts = addr->oldest_start_ts;
            oldest_start_txn = addr->oldest_start_txn;
            newest_stop_ts = addr->newest_stop_ts;
            newest_stop_txn = addr->newest_stop_txn;
        }
        WT_CHILD_RELEASE_ERR(session, hazard, ref);

        /* Boundary: split or write the page. */
        if (__wt_rec_need_split(r, val->len))
            WT_ERR(__wt_rec_split_crossing_bnd(session, r, val->len, false));

        /* Copy the value onto the page. */
        __wt_rec_image_copy(session, r, val);
        __wt_rec_addr_ts_update(
          r, newest_durable_ts, oldest_start_ts, oldest_start_txn, newest_stop_ts, newest_stop_txn);
    }
    WT_INTL_FOREACH_END;

    /* Write the remnant page. */
    return (__wt_rec_split_finish(session, r));

err:
    WT_CHILD_RELEASE(session, hazard, ref);
    return (ret);
}

/*
 * __wt_rec_col_fix --
 *     Reconcile a fixed-width, column-store leaf page.
 */
int
__wt_rec_col_fix(WT_SESSION_IMPL *session, WT_RECONCILE *r, WT_REF *pageref)
{
    WT_BTREE *btree;
    WT_DECL_RET;
    WT_INSERT *ins;
    WT_PAGE *page;
    WT_UPDATE *upd;
    WT_UPDATE_SELECT upd_select;
    uint64_t recno;
    uint32_t entry, nrecs;

    btree = S2BT(session);
    page = pageref->page;
    upd = NULL;

    WT_RET(__wt_rec_split_init(session, r, page, pageref->ref_recno, btree->maxleafpage));

    /* Copy the original, disk-image bytes into place. */
    memcpy(r->first_free, page->pg_fix_bitf, __bitstr_size((size_t)page->entries * btree->bitcnt));

    /* Update any changes to the original on-page data items. */
    WT_SKIP_FOREACH (ins, WT_COL_UPDATE_SINGLE(page)) {
        WT_RET(__wt_rec_upd_select(session, r, ins, NULL, NULL, &upd_select));
        upd = upd_select.upd;
        if (upd != NULL) {
            __bit_setv(
              r->first_free, WT_INSERT_RECNO(ins) - pageref->ref_recno, btree->bitcnt, *upd->data);
            /* Free the update if it is external. */
            if (F_ISSET(upd, WT_UPDATE_RESTORED_FROM_DISK))
                __wt_free_update_list(session, &upd);
        }
    }

    /* Calculate the number of entries per page remainder. */
    entry = page->entries;
    nrecs = WT_FIX_BYTES_TO_ENTRIES(btree, r->space_avail) - page->entries;
    r->recno += entry;

    /* Walk any append list. */
    for (ins = WT_SKIP_FIRST(WT_COL_APPEND(page));; ins = WT_SKIP_NEXT(ins)) {
        if (ins == NULL) {
            /*
             * If the page split, instantiate any missing records in
             * the page's name space. (Imagine record 98 is
             * transactionally visible, 99 wasn't created or is not
             * yet visible, 100 is visible. Then the page splits and
             * record 100 moves to another page. When we reconcile
             * the original page, we write record 98, then we don't
             * see record 99 for whatever reason. If we've moved
             * record 100, we don't know to write a deleted record
             * 99 on the page.)
             *
             * The record number recorded during the split is the
             * first key on the split page, that is, one larger than
             * the last key on this page, we have to decrement it.
             */
            if ((recno = page->modify->mod_col_split_recno) == WT_RECNO_OOB)
                break;
            recno -= 1;

            /*
             * The following loop assumes records to write, and the previous key might have been
             * visible.
             */
            if (r->recno > recno)
                break;
            upd = NULL;
        } else {
            WT_RET(__wt_rec_upd_select(session, r, ins, NULL, NULL, &upd_select));
            upd = upd_select.upd;
            recno = WT_INSERT_RECNO(ins);
        }
        for (;;) {
            /*
             * The application may have inserted records which left gaps in the name space.
             */
            for (; nrecs > 0 && r->recno < recno; --nrecs, ++entry, ++r->recno)
                __bit_setv(r->first_free, entry, btree->bitcnt, 0);

            if (nrecs > 0) {
                __bit_setv(r->first_free, entry, btree->bitcnt, upd == NULL ? 0 : *upd->data);
                --nrecs;
                ++entry;
                ++r->recno;
                break;
            }

            /*
             * If everything didn't fit, update the counters and split.
             *
             * Boundary: split or write the page.
             *
             * No need to have a minimum split size boundary, all pages are filled 100% except the
             * last, allowing it to grow in the future.
             */
            __wt_rec_incr(session, r, entry, __bitstr_size((size_t)entry * btree->bitcnt));
            WT_ERR(__wt_rec_split(session, r, 0, false));

            /* Calculate the number of entries per page. */
            entry = 0;
            nrecs = WT_FIX_BYTES_TO_ENTRIES(btree, r->space_avail);
        }

        /* Free the update if it is external. */
        if (upd != NULL && F_ISSET(upd, WT_UPDATE_RESTORED_FROM_DISK))
            __wt_free_update_list(session, &upd);

        /*
         * Execute this loop once without an insert item to catch any missing records due to a
         * split, then quit.
         */
        if (ins == NULL)
            break;
    }

    /* Update the counters. */
    __wt_rec_incr(session, r, entry, __bitstr_size((size_t)entry * btree->bitcnt));

    /* Write the remnant page. */
    ret = __wt_rec_split_finish(session, r);

err:
    /* Free the update if it is external. */
    if (upd != NULL && F_ISSET(upd, WT_UPDATE_RESTORED_FROM_DISK))
        __wt_free_update_list(session, &upd);

    return (ret);
}

/*
 * __wt_rec_col_fix_slvg --
 *     Reconcile a fixed-width, column-store leaf page created during salvage.
 */
int
__wt_rec_col_fix_slvg(
  WT_SESSION_IMPL *session, WT_RECONCILE *r, WT_REF *pageref, WT_SALVAGE_COOKIE *salvage)
{
    WT_BTREE *btree;
    WT_PAGE *page;
    uint64_t page_start, page_take;
    uint32_t entry, nrecs;

    btree = S2BT(session);
    page = pageref->page;

    /*
     * It's vanishingly unlikely and probably impossible for fixed-length column-store files to have
     * overlapping key ranges. It's possible for an entire key range to go missing (if a page is
     * corrupted and lost), but because pages can't split, it shouldn't be possible to find pages
     * where the key ranges overlap. That said, we check for it during salvage and clean up after it
     * here because it doesn't cost much and future column-store formats or operations might allow
     * for fixed-length format ranges to overlap during salvage, and I don't want to have to
     * retrofit the code later.
     */
    WT_RET(__wt_rec_split_init(session, r, page, pageref->ref_recno, btree->maxleafpage));

    /* We may not be taking all of the entries on the original page. */
    page_take = salvage->take == 0 ? page->entries : salvage->take;
    page_start = salvage->skip == 0 ? 0 : salvage->skip;

    /* Calculate the number of entries per page. */
    entry = 0;
    nrecs = WT_FIX_BYTES_TO_ENTRIES(btree, r->space_avail);

    for (; nrecs > 0 && salvage->missing > 0; --nrecs, --salvage->missing, ++entry)
        __bit_setv(r->first_free, entry, btree->bitcnt, 0);

    for (; nrecs > 0 && page_take > 0; --nrecs, --page_take, ++page_start, ++entry)
        __bit_setv(r->first_free, entry, btree->bitcnt,
          __bit_getv(page->pg_fix_bitf, (uint32_t)page_start, btree->bitcnt));

    r->recno += entry;
    __wt_rec_incr(session, r, entry, __bitstr_size((size_t)entry * btree->bitcnt));

    /*
     * We can't split during salvage -- if everything didn't fit, it's all gone wrong.
     */
    if (salvage->missing != 0 || page_take != 0)
        WT_PANIC_RET(session, WT_PANIC, "%s page too large, attempted split during salvage",
          __wt_page_type_string(page->type));

    /* Write the page. */
    return (__wt_rec_split_finish(session, r));
}

/*
 * __rec_col_var_helper --
 *     Create a column-store variable length record cell and write it onto a page.
 */
static int
__rec_col_var_helper(WT_SESSION_IMPL *session, WT_RECONCILE *r, WT_SALVAGE_COOKIE *salvage,
  WT_ITEM *value, wt_timestamp_t durable_ts, wt_timestamp_t start_ts, uint64_t start_txn,
  wt_timestamp_t stop_ts, uint64_t stop_txn, uint64_t rle, bool deleted, bool overflow_type)
{
    WT_BTREE *btree;
    WT_REC_KV *val;

    btree = S2BT(session);
    val = &r->v;

    /*
     * Occasionally, salvage needs to discard records from the beginning or end of the page, and
     * because the items may be part of a RLE cell, do the adjustments here. It's not a mistake we
     * don't bother telling our caller we've handled all the records from the page we care about,
     * and can quit processing the page: salvage is a rare operation and I don't want to complicate
     * our caller's loop.
     */
    if (salvage != NULL) {
        if (salvage->done)
            return (0);
        if (salvage->skip != 0) {
            if (rle <= salvage->skip) {
                salvage->skip -= rle;
                return (0);
            }
            rle -= salvage->skip;
            salvage->skip = 0;
        }
        if (salvage->take != 0) {
            if (rle <= salvage->take)
                salvage->take -= rle;
            else {
                rle = salvage->take;
                salvage->take = 0;
            }
            if (salvage->take == 0)
                salvage->done = true;
        }
    }

    if (deleted) {
        val->cell_len =
          __wt_cell_pack_del(session, &val->cell, start_ts, start_txn, stop_ts, stop_txn, rle);
        val->buf.data = NULL;
        val->buf.size = 0;
        val->len = val->cell_len;
    } else if (overflow_type) {
        val->cell_len = __wt_cell_pack_ovfl(session, &val->cell, WT_CELL_VALUE_OVFL, start_ts,
          start_txn, stop_ts, stop_txn, rle, value->size);
        val->buf.data = value->data;
        val->buf.size = value->size;
        val->len = val->cell_len + value->size;
    } else
        WT_RET(__wt_rec_cell_build_val(
          session, r, value->data, value->size, start_ts, start_txn, stop_ts, stop_txn, rle));

    /* Boundary: split or write the page. */
    if (__wt_rec_need_split(r, val->len))
        WT_RET(__wt_rec_split_crossing_bnd(session, r, val->len, false));

    /* Copy the value onto the page. */
    if (!deleted && !overflow_type && btree->dictionary)
        WT_RET(__wt_rec_dict_replace(session, r, start_ts, start_txn, stop_ts, stop_txn, rle, val));
    __wt_rec_image_copy(session, r, val);
    __wt_rec_addr_ts_update(r, durable_ts, start_ts, start_txn, stop_ts, stop_txn);

    /* Update the starting record number in case we split. */
    r->recno += rle;

    return (0);
}

/*
 * __wt_rec_col_var --
 *     Reconcile a variable-width column-store leaf page.
 */
int
__wt_rec_col_var(
  WT_SESSION_IMPL *session, WT_RECONCILE *r, WT_REF *pageref, WT_SALVAGE_COOKIE *salvage)
{
    enum { OVFL_IGNORE, OVFL_UNUSED, OVFL_USED } ovfl_state;
    struct {
        WT_ITEM *value;          /* Value */
        wt_timestamp_t start_ts; /* Timestamps/TxnID */
        uint64_t start_txn;
        wt_timestamp_t stop_ts;
        uint64_t stop_txn;
        bool deleted; /* If deleted */
    } last;
    WT_ADDR *addr;
    WT_BTREE *btree;
    WT_CELL *cell;
    WT_CELL_UNPACK *vpack, _vpack;
    WT_COL *cip;
    WT_CURSOR_BTREE *cbt;
    WT_DECL_ITEM(orig);
    WT_DECL_RET;
    WT_INSERT *ins;
    WT_PAGE *page;
    WT_UPDATE *upd;
    WT_UPDATE_SELECT upd_select;
    wt_timestamp_t durable_ts, newest_durable_ts, start_ts, stop_ts;
    uint64_t n, nrepeat, repeat_count, rle, skip, src_recno;
    uint64_t start_txn, stop_txn;
    uint32_t i, size;
    bool deleted, orig_deleted, update_no_copy;
    const void *data;

    btree = S2BT(session);
    vpack = &_vpack;
    page = pageref->page;
    upd = NULL;
    size = 0;
    data = NULL;

    cbt = &r->update_modify_cbt;
    cbt->iface.session = (WT_SESSION *)session;

    /*
     * Acquire the newest-durable timestamp for this page so we can roll it forward. If it exists,
     * it's in the WT_REF structure or the parent's disk image.
     */
    if ((addr = pageref->addr) == NULL)
        newest_durable_ts = WT_TS_NONE;
    else if (__wt_off_page(pageref->home, addr))
        newest_durable_ts = addr->newest_durable_ts;
    else {
        __wt_cell_unpack(session, pageref->home, pageref->addr, vpack);
        newest_durable_ts = vpack->newest_durable_ts;
    }

    /* Set the "last" values to cause failure if they're not set. */
    last.value = r->last;
    last.start_ts = WT_TS_MAX;
    last.start_txn = WT_TXN_MAX;
    last.stop_ts = WT_TS_NONE;
    last.stop_txn = WT_TXN_NONE;
    last.deleted = false;

    /*
     * Set the start/stop values to cause failure if they're not set.
     * [-Werror=maybe-uninitialized]
     */
    /* NOLINTNEXTLINE(clang-analyzer-deadcode.DeadStores) */
    durable_ts = WT_TS_NONE;
    start_ts = WT_TS_MAX;
    start_txn = WT_TXN_MAX;
    stop_ts = WT_TS_NONE;
    stop_txn = WT_TS_NONE;

    WT_RET(__wt_rec_split_init(session, r, page, pageref->ref_recno, btree->maxleafpage_precomp));

    WT_RET(__wt_scr_alloc(session, 0, &orig));

    /*
     * The salvage code may be calling us to reconcile a page where there were missing records in
     * the column-store name space. If taking the first record from on the page, it might be a
     * deleted record, so we have to give the RLE code a chance to figure that out. Else, if not
     * taking the first record from the page, write a single element representing the missing
     * records onto a new page. (Don't pass the salvage cookie to our helper function in this case,
     * we're handling one of the salvage cookie fields on our own, and we don't need the helper
     * function's assistance.)
     */
    rle = 0;
    if (salvage != NULL && salvage->missing != 0) {
        if (salvage->skip == 0) {
            rle = salvage->missing;
            last.start_ts = WT_TS_NONE;
            last.start_txn = WT_TXN_NONE;
            last.stop_ts = WT_TS_MAX;
            last.stop_txn = WT_TXN_MAX;
            last.deleted = true;

            /*
             * Correct the number of records we're going to "take", pretending the missing records
             * were on the page.
             */
            salvage->take += salvage->missing;
        } else
            WT_ERR(__rec_col_var_helper(session, r, NULL, NULL, WT_TS_NONE, WT_TS_NONE, WT_TXN_NONE,
              WT_TS_MAX, WT_TXN_MAX, salvage->missing, true, false));
    }

    /*
     * We track two data items through this loop: the previous (last) item and the current item: if
     * the last item is the same as the current item, we increment the RLE count for the last item;
     * if the last item is different from the current item, we write the last item onto the page,
     * and replace it with the current item. The r->recno counter tracks records written to the
     * page, and is incremented by the helper function immediately after writing records to the
     * page. The record number of our source record, that is, the current item, is maintained in
     * src_recno.
     */
    src_recno = r->recno + rle;

    /* For each entry in the in-memory page... */
    WT_COL_FOREACH (page, cip, i) {
        ovfl_state = OVFL_IGNORE;
        cell = WT_COL_PTR(page, cip);
        __wt_cell_unpack(session, page, cell, vpack);
        nrepeat = __wt_cell_rle(vpack);
        ins = WT_SKIP_FIRST(WT_COL_UPDATE(page, cip));

        /*
         * If the original value is "deleted", there's no value to compare, we're done.
         */
        orig_deleted = vpack->type == WT_CELL_DEL;
        if (orig_deleted)
            goto record_loop;

        /*
         * Overflow items are tricky: we don't know until we're finished processing the set of
         * values if we need the overflow value or not. If we don't use the overflow item at all, we
         * have to discard it from the backing file, otherwise we'll leak blocks on the checkpoint.
         * That's safe because if the backing overflow value is still needed by any running
         * transaction, we'll cache a copy in the update list.
         *
         * Regardless, we avoid copying in overflow records: if there's a WT_INSERT entry that
         * modifies a reference counted overflow record, we may have to write copies of the overflow
         * record, and in that case we'll do the comparisons, but we don't read overflow items just
         * to see if they match records on either side.
         */
<<<<<<< HEAD
        if (F_ISSET(vpack, WT_UNPACK_OVERFLOW)) {
=======
        if (F_ISSET(vpack, WT_CELL_UNPACK_OVERFLOW)) {
>>>>>>> f19666a4
            ovfl_state = OVFL_UNUSED;
            goto record_loop;
        }

        /*
         * If data is Huffman encoded, we have to decode it in order to compare it with the last
         * item we saw, which may have been an update string. This guarantees we find every single
         * pair of objects we can RLE encode, including applications updating an existing record
         * where the new value happens (?) to match a Huffman- encoded value in a previous or next
         * record.
         */
        WT_ERR(__wt_dsk_cell_data_ref(session, WT_PAGE_COL_VAR, vpack, orig));

record_loop:
        /*
         * Generate on-page entries: loop repeat records, looking for WT_INSERT entries matching the
         * record number. The WT_INSERT lists are in sorted order, so only need check the next one.
         */
        for (n = 0; n < nrepeat; n += repeat_count, src_recno += repeat_count) {
            upd = NULL;
            if (ins != NULL && WT_INSERT_RECNO(ins) == src_recno) {
                WT_ERR(__wt_rec_upd_select(session, r, ins, cip, vpack, &upd_select));
                upd = upd_select.upd;
                ins = WT_SKIP_NEXT(ins);
            }

            update_no_copy =
              upd == NULL || !F_ISSET(upd, WT_UPDATE_RESTORED_FROM_DISK); /* No data copy */
            repeat_count = 1;                                             /* Single record */
            deleted = false;

            if (upd != NULL) {
                durable_ts = upd_select.durable_ts;
                start_ts = upd_select.start_ts;
                start_txn = upd_select.start_txn;
                stop_ts = upd_select.stop_ts;
                stop_txn = upd_select.stop_txn;

                switch (upd->type) {
                case WT_UPDATE_MODIFY:
                    cbt->slot = WT_COL_SLOT(page, cip);
                    WT_ERR(__wt_value_return_upd(cbt, upd));
                    data = cbt->iface.value.data;
                    size = (uint32_t)cbt->iface.value.size;
                    update_no_copy = false;
                    break;
                case WT_UPDATE_STANDARD:
                    data = upd->data;
                    size = upd->size;
                    break;
                case WT_UPDATE_TOMBSTONE:
                    durable_ts = WT_TS_NONE;
                    start_ts = WT_TS_NONE;
                    start_txn = WT_TXN_NONE;
                    stop_ts = WT_TS_MAX;
                    stop_txn = WT_TXN_MAX;
                    deleted = true;
                    break;
                default:
                    WT_ERR(__wt_illegal_value(session, upd->type));
                }
            } else {
                update_no_copy = false; /* Maybe data copy */

                /*
                 * The repeat count is the number of records up to the next WT_INSERT record, or up
                 * to the end of the entry if we have no more WT_INSERT records.
                 */
                if (ins == NULL)
                    repeat_count = nrepeat - n;
                else
                    repeat_count = WT_INSERT_RECNO(ins) - src_recno;

                deleted = orig_deleted;
                if (deleted) {
                    /* Set time pairs for the deleted key. */
                    durable_ts = WT_TS_NONE;
                    start_ts = WT_TS_NONE;
                    start_txn = WT_TXN_NONE;
                    stop_ts = WT_TS_MAX;
                    stop_txn = WT_TXN_MAX;

                    goto compare;
                }

                /*
                 * The key on the old disk image is unchanged. Use time pairs from the cell.
                 *
                 * FIXME-PM-1524: Currently, we don't store durable_ts in cell, which is a problem
                 * we need to solve for prepared transactions. Revisit this in PM-1524.
                 */
                durable_ts = newest_durable_ts;
                start_ts = vpack->start_ts;
                start_txn = vpack->start_txn;
                stop_ts = vpack->stop_ts;
                stop_txn = vpack->stop_txn;

                /*
                 * If we are handling overflow items, use the overflow item itself exactly once,
                 * after which we have to copy it into a buffer and from then on use a complete copy
                 * because we are re-creating a new overflow record each time.
                 */
                switch (ovfl_state) {
                case OVFL_UNUSED:
                    /*
                     * An as-yet-unused overflow item.
                     *
                     * We're going to copy the on-page cell, write out any record we're tracking.
                     */
                    if (rle != 0) {
                        WT_ERR(__rec_col_var_helper(session, r, salvage, last.value, durable_ts,
                          last.start_ts, last.start_txn, last.stop_ts, last.stop_txn, rle,
                          last.deleted, false));
                        rle = 0;
                    }

                    last.value->data = vpack->data;
                    last.value->size = vpack->size;
                    WT_ERR(__rec_col_var_helper(session, r, salvage, last.value, durable_ts,
                      start_ts, start_txn, stop_ts, stop_txn, repeat_count, false, true));

                    /* Track if page has overflow items. */
                    r->ovfl_items = true;

                    ovfl_state = OVFL_USED;
                    continue;
                case OVFL_USED:
                    /*
                     * Original is an overflow item; we used it for a key and now we need another
                     * copy; read it into memory.
                     */
                    WT_ERR(__wt_dsk_cell_data_ref(session, WT_PAGE_COL_VAR, vpack, orig));

                    ovfl_state = OVFL_IGNORE;
                /* FALLTHROUGH */
                case OVFL_IGNORE:
                    /*
                     * Original is an overflow item and we were forced to copy it into memory, or
                     * the original wasn't an overflow item; use the data copied into orig.
                     */
                    data = orig->data;
                    size = (uint32_t)orig->size;
                    break;
                }
            }

compare:
            /*
             * If we have a record against which to compare, and the records compare equal,
             * increment the rle counter and continue. If the records don't compare equal, output
             * the last record and swap the last and current buffers: do NOT update the starting
             * record number, we've been doing that all along.
             */
            if (rle != 0) {
                if ((last.start_ts == start_ts && last.start_txn == start_txn &&
                      last.stop_ts == stop_ts && last.stop_txn == stop_txn) &&
                  ((deleted && last.deleted) ||
                      (!deleted && !last.deleted && last.value->size == size &&
                        memcmp(last.value->data, data, size) == 0))) {
                    /*
                     * The start time pair for deleted keys must be (WT_TS_NONE, WT_TXN_NONE) and
                     * stop time pair must be (WT_TS_MAX, WT_TXN_MAX) since we no longer select
                     * tombstone to write to disk and the deletion of the keys must be globally
                     * visible.
                     */
                    WT_ASSERT(session, (!deleted && !last.deleted) ||
                        (last.start_ts == WT_TS_NONE && last.start_txn == WT_TXN_NONE &&
                                         last.stop_ts == WT_TS_MAX && last.stop_txn == WT_TXN_MAX));
                    rle += repeat_count;
                    continue;
                }
                WT_ERR(
                  __rec_col_var_helper(session, r, salvage, last.value, durable_ts, last.start_ts,
                    last.start_txn, last.stop_ts, last.stop_txn, rle, last.deleted, false));
            }

            /*
             * Swap the current/last state.
             *
             * Reset RLE counter and turn on comparisons.
             */
            if (!deleted) {
                /*
                 * We can't simply assign the data values into the last buffer because they may have
                 * come from a copy built from an encoded/overflow cell and creating the next record
                 * is going to overwrite that memory. Check, because encoded/overflow cells aren't
                 * that common and we'd like to avoid the copy. If data was taken from the current
                 * unpack structure (which points into the page), or was taken from an update
                 * structure, we can just use the pointers, they're not moving.
                 */
                if (data == vpack->data || update_no_copy) {
                    last.value->data = data;
                    last.value->size = size;
                } else
                    WT_ERR(__wt_buf_set(session, last.value, data, size));
            }

            /* Free the update if it is external. */
            if (upd != NULL && F_ISSET(upd, WT_UPDATE_RESTORED_FROM_DISK))
                __wt_free_update_list(session, &upd);

            last.start_ts = start_ts;
            last.start_txn = start_txn;
            last.stop_ts = stop_ts;
            last.stop_txn = stop_txn;
            last.deleted = deleted;
            rle = repeat_count;
        }

        /*
         * The first time we find an overflow record we never used, discard the underlying blocks,
         * they're no longer useful.
         */
        if (ovfl_state == OVFL_UNUSED && vpack->raw != WT_CELL_VALUE_OVFL_RM)
            WT_ERR(__wt_ovfl_remove(session, page, vpack, F_ISSET(r, WT_REC_EVICT)));
    }

    /* Walk any append list. */
    for (ins = WT_SKIP_FIRST(WT_COL_APPEND(page));; ins = WT_SKIP_NEXT(ins)) {
        if (ins == NULL) {
            /*
             * If the page split, instantiate any missing records in
             * the page's name space. (Imagine record 98 is
             * transactionally visible, 99 wasn't created or is not
             * yet visible, 100 is visible. Then the page splits and
             * record 100 moves to another page. When we reconcile
             * the original page, we write record 98, then we don't
             * see record 99 for whatever reason. If we've moved
             * record 100, we don't know to write a deleted record
             * 99 on the page.)
             *
             * Assert the recorded record number is past the end of
             * the page.
             *
             * The record number recorded during the split is the
             * first key on the split page, that is, one larger than
             * the last key on this page, we have to decrement it.
             */
            if ((n = page->modify->mod_col_split_recno) == WT_RECNO_OOB)
                break;
            WT_ASSERT(session, n >= src_recno);
            n -= 1;

            upd = NULL;
        } else {
            WT_ERR(__wt_rec_upd_select(session, r, ins, NULL, NULL, &upd_select));
            upd = upd_select.upd;
            n = WT_INSERT_RECNO(ins);
        }

        while (src_recno <= n) {
            update_no_copy =
              upd == NULL || !F_ISSET(upd, WT_UPDATE_RESTORED_FROM_DISK); /* No data copy */
            deleted = false;

            /*
             * The application may have inserted records which left gaps in the name space, and
             * these gaps can be huge. If we're in a set of deleted records, skip the boring part.
             */
            if (src_recno < n) {
                deleted = true;
                if (last.deleted) {
                    /*
                     * The start time pair for deleted keys must be (WT_TS_NONE, WT_TXN_NONE) and
                     * stop time pair must be (WT_TS_MAX, WT_TXN_MAX) since we no longer select
                     * tombstone to write to disk and the deletion of the keys must be globally
                     * visible.
                     */
                    WT_ASSERT(session, last.start_ts == WT_TS_NONE &&
                        last.start_txn == WT_TXN_NONE && last.stop_ts == WT_TS_MAX &&
                        last.stop_txn == WT_TXN_MAX);
                    /*
                     * The record adjustment is decremented by one so we can naturally fall into the
                     * RLE accounting below, where we increment rle by one, then continue in the
                     * outer loop, where we increment src_recno by one.
                     */
                    skip = (n - src_recno) - 1;
                    rle += skip;
                    src_recno += skip;
                } else {
                    /* Set time pairs for the first deleted key in a deleted range. */
                    durable_ts = WT_TS_NONE;
                    start_ts = WT_TS_NONE;
                    start_txn = WT_TXN_NONE;
                    stop_ts = WT_TS_MAX;
                    stop_txn = WT_TXN_MAX;
                }
            } else if (upd == NULL) {
                /* The updates on the key are all uncommitted so we write a deleted key to disk. */
                durable_ts = WT_TS_NONE;
                start_ts = WT_TS_NONE;
                start_txn = WT_TXN_NONE;
                stop_ts = WT_TS_MAX;
                stop_txn = WT_TXN_MAX;

                deleted = true;
            } else {
                /* Set time pairs for a key. */
                durable_ts = upd_select.durable_ts;
                start_ts = upd_select.start_ts;
                start_txn = upd_select.start_txn;
                stop_ts = upd_select.stop_ts;
                stop_txn = upd_select.stop_txn;

                switch (upd->type) {
                case WT_UPDATE_MODIFY:
                    /*
                     * Impossible slot, there's no backing on-page item.
                     */
                    cbt->slot = UINT32_MAX;
                    WT_ERR(__wt_value_return_upd(cbt, upd));
                    data = cbt->iface.value.data;
                    size = (uint32_t)cbt->iface.value.size;
                    update_no_copy = false;
                    break;
                case WT_UPDATE_STANDARD:
                    data = upd->data;
                    size = upd->size;
                    break;
                case WT_UPDATE_TOMBSTONE:
                    durable_ts = WT_TS_NONE;
                    start_ts = WT_TS_NONE;
                    start_txn = WT_TXN_NONE;
                    stop_ts = WT_TS_MAX;
                    stop_txn = WT_TXN_MAX;
                    deleted = true;
                    break;
                default:
                    WT_ERR(__wt_illegal_value(session, upd->type));
                }
            }

            /*
             * Handle RLE accounting and comparisons -- see comment above, this code fragment does
             * the same thing.
             */
            if (rle != 0) {
                /*
                 * FIXME-PM-1521: Follow up issue with clang in WT-5341.
                 */
                if ((last.start_ts == start_ts && last.start_txn == start_txn &&
                      last.stop_ts == stop_ts && last.stop_txn == stop_txn) &&
                  ((deleted && last.deleted) ||
                      (!deleted && !last.deleted && last.value->size == size &&
                        memcmp(last.value->data, data, size) == 0))) {
                    /*
                     * The start time pair for deleted keys must be (WT_TS_NONE, WT_TXN_NONE) and
                     * stop time pair must be (WT_TS_MAX, WT_TXN_MAX) since we no longer select
                     * tombstone to write to disk and the deletion of the keys must be globally
                     * visible.
                     */
                    WT_ASSERT(session, (!deleted && !last.deleted) ||
                        (last.start_ts == WT_TS_NONE && last.start_txn == WT_TXN_NONE &&
                                         last.stop_ts == WT_TS_MAX && last.stop_txn == WT_TXN_MAX));
                    ++rle;
                    goto next;
                }
                WT_ERR(
                  __rec_col_var_helper(session, r, salvage, last.value, durable_ts, last.start_ts,
                    last.start_txn, last.stop_ts, last.stop_txn, rle, last.deleted, false));
            }

            /*
             * Swap the current/last state. We can't simply assign the data values into the last
             * buffer because they may be a temporary copy built from a chain of modified updates
             * and creating the next record will overwrite that memory. Check, we'd like to avoid
             * the copy. If data was taken from an update structure, we can just use the pointers,
             * they're not moving.
             */
            if (!deleted) {
                if (update_no_copy) {
                    last.value->data = data;
                    last.value->size = size;
                } else
                    WT_ERR(__wt_buf_set(session, last.value, data, size));
            }

            /* Free the update if it is external. */
            if (upd != NULL && F_ISSET(upd, WT_UPDATE_RESTORED_FROM_DISK))
                __wt_free_update_list(session, &upd);

            /* Ready for the next loop, reset the RLE counter. */
            last.start_ts = start_ts;
            last.start_txn = start_txn;
            last.stop_ts = stop_ts;
            last.stop_txn = stop_txn;
            last.deleted = deleted;
            rle = 1;

        /*
         * Move to the next record. It's not a simple increment because if it's the maximum record,
         * incrementing it wraps to 0 and this turns into an infinite loop.
         */
next:
            if (src_recno == UINT64_MAX)
                break;
            ++src_recno;
        }

        /*
         * Execute this loop once without an insert item to catch any missing records due to a
         * split, then quit.
         */
        if (ins == NULL)
            break;
    }

    /* If we were tracking a record, write it. */
    if (rle != 0)
        WT_ERR(__rec_col_var_helper(session, r, salvage, last.value, durable_ts, last.start_ts,
          last.start_txn, last.stop_ts, last.stop_txn, rle, last.deleted, false));

    /* Write the remnant page. */
    ret = __wt_rec_split_finish(session, r);

err:
    /* Free the update if it is external. */
    if (upd != NULL && F_ISSET(upd, WT_UPDATE_RESTORED_FROM_DISK))
        __wt_free_update_list(session, &upd);

    __wt_scr_free(session, &orig);
    return (ret);
}<|MERGE_RESOLUTION|>--- conflicted
+++ resolved
@@ -731,11 +731,7 @@
          * record, and in that case we'll do the comparisons, but we don't read overflow items just
          * to see if they match records on either side.
          */
-<<<<<<< HEAD
-        if (F_ISSET(vpack, WT_UNPACK_OVERFLOW)) {
-=======
         if (F_ISSET(vpack, WT_CELL_UNPACK_OVERFLOW)) {
->>>>>>> f19666a4
             ovfl_state = OVFL_UNUSED;
             goto record_loop;
         }
