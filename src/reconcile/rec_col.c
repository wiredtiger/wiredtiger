/*-
 * Copyright (c) 2014-present MongoDB, Inc.
 * Copyright (c) 2008-2014 WiredTiger, Inc.
 *	All rights reserved.
 *
 * See the file LICENSE for redistribution information.
 */

#include "wt_internal.h"

/*
 * __rec_col_fix_bulk_insert_split_check --
 *     Check if a bulk-loaded fixed-length column store page needs to split.
 */
static inline int
__rec_col_fix_bulk_insert_split_check(WT_CURSOR_BULK *cbulk)
{
    WT_BTREE *btree;
    WT_RECONCILE *r;
    WT_SESSION_IMPL *session;

    session = CUR2S(cbulk);
    r = cbulk->reconcile;
    btree = S2BT(session);

    if (cbulk->entry == cbulk->nrecs) {
        if (cbulk->entry != 0) {
            /*
             * If everything didn't fit, update the counters and split.
             *
             * Boundary: split or write the page.
             *
             * No need to have a minimum split size boundary, all pages are filled 100% except the
             * last, allowing it to grow in the future.
             */
            __wt_rec_incr(
              session, r, cbulk->entry, __bitstr_size((size_t)cbulk->entry * btree->bitcnt));
            WT_RET(__wt_rec_split(session, r, 0));
        }
        cbulk->entry = 0;
        cbulk->nrecs = WT_COL_FIX_BYTES_TO_ENTRIES(btree, r->space_avail);
    }
    return (0);
}

/*
 * __wt_bulk_insert_fix --
 *     Fixed-length column-store bulk insert.
 */
int
__wt_bulk_insert_fix(WT_SESSION_IMPL *session, WT_CURSOR_BULK *cbulk, bool deleted)
{
    WT_BTREE *btree;
    WT_CURSOR *cursor;
    WT_RECONCILE *r;
    WT_TIME_WINDOW tw;

    r = cbulk->reconcile;
    btree = S2BT(session);
    cursor = &cbulk->cbt.iface;

    WT_RET(__rec_col_fix_bulk_insert_split_check(cbulk));
    __bit_setv(
      r->first_free, cbulk->entry, btree->bitcnt, deleted ? 0 : ((uint8_t *)cursor->value.data)[0]);
    ++cbulk->entry;
    ++r->recno;

    /*
     * Initialize the time aggregate that's going into the parent page. It's necessary to update an
     * aggregate at least once if it's been initialized for merging, or it will fail validation.
     * Also, it should reflect the fact that we've just loaded a batch of stable values.
     */
    WT_TIME_WINDOW_INIT(&tw);
    WT_TIME_AGGREGATE_UPDATE(session, &r->cur_ptr->ta, &tw);
    return (0);
}

/*
 * __wt_bulk_insert_fix_bitmap --
 *     Fixed-length column-store bulk insert.
 */
int
__wt_bulk_insert_fix_bitmap(WT_SESSION_IMPL *session, WT_CURSOR_BULK *cbulk)
{
    WT_BTREE *btree;
    WT_CURSOR *cursor;
    WT_RECONCILE *r;
    WT_TIME_WINDOW tw;
    uint32_t entries, offset, page_entries, page_size;
    const uint8_t *data;

    r = cbulk->reconcile;
    btree = S2BT(session);
    cursor = &cbulk->cbt.iface;

    if (((r->recno - 1) * btree->bitcnt) & 0x7)
        WT_RET_MSG(session, EINVAL, "Bulk bitmap load not aligned on a byte boundary");
    for (data = cursor->value.data, entries = (uint32_t)cursor->value.size; entries > 0;
         entries -= page_entries, data += page_size) {
        WT_RET(__rec_col_fix_bulk_insert_split_check(cbulk));

        page_entries = WT_MIN(entries, cbulk->nrecs - cbulk->entry);
        page_size = __bitstr_size(page_entries * btree->bitcnt);
        offset = __bitstr_size(cbulk->entry * btree->bitcnt);
        memcpy(r->first_free + offset, data, page_size);
        cbulk->entry += page_entries;
        r->recno += page_entries;
    }

    /* Initialize the time aggregate that's going into the parent page. See note above. */
    WT_TIME_WINDOW_INIT(&tw);
    WT_TIME_AGGREGATE_UPDATE(session, &r->cur_ptr->ta, &tw);
    return (0);
}

/*
 * __wt_bulk_insert_var --
 *     Variable-length column-store bulk insert.
 */
int
__wt_bulk_insert_var(WT_SESSION_IMPL *session, WT_CURSOR_BULK *cbulk, bool deleted)
{
    WT_BTREE *btree;
    WT_RECONCILE *r;
    WT_REC_KV *val;
    WT_TIME_WINDOW tw;

    r = cbulk->reconcile;
    btree = S2BT(session);
    WT_TIME_WINDOW_INIT(&tw);

    val = &r->v;
    if (deleted) {
        val->cell_len = __wt_cell_pack_del(session, &val->cell, &tw, cbulk->rle);
        val->buf.data = NULL;
        val->buf.size = 0;
        val->len = val->cell_len;
    } else
        /*
         * Store the bulk cursor's last buffer, not the current value, we're tracking duplicates,
         * which means we want the previous value seen, not the current value.
         */
        WT_RET(
          __wt_rec_cell_build_val(session, r, cbulk->last.data, cbulk->last.size, &tw, cbulk->rle));

    /* Boundary: split or write the page. */
    if (WT_CROSSING_SPLIT_BND(r, val->len))
        WT_RET(__wt_rec_split_crossing_bnd(session, r, val->len));

    /* Copy the value onto the page. */
    if (btree->dictionary)
        WT_RET(__wt_rec_dict_replace(session, r, &tw, cbulk->rle, val));
    __wt_rec_image_copy(session, r, val);

    /* Initialize the time aggregate that's going into the parent page. See note above. */
    WT_TIME_AGGREGATE_UPDATE(session, &r->cur_ptr->ta, &tw);

    /* Update the starting record number in case we split. */
    r->recno += cbulk->rle;

    return (0);
}

/*
 * __rec_col_merge --
 *     Merge in a split page.
 */
static int
__rec_col_merge(WT_SESSION_IMPL *session, WT_RECONCILE *r, WT_PAGE *page)
{
    WT_ADDR *addr;
    WT_MULTI *multi;
    WT_PAGE_MODIFY *mod;
    WT_REC_KV *val;
    uint32_t i;

    mod = page->modify;

    val = &r->v;

    /* For each entry in the split array... */
    for (multi = mod->mod_multi, i = 0; i < mod->mod_multi_entries; ++multi, ++i) {
        /* Update the starting record number in case we split. */
        r->recno = multi->key.recno;

        /* Build the value cell. */
        addr = &multi->addr;
        __wt_rec_cell_build_addr(session, r, addr, NULL, false, r->recno);

        /* Boundary: split or write the page. */
        if (__wt_rec_need_split(r, val->len))
            WT_RET(__wt_rec_split_crossing_bnd(session, r, val->len));

        /* Copy the value onto the page. */
        __wt_rec_image_copy(session, r, val);
        WT_TIME_AGGREGATE_MERGE(session, &r->cur_ptr->ta, &addr->ta);
    }
    return (0);
}

/*
 * __wt_rec_col_int --
 *     Reconcile a column-store internal page.
 */
int
__wt_rec_col_int(WT_SESSION_IMPL *session, WT_RECONCILE *r, WT_REF *pageref)
{
    WT_ADDR *addr;
    WT_BTREE *btree;
    WT_CELL_UNPACK_ADDR *vpack, _vpack;
    WT_CHILD_STATE state;
    WT_DECL_RET;
    WT_PAGE *child, *page;
    WT_REC_KV *val;
    WT_REF *ref;
    WT_TIME_AGGREGATE ta;
    bool hazard;

    btree = S2BT(session);
    page = pageref->page;
    child = NULL;
    hazard = false;
    WT_TIME_AGGREGATE_INIT(&ta);

    val = &r->v;
    vpack = &_vpack;

    WT_RET(
      __wt_rec_split_init(session, r, page, pageref->ref_recno, btree->maxintlpage_precomp, 0));

    /* For each entry in the in-memory page... */
    WT_INTL_FOREACH_BEGIN (session, page, ref) {
        /* Update the starting record number in case we split. */
        r->recno = ref->ref_recno;

        /*
         * Modified child. The page may be emptied or internally created during a split.
         * Deleted/split pages are merged into the parent and discarded.
         */
        WT_ERR(__wt_rec_child_modify(session, r, ref, &hazard, &state));
        addr = NULL;
        child = ref->page;

        switch (state) {
        case WT_CHILD_IGNORE:
            /* Ignored child. */
            WT_CHILD_RELEASE_ERR(session, hazard, ref);
            continue;

        case WT_CHILD_MODIFIED:
            /*
             * Modified child. Empty pages are merged into the parent and discarded.
             */
            switch (child->modify->rec_result) {
            case WT_PM_REC_EMPTY:
                /*
                 * Column-store pages are almost never empty, as discarding a page would remove a
                 * chunk of the name space. The exceptions are pages created when the tree is
                 * created, and never filled.
                 */
                WT_CHILD_RELEASE_ERR(session, hazard, ref);
                continue;
            case WT_PM_REC_MULTIBLOCK:
                WT_ERR(__rec_col_merge(session, r, child));
                WT_CHILD_RELEASE_ERR(session, hazard, ref);
                continue;
            case WT_PM_REC_REPLACE:
                addr = &child->modify->mod_replace;
                break;
            default:
                WT_ERR(__wt_illegal_value(session, child->modify->rec_result));
            }
            break;
        case WT_CHILD_ORIGINAL:
            /* Original child. */
            break;
        case WT_CHILD_PROXY:
            /*
             * Deleted child where we write a proxy cell, not yet supported for column-store.
             */
            WT_ERR(__wt_illegal_value(session, state));
        }

        /*
         * Build the value cell. The child page address is in one of 3 places: if the page was
         * replaced, the page's modify structure references it and we built the value cell just
         * above in the switch statement. Else, the WT_REF->addr reference points to an on-page cell
         * or an off-page WT_ADDR structure: if it's an on-page cell and we copy it from the page,
         * else build a new cell.
         */
        if (addr == NULL && __wt_off_page(page, ref->addr))
            addr = ref->addr;
        if (addr == NULL) {
            __wt_cell_unpack_addr(session, page->dsk, ref->addr, vpack);
            if (F_ISSET(vpack, WT_CELL_UNPACK_TIME_WINDOW_CLEARED)) {
                /* Need to rebuild the cell with the updated time info. */
                __wt_rec_cell_build_addr(session, r, NULL, vpack, false, ref->ref_recno);
            } else {
                val->buf.data = ref->addr;
                val->buf.size = __wt_cell_total_len(vpack);
                val->cell_len = 0;
                val->len = val->buf.size;
            }
            WT_TIME_AGGREGATE_COPY(&ta, &vpack->ta);
        } else {
            __wt_rec_cell_build_addr(session, r, addr, NULL, false, ref->ref_recno);
            WT_TIME_AGGREGATE_COPY(&ta, &addr->ta);
        }
        WT_CHILD_RELEASE_ERR(session, hazard, ref);

        /* Boundary: split or write the page. */
        if (__wt_rec_need_split(r, val->len))
            WT_ERR(__wt_rec_split_crossing_bnd(session, r, val->len));

        /* Copy the value (which is in val, val == r->v) onto the page. */
        __wt_rec_image_copy(session, r, val);
        WT_TIME_AGGREGATE_MERGE(session, &r->cur_ptr->ta, &ta);
    }
    WT_INTL_FOREACH_END;

    /* Write the remnant page. */
    return (__wt_rec_split_finish(session, r));

err:
    WT_CHILD_RELEASE(session, hazard, ref);
    return (ret);
}

/*
 * __wt_col_fix_estimate_auxiliary_space --
 *     Estimate how much on-disk auxiliary space a fixed-length column store page will need.
 */
static uint32_t
__wt_col_fix_estimate_auxiliary_space(WT_PAGE *page)
{
    WT_INSERT *ins;
    uint32_t count;

    count = 0;

    /*
     * Iterate both the update and append lists to count the number of possible time windows. This
     * isn't free, but it's likely a win if it can avoid having to reallocate the write buffer in
     * the middle of reconciliation.
     *
     */
    WT_SKIP_FOREACH (ins, WT_COL_UPDATE_SINGLE(page))
        count++;
    WT_SKIP_FOREACH (ins, WT_COL_APPEND(page))
        count++;

    /* Add in the existing time windows. */
    if (WT_COL_FIX_TWS_SET(page))
        count += page->pg_fix_numtws;

    /*
     * Each time window record is two cells and might take up as much as 63 bytes:
     *     - 1: key cell descriptor byte
     *     - 5: key (32-bit recno offset)
     *     - 1: value cell descriptor byte
     *     - 1: value cell time window descriptor byte
     *     - 36: up to 4 64-bit timestamps
     *     - 18: up to 2 64-bit transaction ids
     *     - 1: zero byte for value length
     *     - 0: value
     *
     * For now, allocate enough space to hold a maximal cell pair for each possible time window.
     * This is perhaps too pessimistic. Also include the reservation for header space, since the
     * downstream code counts that in the auxiliary space.
     */
    return (count * 63 + WT_COL_FIX_AUXHEADER_RESERVATION);
}

#ifdef HAVE_DIAGNOSTIC
/*
 * __rec_col_fix_get_bitmap_size --
 *     Figure the bitmap size of a new page from the reconciliation info.
 */
static uint32_t
__rec_col_fix_get_bitmap_size(WT_SESSION_IMPL *session, WT_RECONCILE *r)
{
    uint32_t primary_size;

    /* Figure the size of the primary part of the page by subtracting off the header. */
    primary_size = r->aux_start_offset - WT_COL_FIX_AUXHEADER_RESERVATION;

    /* Subtract off the main page header. */
    return (primary_size - WT_PAGE_HEADER_BYTE_SIZE(S2BT(session)));
}
#endif

/*
 * __wt_rec_col_fix_addtw --
 *     Create a fixed-length column store time window cell and add it to the new page image.
 */
static int
__wt_rec_col_fix_addtw(
  WT_SESSION_IMPL *session, WT_RECONCILE *r, uint32_t recno_offset, WT_TIME_WINDOW *tw)
{
    WT_REC_KV *key, *val;
    size_t add_len, len;
    uint8_t keyspace[WT_INTPACK64_MAXSIZE], *p;

    WT_ASSERT(session,
      recno_offset <= ((__rec_col_fix_get_bitmap_size(session, r)) * 8) / S2BT(session)->bitcnt);

    key = &r->k;
    val = &r->v;

    /* Pack the key. */
    p = keyspace;
    WT_RET(__wt_vpack_uint(&p, sizeof(keyspace), recno_offset));
    key->buf.data = keyspace;
    key->buf.size = WT_PTRDIFF(p, keyspace);
    key->cell_len = __wt_cell_pack_leaf_key(&key->cell, 0, key->buf.size);
    key->len = key->cell_len + key->buf.size;

    /* Pack the value, which is empty, but with a time window. */
    WT_RET(__wt_rec_cell_build_val(session, r, NULL, 0, tw, 0));

    /* Figure how much space we need, and reallocate the page if about to run out. */
    len = key->len + val->len;
    if (len > r->aux_space_avail) {
        /*
         * Reallocate the page. Increase the size by 1/3 of the auxiliary space. This is arbitrary,
         * but chosen on purpose (instead of just doubling the size of the page image, which is the
         * usual thing to do) because we already made a generous estimate of the required auxiliary
         * space, and if we don't fit it's probably because a few extra updates happened, not
         * because a huge amount more time window data suddenly appeared. Use a fraction of the
         * current space to avoid adverse asymptotic behavior if a lot of stuff _did_ appear, but
         * not a huge one to avoid wasting memory.
         */
        add_len = (r->page_size - r->aux_start_offset) / 3;
        /* Just in case. */
        if (add_len < len)
            add_len = len * 2;
        WT_RET(__wt_rec_split_grow(session, r, add_len));
    }

    /* Copy both cells onto the page. This counts as one entry. */
    __wt_rec_auximage_copy(session, r, 0, key);
    __wt_rec_auximage_copy(session, r, 1, val);

    WT_TIME_AGGREGATE_UPDATE(session, &r->cur_ptr->ta, tw);

    /* If we're on key 3 we should have just written at most the 4th time window. */
    WT_ASSERT(session, r->aux_entries <= recno_offset + 1);

    return (0);
}

/*
 * __wt_rec_col_fix --
 *     Reconcile a fixed-width, column-store leaf page.
 */
int
__wt_rec_col_fix(
  WT_SESSION_IMPL *session, WT_RECONCILE *r, WT_REF *pageref, WT_SALVAGE_COOKIE *salvage)
{
    WT_BTREE *btree;
    WT_CELL *cell;
    WT_CELL_UNPACK_KV unpack;
    WT_CURSOR *hs_cursor;
    WT_DECL_RET;
    WT_INSERT *ins;
    WT_ITEM hs_recno_key;
    WT_PAGE *page;
    WT_UPDATE *upd;
    WT_UPDATE_SELECT upd_select;
    uint64_t curstartrecno, i, rawbitmapsize, origstartrecno, recno;
    uint32_t auxspace, bitmapsize, entry, maxrecs, nrecs, numtws, tw;
    uint8_t hs_recno_key_buf[WT_INTPACK64_MAXSIZE], *p, val;
    bool hs_clear;

    btree = S2BT(session);
    /*
     * Blank the unpack record in case we need to use it before unpacking anything into it. The
     * visibility code currently only uses the value and the time window, and asserts about the
     * type, but that could change so be careful.
     */
    memset(&unpack, 0, sizeof(unpack));
    page = pageref->page;
    upd = NULL;
    /* Track the start of the current page we're working on. Changes when we split. */
    curstartrecno = pageref->ref_recno;
    /* Also check where the disk image starts, which might be different in salvage. */
    origstartrecno = page->dsk == NULL ? WT_RECNO_OOB : page->dsk->recno;

    /*
     * When removing a key due to a tombstone with a durable timestamp of "none", also remove the
     * history store contents associated with that key. It's safe to do even if we fail
     * reconciliation after the removal, the history store content must be obsolete in order for us
     * to consider removing the key.
     *
     * Ignore if this is metadata, as metadata doesn't have any history.
     *
     * Some code paths, such as schema removal, involve deleting keys in metadata and assert that
     * they shouldn't open new dhandles. In those cases we won't ever need to blow away history
     * store content, so we can skip this.
     */
    hs_cursor = NULL;
    hs_clear = F_ISSET(S2C(session), WT_CONN_HS_OPEN) &&
      !F_ISSET(session, WT_SESSION_NO_DATA_HANDLES) && !WT_IS_HS(btree->dhandle) &&
      !WT_IS_METADATA(btree->dhandle);

    /*
     * The configured max leaf page size is the size of the bitmap data on the page, not including
     * the time window data. The actual page size is (often) larger. Estimate how much more space we
     * need. This isn't a guarantee (more inserts can happen while we're working) but it should
     * avoid needing to reallocate the page buffer in the common case.
     *
     * Do this before fiddling around with the salvage logic so the latter can make sure the page
     * size doesn't try to grow past 2^32.
     */
    auxspace = __wt_col_fix_estimate_auxiliary_space(page);

    /*
     * The salvage code may have found overlapping ranges in the key namespace, in which case we're
     * given (a) either a count of missing entries to write at the beginning of the page or a count
     * of existing entries to skip over at the start of the page, and (b) a count of the number of
     * entries to take from the page.
     *
     * In theory we shouldn't ever get pages with overlapping key ranges, even during salvage.
     * Because all the pages are the same size, they should always begin at the same recnos,
     * regardless of what might have happened at runtime.
     *
     * In practice this is not so clear; there are at least three ways that odd-sized pages can
     * appear (and it's possible that more might be added in the future) and once that happens, it
     * can happen differently on different runs and lead to overlapping key ranges detected during
     * salvage. (Because pages are never merged once written, in order to get overlapping ranges of
     * keys in VLCS one must also be seeing the results of different splits on different runs, so
     * such scenarios are within the scope of what salvage needs to handle.)
     *
     * First, odd-sized pages can be generated by in-memory (append) splits. These do not honor the
     * configured page size and are based on in-memory size estimates, which in FLCS are quite
     * different from on-disk sizes. The resulting sizes can be completely arbitrary. Note that even
     * if things are changed to keep this from happening in the future, it has been this way for a
     * long time so it's reasonable to assume that in general any deployed database with an FLCS
     * column can already have odd-sized pages in it.
     *
     * Second, it isn't clear that we prevent the user from changing the configured leaf_page_max
     * after there are already pages in the database, nor is it clear that we should; if this were
     * to happen we'll then have pages of multiple sizes. This is less likely to generate
     * overlapping ranges, but it isn't impossible, especially in conjunction with the next case.
     *
     * Third, because at salvage time we account for missing key ranges by writing larger pages and
     * splitting them again later, as described below, if there are odd-sized pages before salvage,
     * running salvage can shift around where the page boundaries are. Thus on a subsequent salvage
     * run, overlaps that wouldn't otherwise be possible can manifest.
     *
     * For these reasons, and because we don't want to have to refit the code later if more reasons
     * appear, and because it doesn't cost much, we do check for overlapping ranges during salvage
     * (this doesn't even require additional code because the column-store internal pages are the
     * same for VLCS and FLCS) and handle it here.
     */
    if (salvage != NULL) {
        /* We should not already be done. */
        WT_ASSERT(session, salvage->done == false);

        /* We shouldn't both have missing records to insert and records to skip. */
        WT_ASSERT(session, salvage->missing == 0 || salvage->skip == 0);

        /* If there's a page, we shouldn't have been asked for more than was already on the page. */
        WT_ASSERT(
          session, page->dsk == NULL || salvage->skip + salvage->take <= page->dsk->u.entries);
        /* Allow us to be called without a disk page, to generate a fresh page of missing items. */
        WT_ASSERT(session,
          page->dsk != NULL || (salvage->missing > 0 && salvage->skip + salvage->take == 0));

        /*
         * The upstream code changed the page start "for" us; assert things are as expected. That
         * is: it should have been adjusted either down by the missing count or up by the skip
         * count. Skip if there's no disk image since in that case there's no original start. Under
         * normal circumstances salvage will always have a disk image, since that's the point, but
         * this code is deliberately written so salvage can ask it to generate fresh pages of zeros
         * to help populate missing ranges of the key space, and if code for that ever appears it
         * won't have a disk image to pass.
         */
        WT_ASSERT(session,
          page->dsk == NULL ||
            (curstartrecno + salvage->missing == origstartrecno + salvage->skip));

        /*
         * Compute how much space we need for the resulting bitmap data.
         *
         * This may be vastly greater than the intended maximum page size. If a page gets corrupted
         * and is thus lost, its entire key range will be missing, and on the next page we'll be
         * asked to fill in those keys. In fact, if a series of pages goes missing, all the dropped
         * keys will appear in salvage->missing on the next keys. So salvage->missing may be not
         * only greater than the maximum page size but a multiple of it. Since we cannot split
         * during salvage, and unlike VLCS we have no compact representation for a large range of
         * deleted keys, if this happens the only possible approach is to create a monster page,
         * write it out, and live with it, since it also currently isn't possible to re-split it
         * later once it's been created.
         *
         * FUTURE: I've intentionally written the code here to allow the upstream code to
         * manufacture empty new pages and reconcile each of them with salvage->missing equal to the
         * intended items per page, instead of asking us to produce monster pages, since doing so
         * was cheap. Whether doing this in the upstream code is feasible or not I dunno, but it's
         * perhaps worth looking into.
         *
         * FUTURE: Alternatively, when we get fast-delete support for column store it is reasonable
         * to teach the upstream code to produce fast-delete entries for whole missing pages rather
         * than have us materialize all the zeros.
         *
         * In principle if we have a small number of entries to take, we could generate a small page
         * rather than allocating the full size. At least for the moment this won't work because we
         * assume elsewhere that any small page might be appended to.
         */
        rawbitmapsize = WT_ALIGN(
          WT_COL_FIX_ENTRIES_TO_BYTES(btree, salvage->take + salvage->missing), btree->allocsize);

        /* Salvage is the backup plan: don't let this fail. */
        auxspace *= 2;

        if (rawbitmapsize + auxspace > UINT32_MAX || salvage->take + salvage->missing > UINT32_MAX)
            WT_RET_PANIC(session, WT_PANIC,
              "%s page too large (%" PRIu64 "); cannot split it during salvage",
              __wt_page_type_string(page->type), rawbitmapsize + auxspace);

        bitmapsize = (uint32_t)rawbitmapsize;
        if (bitmapsize < btree->maxleafpage)
            bitmapsize = btree->maxleafpage;
    } else {
        /* Under ordinary circumstances the bitmap size is the configured maximum page size. */
        bitmapsize = btree->maxleafpage;

        /* If not in salvage, there should be no shenanigans with the page start. */
        WT_ASSERT(session, page->dsk == NULL || curstartrecno == origstartrecno);

        /*
         * In theory the page could have been generated by a prior salvage run and be oversized. If
         * so, preserve the size. In principle such pages should be split, but the logic below does
         * not support that and I don't want to complicate it just to support this (very marginal)
         * case.
         */
        if (bitmapsize < __bitstr_size((size_t)page->entries * btree->bitcnt))
            bitmapsize = (uint32_t)__bitstr_size((size_t)page->entries * btree->bitcnt);
    }

    WT_RET(__wt_rec_split_init(session, r, page, curstartrecno, bitmapsize, auxspace));

    /* Remember where we are. */
    entry = 0;

    if (salvage != NULL) {
        /* If salvage wants us to insert entries, do that. */
        if (salvage->missing > 0) {
            memset(r->first_free, 0, __bitstr_size((size_t)salvage->missing * btree->bitcnt));
            entry += (uint32_t)salvage->missing;
            salvage->missing = 0;
        }

        /*
         * Now copy the entries from the page data. We could proceed one at a time until we reach
         * byte-alignment and then memcpy, but don't do that, on the grounds that it would be easy
         * to get the code wrong and hard to test it.
         */
        for (i = salvage->skip; i < salvage->skip + salvage->take; i++, entry++)
            __bit_setv(
              r->first_free, entry, btree->bitcnt, __bit_getv(page->pg_fix_bitf, i, btree->bitcnt));
        salvage->skip = 0;
        salvage->take = 0;
    } else if (page->entries != 0) {
        /* Copy the original, disk-image bytes into place. */
        memcpy(
          r->first_free, page->pg_fix_bitf, __bitstr_size((size_t)page->entries * btree->bitcnt));
        entry += page->entries;
    }

    /* Remember how far we can go before the end of page. */
    maxrecs = WT_COL_FIX_BYTES_TO_ENTRIES(btree, r->space_avail);

    /*
     * Iterate over the data items on the page. We need to go through both the insert list and the
     * timestamp index together, to make sure that if we have an update for an item that also has a
     * time window in the existing on-disk page we write out at most one time window and it's the
     * one from the update. (Also, we want the keys to come out in order.)
     *
     * Note that if we're in salvage, we might be changing the page's start recno. This makes the
     * offset computations complicated: offsets from the old page are relative to the old page start
     * (origstartrecno, which came from the disk image) and offsets from the new page are relative
     * to the new page start, which is curstartrecno. (And also ref->recno, but we don't use the
     * latter in case anyone wants to rewrite this code to split in the middle of the existing
     * bitmap.)
     *
     * So for time windows, when reading compute the absolute recno by adding the old page start,
     * and recompute it against the new page start when writing. (Note that at this point we can't
     * have split yet, so these are the same if we aren't in salvage, but if we changed things so
     * that we could, this would still be the correct computation.)
     *
     * Apply the bitmap data changes from the update too, of course.
     *
     * Note: origstartrecno is not valid if there is no prior disk image, but in that case there
     * will also be no time windows, and also nothing in the update (rather than insert) list.
     */

    tw = 0;
    numtws = WT_COL_FIX_TWS_SET(page) ? page->pg_fix_numtws : 0;

    if (salvage != NULL && salvage->skip > 0) {
        /* Salvage wanted us to skip some records. Skip their time windows too. */
        WT_ASSERT(session, curstartrecno > origstartrecno);
        while (tw < numtws && origstartrecno + page->pg_fix_tws[tw].recno_offset < curstartrecno)
            tw++;
    }

    WT_SKIP_FOREACH (ins, WT_COL_UPDATE_SINGLE(page)) {
        recno = WT_INSERT_RECNO(ins);

        if (salvage != NULL && (recno < curstartrecno || recno >= curstartrecno + entry))
            /* Update for skipped item. Shouldn't happen, but just in case it does, skip it. */
            continue;

        /* Copy in all the preexisting time windows for keys before this one. */
        while (tw < numtws && origstartrecno + page->pg_fix_tws[tw].recno_offset < recno) {
            /* Get the previous time window so as to copy it. */
            cell = WT_COL_FIX_TW_CELL(page, &page->pg_fix_tws[tw]);
            __wt_cell_unpack_kv(session, page->dsk, cell, &unpack);

            /* If it's from a previous run, it might become empty; if so, skip it. */
            if (!WT_TIME_WINDOW_IS_EMPTY(&unpack.tw))
                WT_ERR(__wt_rec_col_fix_addtw(session, r,
                  (uint32_t)(origstartrecno + page->pg_fix_tws[tw].recno_offset - curstartrecno),
                  &unpack.tw));
            tw++;
        }

        /*
         * Fake up an unpack record to pass to update selection; it needs to have the current
         * on-disk value and its timestamp, if any, and it also needs to be tagged as a value cell.
         * This is how that value gets into the history store if that's needed.
         */
        if (tw < numtws && origstartrecno + page->pg_fix_tws[tw].recno_offset == recno) {
            /* Get the on-disk time window by unpacking the value cell. */
            cell = WT_COL_FIX_TW_CELL(page, &page->pg_fix_tws[tw]);
            __wt_cell_unpack_kv(session, page->dsk, cell, &unpack);
        } else {
            /* Fake up a value cell with a default time window. */
            unpack.type = WT_CELL_VALUE;
            WT_TIME_WINDOW_INIT(&unpack.tw);
        }

        /*
         * Stick in the current on-disk value. We can't use __bit_getv_recno here because it
         * implicitly uses pageref->ref_recno to figure the offset; that's wrong if salvage has
         * changed the page origin.
         */
        WT_ASSERT(session, page->dsk != NULL && origstartrecno != WT_RECNO_OOB);
        val = __bit_getv(page->pg_fix_bitf, recno - origstartrecno, btree->bitcnt);
        unpack.data = &val;
        unpack.size = 1;

        WT_ERR(__wt_rec_upd_select(session, r, ins, NULL, &unpack, &upd_select));
        upd = upd_select.upd;
        if (upd == NULL) {
            /*
             * It apparently used to be possible to get back no update but a nonempty time window to
             * apply to the current on-disk value. As of Oct. 2021 this is no longer the case;
             * instead we get back an update with a copy of the current on-disk value. In case of
             * future changes, assert that there's nothing to do.
             */
            WT_ASSERT(session, WT_TIME_WINDOW_IS_EMPTY(&upd_select.tw));
            continue;
        }

        /* If there's an update to apply, apply the value. */

        if (upd->type == WT_UPDATE_TOMBSTONE) {
            /*
             * When removing a key due to a tombstone with a durable timestamp of "none", also
             * remove the history store contents associated with that key.
             */
            if (upd_select.tw.durable_stop_ts == WT_TS_NONE && hs_clear) {
                p = hs_recno_key_buf;
                WT_ERR(__wt_vpack_uint(&p, 0, recno));
                hs_recno_key.data = hs_recno_key_buf;
                hs_recno_key.size = WT_PTRDIFF(p, hs_recno_key_buf);

                /* Open a history store cursor if we don't yet have one. */
                if (hs_cursor == NULL)
                    WT_ERR(__wt_curhs_open(session, NULL, &hs_cursor));

                /* From WT_TS_NONE to delete all the history store content of the key. */
                WT_ERR(__wt_hs_delete_key_from_ts(session, hs_cursor, btree->id, &hs_recno_key,
                  WT_TS_NONE, false, F_ISSET(r, WT_REC_CHECKPOINT_RUNNING)));

                WT_STAT_CONN_INCR(session, cache_hs_key_truncate_onpage_removal);
                WT_STAT_DATA_INCR(session, cache_hs_key_truncate_onpage_removal);
            }

            val = 0;
        } else {
            /* MODIFY is not allowed in FLCS. */
            WT_ASSERT(session, upd->type == WT_UPDATE_STANDARD);
            val = *upd->data;
        }

        /* Write the data. */
        __bit_setv(r->first_free, recno - curstartrecno, btree->bitcnt, val);

        /* Write the time window. */
        if (!WT_TIME_WINDOW_IS_EMPTY(&upd_select.tw))
            WT_ERR(__wt_rec_col_fix_addtw(
              session, r, (uint32_t)(recno - curstartrecno), &upd_select.tw));

        /* If there was an entry in the time windows index for this key, skip over it. */
        if (tw < numtws && origstartrecno + page->pg_fix_tws[tw].recno_offset == recno)
            tw++;

        /* We should never see an update off the end of the tree. Those should be inserts. */
        WT_ASSERT(session, recno - curstartrecno < entry);
    }

    /* Copy all the remaining time windows, if any. */
    while (tw < numtws) {
        /* Get the old page's time window so as to copy it. */
        cell = WT_COL_FIX_TW_CELL(page, &page->pg_fix_tws[tw]);
        __wt_cell_unpack_kv(session, page->dsk, cell, &unpack);

        recno = origstartrecno + page->pg_fix_tws[tw].recno_offset;
        if (salvage != NULL && (recno < curstartrecno || recno >= curstartrecno + entry))
            /* This time window is for an item salvage wants us to skip. */
            continue;

        /* If it's from a previous run, it might become empty; if so, skip it. */
        if (!WT_TIME_WINDOW_IS_EMPTY(&unpack.tw))
            WT_ERR(
              __wt_rec_col_fix_addtw(session, r, (uint32_t)(recno - curstartrecno), &unpack.tw));
        tw++;
    }

    /*
     * Figure out how much more space is left. This is how many more entries will fit in in the
     * bitmap data. We have to accommodate the auxiliary data for those entries, even if it becomes
     * large. We can't split based on the auxiliary image size, at least not without a major
     * rewrite.
     */
    nrecs = maxrecs - entry;
    r->recno += entry;

    /* Walk any append list. */
    for (ins = WT_SKIP_FIRST(WT_COL_APPEND(page));; ins = WT_SKIP_NEXT(ins)) {
        if (ins == NULL) {
            /*
             * If the page split, instantiate any missing records in
             * the page's name space. (Imagine record 98 is
             * transactionally visible, 99 wasn't created or is not
             * yet visible, 100 is visible. Then the page splits and
             * record 100 moves to another page. When we reconcile
             * the original page, we write record 98, then we don't
             * see record 99 for whatever reason. If we've moved
             * record 100, we don't know to write a deleted record
             * 99 on the page.)
             *
             * The record number recorded during the split is the
             * first key on the split page, that is, one larger than
             * the last key on this page, we have to decrement it.
             *
             * Assert that we haven't already overrun the split; that is,
             * r->recno (the next key to write) should not be greater.
             */
            if ((recno = page->modify->mod_col_split_recno) == WT_RECNO_OOB)
                break;

            WT_ASSERT(session, r->recno <= recno);
            recno -= 1;

            /*
             * The following loop assumes records to write, and the previous key might have been
             * visible. If so, we had r->recno == recno before the decrement.
             */
            if (r->recno > recno)
                break;
            upd = NULL;
            /* Make sure not to apply an uninitialized time window, or one from another key. */
            WT_TIME_WINDOW_INIT(&unpack.tw);
        } else {
            /* We shouldn't ever get appends during salvage. */
            WT_ASSERT(session, salvage == NULL);

            WT_ERR(__wt_rec_upd_select(session, r, ins, NULL, NULL, &upd_select));
            upd = upd_select.upd;
            recno = WT_INSERT_RECNO(ins);
            /*
             * Currently __wt_col_modify assumes that all restored updates are updates rather than
             * appends. Therefore, if we see an invisible update, we need to write a value under it
             * (instead of just skipping by) -- otherwise, when it's restored after reconciliation
             * is done, __wt_col_modify mishandles it. Fixing __wt_col_modify to handle restored
             * appends appears to be straightforward (and would reduce the tendency of the end of
             * the tree to move around nontransactionally) but is not on the critical path, so I'm
             * not going to do it for now. But in principle we can check here for a null update and
             * continue to the next insert entry.
             */
        }
        for (;;) {
            /*
             * The application may have inserted records which left gaps in the name space. Note:
             * nrecs is the number of bitmap entries left on the page.
             */
            for (; nrecs > 0 && r->recno < recno; --nrecs, ++entry, ++r->recno)
                __bit_setv(r->first_free, entry, btree->bitcnt, 0);

            if (nrecs > 0) {
                /* There's still space; write the inserted value. */
                WT_ASSERT(session, curstartrecno + entry == recno);
                if (upd == NULL || upd->type == WT_UPDATE_TOMBSTONE)
                    val = 0;
                else {
                    /* MODIFY is not allowed in FLCS. */
                    WT_ASSERT(session, upd->type == WT_UPDATE_STANDARD);
                    val = *upd->data;
                }
                __bit_setv(r->first_free, entry, btree->bitcnt, val);
                if (upd != NULL && !WT_TIME_WINDOW_IS_EMPTY(&upd_select.tw))
                    WT_ERR(__wt_rec_col_fix_addtw(session, r, entry, &upd_select.tw));
                --nrecs;
                ++entry;
                ++r->recno;
                break;
            }

            /*
             * If everything didn't fit, update the counters and split.
             *
             * Boundary: split or write the page.
             *
             * No need to have a minimum split size boundary, all pages are filled 100% except the
             * last, allowing it to grow in the future.
             */
            __wt_rec_incr(session, r, entry, __bitstr_size((size_t)entry * btree->bitcnt));
<<<<<<< HEAD
=======
            WT_RET(__wt_rec_split(session, r, 0));
>>>>>>> 8d2c51c2

            /* If there are entries we didn't write timestamps for, aggregate a stable timestamp. */
            if (r->aux_entries < r->entries) {
                WT_TIME_WINDOW_INIT(&unpack.tw);
                WT_TIME_AGGREGATE_UPDATE(session, &r->cur_ptr->ta, &unpack.tw);
            }

            /* Now split. */
            WT_ERR(__wt_rec_split(session, r, 0, false));

            /* (Re)calculate the number of entries per page. */
            entry = 0;
            nrecs = maxrecs;
            curstartrecno = r->recno;
        }

        /*
         * Execute this loop once without an insert item to catch any missing records due to a
         * split, then quit.
         */
        if (ins == NULL)
            break;
    }

    /* Update the counters. */
    __wt_rec_incr(session, r, entry, __bitstr_size((size_t)entry * btree->bitcnt));

    /*
     * If there are entries we didn't write timestamps for, aggregate in a stable timestamp. Do this
     * when there are no entries too, just in case that happens. Otherwise the aggregate, which was
     * initialized for merging, will fail validation if nothing's been merged into it.
     */
    if (r->aux_entries < r->entries || r->entries == 0) {
        WT_TIME_WINDOW_INIT(&unpack.tw);
        WT_TIME_AGGREGATE_UPDATE(session, &r->cur_ptr->ta, &unpack.tw);
    }

    /* Write the remnant page. */
    WT_ERR(__wt_rec_split_finish(session, r));

err:
    if (hs_cursor != NULL)
        WT_TRET(hs_cursor->close(hs_cursor));

    return (ret);
}

/*
 * __wt_rec_col_fix_write_auxheader --
 *     Write the auxiliary header into the page image.
 */
void
__wt_rec_col_fix_write_auxheader(WT_SESSION_IMPL *session, WT_RECONCILE *r, uint32_t entries,
  uint32_t auxentries, uint8_t *image, size_t size)
{
    WT_BTREE *btree;
    uint32_t auxdataoffset, auxheaderoffset, bitmapsize, offset;
    uint8_t *endp, *p;

    btree = S2BT(session);
    WT_UNUSED(size); /* only used in DIAGNOSTIC */

    WT_ASSERT(session, size <= UINT32_MAX);

    /*
     * Compute some positions.
     *
     * If the page is full, or oversized, the page contents are as follows:
     *    - the page header
     *    - the bitmap data
     *    - the auxiliary header
     *    - the auxiliary data
     *
     * If the page is not full, the page contents are as follows:
     *    - the page header
     *    - the bitmap data
     *    - the auxiliary header
     *    - some waste space
     *    - the auxiliary data
     *
     * During normal operation we don't know if the page will be full or not; if it isn't already
     * full this depends on the append list, but we can only iterate the append list once (for
     * atomicity) and we need to start writing auxiliary data before we get to that point.
     *
     * Therefore, we always begin the page assuming the primary data will be a full page, and write
     * the auxiliary data in the proper position for that. If the page ends up not full, there is a
     * gap. We always write the auxiliary header immediately after the bitmap data, so we can find
     * it easily when we read the page back in; the gap thus appears between the auxiliary header
     * and the auxiliary data.
     *
     * (FUTURE: if the auxiliary data is small we could memmove it; this isn't free, but might be
     * cheaper than writing out the waste space and then reading it back in. Note that in an ideal
     * world only the last page in the tree is short, so the waste is limited, but currently there
     * are also other ways for odd-sized pages to appear.)
     *
     * Salvage needs to be able to write out oversized pages, and then once that happens currently
     * they can't be split again later. For these pages we know what the bitmap size will be
     * (because there are no appends during salvage, and if we see appends to an oversize page at
     * some later point we aren't going to grow the page and they'll go on the next one) so we can
     * always put the auxiliary data in the right place up front.
     *
     * However, this means that we should not assume the bitmap size is given by the btree maximum
     * leaf page size but get it from the reconciliation info.
     */

    /* Figure how much primary data we have. */
    bitmapsize = __bitstr_size(entries * btree->bitcnt);

    /* The auxiliary header goes after the bitmap, which goes after the page header. */
    auxheaderoffset = WT_PAGE_HEADER_BYTE_SIZE(btree) + bitmapsize;

    /* The auxiliary data goes wherever we have been writing it. */
    auxdataoffset = r->aux_start_offset;

    /* This should be at or after the place it goes on a normal-sized page. */
    WT_ASSERT(session, auxdataoffset >= btree->maxleafpage + WT_COL_FIX_AUXHEADER_RESERVATION);

    /* This should also have left sufficient room for the header. */
    WT_ASSERT(session, auxdataoffset >= auxheaderoffset + WT_COL_FIX_AUXHEADER_RESERVATION);

    /*
     * If there is no auxiliary data, we will have already shortened the image size to discard the
     * auxiliary section and the auxiliary section should be past the end. In this case, skip the
     * header. This writes a page compatible with earlier versions. On odd-sized pages, e.g. the
     * last page in the tree, this also avoids the space wastage described above.
     */
    if (auxentries == 0) {
        WT_ASSERT(session, auxdataoffset >= size);
        return;
    }

    /* The offset we're going to write is the distance from the header start to the data. */
    offset = auxdataoffset - auxheaderoffset;

    /*
     * Encoding the offset should fit -- either it is less than what encodes to 1 byte or greater
     * than or equal to the maximum header size. This works out to asserting that the latter is less
     * than the maximum 1-byte-encoded integer. That in turn is a static condition.
     *
     * This in turn guarantees that the pack calls cannot fail.
     */
    WT_STATIC_ASSERT(WT_COL_FIX_AUXHEADER_SIZE_MAX < POS_1BYTE_MAX);

    /* Should not be overwriting anything. */
    WT_ASSERT(session, image[auxheaderoffset] == 0);

    p = image + auxheaderoffset;
    endp = image + auxdataoffset;

    *(p++) = WT_COL_FIX_VERSION_TS;
    WT_IGNORE_RET(__wt_vpack_uint(&p, WT_PTRDIFF32(endp, p), auxentries));
    WT_IGNORE_RET(__wt_vpack_uint(&p, WT_PTRDIFF32(endp, p), offset));
    WT_ASSERT(session, p <= endp);
}

/*
 * __rec_col_var_helper --
 *     Create a column-store variable length record cell and write it onto a page.
 */
static int
__rec_col_var_helper(WT_SESSION_IMPL *session, WT_RECONCILE *r, WT_SALVAGE_COOKIE *salvage,
  WT_ITEM *value, WT_TIME_WINDOW *tw, uint64_t rle, bool deleted, bool overflow_type)
{
    WT_BTREE *btree;
    WT_REC_KV *val;

    btree = S2BT(session);
    val = &r->v;

    /*
     * Occasionally, salvage needs to discard records from the beginning or end of the page, and
     * because the items may be part of a RLE cell, do the adjustments here. It's not a mistake we
     * don't bother telling our caller we've handled all the records from the page we care about,
     * and can quit processing the page: salvage is a rare operation and I don't want to complicate
     * our caller's loop.
     */
    if (salvage != NULL) {
        if (salvage->done)
            return (0);
        if (salvage->skip != 0) {
            if (rle <= salvage->skip) {
                salvage->skip -= rle;
                return (0);
            }
            rle -= salvage->skip;
            salvage->skip = 0;
        }
        if (salvage->take != 0) {
            if (rle <= salvage->take)
                salvage->take -= rle;
            else {
                rle = salvage->take;
                salvage->take = 0;
            }
            if (salvage->take == 0)
                salvage->done = true;
        }
    }

    if (deleted) {
        val->cell_len = __wt_cell_pack_del(session, &val->cell, tw, rle);
        val->buf.data = NULL;
        val->buf.size = 0;
        val->len = val->cell_len;
    } else if (overflow_type) {
        val->cell_len =
          __wt_cell_pack_ovfl(session, &val->cell, WT_CELL_VALUE_OVFL, tw, rle, value->size);
        val->buf.data = value->data;
        val->buf.size = value->size;
        val->len = val->cell_len + value->size;
    } else
        WT_RET(__wt_rec_cell_build_val(session, r, value->data, value->size, tw, rle));

    /* Boundary: split or write the page. */
    if (__wt_rec_need_split(r, val->len))
        WT_RET(__wt_rec_split_crossing_bnd(session, r, val->len));

    /* Copy the value onto the page. */
    if (!deleted && !overflow_type && btree->dictionary)
        WT_RET(__wt_rec_dict_replace(session, r, tw, rle, val));
    __wt_rec_image_copy(session, r, val);
    WT_TIME_AGGREGATE_UPDATE(session, &r->cur_ptr->ta, tw);

    /* Update the starting record number in case we split. */
    r->recno += rle;

    return (0);
}

/*
 * __wt_rec_col_var --
 *     Reconcile a variable-width column-store leaf page.
 */
int
__wt_rec_col_var(
  WT_SESSION_IMPL *session, WT_RECONCILE *r, WT_REF *pageref, WT_SALVAGE_COOKIE *salvage)
{
    enum { OVFL_IGNORE, OVFL_UNUSED, OVFL_USED } ovfl_state;
    struct {
        WT_ITEM *value; /* Value */
        WT_TIME_WINDOW tw;
        bool deleted; /* If deleted */
    } last;
    WT_BTREE *btree;
    WT_CELL *cell;
    WT_CELL_UNPACK_KV *vpack, _vpack;
    WT_COL *cip;
    WT_CURSOR *hs_cursor;
    WT_CURSOR_BTREE *cbt;
    WT_DECL_ITEM(orig);
    WT_DECL_RET;
    WT_INSERT *ins;
    WT_ITEM hs_recno_key;
    WT_PAGE *page;
    WT_TIME_WINDOW clear_tw, *twp;
    WT_UPDATE *upd;
    WT_UPDATE_SELECT upd_select;
    uint64_t n, nrepeat, repeat_count, rle, skip, src_recno;
    uint32_t i, size;
    uint8_t *p, hs_recno_key_buf[WT_INTPACK64_MAXSIZE];
    bool deleted, hs_clear, orig_deleted, update_no_copy;
    const void *data;

    btree = S2BT(session);
    vpack = &_vpack;
    page = pageref->page;
    WT_TIME_WINDOW_INIT(&clear_tw);
    twp = NULL;
    upd = NULL;
    size = 0;
    data = NULL;

    cbt = &r->update_modify_cbt;
    cbt->iface.session = (WT_SESSION *)session;

    /* Set the "last" values to cause failure if they're not set. */
    last.value = r->last;
    WT_TIME_WINDOW_INIT(&last.tw);
    last.deleted = false;

    /*
     * When removing a key due to a tombstone with a durable timestamp of "none", also remove the
     * history store contents associated with that key. It's safe to do even if we fail
     * reconciliation after the removal, the history store content must be obsolete in order for us
     * to consider removing the key.
     *
     * Ignore if this is metadata, as metadata doesn't have any history.
     *
     * Some code paths, such as schema removal, involve deleting keys in metadata and assert that
     * they shouldn't open new dhandles. In those cases we won't ever need to blow away history
     * store content, so we can skip this.
     */
    hs_cursor = NULL;
    hs_clear = F_ISSET(S2C(session), WT_CONN_HS_OPEN) &&
      !F_ISSET(session, WT_SESSION_NO_DATA_HANDLES) && !WT_IS_HS(btree->dhandle) &&
      !WT_IS_METADATA(btree->dhandle);

    WT_RET(
      __wt_rec_split_init(session, r, page, pageref->ref_recno, btree->maxleafpage_precomp, 0));

    WT_RET(__wt_scr_alloc(session, 0, &orig));

    /*
     * The salvage code may be calling us to reconcile a page where there were missing records in
     * the column-store name space. If taking the first record from on the page, it might be a
     * deleted record, so we have to give the RLE code a chance to figure that out. Else, if not
     * taking the first record from the page, write a single element representing the missing
     * records onto a new page. (Don't pass the salvage cookie to our helper function in this case,
     * we're handling one of the salvage cookie fields on our own, and we don't need the helper
     * function's assistance.)
     */
    rle = 0;
    if (salvage != NULL && salvage->missing != 0) {
        if (salvage->skip == 0) {
            rle = salvage->missing;
            last.deleted = true;

            /*
             * Correct the number of records we're going to "take", pretending the missing records
             * were on the page.
             */
            salvage->take += salvage->missing;
        } else
            WT_ERR(__rec_col_var_helper(
              session, r, NULL, NULL, &clear_tw, salvage->missing, true, false));
    }

    /*
     * We track two data items through this loop: the previous (last) item and the current item: if
     * the last item is the same as the current item, we increment the RLE count for the last item;
     * if the last item is different from the current item, we write the last item onto the page,
     * and replace it with the current item. The r->recno counter tracks records written to the
     * page, and is incremented by the helper function immediately after writing records to the
     * page. The record number of our source record, that is, the current item, is maintained in
     * src_recno.
     */
    src_recno = r->recno + rle;

    /* For each entry in the in-memory page... */
    WT_COL_FOREACH (page, cip, i) {
        ovfl_state = OVFL_IGNORE;
        cell = WT_COL_PTR(page, cip);
        __wt_cell_unpack_kv(session, page->dsk, cell, vpack);
        nrepeat = __wt_cell_rle(vpack);
        ins = WT_SKIP_FIRST(WT_COL_UPDATE(page, cip));

        /*
         * If the original value is "deleted", there's no value to compare, we're done.
         */
        orig_deleted = vpack->type == WT_CELL_DEL;
        if (orig_deleted)
            goto record_loop;

        /*
         * Overflow items are tricky: we don't know until we're finished processing the set of
         * values if we need the overflow value or not. If we don't use the overflow item at all, we
         * have to discard it from the backing file, otherwise we'll leak blocks on the checkpoint.
         * That's safe because if the backing overflow value is still needed by any running
         * transaction, we'll cache a copy in the update list.
         *
         * Regardless, we avoid copying in overflow records: if there's a WT_INSERT entry that
         * modifies a reference counted overflow record, we may have to write copies of the overflow
         * record, and in that case we'll do the comparisons, but we don't read overflow items just
         * to see if they match records on either side.
         */
        if (F_ISSET(vpack, WT_CELL_UNPACK_OVERFLOW)) {
            ovfl_state = OVFL_UNUSED;
            goto record_loop;
        }

        /*
         * If data is Huffman encoded, we have to decode it in order to compare it with the last
         * item we saw, which may have been an update string. This guarantees we find every single
         * pair of objects we can RLE encode, including applications updating an existing record
         * where the new value happens (?) to match a Huffman- encoded value in a previous or next
         * record.
         */
        WT_ERR(__wt_dsk_cell_data_ref(session, WT_PAGE_COL_VAR, vpack, orig));

record_loop:
        /*
         * Generate on-page entries: loop repeat records, looking for WT_INSERT entries matching the
         * record number. The WT_INSERT lists are in sorted order, so only need check the next one.
         */
        for (n = 0; n < nrepeat; n += repeat_count, src_recno += repeat_count) {
            upd = NULL;
            if (ins != NULL && WT_INSERT_RECNO(ins) == src_recno) {
                WT_ERR(__wt_rec_upd_select(session, r, ins, NULL, vpack, &upd_select));
                upd = upd_select.upd;
                ins = WT_SKIP_NEXT(ins);
            }

            update_no_copy = true; /* No data copy */
            repeat_count = 1;      /* Single record */
            deleted = false;

            if (upd == NULL) {
                update_no_copy = false; /* Maybe data copy */

                /*
                 * The repeat count is the number of records up to the next WT_INSERT record, or up
                 * to the end of the entry if we have no more WT_INSERT records.
                 */
                if (ins == NULL)
                    repeat_count = nrepeat - n;
                else
                    repeat_count = WT_INSERT_RECNO(ins) - src_recno;

                /*
                 * The key on the old disk image is unchanged. Clear the time window information if
                 * it's a deleted record, else take the time window from the cell.
                 */
                deleted = orig_deleted;
                if (deleted) {
                    twp = &clear_tw;
                    goto compare;
                }
                twp = &vpack->tw;

                /*
                 * If we are handling overflow items, use the overflow item itself exactly once,
                 * after which we have to copy it into a buffer and from then on use a complete copy
                 * because we are re-creating a new overflow record each time.
                 */
                switch (ovfl_state) {
                case OVFL_UNUSED:
                    /*
                     * An as-yet-unused overflow item.
                     *
                     * We're going to copy the on-page cell, write out any record we're tracking.
                     */
                    if (rle != 0) {
                        WT_ERR(__rec_col_var_helper(
                          session, r, salvage, last.value, &last.tw, rle, last.deleted, false));
                        rle = 0;
                    }

                    last.value->data = vpack->data;
                    last.value->size = vpack->size;
                    WT_ERR(__rec_col_var_helper(
                      session, r, salvage, last.value, twp, repeat_count, false, true));

                    /* Track if page has overflow items. */
                    r->ovfl_items = true;

                    ovfl_state = OVFL_USED;
                    continue;
                case OVFL_USED:
                    /*
                     * Original is an overflow item; we used it for a key and now we need another
                     * copy; read it into memory.
                     */
                    WT_ERR(__wt_dsk_cell_data_ref(session, WT_PAGE_COL_VAR, vpack, orig));

                    ovfl_state = OVFL_IGNORE;
                /* FALLTHROUGH */
                case OVFL_IGNORE:
                    /*
                     * Original is an overflow item and we were forced to copy it into memory, or
                     * the original wasn't an overflow item; use the data copied into orig.
                     */
                    data = orig->data;
                    size = (uint32_t)orig->size;
                    break;
                }
            } else {
                twp = &upd_select.tw;

                switch (upd->type) {
                case WT_UPDATE_MODIFY:
                    cbt->slot = WT_COL_SLOT(page, cip);
                    WT_ERR(
                      __wt_modify_reconstruct_from_upd_list(session, cbt, upd, cbt->upd_value));
                    __wt_value_return(cbt, cbt->upd_value);
                    data = cbt->iface.value.data;
                    size = (uint32_t)cbt->iface.value.size;
                    update_no_copy = false;
                    break;
                case WT_UPDATE_STANDARD:
                    data = upd->data;
                    size = upd->size;
                    break;
                case WT_UPDATE_TOMBSTONE:
                    /*
                     * When removing a key due to a tombstone with a durable timestamp of "none",
                     * also remove the history store contents associated with that key.
                     */
                    if (twp->durable_stop_ts == WT_TS_NONE && hs_clear) {
                        p = hs_recno_key_buf;
                        WT_ERR(__wt_vpack_uint(&p, 0, src_recno));
                        hs_recno_key.data = hs_recno_key_buf;
                        hs_recno_key.size = WT_PTRDIFF(p, hs_recno_key_buf);

                        /* Open a history store cursor if we don't yet have one. */
                        if (hs_cursor == NULL)
                            WT_ERR(__wt_curhs_open(session, NULL, &hs_cursor));

                        /*
                         * From WT_TS_NONE delete all the history store content of the key. This
                         * path will never be taken for a mixed-mode deletion being evicted and with
                         * a checkpoint that started prior to the eviction starting its
                         * reconciliation as previous checks done while selecting an update will
                         * detect that.
                         */
                        WT_ERR(__wt_hs_delete_key_from_ts(
                          session, hs_cursor, btree->id, &hs_recno_key, WT_TS_NONE, false, false));

                        WT_STAT_CONN_INCR(session, cache_hs_key_truncate_onpage_removal);
                        WT_STAT_DATA_INCR(session, cache_hs_key_truncate_onpage_removal);
                    }

                    deleted = true;
                    twp = &clear_tw;
                    break;
                default:
                    WT_ERR(__wt_illegal_value(session, upd->type));
                }
            }

compare:
            /*
             * If we have a record against which to compare and the records compare equal, increment
             * the RLE and continue. If the records don't compare equal, output the last record and
             * swap the last and current buffers: do NOT update the starting record number, we've
             * been doing that all along.
             */
            if (rle != 0) {
                if (WT_TIME_WINDOWS_EQUAL(&last.tw, twp) &&
                  ((deleted && last.deleted) ||
                    (!deleted && !last.deleted && last.value->size == size &&
                      (size == 0 || memcmp(last.value->data, data, size) == 0)))) {

                    /* The time window for deleted keys must be empty. */
                    WT_ASSERT(
                      session, (!deleted && !last.deleted) || WT_TIME_WINDOW_IS_EMPTY(&last.tw));

                    rle += repeat_count;
                    continue;
                }
                WT_ERR(__rec_col_var_helper(
                  session, r, salvage, last.value, &last.tw, rle, last.deleted, false));
            }

            /*
             * Swap the current/last state.
             *
             * Reset RLE counter and turn on comparisons.
             */
            if (!deleted) {
                /*
                 * We can't simply assign the data values into the last buffer because they may have
                 * come from a copy built from an encoded/overflow cell and creating the next record
                 * is going to overwrite that memory. Check, because encoded/overflow cells aren't
                 * that common and we'd like to avoid the copy. If data was taken from the current
                 * unpack structure (which points into the page), or was taken from an update
                 * structure, we can just use the pointers, they're not moving.
                 */
                if (data == vpack->data || update_no_copy) {
                    last.value->data = data;
                    last.value->size = size;
                } else
                    WT_ERR(__wt_buf_set(session, last.value, data, size));
            }

            WT_TIME_WINDOW_COPY(&last.tw, twp);
            last.deleted = deleted;
            rle = repeat_count;
        }

        /*
         * The first time we find an overflow record we never used, discard the underlying blocks,
         * they're no longer useful.
         */
        if (ovfl_state == OVFL_UNUSED && vpack->raw != WT_CELL_VALUE_OVFL_RM)
            WT_ERR(__wt_ovfl_remove(session, page, vpack));
    }

    /* Walk any append list. */
    for (ins = WT_SKIP_FIRST(WT_COL_APPEND(page));; ins = WT_SKIP_NEXT(ins)) {
        if (ins == NULL) {
            /*
             * If the page split, instantiate any missing records in
             * the page's name space. (Imagine record 98 is
             * transactionally visible, 99 wasn't created or is not
             * yet visible, 100 is visible. Then the page splits and
             * record 100 moves to another page. When we reconcile
             * the original page, we write record 98, then we don't
             * see record 99 for whatever reason. If we've moved
             * record 100, we don't know to write a deleted record
             * 99 on the page.)
             *
             * Assert the recorded record number is past the end of
             * the page.
             *
             * The record number recorded during the split is the
             * first key on the split page, that is, one larger than
             * the last key on this page, we have to decrement it.
             */
            if ((n = page->modify->mod_col_split_recno) == WT_RECNO_OOB)
                break;
            WT_ASSERT(session, n >= src_recno);
            n -= 1;

            upd = NULL;
        } else {
            WT_ERR(__wt_rec_upd_select(session, r, ins, NULL, NULL, &upd_select));
            upd = upd_select.upd;
            n = WT_INSERT_RECNO(ins);
        }

        while (src_recno <= n) {
            update_no_copy = true; /* No data copy */
            deleted = false;

            /*
             * The application may have inserted records which left gaps in the name space, and
             * these gaps can be huge. If we're in a set of deleted records, skip the boring part.
             */
            if (src_recno < n) {
                deleted = true;
                if (last.deleted) {
                    /* The time window for deleted keys must be empty. */
                    WT_ASSERT(session, WT_TIME_WINDOW_IS_EMPTY(&last.tw));
                    /*
                     * The record adjustment is decremented by one so we can naturally fall into the
                     * RLE accounting below, where we increment rle by one, then continue in the
                     * outer loop, where we increment src_recno by one.
                     */
                    skip = (n - src_recno) - 1;
                    rle += skip;
                    src_recno += skip;
                } else
                    /* Set time window for the first deleted key in a deleted range. */
                    twp = &clear_tw;
            } else if (upd == NULL) {
                /* The updates on the key are all uncommitted so we write a deleted key to disk. */
                twp = &clear_tw;
                deleted = true;
            } else {
                /* Set time window for the key. */
                twp = &upd_select.tw;

                switch (upd->type) {
                case WT_UPDATE_MODIFY:
                    /*
                     * Impossible slot, there's no backing on-page item.
                     */
                    cbt->slot = UINT32_MAX;
                    WT_ERR(
                      __wt_modify_reconstruct_from_upd_list(session, cbt, upd, cbt->upd_value));
                    __wt_value_return(cbt, cbt->upd_value);
                    data = cbt->iface.value.data;
                    size = (uint32_t)cbt->iface.value.size;
                    update_no_copy = false;
                    break;
                case WT_UPDATE_STANDARD:
                    data = upd->data;
                    size = upd->size;
                    break;
                case WT_UPDATE_TOMBSTONE:
                    twp = &clear_tw;
                    deleted = true;
                    break;
                default:
                    WT_ERR(__wt_illegal_value(session, upd->type));
                }
            }

            /*
             * Handle RLE accounting and comparisons -- see comment above, this code fragment does
             * the same thing.
             */
            if (rle != 0) {
                if (WT_TIME_WINDOWS_EQUAL(&last.tw, twp) &&
                  ((deleted && last.deleted) ||
                    (!deleted && !last.deleted && last.value->size == size &&
                      (size == 0 || memcmp(last.value->data, data, size) == 0)))) {

                    /* The time window for deleted keys must be empty. */
                    WT_ASSERT(
                      session, (!deleted && !last.deleted) || WT_TIME_WINDOW_IS_EMPTY(&last.tw));

                    ++rle;
                    goto next;
                }
                WT_ERR(__rec_col_var_helper(
                  session, r, salvage, last.value, &last.tw, rle, last.deleted, false));
            }

            /*
             * Swap the current/last state. We can't simply assign the data values into the last
             * buffer because they may be a temporary copy built from a chain of modified updates
             * and creating the next record will overwrite that memory. Check, we'd like to avoid
             * the copy. If data was taken from an update structure, we can just use the pointers,
             * they're not moving.
             */
            if (!deleted) {
                if (update_no_copy) {
                    last.value->data = data;
                    last.value->size = size;
                } else
                    WT_ERR(__wt_buf_set(session, last.value, data, size));
            }

            /* Ready for the next loop, reset the RLE counter. */
            WT_TIME_WINDOW_COPY(&last.tw, twp);
            last.deleted = deleted;
            rle = 1;

            /*
             * Move to the next record. It's not a simple increment because if it's the maximum
             * record, incrementing it wraps to 0 and this turns into an infinite loop.
             */
next:
            if (src_recno == UINT64_MAX)
                break;
            ++src_recno;
        }

        /*
         * Execute this loop once without an insert item to catch any missing records due to a
         * split, then quit.
         */
        if (ins == NULL)
            break;
    }

    /* If we were tracking a record, write it. */
    if (rle != 0)
        WT_ERR(__rec_col_var_helper(
          session, r, salvage, last.value, &last.tw, rle, last.deleted, false));

    /* Write the remnant page. */
    ret = __wt_rec_split_finish(session, r);

err:
    if (hs_cursor != NULL)
        WT_TRET(hs_cursor->close(hs_cursor));
    __wt_scr_free(session, &orig);
    return (ret);
}<|MERGE_RESOLUTION|>--- conflicted
+++ resolved
@@ -929,10 +929,6 @@
              * last, allowing it to grow in the future.
              */
             __wt_rec_incr(session, r, entry, __bitstr_size((size_t)entry * btree->bitcnt));
-<<<<<<< HEAD
-=======
-            WT_RET(__wt_rec_split(session, r, 0));
->>>>>>> 8d2c51c2
 
             /* If there are entries we didn't write timestamps for, aggregate a stable timestamp. */
             if (r->aux_entries < r->entries) {
@@ -941,7 +937,7 @@
             }
 
             /* Now split. */
-            WT_ERR(__wt_rec_split(session, r, 0, false));
+            WT_ERR(__wt_rec_split(session, r, 0));
 
             /* (Re)calculate the number of entries per page. */
             entry = 0;
