--- conflicted
+++ resolved
@@ -750,13 +750,8 @@
     /* Various intervals should be less than the run-time. */
     if (opts->run_time > 0 &&
       ((opts->checkpoint_threads != 0 && opts->checkpoint_interval > opts->run_time) ||
-<<<<<<< HEAD
-          opts->report_interval > opts->run_time || opts->sample_interval > opts->run_time ||
-          opts->scan_interval > opts->run_time)) {
-=======
         opts->report_interval > opts->run_time || opts->sample_interval > opts->run_time ||
         opts->scan_interval > opts->run_time || opts->backup_interval > opts->run_time)) {
->>>>>>> 348b5746
         fprintf(stderr, "interval value longer than the run-time\n");
         return (EINVAL);
     }
