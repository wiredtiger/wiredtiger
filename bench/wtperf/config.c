--- conflicted
+++ resolved
@@ -51,76 +51,6 @@
 	(strncmp(str, bytes, len) == 0 && (str)[(len)] == '\0')
 
 /*
-<<<<<<< HEAD
- * config_assign --
- *	Assign the src config to the dest, any storage allocated in dest is
- * freed as a result.
- */
-int
-config_assign(CONFIG *dest, const CONFIG *src)
-{
-	CONFIG_QUEUE_ENTRY *conf_line, *tmp_line;
-	size_t i;
-	char *newstr, **pstr;
-
-	config_free(dest);
-	memcpy(dest, src, sizeof(CONFIG));
-
-	if (src->uris != NULL) {
-		dest->uris = dcalloc(src->table_count, sizeof(char *));
-		for (i = 0; i < src->table_count; i++)
-			dest->uris[i] = dstrdup(src->uris[i]);
-	}
-	dest->ckptthreads = NULL;
-	dest->popthreads = NULL;
-	dest->workers = NULL;
-
-	if (src->base_uri != NULL)
-		dest->base_uri = dstrdup(src->base_uri);
-	if (src->workload != NULL) {
-		dest->workload = dcalloc(WORKLOAD_MAX, sizeof(WORKLOAD));
-		memcpy(dest->workload,
-		    src->workload, WORKLOAD_MAX * sizeof(WORKLOAD));
-	}
-
-	for (i = 0; i < sizeof(config_opts) / sizeof(config_opts[0]); i++)
-		if (config_opts[i].type == STRING_TYPE ||
-		    config_opts[i].type == CONFIG_STRING_TYPE) {
-			pstr = (char **)
-			    ((u_char *)dest + config_opts[i].offset);
-			if (*pstr != NULL) {
-				newstr = dstrdup(*pstr);
-				*pstr = newstr;
-			}
-		}
-
-	TAILQ_INIT(&dest->stone_head);
-	TAILQ_INIT(&dest->config_head);
-
-	/* Clone the config string information into the new cfg object */
-	TAILQ_FOREACH(conf_line, &src->config_head, c) {
-		tmp_line = dcalloc(sizeof(CONFIG_QUEUE_ENTRY), 1);
-		tmp_line->string = dstrdup(conf_line->string);
-		TAILQ_INSERT_TAIL(&dest->config_head, tmp_line, c);
-	}
-	return (0);
-}
-
-/*
- * config_free --
- *	Free any storage allocated in the config struct.
- */
-void
-config_free(CONFIG *cfg)
-{
-	CONFIG_QUEUE_ENTRY *config_line;
-	size_t i;
-	char **pstr;
-
-	while (!TAILQ_EMPTY(&cfg->config_head)) {
-		config_line = TAILQ_FIRST(&cfg->config_head);
-		TAILQ_REMOVE(&cfg->config_head, config_line, c);
-=======
  * config_opt_init --
  *	Initialize the global configuration options.
  */
@@ -179,123 +109,11 @@
 
 	while ((config_line = TAILQ_FIRST(&opts->config_head)) != NULL) {
 		TAILQ_REMOVE(&opts->config_head, config_line, q);
->>>>>>> 4cde2ec2
 		free(config_line->string);
 		free(config_line);
 	}
 
-<<<<<<< HEAD
-	for (i = 0; i < sizeof(config_opts) / sizeof(config_opts[0]); i++)
-		if (config_opts[i].type == STRING_TYPE ||
-		    config_opts[i].type == CONFIG_STRING_TYPE) {
-			pstr = (char **)
-			    ((u_char *)cfg + config_opts[i].offset);
-			free(*pstr);
-			*pstr = NULL;
-		}
-	if (cfg->uris != NULL) {
-		for (i = 0; i < cfg->table_count; i++)
-			free(cfg->uris[i]);
-		free(cfg->uris);
-	}
-
-	cleanup_truncate_config(cfg);
-	free(cfg->base_uri);
-	free(cfg->ckptthreads);
-	free(cfg->partial_config);
-	free(cfg->popthreads);
-	free(cfg->reopen_config);
-	free(cfg->workers);
-	free(cfg->workload);
-}
-
-/*
- * config_compress --
- *	Parse the compression configuration.
- */
-int
-config_compress(CONFIG *cfg)
-{
-	int ret;
-	const char *s;
-
-	ret = 0;
-	s = cfg->compression;
-	if (strcmp(s, "none") == 0) {
-		cfg->compress_ext = NULL;
-		cfg->compress_table = NULL;
-	} else if (strcmp(s, "lz4") == 0) {
-#ifndef HAVE_BUILTIN_EXTENSION_LZ4
-		cfg->compress_ext = LZ4_EXT;
-#endif
-		cfg->compress_table = LZ4_BLK;
-	} else if (strcmp(s, "snappy") == 0) {
-#ifndef HAVE_BUILTIN_EXTENSION_SNAPPY
-		cfg->compress_ext = SNAPPY_EXT;
-#endif
-		cfg->compress_table = SNAPPY_BLK;
-	} else if (strcmp(s, "zlib") == 0) {
-#ifndef HAVE_BUILTIN_EXTENSION_ZLIB
-		cfg->compress_ext = ZLIB_EXT;
-#endif
-		cfg->compress_table = ZLIB_BLK;
-	} else {
-		fprintf(stderr,
-	    "invalid compression configuration: %s\n", s);
-		ret = EINVAL;
-	}
-	return (ret);
-
-=======
 	free(opts);
-}
-
-/*
- * config_unescape --
- *	Modify a string in place, replacing any backslash escape sequences.
- *	The modified string is always shorter.
- */
-static int
-config_unescape(char *orig)
-{
-	char ch, *dst, *s;
-
-	for (dst = s = orig; *s != '\0';) {
-		if ((ch = *s++) == '\\') {
-			ch = *s++;
-			switch (ch) {
-			case 'b':
-				*dst++ = '\b';
-				break;
-			case 'f':
-				*dst++ = '\f';
-				break;
-			case 'n':
-				*dst++ = '\n';
-				break;
-			case 'r':
-				*dst++ = '\r';
-				break;
-			case 't':
-				*dst++ = '\t';
-				break;
-			case '\\':
-			case '/':
-			case '\"':	/* Backslash needed for spell check. */
-				*dst++ = ch;
-				break;
-			default:
-				/* Note: Unicode (\u) not implemented. */
-				fprintf(stderr,
-				    "invalid escape in string: %s\n", orig);
-				return (EINVAL);
-			}
-		} else
-			*dst++ = ch;
-	}
-	*dst = '\0';
-	return (0);
->>>>>>> 4cde2ec2
 }
 
 /*
@@ -478,17 +296,10 @@
 static int
 config_opt(WTPERF *wtperf, WT_CONFIG_ITEM *k, WT_CONFIG_ITEM *v)
 {
-<<<<<<< HEAD
-	CONFIG_OPT *popt;
-	char *newstr, **strp;
-	size_t i, newlen, nopt;
-=======
 	CONFIG_OPTS *opts;
 	CONFIG_OPT *desc;
-	char *begin, *newstr, **strp;
-	int ret;
+	char *newstr, **strp;
 	size_t i, newlen;
->>>>>>> 4cde2ec2
 	void *valueloc;
 
 	opts = wtperf->opts;
