/*-
 * Public Domain 2014-present MongoDB, Inc.
 * Public Domain 2008-2014 WiredTiger, Inc.
 *
 * This is free and unencumbered software released into the public domain.
 *
 * Anyone is free to copy, modify, publish, use, compile, sell, or
 * distribute this software, either in source code form or as a compiled
 * binary, for any purpose, commercial or non-commercial, and by any
 * means.
 *
 * In jurisdictions that recognize copyright laws, the author or authors
 * of this software dedicate any and all copyright interest in the
 * software to the public domain. We make this dedication for the benefit
 * of the public at large and to the detriment of our heirs and
 * successors. We intend this dedication to be an overt act of
 * relinquishment in perpetuity of all present and future rights to this
 * software under copyright law.
 *
 * THE SOFTWARE IS PROVIDED "AS IS", WITHOUT WARRANTY OF ANY KIND,
 * EXPRESS OR IMPLIED, INCLUDING BUT NOT LIMITED TO THE WARRANTIES OF
 * MERCHANTABILITY, FITNESS FOR A PARTICULAR PURPOSE AND NONINFRINGEMENT.
 * IN NO EVENT SHALL THE AUTHORS BE LIABLE FOR ANY CLAIM, DAMAGES OR
 * OTHER LIABILITY, WHETHER IN AN ACTION OF CONTRACT, TORT OR OTHERWISE,
 * ARISING FROM, OUT OF OR IN CONNECTION WITH THE SOFTWARE OR THE USE OR
 * OTHER DEALINGS IN THE SOFTWARE.
 */

#include "wtperf.h"

static int
check_timing(WTPERF *wtperf, const char *name, uint64_t start, uint64_t *stop)
{
    CONFIG_OPTS *opts;
    uint64_t last_interval;
    int msg_err;
    const char *str;

    opts = wtperf->opts;
    msg_err = 0;

    *stop = __wt_clock(NULL);

    last_interval = WT_CLOCKDIFF_SEC(*stop, start);

<<<<<<< HEAD
    if (last_interval > opts->idle_table_cycle) {
        lprintf(wtperf, ETIMEDOUT, 0, "Cycling idle table failed because %s took %" PRIu64
                                      " seconds which is longer than configured acceptable"
                                      " maximum of %" PRIu32 ".",
          name, last_interval, opts->idle_table_cycle);
        wtperf->error = true;
        return (ETIMEDOUT);
=======
    if (last_interval > opts->max_idle_table_cycle) {
        if (opts->max_idle_table_cycle_fatal) {
            msg_err = ETIMEDOUT;
            str = "ERROR";
            wtperf->error = true;
        } else {
            str = "WARNING";
        }
        lprintf(wtperf, msg_err, 0,
          "%s: Cycling idle table failed because %s took %" PRIu64
          " seconds which is longer than configured acceptable maximum of %" PRIu32 ".",
          str, name, last_interval, opts->max_idle_table_cycle);
>>>>>>> 348b5746
    }

    return (msg_err);
}

/*
 * Regularly create, open a cursor and drop a table. Measure how long each step takes, and flag an
 * error if it exceeds the configured maximum.
 */
static WT_THREAD_RET
cycle_idle_tables(void *arg)
{
    CONFIG_OPTS *opts;
    WTPERF *wtperf;
    WT_CURSOR *cursor;
    WT_SESSION *session;
    uint64_t start, stop;
    int cycle_count, ret;
    char uri[512];

    wtperf = (WTPERF *)arg;
    opts = wtperf->opts;
    cycle_count = 0;

    if ((ret = wtperf->conn->open_session(wtperf->conn, NULL, opts->sess_config, &session)) != 0) {
        lprintf(wtperf, ret, 0, "Error opening a session on %s", wtperf->home);
        return (WT_THREAD_RET_VALUE);
    }

    for (cycle_count = 0; wtperf->idle_cycle_run; ++cycle_count) {
        testutil_check(
          __wt_snprintf(uri, sizeof(uri), "%s_cycle%07d", wtperf->uris[0], cycle_count));
        /* Don't busy cycle in this loop. */
        __wt_sleep(1, 0);

        /* Setup a start timer. */
        start = __wt_clock(NULL);

        /* Create a table. */
        if ((ret = session->create(session, uri, opts->table_config)) != 0) {
            if (ret == EBUSY)
                continue;
            lprintf(wtperf, ret, 0, "Table create failed in cycle_idle_tables.");
            wtperf->error = true;
            return (WT_THREAD_RET_VALUE);
        }
        if (check_timing(wtperf, "create", start, &stop) != 0)
            return (WT_THREAD_RET_VALUE);
        start = stop;

        /* Open and close cursor. */
        if ((ret = session->open_cursor(session, uri, NULL, NULL, &cursor)) != 0) {
            lprintf(wtperf, ret, 0, "Cursor open failed in cycle_idle_tables.");
            wtperf->error = true;
            return (WT_THREAD_RET_VALUE);
        }
        if ((ret = cursor->close(cursor)) != 0) {
            lprintf(wtperf, ret, 0, "Cursor close failed in cycle_idle_tables.");
            wtperf->error = true;
            return (WT_THREAD_RET_VALUE);
        }
        if (check_timing(wtperf, "cursor", start, &stop) != 0)
            return (WT_THREAD_RET_VALUE);
        start = stop;

#if 1
        /*
         * Drop the table. Keep retrying on EBUSY failure - it is an expected return when
         * checkpoints are happening.
         */
        while ((ret = session->drop(session, uri, "force,checkpoint_wait=false")) == EBUSY)
            __wt_sleep(1, 0);

        if (ret != 0) {
            lprintf(wtperf, ret, 0, "Table drop failed in cycle_idle_tables.");
            wtperf->error = true;
            return (WT_THREAD_RET_VALUE);
        }
        if (check_timing(wtperf, "drop", start, &stop) != 0)
            return (WT_THREAD_RET_VALUE);
#endif
    }

    return (WT_THREAD_RET_VALUE);
}

/*
 * Start a thread the creates and drops tables regularly. TODO: Currently accepts a pthread_t as a
 * parameter, since it is not possible to portably statically initialize it in the global
 * configuration structure. Should reshuffle the configuration structure so explicit static
 * initialization isn't necessary.
 */
void
start_idle_table_cycle(WTPERF *wtperf, wt_thread_t *idle_table_cycle_thread)
{
    CONFIG_OPTS *opts;
    wt_thread_t thread_id;

    opts = wtperf->opts;

    if (opts->max_idle_table_cycle == 0)
        return;

    wtperf->idle_cycle_run = true;
    testutil_check(__wt_thread_create(NULL, &thread_id, cycle_idle_tables, wtperf));
    *idle_table_cycle_thread = thread_id;
}

void
stop_idle_table_cycle(WTPERF *wtperf, wt_thread_t idle_table_cycle_thread)
{
    CONFIG_OPTS *opts;

    opts = wtperf->opts;

    if (opts->max_idle_table_cycle == 0 || !wtperf->idle_cycle_run)
        return;

    wtperf->idle_cycle_run = false;
    testutil_check(__wt_thread_join(NULL, &idle_table_cycle_thread));
}<|MERGE_RESOLUTION|>--- conflicted
+++ resolved
@@ -43,15 +43,6 @@
 
     last_interval = WT_CLOCKDIFF_SEC(*stop, start);
 
-<<<<<<< HEAD
-    if (last_interval > opts->idle_table_cycle) {
-        lprintf(wtperf, ETIMEDOUT, 0, "Cycling idle table failed because %s took %" PRIu64
-                                      " seconds which is longer than configured acceptable"
-                                      " maximum of %" PRIu32 ".",
-          name, last_interval, opts->idle_table_cycle);
-        wtperf->error = true;
-        return (ETIMEDOUT);
-=======
     if (last_interval > opts->max_idle_table_cycle) {
         if (opts->max_idle_table_cycle_fatal) {
             msg_err = ETIMEDOUT;
@@ -64,7 +55,6 @@
           "%s: Cycling idle table failed because %s took %" PRIu64
           " seconds which is longer than configured acceptable maximum of %" PRIu32 ".",
           str, name, last_interval, opts->max_idle_table_cycle);
->>>>>>> 348b5746
     }
 
     return (msg_err);
