/*-
 * Public Domain 2014-present MongoDB, Inc.
 * Public Domain 2008-2014 WiredTiger, Inc.
 *
 * This is free and unencumbered software released into the public domain.
 *
 * Anyone is free to copy, modify, publish, use, compile, sell, or
 * distribute this software, either in source code form or as a compiled
 * binary, for any purpose, commercial or non-commercial, and by any
 * means.
 *
 * In jurisdictions that recognize copyright laws, the author or authors
 * of this software dedicate any and all copyright interest in the
 * software to the public domain. We make this dedication for the benefit
 * of the public at large and to the detriment of our heirs and
 * successors. We intend this dedication to be an overt act of
 * relinquishment in perpetuity of all present and future rights to this
 * software under copyright law.
 *
 * THE SOFTWARE IS PROVIDED "AS IS", WITHOUT WARRANTY OF ANY KIND,
 * EXPRESS OR IMPLIED, INCLUDING BUT NOT LIMITED TO THE WARRANTIES OF
 * MERCHANTABILITY, FITNESS FOR A PARTICULAR PURPOSE AND NONINFRINGEMENT.
 * IN NO EVENT SHALL THE AUTHORS BE LIABLE FOR ANY CLAIM, DAMAGES OR
 * OTHER LIABILITY, WHETHER IN AN ACTION OF CONTRACT, TORT OR OTHERWISE,
 * ARISING FROM, OUT OF OR IN CONNECTION WITH THE SOFTWARE OR THE USE OR
 * OTHER DEALINGS IN THE SOFTWARE.
 *
 * wtperf_opt_inline.h
 *  List of options for wtperf.  This is included multiple times.
 */

#ifdef OPT_DECLARE_STRUCT
#define DEF_OPT_AS_BOOL(name, initval, desc) int name;
#define DEF_OPT_AS_CONFIG_STRING(name, initval, desc) const char *name;
#define DEF_OPT_AS_STRING(name, initval, desc) const char *name;
#define DEF_OPT_AS_UINT32(name, initval, desc) uint32_t name;
#endif

#ifdef OPT_DEFINE_DESC
#define DEF_OPT_AS_BOOL(name, initval, desc) \
    {#name, desc, #initval, BOOL_TYPE, offsetof(CONFIG_OPTS, name)},
#define DEF_OPT_AS_CONFIG_STRING(name, initval, desc) \
    {#name, desc, initval, CONFIG_STRING_TYPE, offsetof(CONFIG_OPTS, name)},
#define DEF_OPT_AS_STRING(name, initval, desc) \
    {#name, desc, initval, STRING_TYPE, offsetof(CONFIG_OPTS, name)},
#define DEF_OPT_AS_UINT32(name, initval, desc) \
    {#name, desc, #initval, UINT32_TYPE, offsetof(CONFIG_OPTS, name)},
#endif

#ifdef OPT_DEFINE_DEFAULT
#define DEF_OPT_AS_BOOL(name, initval, desc) initval,
#define DEF_OPT_AS_CONFIG_STRING(name, initval, desc) initval,
#define DEF_OPT_AS_STRING(name, initval, desc) initval,
#define DEF_OPT_AS_UINT32(name, initval, desc) initval,
#endif

#ifdef OPT_DEFINE_DOXYGEN
#define DEF_OPT_AS_BOOL(name, initval, desc) OPTION #name, desc, #initval, boolean
#define DEF_OPT_AS_CONFIG_STRING(name, initval, desc) OPTION #name, desc, initval, string
#define DEF_OPT_AS_STRING(name, initval, desc) OPTION #name, desc, initval, string
#define DEF_OPT_AS_UINT32(name, initval, desc) OPTION #name, desc, #initval, unsigned int
#endif

/*
 * Each option listed here represents a CONFIG struct field that may be
 * altered on command line via -o and -O.  Each option appears here as:
 *    DEF_OPT_AS_BOOL(name, initval, desc)
 *    DEF_OPT_AS_CONFIG_STRING(name, initval, desc)
 *    DEF_OPT_AS_STRING(name, initval, desc)
 *    DEF_OPT_AS_UINT32(name, initval, desc)
 *
 * The first four forms (*_{CONFIG_STRING|STRING|BOOL|UINT}) have these
 * parameters:
 *    name:     a C identifier, this identifier will be a field in CONFIG,
 *              and identifies the option for -o or -O.
 *    initval:  a default initial value for the field.
 *              The default values are tiny, we want the basic run to be fast.
 *    desc:     a description that will appear in the usage message.
 *
 * The difference between CONFIG_STRING and STRING is that CONFIG_STRING
 * options are appended to existing content, whereas STRING options overwrite.
 */
DEF_OPT_AS_UINT32(backup_complete, 0,
  "when doing backups, either just perform source-side reading or take a complete backup")
DEF_OPT_AS_UINT32(backup_interval, 0,
  "backup the database every interval seconds during the workload phase, 0 to disable")
DEF_OPT_AS_UINT32(
  checkpoint_interval, 120, "checkpoint every interval seconds during the workload phase.")
DEF_OPT_AS_UINT32(checkpoint_stress_rate, 0,
  "checkpoint every rate operations during the populate phase in the populate thread(s), 0 to "
  "disable")
DEF_OPT_AS_UINT32(checkpoint_threads, 0, "number of checkpoint threads")
DEF_OPT_AS_CONFIG_STRING(conn_config, "create,statistics=(fast),statistics_log=(json,wait=1)",
  "connection configuration string")
DEF_OPT_AS_BOOL(close_conn, 1,
  "properly close connection at end of test. Setting to false does not sync data to disk and can "
  "result in lost data after test exits.")
DEF_OPT_AS_BOOL(compact, 0, "post-populate compact for LSM merging activity")
DEF_OPT_AS_STRING(compression, "none",
  "compression extension.  Allowed configuration values are: 'none', 'lz4', 'snappy', 'zlib', "
  "'zstd'")
DEF_OPT_AS_BOOL(create, 1, "do population phase; false to use existing database")
DEF_OPT_AS_UINT32(database_count, 1,
  "number of WiredTiger databases to use. Each database will execute the workload using a separate "
  "home directory and complete set of worker threads")
DEF_OPT_AS_BOOL(drop_tables, 0,
  "Whether to drop all tables at the end of the run, and report time taken to do the drop.")
DEF_OPT_AS_BOOL(in_memory, 0, "Whether to create the database in-memory.")
DEF_OPT_AS_UINT32(icount, 5000,
  "number of records to initially populate. If multiple tables are configured the count is spread "
  "evenly across all tables.")
DEF_OPT_AS_UINT32(max_idle_table_cycle, 0,
  "Enable regular create and drop of idle tables. Value is the maximum number of seconds a create "
  "or drop is allowed before aborting or printing a warning based on max_idle_table_cycle_fatal "
  "setting.")
DEF_OPT_AS_BOOL(max_idle_table_cycle_fatal, 0,
  "print warning (false) or abort (true) of max_idle_table_cycle failure.")
DEF_OPT_AS_BOOL(index, 0, "Whether to create a WiredTiger index on the value field.")
DEF_OPT_AS_BOOL(index_like_table, 0, "Add an index-like modification to another shared table.")
DEF_OPT_AS_BOOL(insert_rmw, 0, "execute a read prior to each insert in workload phase")
DEF_OPT_AS_UINT32(key_sz, 20, "key size")
DEF_OPT_AS_BOOL(log_partial, 0, "perform partial logging on first table only.")
DEF_OPT_AS_BOOL(log_like_table, 0, "Append all modification operations to another shared table.")
DEF_OPT_AS_UINT32(min_throughput, 0,
  "notify if any throughput measured is less than this amount. Aborts or prints warning based on "
  "min_throughput_fatal setting. Requires sample_interval to be configured")
DEF_OPT_AS_BOOL(
  min_throughput_fatal, 0, "print warning (false) or abort (true) of min_throughput failure.")
DEF_OPT_AS_UINT32(max_latency, 0,
  "notify if any latency measured exceeds this number of milliseconds.Aborts or prints warning "
  "based on min_throughput_fatal setting. Requires sample_interval to be configured")
DEF_OPT_AS_BOOL(
  max_latency_fatal, 0, "print warning (false) or abort (true) of max_latency failure.")
DEF_OPT_AS_UINT32(pareto, 0,
  "use pareto distribution for random numbers. Zero to disable, otherwise a percentage indicating "
  "how aggressive the distribution should be.")
DEF_OPT_AS_UINT32(populate_ops_per_txn, 0,
  "number of operations to group into each transaction in the populate phase, zero for auto-commit")
DEF_OPT_AS_UINT32(populate_threads, 1, "number of populate threads, 1 for bulk load")
DEF_OPT_AS_BOOL(
  pre_load_data, 0, "Scan all data prior to starting the workload phase to warm the cache")
DEF_OPT_AS_UINT32(random_range, 0,
  "if non zero choose a value from within this range as the key for insert operations")
DEF_OPT_AS_BOOL(random_value, 0, "generate random content for the value")
DEF_OPT_AS_BOOL(range_partition, 0, "partition data by range (vs hash)")
DEF_OPT_AS_UINT32(read_range, 0,
  "read a sequential range of keys upon each read operation. This value tells us how many keys "
  "to read each time, or an upper bound on the number of keys read if read_range_random is set.")
DEF_OPT_AS_BOOL(read_range_random, 0,
  "if doing range reads, select the number of keys to read "
  "in a range uniformly at random.")
DEF_OPT_AS_BOOL(readonly, 0,
  "reopen the connection between populate and workload phases in readonly mode.  Requires "
  "reopen_connection turned on (default).  Requires that read be the only workload specified")
DEF_OPT_AS_BOOL(
  reopen_connection, 1, "close and reopen the connection between populate and workload phases")
DEF_OPT_AS_UINT32(
  report_interval, 2, "output throughput information every interval seconds, 0 to disable")
DEF_OPT_AS_UINT32(run_ops, 0, "total insert, modify, read and update workload operations")
DEF_OPT_AS_UINT32(run_time, 0, "total workload seconds")
DEF_OPT_AS_UINT32(sample_interval, 0, "performance logging every interval seconds, 0 to disable")
DEF_OPT_AS_UINT32(sample_rate, 50,
  "how often the latency of operations is measured. One for every operation, two for every second "
  "operation, three for every third operation etc.")
DEF_OPT_AS_UINT32(scan_icount, 0, "number of records in scan tables to populate")
DEF_OPT_AS_UINT32(
  scan_interval, 0, "scan tables every interval seconds during the workload phase, 0 to disable")
DEF_OPT_AS_UINT32(
  scan_pct, 10, "percentage of entire data set scanned, if scan_interval is enabled")
DEF_OPT_AS_UINT32(scan_table_count, 0,
  "number of separate tables to be used for scanning. Zero indicates that tables are shared with "
  "other operations")
DEF_OPT_AS_BOOL(select_latest, 0,
  "in workloads that involve inserts and another type of operation,"
  "select the recently inserted records with higher probability")
DEF_OPT_AS_CONFIG_STRING(sess_config, "", "session configuration string")
DEF_OPT_AS_UINT32(session_count_idle, 0, "number of idle sessions to create. Default 0.")
/* The following table configuration is based on the configuration MongoDB uses for collections. */
DEF_OPT_AS_CONFIG_STRING(table_config,
  "key_format=S,value_format=S,type=file,exclusive=true,leaf_value_max=64MB,memory_page_max=10m,"
  "split_pct=90,checksum=on",
  "table configuration string")
DEF_OPT_AS_UINT32(table_count, 1,
  "number of tables to run operations over. Keys are divided evenly over the tables. Cursors are "
  "held open on all tables. Default 1, maximum 99999.")
DEF_OPT_AS_UINT32(
  table_count_idle, 0, "number of tables to create, that won't be populated. Default 0.")
DEF_OPT_AS_STRING(threads, "",
  "workload configuration: each 'count' entry is the total number of threads, and the 'insert', "
  "'modify', 'read' and 'update' entries are the ratios of insert, modify, read and update "
  "operations done by each worker thread; If a throttle value is provided each thread will do a "
  "maximum of that number of operations per second; multiple workload configurations may be "
  "specified per threads configuration; for example, a more complex threads configuration might be "
  "'threads=((count=2,reads=1),(count=8,reads=1,inserts=2,updates=1))' which would create 2 "
  "threads doing only reads and 8 threads each doing 50% inserts and 25% reads and updates. "
  "Allowed configuration values are 'count', 'throttle', 'inserts', 'reads', 'read_range', "
  "'modify', 'modify_delta', 'modify_distribute', 'modify_force_update', 'reopen_cursor', "
<<<<<<< HEAD
  "'updates', "
  "'update_delta', 'truncate', 'truncate_pct' and 'truncate_count'. There are also behavior "
  "modifiers, supported modifiers are 'ops_per_txn'")
=======
  "'updates', 'update_delta', 'truncate', 'truncate_pct' and 'truncate_count'. There are also "
  "behavior modifiers, supported modifiers are 'ops_per_txn'")
>>>>>>> ffc9f91f
/*
 * Note for tiered storage usage, the test expects that the bucket will be specified in the runner's
 * 'conn_config' line. Any bucket or directory listed is assumed to already exist and the test
 * program will just use it. The program does not parse the connection configuration line.
 */
DEF_OPT_AS_STRING(
  tiered, "none", "tiered extension.  Allowed configuration values are: 'none', 'dir_store', 's3'")
DEF_OPT_AS_STRING(tiered_bucket, "none", "Create this bucket directory before beginning the test.")
DEF_OPT_AS_UINT32(tiered_flush_interval, 0,
  "Call flush_tier every interval seconds during the workload phase. "
  "We recommend this value be larger than the checkpoint_interval. 0 to disable. The "
  "'tiered_extension' must be set to something other than 'none'.")
DEF_OPT_AS_CONFIG_STRING(transaction_config, "",
  "WT_SESSION.begin_transaction configuration string, applied during the populate phase when "
  "populate_ops_per_txn is nonzero")
DEF_OPT_AS_STRING(table_name, "test", "table name")
DEF_OPT_AS_BOOL(
  truncate_single_ops, 0, "Implement truncate via cursor remove instead of session API")
DEF_OPT_AS_UINT32(value_sz_max, 1000,
  "maximum value size when delta updates/modify operations are present. Default disabled")
DEF_OPT_AS_UINT32(value_sz_min, 1,
  "minimum value size when delta updates/modify operations are present. Default disabled")
DEF_OPT_AS_UINT32(value_sz, 100, "value size")
DEF_OPT_AS_UINT32(verbose, 1, "verbosity")
DEF_OPT_AS_UINT32(warmup, 0, "How long to run the workload phase before starting measurements")

#undef DEF_OPT_AS_BOOL
#undef DEF_OPT_AS_CONFIG_STRING
#undef DEF_OPT_AS_STRING
#undef DEF_OPT_AS_UINT32<|MERGE_RESOLUTION|>--- conflicted
+++ resolved
@@ -195,14 +195,8 @@
   "threads doing only reads and 8 threads each doing 50% inserts and 25% reads and updates. "
   "Allowed configuration values are 'count', 'throttle', 'inserts', 'reads', 'read_range', "
   "'modify', 'modify_delta', 'modify_distribute', 'modify_force_update', 'reopen_cursor', "
-<<<<<<< HEAD
-  "'updates', "
-  "'update_delta', 'truncate', 'truncate_pct' and 'truncate_count'. There are also behavior "
-  "modifiers, supported modifiers are 'ops_per_txn'")
-=======
   "'updates', 'update_delta', 'truncate', 'truncate_pct' and 'truncate_count'. There are also "
   "behavior modifiers, supported modifiers are 'ops_per_txn'")
->>>>>>> ffc9f91f
 /*
  * Note for tiered storage usage, the test expects that the bucket will be specified in the runner's
  * 'conn_config' line. Any bucket or directory listed is assumed to already exist and the test
