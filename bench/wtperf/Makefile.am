--- conflicted
+++ resolved
@@ -5,13 +5,8 @@
 noinst_PROGRAMS = wtperf
 wtperf_LDFLAGS = -static
 wtperf_SOURCES =\
-<<<<<<< HEAD
 	config.c idle_table_cycle.c misc.c track.c wtperf.c \
-	wtperf_truncate.c wtperf.h wtperf_opt.i
-=======
-	config.c misc.c track.c wtperf.c wtperf.h \
-	wtperf_opt.i wtperf_throttle.c wtperf_truncate.c
->>>>>>> 8b0c0bd2
+	wtperf.h wtperf_opt.i wtperf_throttle.c wtperf_truncate.c
 
 TESTS = smoke.sh
 AM_TESTS_ENVIRONMENT = rm -rf WT_TEST ; mkdir WT_TEST ;
