/*-
 * Public Domain 2014-2015 MongoDB, Inc.
 * Public Domain 2008-2014 WiredTiger, Inc.
 *
 * This is free and unencumbered software released into the public domain.
 *
 * Anyone is free to copy, modify, publish, use, compile, sell, or
 * distribute this software, either in source code form or as a compiled
 * binary, for any purpose, commercial or non-commercial, and by any
 * means.
 *
 * In jurisdictions that recognize copyright laws, the author or authors
 * of this software dedicate any and all copyright interest in the
 * software to the public domain. We make this dedication for the benefit
 * of the public at large and to the detriment of our heirs and
 * successors. We intend this dedication to be an overt act of
 * relinquishment in perpetuity of all present and future rights to this
 * software under copyright law.
 *
 * THE SOFTWARE IS PROVIDED "AS IS", WITHOUT WARRANTY OF ANY KIND,
 * EXPRESS OR IMPLIED, INCLUDING BUT NOT LIMITED TO THE WARRANTIES OF
 * MERCHANTABILITY, FITNESS FOR A PARTICULAR PURPOSE AND NONINFRINGEMENT.
 * IN NO EVENT SHALL THE AUTHORS BE LIABLE FOR ANY CLAIM, DAMAGES OR
 * OTHER LIABILITY, WHETHER IN AN ACTION OF CONTRACT, TORT OR OTHERWISE,
 * ARISING FROM, OUT OF OR IN CONNECTION WITH THE SOFTWARE OR THE USE OR
 * OTHER DEALINGS IN THE SOFTWARE.
 */

#include "wtperf.h"

/* Default values. */
static const CONFIG default_cfg = {
	"WT_TEST",			/* home */
	"WT_TEST",			/* monitor dir */
	NULL,				/* partial logging */
	NULL,				/* base_uri */
	NULL,				/* uris */
	NULL,				/* helium_mount */
	NULL,				/* conn */
	NULL,				/* logf */
	NULL,				/* async */
	NULL, NULL,			/* compressor ext, blk */
	NULL, NULL,			/* populate, checkpoint threads */

	NULL,				/* worker threads */
	0,				/* worker thread count */
	NULL,				/* workloads */
	0,				/* workload count */
	0,				/* use_asyncops */
	0,				/* checkpoint operations */
	0,				/* insert operations */
	0,				/* read operations */
	0,				/* truncate operations */
	0,				/* update operations */
	0,				/* insert key */
	0,				/* checkpoint in progress */
	0,				/* thread error */
	0,				/* notify threads to stop */
	0,				/* in warmup phase */
	0,				/* total seconds running */
	0,				/* has truncate */
	{NULL, NULL},			/* the truncate queue */
	{NULL, NULL},                   /* the config queue */

#define	OPT_DEFINE_DEFAULT
#include "wtperf_opt.i"
#undef OPT_DEFINE_DEFAULT
};

static const char * const debug_cconfig = "";
static const char * const debug_tconfig = "";

static void	*checkpoint_worker(void *);
static int	 create_tables(CONFIG *);
static int	 create_uris(CONFIG *);
static int	drop_all_tables(CONFIG *);
static int	 execute_populate(CONFIG *);
static int	 execute_workload(CONFIG *);
static int	 find_table_count(CONFIG *);
static void	*monitor(void *);
static void	*populate_thread(void *);
static void	 randomize_value(CONFIG_THREAD *, char *);
static int	 start_all_runs(CONFIG *);
static int	 start_run(CONFIG *);
static int	 start_threads(CONFIG *,
		    WORKLOAD *, CONFIG_THREAD *, u_int, void *(*)(void *));
static int	 stop_threads(CONFIG *, u_int, CONFIG_THREAD *);
static void	*thread_run_wtperf(void *);
static void	*worker(void *);

static uint64_t	 wtperf_rand(CONFIG_THREAD *);
static uint64_t	 wtperf_value_range(CONFIG *);

#define	HELIUM_NAME	"dev1"
#define	HELIUM_PATH							\
	"../../ext/test/helium/.libs/libwiredtiger_helium.so"
#define	HELIUM_CONFIG	",type=helium"
#define	INDEX_COL_NAMES	",columns=(key,val)"

/* Retrieve an ID for the next insert operation. */
static inline uint64_t
get_next_incr(CONFIG *cfg)
{
	return (__wt_atomic_add64(&cfg->insert_key, 1));
}

static void
randomize_value(CONFIG_THREAD *thread, char *value_buf)
{
	uint8_t *vb;
	uint32_t i;

	/*
	 * Each time we're called overwrite value_buf[0] and one other
	 * randomly chosen byte (other than the trailing NUL).
	 * Make sure we don't write a NUL: keep the value the same length.
	 */
	i = __wt_random(&thread->rnd) % (thread->cfg->value_sz - 1);
	while (value_buf[i] == '\0' && i > 0)
		--i;
	if (i > 0) {
		vb = (uint8_t *)value_buf;
		vb[0] = (__wt_random(&thread->rnd) % 255) + 1;
		vb[i] = (__wt_random(&thread->rnd) % 255) + 1;
	}
}

static int
cb_asyncop(WT_ASYNC_CALLBACK *cb, WT_ASYNC_OP *op, int ret, uint32_t flags)
{
	CONFIG *cfg;
	CONFIG_THREAD *thread;
	TRACK *trk;
	WT_ASYNC_OPTYPE type;
	char *value;
	uint32_t *tables;
	int t_ret;

	(void)cb;
	(void)flags;

	cfg = NULL;			/* -Wconditional-uninitialized */
	thread = NULL;			/* -Wconditional-uninitialized */

	type = op->get_type(op);
	if (type != WT_AOP_COMPACT) {
		thread = (CONFIG_THREAD *)op->app_private;
		cfg = thread->cfg;
	}

	trk = NULL;
	switch (type) {
	case WT_AOP_COMPACT:
		tables = (uint32_t *)op->app_private;
		(void)__wt_atomic_add32(tables, (uint32_t)-1);
		break;
	case WT_AOP_INSERT:
		trk = &thread->insert;
		break;
	case WT_AOP_SEARCH:
		trk = &thread->read;
		if (ret == 0 &&
		    (t_ret = op->get_value(op, &value)) != 0) {
			ret = t_ret;
			lprintf(cfg, ret, 0, "get_value in read.");
			goto err;
		}
		break;
	case WT_AOP_UPDATE:
		trk = &thread->update;
		break;
	case WT_AOP_NONE:
	case WT_AOP_REMOVE:
		/* We never expect this type. */
		lprintf(cfg, ret, 0, "No type in op %" PRIu64, op->get_id(op));
		goto err;
	}

	/*
	 * Either we have success and we track it, or failure and panic.
	 *
	 * Reads and updates can fail with WT_NOTFOUND: we may be searching
	 * in a random range, or an insert op might have updated the
	 * last record in the table but not yet finished the actual insert.
	 */
	if (type == WT_AOP_COMPACT)
		return (0);
	if (ret == 0 || (ret == WT_NOTFOUND && type != WT_AOP_INSERT)) {
		if (!cfg->in_warmup)
			(void)__wt_atomic_add64(&trk->ops, 1);
		return (0);
	}
err:
	/* Panic if error */
	lprintf(cfg, ret, 0, "Error in op %" PRIu64,
	    op->get_id(op));
	cfg->error = cfg->stop = 1;
	return (1);
}

static WT_ASYNC_CALLBACK cb = { cb_asyncop };

/*
 * track_operation --
 *	Update an operation's tracking structure with new latency information.
 */
static inline void
track_operation(TRACK *trk, uint64_t usecs)
{
	uint64_t v;

					/* average microseconds per call */
	v = (uint64_t)usecs;

	trk->latency += usecs;		/* track total latency */

	if (v > trk->max_latency)	/* track max/min latency */
		trk->max_latency = (uint32_t)v;
	if (v < trk->min_latency)
		trk->min_latency = (uint32_t)v;

	/*
	 * Update a latency bucket.
	 * First buckets: usecs from 100us to 1000us at 100us each.
	 */
	if (v < 1000)
		++trk->us[v];

	/*
	 * Second buckets: milliseconds from 1ms to 1000ms, at 1ms each.
	 */
	else if (v < ms_to_us(1000))
		++trk->ms[us_to_ms(v)];

	/*
	 * Third buckets are seconds from 1s to 100s, at 1s each.
	 */
	else if (v < sec_to_us(100))
		++trk->sec[us_to_sec(v)];

	/* >100 seconds, accumulate in the biggest bucket. */
	else
		++trk->sec[ELEMENTS(trk->sec) - 1];
}

static const char *
op_name(uint8_t *op)
{
	switch (*op) {
	case WORKER_INSERT:
		return ("insert");
	case WORKER_INSERT_RMW:
		return ("insert_rmw");
	case WORKER_READ:
		return ("read");
	case WORKER_TRUNCATE:
		return ("truncate");
	case WORKER_UPDATE:
		return ("update");
	default:
		return ("unknown");
	}
	/* NOTREACHED */
}

static void *
worker_async(void *arg)
{
	CONFIG *cfg;
	CONFIG_THREAD *thread;
	WT_ASYNC_OP *asyncop;
	WT_CONNECTION *conn;
	uint64_t next_val;
	uint8_t *op, *op_end;
	int ret;
	char *key_buf, *value_buf;

	thread = (CONFIG_THREAD *)arg;
	cfg = thread->cfg;
	conn = cfg->conn;

	key_buf = thread->key_buf;
	value_buf = thread->value_buf;

	op = thread->workload->ops;
	op_end = op + sizeof(thread->workload->ops);

	while (!cfg->stop) {
		/*
		 * Generate the next key and setup operation specific
		 * statistics tracking objects.
		 */
		switch (*op) {
		case WORKER_INSERT:
		case WORKER_INSERT_RMW:
			if (cfg->random_range)
				next_val = wtperf_rand(thread);
			else
				next_val = cfg->icount + get_next_incr(cfg);
			break;
		case WORKER_READ:
		case WORKER_UPDATE:
			next_val = wtperf_rand(thread);

			/*
			 * If the workload is started without a populate phase
			 * we rely on at least one insert to get a valid item
			 * id.
			 */
			if (wtperf_value_range(cfg) < next_val)
				continue;
			break;
		default:
			goto err;		/* can't happen */
		}

		generate_key(cfg, key_buf, next_val);

		/*
		 * Spread the data out around the multiple databases.
		 * Sleep to allow workers a chance to run and process async ops.
		 * Then retry to get an async op.
		 */
		while ((ret = conn->async_new_op(
		    conn, cfg->uris[next_val % cfg->table_count],
		    NULL, &cb, &asyncop)) == EBUSY)
			(void)usleep(10000);
		if (ret != 0)
			goto err;

		asyncop->app_private = thread;
		asyncop->set_key(asyncop, key_buf);
		switch (*op) {
		case WORKER_READ:
			ret = asyncop->search(asyncop);
			if (ret == 0)
				break;
			goto op_err;
		case WORKER_INSERT:
			if (cfg->random_value)
				randomize_value(thread, value_buf);
			asyncop->set_value(asyncop, value_buf);
			if ((ret = asyncop->insert(asyncop)) == 0)
				break;
			goto op_err;
		case WORKER_UPDATE:
			if (cfg->random_value)
				randomize_value(thread, value_buf);
			asyncop->set_value(asyncop, value_buf);
			if ((ret = asyncop->update(asyncop)) == 0)
				break;
			goto op_err;
		default:
op_err:			lprintf(cfg, ret, 0,
			    "%s failed for: %s, range: %"PRIu64,
			    op_name(op), key_buf, wtperf_value_range(cfg));
			goto err;		/* can't happen */
		}

		/* Schedule the next operation */
		if (++op == op_end)
			op = thread->workload->ops;
	}

	if (conn->async_flush(conn) != 0)
		goto err;

	/* Notify our caller we failed and shut the system down. */
	if (0) {
err:		cfg->error = cfg->stop = 1;
	}
	return (NULL);
}

/*
 * do_range_reads --
 *	If configured to execute a sequence of next operations after each
 *	search do them. Ensuring the keys we see are always in order.
 */
static int
do_range_reads(CONFIG *cfg, WT_CURSOR *cursor)
{
	size_t r, r1;
	uint64_t next_val, prev_val;
	uint64_t *vals;
	int ret;
	char *range_key_buf;
	char buf[512];

	ret = 0;

	if (cfg->read_range == 0)
		return (0);

	memset(&buf[0], 0, 512 * sizeof(char));
	range_key_buf = &buf[0];

	/* Save where the first key is for comparisons. */
	cursor->get_key(cursor, &range_key_buf);
	extract_key(range_key_buf, &next_val);

	/*
	 * TODO: This is inefficient, if we keep range operations and want to
	 * maintain the ability to track the returned values should allocate
	 * this buffer just once.
	 */
	vals = (uint64_t *)calloc(cfg->read_range, sizeof(uint64_t));
	if (vals == NULL) {
		lprintf(cfg, ENOMEM, 0,
		    "worker: couldn't allocate value tracking array");
		return (ENOMEM);
	}

	for (r = 0; r < cfg->read_range; ++r) {
		prev_val = next_val;
		vals[r] = prev_val;
		ret = cursor->next(cursor);
		/*
		 * We could be walking near the end. If we get to the end that
		 * is okay.
		 */
		if (ret != 0)
			break;

		/* Retrieve and decode the key */
		cursor->get_key(cursor, &range_key_buf);
		extract_key(range_key_buf, &next_val);
		if (next_val < prev_val) {
			for (r1 = 0; r1 <= r; ++r1)
				lprintf(cfg, 0, 0,
				    "Key[%d]: %" PRIu64, (int)r1, vals[r1]);
			lprintf(cfg, EINVAL, 0,
			    "Out of order keys %" PRIu64
			    " came before %" PRIu64,
			    prev_val, next_val);
			break;
		}
	}
	free(vals);
	return (ret);
}

static void *
worker(void *arg)
{
	struct timespec start, stop;
	CONFIG *cfg;
	CONFIG_THREAD *thread;
	TRACK *trk;
	WT_CONNECTION *conn;
	WT_CURSOR **cursors, *cursor, *tmp_cursor;
	WT_SESSION *session;
<<<<<<< HEAD
	int64_t ops, ops_per_txn;
=======
>>>>>>> d3bbe226
	size_t i;
	int64_t ops, ops_per_txn, throttle_ops;
	uint64_t next_val, usecs;
	uint8_t *op, *op_end;
	int measure_latency, ret, truncated;
	char *value_buf, *key_buf, *value;
	char buf[512];

	thread = (CONFIG_THREAD *)arg;
	cfg = thread->cfg;
	conn = cfg->conn;
	cursors = NULL;
	ops = 0;
	ops_per_txn = thread->workload->ops_per_txn;
	session = NULL;
	trk = NULL;

	if ((ret = conn->open_session(
	    conn, NULL, cfg->sess_config, &session)) != 0) {
		lprintf(cfg, ret, 0, "worker: WT_CONNECTION.open_session");
		goto err;
	}
	cursors = calloc(cfg->table_count, sizeof(WT_CURSOR *));
	if (cursors == NULL) {
		lprintf(cfg, ENOMEM, 0,
		    "worker: couldn't allocate cursor array");
		goto err;
	}
	for (i = 0; i < cfg->table_count_idle; i++) {
		snprintf(buf, 512, "%s_idle%05d", cfg->uris[0], (int)i);
		if ((ret = session->open_cursor(
		    session, buf, NULL, NULL, &tmp_cursor)) != 0) {
			lprintf(cfg, ret, 0,
			    "Error opening idle table %s", buf);
			goto err;
		}
		if ((ret = tmp_cursor->close(tmp_cursor)) != 0) {
			lprintf(cfg, ret, 0,
			    "Error closing idle table %s", buf);
			goto err;
		}
	}
	for (i = 0; i < cfg->table_count; i++) {
		if ((ret = session->open_cursor(session,
		    cfg->uris[i], NULL, NULL, &cursors[i])) != 0) {
			lprintf(cfg, ret, 0,
			    "worker: WT_SESSION.open_cursor: %s",
			    cfg->uris[i]);
			goto err;
		}
	}
	/* Setup the timer for throttling. */
	if (thread->workload->throttle != 0 && setup_throttle(thread) != 0)
			goto err;

	/* Setup for truncate */
	if (thread->workload->truncate != 0)
		if ((ret = setup_truncate(cfg, thread, session)) != 0)
			goto err;

	key_buf = thread->key_buf;
	value_buf = thread->value_buf;

	op = thread->workload->ops;
	op_end = op + sizeof(thread->workload->ops);

	if (ops_per_txn != 0 &&
		(ret = session->begin_transaction(session, NULL)) != 0) {
		lprintf(cfg, ret, 0, "First transaction begin failed");
		goto err;
	}

	while (!cfg->stop) {
		/*
		 * Generate the next key and setup operation specific
		 * statistics tracking objects.
		 */
		switch (*op) {
		case WORKER_INSERT:
		case WORKER_INSERT_RMW:
			trk = &thread->insert;
			if (cfg->random_range)
				next_val = wtperf_rand(thread);
			else
				next_val = cfg->icount + get_next_incr(cfg);
			break;
		case WORKER_READ:
			trk = &thread->read;
			/* FALLTHROUGH */
		case WORKER_UPDATE:
			if (*op == WORKER_UPDATE)
				trk = &thread->update;
			next_val = wtperf_rand(thread);

			/*
			 * If the workload is started without a populate phase
			 * we rely on at least one insert to get a valid item
			 * id.
			 */
			if (wtperf_value_range(cfg) < next_val)
				continue;
			break;
		case WORKER_TRUNCATE:
			/* Required but not used. */
			next_val = wtperf_rand(thread);
			break;
		default:
			goto err;		/* can't happen */
		}

		generate_key(cfg, key_buf, next_val);

		/*
		 * Spread the data out around the multiple databases.
		 */
		cursor = cursors[next_val % cfg->table_count];

		/*
		 * Skip the first time we do an operation, when trk->ops
		 * is 0, to avoid first time latency spikes.
		 */
		measure_latency =
		    cfg->sample_interval != 0 && trk != NULL &&
		    trk->ops != 0 && (trk->ops % cfg->sample_rate == 0);
		if (measure_latency && (ret = __wt_epoch(NULL, &start)) != 0) {
			lprintf(cfg, ret, 0, "Get time call failed");
			goto err;
		}

		cursor->set_key(cursor, key_buf);

		switch (*op) {
		case WORKER_READ:
			/*
			 * Reads can fail with WT_NOTFOUND: we may be searching
			 * in a random range, or an insert thread might have
			 * updated the last record in the table but not yet
			 * finished the actual insert.  Count failed search in
			 * a random range as a "read".
			 */
			ret = cursor->search(cursor);
			if (ret == 0) {
				if ((ret = cursor->get_value(
				    cursor, &value)) != 0) {
					lprintf(cfg, ret, 0,
					    "get_value in read.");
					goto err;
				}
				/*
				 * If we want to read a range, then call next
				 * for several operations, confirming that the
				 * next key is in the correct order.
				 */
				ret = do_range_reads(cfg, cursor);
			}

			if (ret == 0 || ret == WT_NOTFOUND)
				break;
			goto op_err;
		case WORKER_INSERT_RMW:
			if ((ret = cursor->search(cursor)) != WT_NOTFOUND)
				goto op_err;

			/* The error return reset the cursor's key. */
			cursor->set_key(cursor, key_buf);

			/* FALLTHROUGH */
		case WORKER_INSERT:
			if (cfg->random_value)
				randomize_value(thread, value_buf);
			cursor->set_value(cursor, value_buf);
			if ((ret = cursor->insert(cursor)) == 0)
				break;
			goto op_err;
		case WORKER_TRUNCATE:
			if ((ret = run_truncate(
			    cfg, thread, cursor, session, &truncated)) == 0) {
				if (truncated)
					trk = &thread->truncate;
				else
					trk = &thread->truncate_sleep;
				/* Pause between truncate attempts */
				(void)usleep(1000);
				break;
			}
			goto op_err;
		case WORKER_UPDATE:
			if ((ret = cursor->search(cursor)) == 0) {
				if ((ret = cursor->get_value(
				    cursor, &value)) != 0) {
					lprintf(cfg, ret, 0,
					    "get_value in update.");
					goto err;
				}
				/*
				 * Copy as much of the previous value as is
				 * safe, and be sure to NUL-terminate.
				 */
				strncpy(value_buf, value, cfg->value_sz);
				value_buf[cfg->value_sz - 1] = '\0';
				if (value_buf[0] == 'a')
					value_buf[0] = 'b';
				else
					value_buf[0] = 'a';
				if (cfg->random_value)
					randomize_value(thread, value_buf);
				cursor->set_value(cursor, value_buf);
				if ((ret = cursor->update(cursor)) == 0)
					break;
				goto op_err;
			}

			/*
			 * Reads can fail with WT_NOTFOUND: we may be searching
			 * in a random range, or an insert thread might have
			 * updated the last record in the table but not yet
			 * finished the actual insert.  Count failed search in
			 * a random range as a "read".
			 */
			if (ret == WT_NOTFOUND)
				break;

op_err:			if (ret == WT_ROLLBACK && ops_per_txn != 0) {
				/*
				 * If we are running with explicit transactions
				 * configured and we hit a WT_ROLLBACK, then we
				 * should rollback the current transaction and
				 * attempt to continue.
				 * This does break the guarantee of insertion
				 * order in cases of ordered inserts, as we
				 * aren't retrying here.
				 */
				lprintf(cfg, ret, 1,
				    "%s for: %s, range: %"PRIu64, op_name(op),
				    key_buf, wtperf_value_range(cfg));
				if ((ret = session->rollback_transaction(
				    session, NULL)) != 0) {
					lprintf(cfg, ret, 0,
					     "Failed rollback_transaction");
					goto err;
				}
				if ((ret = session->begin_transaction(
				    session, NULL)) != 0) {
					lprintf(cfg, ret, 0,
					    "Worker begin transaction failed");
					goto err;
				}
				break;
			}
			lprintf(cfg, ret, 0,
			    "%s failed for: %s, range: %"PRIu64,
			    op_name(op), key_buf, wtperf_value_range(cfg));
			goto err;
		default:
			goto err;		/* can't happen */
		}

		/* Release the cursor, if we have multiple tables. */
		if (cfg->table_count > 1 && ret == 0 &&
		    *op != WORKER_INSERT && *op != WORKER_INSERT_RMW) {
			if ((ret = cursor->reset(cursor)) != 0) {
				lprintf(cfg, ret, 0, "Cursor reset failed");
				goto err;
			}
		}

		/* Gather statistics */
		if (!cfg->in_warmup) {
			if (measure_latency) {
				if ((ret = __wt_epoch(NULL, &stop)) != 0) {
					lprintf(cfg, ret, 0,
					    "Get time call failed");
					goto err;
				}
				++trk->latency_ops;
				usecs = WT_TIMEDIFF_US(stop, start);
				track_operation(trk, usecs);
			}
			/* Increment operation count */
			++trk->ops;
		}

		/* Commit our work if configured for explicit transactions */
		if (ops_per_txn != 0 && ops++ % ops_per_txn == 0) {
			if ((ret = session->commit_transaction(
			    session, NULL)) != 0) {
				lprintf(cfg, ret, 0,
				    "Worker transaction commit failed");
				goto err;
			}
			if ((ret = session->begin_transaction(
			    session, NULL)) != 0) {
				lprintf(cfg, ret, 0,
				    "Worker begin transaction failed");
				goto err;
			}
		}

		/* Schedule the next operation */
		if (++op == op_end)
			op = thread->workload->ops;

		/*
		 * Decrement throttle tickets and check if needed check if we
		 * should sleep and then get more tickets to perform more work.
		 */
		if (--thread->throttle_cfg.ops_count == 0)
			worker_throttle(thread);
	}

	if ((ret = session->close(session, NULL)) != 0) {
		lprintf(cfg, ret, 0, "Session close in worker failed");
		goto err;
	}

	/* Notify our caller we failed and shut the system down. */
	if (0) {
err:		cfg->error = cfg->stop = 1;
	}
	free(cursors);

	return (NULL);
}

/*
 * run_mix_schedule_op --
 *	Replace read operations with another operation, in the configured
 * percentage.
 */
static void
run_mix_schedule_op(WORKLOAD *workp, int op, int64_t op_cnt)
{
	int jump, pass;
	uint8_t *p, *end;

	/* Jump around the array to roughly spread out the operations. */
	jump = 100 / op_cnt;

	/*
	 * Find a read operation and replace it with another operation.  This
	 * is roughly n-squared, but it's an N of 100, leave it.
	 */
	p = workp->ops;
	end = workp->ops + sizeof(workp->ops);
	while (op_cnt-- > 0) {
		for (pass = 0; *p != WORKER_READ; ++p)
			if (p == end) {
				/*
				 * Passed a percentage of total operations and
				 * should always be a read operation to replace,
				 * but don't allow infinite loops.
				 */
				if (++pass > 1)
					return;
				p = workp->ops;
			}
		*p = (uint8_t)op;

		if (end - jump < p)
			p = workp->ops;
		else
			p += jump;
	}
}

/*
 * run_mix_schedule --
 *	Schedule the mixed-run operations.
 */
static int
run_mix_schedule(CONFIG *cfg, WORKLOAD *workp)
{
	int64_t pct;

	/* Confirm reads, inserts, truncates and updates cannot all be zero. */
	if (workp->insert == 0 && workp->read == 0 &&
	    workp->truncate == 0 && workp->update == 0) {
		lprintf(cfg, EINVAL, 0, "no operations scheduled");
		return (EINVAL);
	}

	/*
	 * Handle truncate first - it's a special case that can't be used in
	 * a mixed workload.
	 */
	if (workp->truncate != 0) {
		if (workp->insert != 0 ||
		    workp->read != 0 || workp->update != 0) {
			lprintf(cfg, EINVAL, 0,
			    "Can't configure truncate in a mixed workload");
			return (EINVAL);
		}
		memset(workp->ops, WORKER_TRUNCATE, sizeof(workp->ops));
		return (0);
	}

	/*
	 * Check for a simple case where the thread is only doing insert or
	 * update operations (because the default operation for a
	 * job-mix is read, the subsequent code works fine if only reads are
	 * specified).
	 */
	if (workp->insert != 0 && workp->read == 0 && workp->update == 0) {
		memset(workp->ops,
		    cfg->insert_rmw ? WORKER_INSERT_RMW : WORKER_INSERT,
		    sizeof(workp->ops));
		return (0);
	}
	if (workp->insert == 0 && workp->read == 0 && workp->update != 0) {
		memset(workp->ops, WORKER_UPDATE, sizeof(workp->ops));
		return (0);
	}

	/*
	 * The worker thread configuration is done as ratios of operations.  If
	 * the caller gives us something insane like "reads=77,updates=23" (do
	 * 77 reads for every 23 updates), we don't want to do 77 reads followed
	 * by 23 updates, we want to uniformly distribute the read and update
	 * operations across the space.  Convert to percentages and then lay out
	 * the operations across an array.
	 *
	 * Percentage conversion is lossy, the application can do stupid stuff
	 * here, for example, imagine a configured ratio of "reads=1,inserts=2,
	 * updates=999999".  First, if the percentages are skewed enough, some
	 * operations might never be done.  Second, we set the base operation to
	 * read, which means any fractional results from percentage conversion
	 * will be reads, implying read operations in some cases where reads
	 * weren't configured.  We should be fine if the application configures
	 * something approaching a rational set of ratios.
	 */
	memset(workp->ops, WORKER_READ, sizeof(workp->ops));

	pct = (workp->insert * 100) /
	    (workp->insert + workp->read + workp->update);
	if (pct != 0)
		run_mix_schedule_op(workp,
		    cfg->insert_rmw ? WORKER_INSERT_RMW : WORKER_INSERT, pct);
	pct = (workp->update * 100) /
	    (workp->insert + workp->read + workp->update);
	if (pct != 0)
		run_mix_schedule_op(workp, WORKER_UPDATE, pct);
	return (0);
}

static void *
populate_thread(void *arg)
{
	struct timespec start, stop;
	CONFIG *cfg;
	CONFIG_THREAD *thread;
	TRACK *trk;
	WT_CONNECTION *conn;
	WT_CURSOR **cursors, *cursor;
	WT_SESSION *session;
	size_t i;
	uint64_t op, usecs;
	uint32_t opcount;
	int intxn, measure_latency, ret, stress_checkpoint_due;
	char *value_buf, *key_buf;
	const char *cursor_config;

	thread = (CONFIG_THREAD *)arg;
	cfg = thread->cfg;
	conn = cfg->conn;
	session = NULL;
	cursors = NULL;
	ret = stress_checkpoint_due = 0;
	trk = &thread->insert;

	key_buf = thread->key_buf;
	value_buf = thread->value_buf;

	if ((ret = conn->open_session(
	    conn, NULL, cfg->sess_config, &session)) != 0) {
		lprintf(cfg, ret, 0, "populate: WT_CONNECTION.open_session");
		goto err;
	}

	/* Do bulk loads if populate is single-threaded. */
	cursor_config =
	    (cfg->populate_threads == 1 && !cfg->index) ? "bulk" : NULL;
	/* Create the cursors. */
	cursors = calloc(cfg->table_count, sizeof(WT_CURSOR *));
	if (cursors == NULL) {
		lprintf(cfg, ENOMEM, 0,
		    "worker: couldn't allocate cursor array");
		goto err;
	}
	for (i = 0; i < cfg->table_count; i++) {
		if ((ret = session->open_cursor(
		    session, cfg->uris[i], NULL,
		    cursor_config, &cursors[i])) != 0) {
			lprintf(cfg, ret, 0,
			    "populate: WT_SESSION.open_cursor: %s",
			    cfg->uris[i]);
			goto err;
		}
	}

	/* Populate the databases. */
	for (intxn = 0, opcount = 0;;) {
		op = get_next_incr(cfg);
		if (op > cfg->icount)
			break;

		if (cfg->populate_ops_per_txn != 0 && !intxn) {
			if ((ret = session->begin_transaction(
			    session, cfg->transaction_config)) != 0) {
				lprintf(cfg, ret, 0,
				    "Failed starting transaction.");
				goto err;
			}
			intxn = 1;
		}
		/*
		 * Figure out which table this op belongs to.
		 */
		cursor = cursors[op % cfg->table_count];
		generate_key(cfg, key_buf, op);
		measure_latency =
		    cfg->sample_interval != 0 &&
		    trk->ops != 0 && (trk->ops % cfg->sample_rate == 0);
		if (measure_latency && (ret = __wt_epoch(NULL, &start)) != 0) {
			lprintf(cfg, ret, 0, "Get time call failed");
			goto err;
		}
		cursor->set_key(cursor, key_buf);
		if (cfg->random_value)
			randomize_value(thread, value_buf);
		cursor->set_value(cursor, value_buf);
		if ((ret = cursor->insert(cursor)) == WT_ROLLBACK) {
			lprintf(cfg, ret, 0, "insert retrying");
			if ((ret = session->rollback_transaction(
			    session, NULL)) != 0) {
				lprintf(cfg, ret, 0,
				    "Failed rollback_transaction");
				goto err;
			}
			intxn = 0;
			continue;
		} else if (ret != 0) {
			lprintf(cfg, ret, 0, "Failed inserting");
			goto err;
		}
		/*
		 * Gather statistics.
		 * We measure the latency of inserting a single key.  If there
		 * are multiple tables, it is the time for insertion into all
		 * of them.
		 */
		if (measure_latency) {
			if ((ret = __wt_epoch(NULL, &stop)) != 0) {
				lprintf(cfg, ret, 0, "Get time call failed");
				goto err;
			}
			++trk->latency_ops;
			usecs = WT_TIMEDIFF_US(stop, start);
			track_operation(trk, usecs);
		}
		++thread->insert.ops;	/* Same as trk->ops */

		if (cfg->checkpoint_stress_rate != 0 &&
		    (op % cfg->checkpoint_stress_rate) == 0)
			stress_checkpoint_due = 1;

		if (cfg->populate_ops_per_txn != 0) {
			if (++opcount < cfg->populate_ops_per_txn)
				continue;
			opcount = 0;

			if ((ret = session->commit_transaction(
			    session, NULL)) != 0)
				lprintf(cfg, ret, 0,
				    "Fail committing, transaction was aborted");
			intxn = 0;
		}

		if (stress_checkpoint_due && intxn == 0) {
			stress_checkpoint_due = 0;
			if ((ret = session->checkpoint(session, NULL)) != 0) {
				lprintf(cfg, ret, 0, "Checkpoint failed");
				goto err;
			}
		}
	}
	if (intxn &&
	    (ret = session->commit_transaction(session, NULL)) != 0)
		lprintf(cfg, ret, 0,
		    "Fail committing, transaction was aborted");

	if ((ret = session->close(session, NULL)) != 0) {
		lprintf(cfg, ret, 0, "Error closing session in populate");
		goto err;
	}

	/* Notify our caller we failed and shut the system down. */
	if (0) {
err:		cfg->error = cfg->stop = 1;
	}
	free(cursors);

	return (NULL);
}

static void *
populate_async(void *arg)
{
	struct timespec start, stop;
	CONFIG *cfg;
	CONFIG_THREAD *thread;
	TRACK *trk;
	WT_ASYNC_OP *asyncop;
	WT_CONNECTION *conn;
	WT_SESSION *session;
	uint64_t op, usecs;
	int measure_latency, ret;
	char *value_buf, *key_buf;

	thread = (CONFIG_THREAD *)arg;
	cfg = thread->cfg;
	conn = cfg->conn;
	session = NULL;
	ret = 0;
	trk = &thread->insert;

	key_buf = thread->key_buf;
	value_buf = thread->value_buf;

	if ((ret = conn->open_session(
	    conn, NULL, cfg->sess_config, &session)) != 0) {
		lprintf(cfg, ret, 0, "populate: WT_CONNECTION.open_session");
		goto err;
	}

	/*
	 * Measuring latency of one async op is not meaningful.  We
	 * will measure the time it takes to do all of them, including
	 * the time to process by workers.
	 */
	measure_latency =
	    cfg->sample_interval != 0 &&
	    trk->ops != 0 && (trk->ops % cfg->sample_rate == 0);
	if (measure_latency && (ret = __wt_epoch(NULL, &start)) != 0) {
		lprintf(cfg, ret, 0, "Get time call failed");
		goto err;
	}
	/* Populate the databases. */
	for (;;) {
		op = get_next_incr(cfg);
		if (op > cfg->icount)
			break;
		/*
		 * Allocate an async op for whichever table.
		 */
		while ((ret = conn->async_new_op(
		    conn, cfg->uris[op % cfg->table_count],
		    NULL, &cb, &asyncop)) == EBUSY)
			(void)usleep(10000);
		if (ret != 0)
			goto err;

		asyncop->app_private = thread;
		generate_key(cfg, key_buf, op);
		asyncop->set_key(asyncop, key_buf);
		if (cfg->random_value)
			randomize_value(thread, value_buf);
		asyncop->set_value(asyncop, value_buf);
		if ((ret = asyncop->insert(asyncop)) != 0) {
			lprintf(cfg, ret, 0, "Failed inserting");
			goto err;
		}
	}
	/*
	 * Gather statistics.
	 * We measure the latency of inserting a single key.  If there
	 * are multiple tables, it is the time for insertion into all
	 * of them.  Note that currently every populate thread will call
	 * async_flush and those calls will convoy.  That is not the
	 * most efficient way, but we want to flush before measuring latency.
	 */
	if (conn->async_flush(conn) != 0)
		goto err;
	if (measure_latency) {
		if ((ret = __wt_epoch(NULL, &stop)) != 0) {
			lprintf(cfg, ret, 0, "Get time call failed");
			goto err;
		}
		++trk->latency_ops;
		usecs = WT_TIMEDIFF_US(stop, start);
		track_operation(trk, usecs);
	}
	if ((ret = session->close(session, NULL)) != 0) {
		lprintf(cfg, ret, 0, "Error closing session in populate");
		goto err;
	}

	/* Notify our caller we failed and shut the system down. */
	if (0) {
err:		cfg->error = cfg->stop = 1;
	}
	return (NULL);
}

static void *
monitor(void *arg)
{
	struct timespec t;
	struct tm *tm, _tm;
	CONFIG *cfg;
	FILE *fp;
	size_t len;
	uint64_t min_thr, reads, inserts, updates;
	uint64_t cur_reads, cur_inserts, cur_updates;
	uint64_t last_reads, last_inserts, last_updates;
	uint32_t read_avg, read_min, read_max;
	uint32_t insert_avg, insert_min, insert_max;
	uint32_t update_avg, update_min, update_max;
	uint32_t latency_max, level;
	u_int i;
	int msg_err, ret;
	const char *str;
	char buf[64], *path;

	cfg = (CONFIG *)arg;
	assert(cfg->sample_interval != 0);
	fp = NULL;
	path = NULL;

	min_thr = (uint64_t)cfg->min_throughput;
	latency_max = (uint32_t)ms_to_us(cfg->max_latency);

	/* Open the logging file. */
	len = strlen(cfg->monitor_dir) + 100;
	if ((path = malloc(len)) == NULL) {
		(void)enomem(cfg);
		goto err;
	}
	snprintf(path, len, "%s/monitor", cfg->monitor_dir);
	if ((fp = fopen(path, "w")) == NULL) {
		lprintf(cfg, errno, 0, "%s", path);
		goto err;
	}
	/* Set line buffering for monitor file. */
	(void)setvbuf(fp, NULL, _IOLBF, 0);
	fprintf(fp,
	    "#time,"
	    "totalsec,"
	    "read ops per second,"
	    "insert ops per second,"
	    "update ops per second,"
	    "checkpoints,"
	    "read average latency(uS),"
	    "read minimum latency(uS),"
	    "read maximum latency(uS),"
	    "insert average latency(uS),"
	    "insert min latency(uS),"
	    "insert maximum latency(uS),"
	    "update average latency(uS),"
	    "update min latency(uS),"
	    "update maximum latency(uS)"
	    "\n");
	last_reads = last_inserts = last_updates = 0;
	while (!cfg->stop) {
		for (i = 0; i < cfg->sample_interval; i++) {
			sleep(1);
			if (cfg->stop)
				break;
		}
		/* If the workers are done, don't bother with a final call. */
		if (cfg->stop)
			break;
		if (cfg->in_warmup)
			continue;

		if ((ret = __wt_epoch(NULL, &t)) != 0) {
			lprintf(cfg, ret, 0, "Get time call failed");
			goto err;
		}
		tm = localtime_r(&t.tv_sec, &_tm);
		(void)strftime(buf, sizeof(buf), "%b %d %H:%M:%S", tm);

		reads = sum_read_ops(cfg);
		inserts = sum_insert_ops(cfg);
		updates = sum_update_ops(cfg);
		latency_read(cfg, &read_avg, &read_min, &read_max);
		latency_insert(cfg, &insert_avg, &insert_min, &insert_max);
		latency_update(cfg, &update_avg, &update_min, &update_max);

		cur_reads = (reads - last_reads) / cfg->sample_interval;
		cur_updates = (updates - last_updates) / cfg->sample_interval;
		/*
		 * For now the only item we need to worry about changing is
		 * inserts when we transition from the populate phase to
		 * workload phase.
		 */
		if (inserts < last_inserts)
			cur_inserts = 0;
		else
			cur_inserts =
			    (inserts - last_inserts) / cfg->sample_interval;

		(void)fprintf(fp,
		    "%s,%" PRIu32
		    ",%" PRIu64 ",%" PRIu64 ",%" PRIu64
		    ",%c"
		    ",%" PRIu32 ",%" PRIu32 ",%" PRIu32
		    ",%" PRIu32 ",%" PRIu32 ",%" PRIu32
		    ",%" PRIu32 ",%" PRIu32 ",%" PRIu32
		    "\n",
		    buf, cfg->totalsec,
		    cur_reads, cur_inserts, cur_updates,
		    cfg->ckpt ? 'Y' : 'N',
		    read_avg, read_min, read_max,
		    insert_avg, insert_min, insert_max,
		    update_avg, update_min, update_max);

		if (latency_max != 0 &&
		    (read_max > latency_max || insert_max > latency_max ||
		     update_max > latency_max)) {
			if (cfg->max_latency_fatal) {
				level = 1;
				msg_err = WT_PANIC;
				str = "ERROR";
			} else {
				level = 0;
				msg_err = 0;
				str = "WARNING";
			}
			lprintf(cfg, msg_err, level,
			    "%s: max latency exceeded: threshold %" PRIu32
			    " read max %" PRIu32 " insert max %" PRIu32
			    " update max %" PRIu32, str, latency_max,
			    read_max, insert_max, update_max);
		}
		if (min_thr != 0 &&
		    ((cur_reads != 0 && cur_reads < min_thr) ||
		    (cur_inserts != 0 && cur_inserts < min_thr) ||
		    (cur_updates != 0 && cur_updates < min_thr))) {
			if (cfg->min_throughput_fatal) {
				level = 1;
				msg_err = WT_PANIC;
				str = "ERROR";
			} else {
				level = 0;
				msg_err = 0;
				str = "WARNING";
			}
			lprintf(cfg, msg_err, level,
			    "%s: minimum throughput not met: threshold %" PRIu64
			    " reads %" PRIu64 " inserts %" PRIu64
			    " updates %" PRIu64, str, min_thr, cur_reads,
			    cur_inserts, cur_updates);
		}
		last_reads = reads;
		last_inserts = inserts;
		last_updates = updates;
	}

	/* Notify our caller we failed and shut the system down. */
	if (0) {
err:		cfg->error = cfg->stop = 1;
	}

	if (fp != NULL)
		(void)fclose(fp);
	free(path);

	return (NULL);
}

static void *
checkpoint_worker(void *arg)
{
	CONFIG *cfg;
	CONFIG_THREAD *thread;
	WT_CONNECTION *conn;
	WT_SESSION *session;
	struct timespec e, s;
	uint32_t i;
	int ret;

	thread = (CONFIG_THREAD *)arg;
	cfg = thread->cfg;
	conn = cfg->conn;
	session = NULL;

	if ((ret = conn->open_session(
	    conn, NULL, cfg->sess_config, &session)) != 0) {
		lprintf(cfg, ret, 0,
		    "open_session failed in checkpoint thread.");
		goto err;
	}

	while (!cfg->stop) {
		/* Break the sleep up, so we notice interrupts faster. */
		for (i = 0; i < cfg->checkpoint_interval; i++) {
			sleep(1);
			if (cfg->stop)
				break;
		}
		/* If the workers are done, don't bother with a final call. */
		if (cfg->stop)
			break;

		if ((ret = __wt_epoch(NULL, &s)) != 0) {
			lprintf(cfg, ret, 0, "Get time failed in checkpoint.");
			goto err;
		}
		cfg->ckpt = 1;
		if ((ret = session->checkpoint(session, NULL)) != 0) {
			lprintf(cfg, ret, 0, "Checkpoint failed.");
			goto err;
		}
		cfg->ckpt = 0;
		++thread->ckpt.ops;

		if ((ret = __wt_epoch(NULL, &e)) != 0) {
			lprintf(cfg, ret, 0, "Get time failed in checkpoint.");
			goto err;
		}
	}

	if (session != NULL &&
	    ((ret = session->close(session, NULL)) != 0)) {
		lprintf(cfg, ret, 0,
		    "Error closing session in checkpoint worker.");
		goto err;
	}

	/* Notify our caller we failed and shut the system down. */
	if (0) {
err:		cfg->error = cfg->stop = 1;
	}

	return (NULL);
}

static int
execute_populate(CONFIG *cfg)
{
	struct timespec start, stop;
	CONFIG_THREAD *popth;
	WT_ASYNC_OP *asyncop;
	size_t i;
	uint64_t last_ops, msecs, print_ops_sec;
	uint32_t interval, tables;
	double print_secs;
	int elapsed, ret;
	void *(*pfunc)(void *);

	lprintf(cfg, 0, 1,
	    "Starting %" PRIu32
	    " populate thread(s) for %" PRIu32 " items",
	    cfg->populate_threads, cfg->icount);

	cfg->insert_key = 0;

	if ((cfg->popthreads =
	    calloc(cfg->populate_threads, sizeof(CONFIG_THREAD))) == NULL)
		return (enomem(cfg));
	if (cfg->use_asyncops > 0) {
		lprintf(cfg, 0, 1, "Starting %" PRIu32 " async thread(s)",
		    cfg->async_threads);
		pfunc = populate_async;
	} else
		pfunc = populate_thread;
	if ((ret = start_threads(cfg, NULL,
	    cfg->popthreads, cfg->populate_threads, pfunc)) != 0)
		return (ret);

	if ((ret = __wt_epoch(NULL, &start)) != 0) {
		lprintf(cfg, ret, 0, "Get time failed in populate.");
		return (ret);
	}
	for (elapsed = 0, interval = 0, last_ops = 0;
	    cfg->insert_key < cfg->icount && cfg->error == 0;) {
		/*
		 * Sleep for 100th of a second, report_interval is in second
		 * granularity, each 100th increment of elapsed is a single
		 * increment of interval.
		 */
		(void)usleep(10000);
		if (cfg->report_interval == 0 || ++elapsed < 100)
			continue;
		elapsed = 0;
		if (++interval < cfg->report_interval)
			continue;
		interval = 0;
		cfg->totalsec += cfg->report_interval;
		cfg->insert_ops = sum_pop_ops(cfg);
		lprintf(cfg, 0, 1,
		    "%" PRIu64 " populate inserts (%" PRIu64 " of %"
		    PRIu32 ") in %" PRIu32 " secs (%" PRIu32 " total secs)",
		    cfg->insert_ops - last_ops, cfg->insert_ops,
		    cfg->icount, cfg->report_interval, cfg->totalsec);
		last_ops = cfg->insert_ops;
	}
	if ((ret = __wt_epoch(NULL, &stop)) != 0) {
		lprintf(cfg, ret, 0, "Get time failed in populate.");
		return (ret);
	}

	/*
	 * Move popthreads aside to narrow possible race with the monitor
	 * thread. The latency tracking code also requires that popthreads be
	 * NULL when the populate phase is finished, to know that the workload
	 * phase has started.
	 */
	popth = cfg->popthreads;
	cfg->popthreads = NULL;
	ret = stop_threads(cfg, cfg->populate_threads, popth);
	free(popth);
	if (ret != 0)
		return (ret);

	/* Report if any worker threads didn't finish. */
	if (cfg->error != 0) {
		lprintf(cfg, WT_ERROR, 0,
		    "Populate thread(s) exited without finishing.");
		return (WT_ERROR);
	}

	lprintf(cfg, 0, 1, "Finished load of %" PRIu32 " items", cfg->icount);
	msecs = WT_TIMEDIFF_MS(stop, start);

	/*
	 * This is needed as the divisions will fail if the insert takes no time
	 * which will only be the case when there is no data to insert.
	 */
	if (msecs == 0) {
		print_secs = 0;
		print_ops_sec = 0;
	} else {
		print_secs = (double)msecs / (double)MSEC_PER_SEC;
		print_ops_sec =
		    (uint64_t)((cfg->icount / msecs) / MSEC_PER_SEC);
	}
	lprintf(cfg, 0, 1,
	    "Load time: %.2f\n" "load ops/sec: %" PRIu64,
	    print_secs, print_ops_sec);

	/*
	 * If configured, compact to allow LSM merging to complete.  We
	 * set an unlimited timeout because if we close the connection
	 * then any in-progress compact/merge is aborted.
	 */
	if (cfg->compact) {
		assert(cfg->async_threads > 0);
		lprintf(cfg, 0, 1, "Compact after populate");
		if ((ret = __wt_epoch(NULL, &start)) != 0) {
			lprintf(cfg, ret, 0, "Get time failed in populate.");
			return (ret);
		}
		tables = cfg->table_count;
		for (i = 0; i < cfg->table_count; i++) {
			/*
			 * If no ops are available, retry.  Any other error,
			 * return.
			 */
			 while ((ret = cfg->conn->async_new_op(cfg->conn,
			    cfg->uris[i], "timeout=0", &cb, &asyncop)) == EBUSY)
				(void)usleep(10000);
			if (ret != 0)
				return (ret);

			asyncop->app_private = &tables;
			if ((ret = asyncop->compact(asyncop)) != 0) {
				lprintf(cfg, ret, 0, "Async compact failed.");
				return (ret);
			}
		}
		if ((ret = cfg->conn->async_flush(cfg->conn)) != 0) {
			lprintf(cfg, ret, 0, "Populate async flush failed.");
			return (ret);
		}
		if ((ret = __wt_epoch(NULL, &stop)) != 0) {
			lprintf(cfg, ret, 0, "Get time failed in populate.");
			return (ret);
		}
		lprintf(cfg, 0, 1,
		    "Compact completed in %" PRIu64 " seconds",
		    (uint64_t)(WT_TIMEDIFF_SEC(stop, start)));
		assert(tables == 0);
	}
	return (0);
}

static int
close_reopen(CONFIG *cfg)
{
	int ret;

	if (!cfg->reopen_connection)
		return (0);
	/*
	 * Reopen the connection.  We do this so that the workload phase always
	 * starts with the on-disk files, and so that read-only workloads can
	 * be identified.  This is particularly important for LSM, where the
	 * merge algorithm is more aggressive for read-only trees.
	 */
	/* cfg->conn is released no matter the return value from close(). */
	ret = cfg->conn->close(cfg->conn, NULL);
	cfg->conn = NULL;
	if (ret != 0) {
		lprintf(cfg, ret, 0, "Closing the connection failed");
		return (ret);
	}
	if ((ret = wiredtiger_open(
	    cfg->home, NULL, cfg->conn_config, &cfg->conn)) != 0) {
		lprintf(cfg, ret, 0, "Re-opening the connection failed");
		return (ret);
	}
	/*
	 * If we started async threads only for the purposes of compact,
	 * then turn it off before starting the workload so that those extra
	 * threads looking for work that will never arrive don't affect
	 * performance.
	 */
	if (cfg->compact && cfg->use_asyncops == 0) {
		if ((ret = cfg->conn->reconfigure(
		    cfg->conn, "async=(enabled=false)")) != 0) {
			lprintf(cfg, ret, 0, "Reconfigure async off failed");
			return (ret);
		}
	}
	return (0);
}

static int
execute_workload(CONFIG *cfg)
{
	CONFIG_THREAD *threads;
	WORKLOAD *workp;
	uint64_t last_ckpts, last_inserts, last_reads, last_truncates;
	uint64_t last_updates;
	uint32_t interval, run_ops, run_time;
	u_int i;
	int ret, t_ret;
	void *(*pfunc)(void *);

	cfg->insert_key = 0;
	cfg->insert_ops = cfg->read_ops = cfg->truncate_ops = 0;
	cfg->update_ops = 0;

	last_ckpts = last_inserts = last_reads = last_truncates = 0;
	last_updates = 0;
	ret = 0;

	if (cfg->warmup != 0)
		cfg->in_warmup = 1;

	/* Allocate memory for the worker threads. */
	if ((cfg->workers =
	    calloc((size_t)cfg->workers_cnt, sizeof(CONFIG_THREAD))) == NULL) {
		ret = enomem(cfg);
		goto err;
	}

	if (cfg->use_asyncops > 0) {
		lprintf(cfg, 0, 1, "Starting %" PRIu32 " async thread(s)",
		    cfg->async_threads);
		pfunc = worker_async;
	} else
		pfunc = worker;

	/* Start each workload. */
	for (threads = cfg->workers, i = 0,
	    workp = cfg->workload; i < cfg->workload_cnt; ++i, ++workp) {
		lprintf(cfg, 0, 1,
		    "Starting workload #%d: %" PRId64 " threads, inserts=%"
		    PRId64 ", reads=%" PRId64 ", updates=%" PRId64
		    ", truncate=%" PRId64 ", throttle=%" PRId64,
		    i + 1, workp->threads, workp->insert,
		    workp->read, workp->update, workp->truncate,
		    workp->throttle);

		/* Figure out the workload's schedule. */
		if ((ret = run_mix_schedule(cfg, workp)) != 0)
			goto err;

		/* Start the workload's threads. */
		if ((ret = start_threads(
		    cfg, workp, threads, (u_int)workp->threads, pfunc)) != 0)
			goto err;
		threads += workp->threads;
	}

	if (cfg->warmup != 0) {
		lprintf(cfg, 0, 1,
		    "Waiting for warmup duration of %" PRIu32, cfg->warmup);
		sleep(cfg->warmup);
		cfg->in_warmup = 0;
	}

	for (interval = cfg->report_interval, run_time = cfg->run_time,
	    run_ops = cfg->run_ops; cfg->error == 0;) {
		/*
		 * Sleep for one second at a time.
		 * If we are tracking run time, check to see if we're done, and
		 * if we're only tracking run time, go back to sleep.
		 */
		sleep(1);
		if (run_time != 0) {
			if (--run_time == 0)
				break;
			if (!interval && !run_ops)
				continue;
		}

		/* Sum the operations we've done. */
		cfg->ckpt_ops = sum_ckpt_ops(cfg);
		cfg->insert_ops = sum_insert_ops(cfg);
		cfg->read_ops = sum_read_ops(cfg);
		cfg->update_ops = sum_update_ops(cfg);
		cfg->truncate_ops = sum_truncate_ops(cfg);

		/* If we're checking total operations, see if we're done. */
		if (run_ops != 0 && run_ops <=
		    cfg->insert_ops + cfg->read_ops + cfg->update_ops)
			break;

		/* If writing out throughput information, see if it's time. */
		if (interval == 0 || --interval > 0)
			continue;
		interval = cfg->report_interval;
		cfg->totalsec += cfg->report_interval;

		lprintf(cfg, 0, 1,
		    "%" PRIu64 " reads, %" PRIu64 " inserts, %" PRIu64
		    " updates, %" PRIu64 " truncates, %" PRIu64
		    " checkpoints in %" PRIu32 " secs (%" PRIu32 " total secs)",
		    cfg->read_ops - last_reads,
		    cfg->insert_ops - last_inserts,
		    cfg->update_ops - last_updates,
		    cfg->truncate_ops - last_truncates,
		    cfg->ckpt_ops - last_ckpts,
		    cfg->report_interval, cfg->totalsec);
		last_reads = cfg->read_ops;
		last_inserts = cfg->insert_ops;
		last_updates = cfg->update_ops;
		last_truncates = cfg->truncate_ops;
		last_ckpts = cfg->ckpt_ops;
	}

	/* Notify the worker threads they are done. */
err:	cfg->stop = 1;

	if ((t_ret = stop_threads(
	    cfg, (u_int)cfg->workers_cnt, cfg->workers)) != 0 && ret == 0)
		ret = t_ret;

	/* Drop tables if configured to and this isn't an error path */
	if (ret == 0 && cfg->drop_tables && (ret = drop_all_tables(cfg)) != 0)
		lprintf(cfg, ret, 0, "Drop tables failed.");

	/* Report if any worker threads didn't finish. */
	if (cfg->error != 0) {
		lprintf(cfg, WT_ERROR, 0,
		    "Worker thread(s) exited without finishing.");
		if (ret == 0)
			ret = WT_ERROR;
	}
	return (ret);
}

/*
 * Ensure that icount matches the number of records in the
 * existing table.
 */
static int
find_table_count(CONFIG *cfg)
{
	WT_CONNECTION *conn;
	WT_CURSOR *cursor;
	WT_SESSION *session;
	uint32_t i, max_icount, table_icount;
	int ret, t_ret;
	char *key;

	conn = cfg->conn;

	max_icount = 0;
	if ((ret = conn->open_session(
	    conn, NULL, cfg->sess_config, &session)) != 0) {
		lprintf(cfg, ret, 0,
		    "find_table_count: open_session failed");
		goto out;
	}
	for (i = 0; i < cfg->table_count; i++) {
		if ((ret = session->open_cursor(session, cfg->uris[i],
		    NULL, NULL, &cursor)) != 0) {
			lprintf(cfg, ret, 0,
			    "find_table_count: open_cursor failed");
			goto err;
		}
		if ((ret = cursor->prev(cursor)) != 0) {
			lprintf(cfg, ret, 0,
			    "find_table_count: cursor prev failed");
			goto err;
		}
		if ((ret = cursor->get_key(cursor, &key)) != 0) {
			lprintf(cfg, ret, 0,
			    "find_table_count: cursor get_key failed");
			goto err;
		}
		table_icount = (uint32_t)atoi(key);
		if (table_icount > max_icount)
			max_icount = table_icount;

		if ((ret = cursor->close(cursor)) != 0) {
			lprintf(cfg, ret, 0,
			    "find_table_count: cursor close failed");
			goto err;
		}
	}
err:	if ((t_ret = session->close(session, NULL)) != 0) {
		if (ret == 0)
			ret = t_ret;
		lprintf(cfg, ret, 0,
		    "find_table_count: session close failed");
	}
	cfg->icount = max_icount;
out:	return (ret);
}

/*
 * Populate the uri array if more than one table is being used.
 */
static int
create_uris(CONFIG *cfg)
{
	size_t base_uri_len;
	uint32_t i;
	int ret;
	char *uri;

	ret = 0;
	base_uri_len = strlen(cfg->base_uri);
	cfg->uris = calloc(cfg->table_count, sizeof(char *));
	if (cfg->uris == NULL) {
		ret = ENOMEM;
		goto err;
	}
	for (i = 0; i < cfg->table_count; i++) {
		uri = cfg->uris[i] = calloc(base_uri_len + 5, 1);
		if (uri == NULL) {
			ret = ENOMEM;
			goto err;
		}
		/*
		 * If there is only one table, just use base name.
		 */
		if (cfg->table_count == 1)
			memcpy(uri, cfg->base_uri, base_uri_len);
		else
			sprintf(uri, "%s%05d", cfg->base_uri, i);
	}
err:	if (ret != 0 && cfg->uris != NULL) {
		for (i = 0; i < cfg->table_count; i++)
			free(cfg->uris[i]);
		free(cfg->uris);
		cfg->uris = NULL;
	}
	return (ret);
}

static int
create_tables(CONFIG *cfg)
{
	WT_SESSION *session;
	size_t i;
	int ret;
	char buf[512];

	if (cfg->create == 0)
		return (0);

	if ((ret = cfg->conn->open_session(
	    cfg->conn, NULL, cfg->sess_config, &session)) != 0) {
		lprintf(cfg, ret, 0,
		    "Error opening a session on %s", cfg->home);
		return (ret);
	}

	for (i = 0; i < cfg->table_count_idle; i++) {
		snprintf(buf, 512, "%s_idle%05d", cfg->uris[0], (int)i);
		if ((ret = session->create(
		    session, buf, cfg->table_config)) != 0) {
			lprintf(cfg, ret, 0,
			    "Error creating idle table %s", buf);
			return (ret);
		}
	}

	for (i = 0; i < cfg->table_count; i++) {
		if (cfg->log_partial && i > 0) {
			if (((ret = session->create(session,
			    cfg->uris[i], cfg->partial_config)) != 0)) {
				lprintf(cfg, ret, 0,
				    "Error creating table %s", cfg->uris[i]);
				return (ret);
			}
		} else if ((ret = session->create(
		    session, cfg->uris[i], cfg->table_config)) != 0) {
			lprintf(cfg, ret, 0,
			    "Error creating table %s", cfg->uris[i]);
			return (ret);
		}
		if (cfg->index) {
			snprintf(buf, 512, "index:%s:val_idx",
			    cfg->uris[i] + strlen("table:"));
			if ((ret = session->create(
			    session, buf, "columns=(val)")) != 0) {
				lprintf(cfg, ret, 0,
				    "Error creating index %s", buf);
				return (ret);
			}
		}
	}

	if ((ret = session->close(session, NULL)) != 0) {
		lprintf(cfg, ret, 0, "Error closing session");
		return (ret);
	}

	return (0);
}

static int
start_all_runs(CONFIG *cfg)
{
	CONFIG *next_cfg, **configs;
	pthread_t *threads;
	size_t cmd_len, home_len, i;
	int ret, t_ret;
	char *cmd_buf, *new_home;

	ret = 0;
	configs = NULL;
	cmd_buf = NULL;

	if (cfg->database_count == 1)
		return (start_run(cfg));

	/* Allocate an array to hold our config struct copies. */
	configs = calloc(cfg->database_count, sizeof(CONFIG *));
	if (configs == NULL)
		return (ENOMEM);

	/* Allocate an array to hold our thread IDs. */
	threads = calloc(cfg->database_count, sizeof(pthread_t));
	if (threads == NULL) {
		ret = ENOMEM;
		goto err;
	}

	home_len = strlen(cfg->home);
	cmd_len = (home_len * 2) + 30; /* Add some slop. */
	cmd_buf = calloc(cmd_len, 1);
	if (cmd_buf == NULL) {
		ret = ENOMEM;
		goto err;
	}
	for (i = 0; i < cfg->database_count; i++) {
		next_cfg = calloc(1, sizeof(CONFIG));
		if (next_cfg == NULL) {
			ret = ENOMEM;
			goto err;
		}
		configs[i] = next_cfg;
		if ((ret = config_assign(next_cfg, cfg)) != 0)
			goto err;

		/* Setup a unique home directory for each database. */
		new_home = malloc(home_len + 5);
		if (new_home == NULL) {
			ret = ENOMEM;
			goto err;
		}
		snprintf(new_home, home_len + 5, "%s/D%02d", cfg->home, (int)i);
		next_cfg->home = new_home;

		/* If the monitor dir is default, update it too. */
		if (strcmp(cfg->monitor_dir, cfg->home) == 0)
			next_cfg->monitor_dir = new_home;

		/* Create clean home directories. */
		snprintf(cmd_buf, cmd_len, "rm -rf %s && mkdir %s",
		    next_cfg->home, next_cfg->home);
		if ((ret = system(cmd_buf)) != 0) {
			fprintf(stderr, "%s: failed\n", cmd_buf);
			goto err;
		}
		if ((ret = pthread_create(
		    &threads[i], NULL, thread_run_wtperf, next_cfg)) != 0) {
			lprintf(cfg, ret, 0, "Error creating thread");
			goto err;
		}
	}

	/* Wait for threads to finish. */
	for (i = 0; i < cfg->database_count; i++) {
		if ((t_ret = pthread_join(threads[i], NULL)) != 0) {
			lprintf(cfg, ret, 0, "Error joining thread");
			if (ret == 0)
				ret = t_ret;
		}
	}

err:	for (i = 0; i < cfg->database_count && configs[i] != NULL; i++) {
		free((char *)configs[i]->home);
		config_free(configs[i]);
		free(configs[i]);
	}
	free(configs);
	free(threads);
	free(cmd_buf);

	return (ret);
}

/* Run an instance of wtperf for a given configuration. */
static void *
thread_run_wtperf(void *arg)
{
	CONFIG *cfg;
	int ret;

	cfg = (CONFIG *)arg;
	if ((ret = start_run(cfg)) != 0)
		lprintf(cfg, ret, 0, "Run failed for: %s.", cfg->home);
	return (NULL);
}

static int
start_run(CONFIG *cfg)
{
	pthread_t monitor_thread;
	uint64_t total_ops;
	int monitor_created, ret, t_ret;
	char helium_buf[256];

	monitor_created = ret = 0;
					/* [-Wconditional-uninitialized] */
	memset(&monitor_thread, 0, sizeof(monitor_thread));

	if ((ret = setup_log_file(cfg)) != 0)
		goto err;

	if ((ret = wiredtiger_open(	/* Open the real connection. */
	    cfg->home, NULL, cfg->conn_config, &cfg->conn)) != 0) {
		lprintf(cfg, ret, 0, "Error connecting to %s", cfg->home);
		goto err;
	}

	/* Configure optional Helium volume. */
	if (cfg->helium_mount != NULL) {
		snprintf(helium_buf, sizeof(helium_buf),
		    "entry=wiredtiger_extension_init,config=["
		    "%s=[helium_devices=\"he://./%s\","
		    "helium_o_volume_truncate=1]]",
		    HELIUM_NAME, cfg->helium_mount);
		if ((ret = cfg->conn->load_extension(
		    cfg->conn, HELIUM_PATH, helium_buf)) != 0)
			lprintf(cfg,
			    ret, 0, "Error loading Helium: %s", helium_buf);
	}

	if ((ret = create_uris(cfg)) != 0)
		goto err;
	if ((ret = create_tables(cfg)) != 0)
		goto err;

	/* Start the monitor thread. */
	if (cfg->sample_interval != 0) {
		if ((ret = pthread_create(
		    &monitor_thread, NULL, monitor, cfg)) != 0) {
			lprintf(
			    cfg, ret, 0, "Error creating monitor thread.");
			goto err;
		}
		monitor_created = 1;
	}

	/* If creating, populate the table. */
	if (cfg->create != 0 && execute_populate(cfg) != 0)
		goto err;

	/* Optional workload. */
	if (cfg->workers_cnt != 0 &&
	    (cfg->run_time != 0 || cfg->run_ops != 0)) {
		/*
		 * If we have a workload, close and reopen the connection so
		 * that LSM can detect read-only workloads.
		 */
		if (close_reopen(cfg) != 0)
			goto err;

		/* Didn't create, set insert count. */
		if (cfg->create == 0 && find_table_count(cfg) != 0)
			goto err;
		/* Start the checkpoint thread. */
		if (cfg->checkpoint_threads != 0) {
			lprintf(cfg, 0, 1,
			    "Starting %" PRIu32 " checkpoint thread(s)",
			    cfg->checkpoint_threads);
			if ((cfg->ckptthreads =
			    calloc(cfg->checkpoint_threads,
			    sizeof(CONFIG_THREAD))) == NULL) {
				ret = enomem(cfg);
				goto err;
			}
			if (start_threads(cfg, NULL, cfg->ckptthreads,
			    cfg->checkpoint_threads, checkpoint_worker) != 0)
				goto err;
		}
		/* Execute the workload. */
		if ((ret = execute_workload(cfg)) != 0)
			goto err;

		/* One final summation of the operations we've completed. */
		cfg->read_ops = sum_read_ops(cfg);
		cfg->insert_ops = sum_insert_ops(cfg);
		cfg->truncate_ops = sum_truncate_ops(cfg);
		cfg->update_ops = sum_update_ops(cfg);
		cfg->ckpt_ops = sum_ckpt_ops(cfg);
		total_ops = cfg->read_ops + cfg->insert_ops + cfg->update_ops;

		lprintf(cfg, 0, 1,
		    "Executed %" PRIu64 " read operations (%" PRIu64
		    "%%) %" PRIu64 " ops/sec",
		    cfg->read_ops, (cfg->read_ops * 100) / total_ops,
		    cfg->read_ops / cfg->run_time);
		lprintf(cfg, 0, 1,
		    "Executed %" PRIu64 " insert operations (%" PRIu64
		    "%%) %" PRIu64 " ops/sec",
		    cfg->insert_ops, (cfg->insert_ops * 100) / total_ops,
		    cfg->insert_ops / cfg->run_time);
		lprintf(cfg, 0, 1,
		    "Executed %" PRIu64 " truncate operations (%" PRIu64
		    "%%) %" PRIu64 " ops/sec",
		    cfg->truncate_ops, (cfg->truncate_ops * 100) / total_ops,
		    cfg->truncate_ops / cfg->run_time);
		lprintf(cfg, 0, 1,
		    "Executed %" PRIu64 " update operations (%" PRIu64
		    "%%) %" PRIu64 " ops/sec",
		    cfg->update_ops, (cfg->update_ops * 100) / total_ops,
		    cfg->update_ops / cfg->run_time);
		lprintf(cfg, 0, 1,
		    "Executed %" PRIu64 " checkpoint operations",
		    cfg->ckpt_ops);

		latency_print(cfg);
	}

	if (0) {
err:		if (ret == 0)
			ret = EXIT_FAILURE;
	}

	/* Notify the worker threads they are done. */
	cfg->stop = 1;

	if ((t_ret = stop_threads(cfg, 1, cfg->ckptthreads)) != 0)
		if (ret == 0)
			ret = t_ret;

	if (monitor_created != 0 &&
	    (t_ret = pthread_join(monitor_thread, NULL)) != 0) {
		lprintf(cfg, ret, 0, "Error joining monitor thread.");
		if (ret == 0)
			ret = t_ret;
	}

	if (cfg->conn != NULL &&
	    (t_ret = cfg->conn->close(cfg->conn, NULL)) != 0) {
		lprintf(cfg, t_ret, 0,
		    "Error closing connection to %s", cfg->home);
		if (ret == 0)
			ret = t_ret;
	}

	if (ret == 0) {
		if (cfg->run_time == 0 && cfg->run_ops == 0)
			lprintf(cfg, 0, 1, "Run completed");
		else
			lprintf(cfg, 0, 1, "Run completed: %" PRIu32 " %s",
			    cfg->run_time == 0 ? cfg->run_ops : cfg->run_time,
			    cfg->run_time == 0 ? "operations" : "seconds");
	}

	if (cfg->logf != NULL) {
		if ((t_ret = fflush(cfg->logf)) != 0 && ret == 0)
			ret = t_ret;
		if ((t_ret = fclose(cfg->logf)) != 0 && ret == 0)
			ret = t_ret;
	}
	return (ret);
}

extern int __wt_optind, __wt_optreset;
extern char *__wt_optarg;

int
main(int argc, char *argv[])
{
	CONFIG *cfg, _cfg;
	size_t req_len;
	int ch, monitor_set, ret;
	const char *opts = "C:H:h:m:O:o:T:";
	const char *config_opts;
	char *cc_buf, *tc_buf, *user_cconfig, *user_tconfig;

	monitor_set = ret = 0;
	config_opts = NULL;
	cc_buf = tc_buf = user_cconfig = user_tconfig = NULL;

	/* Setup the default configuration values. */
	cfg = &_cfg;
	memset(cfg, 0, sizeof(*cfg));
	if (config_assign(cfg, &default_cfg))
		goto err;

	TAILQ_INIT(&cfg->config_head);

	/* Do a basic validation of options, and home is needed before open. */
	while ((ch = __wt_getopt("wtperf", argc, argv, opts)) != EOF)
		switch (ch) {
		case 'C':
			if (user_cconfig == NULL)
				user_cconfig = strdup(__wt_optarg);
			else {
				user_cconfig = realloc(user_cconfig,
				    strlen(user_cconfig) +
				    strlen(__wt_optarg) + 2);
				strcat(user_cconfig, ",");
				strcat(user_cconfig, __wt_optarg);
			}
			break;
		case 'H':
			cfg->helium_mount = __wt_optarg;
			break;
		case 'O':
			config_opts = __wt_optarg;
			break;
		case 'T':
			if (user_tconfig == NULL)
				user_tconfig = strdup(__wt_optarg);
			else {
				user_tconfig = realloc(user_tconfig,
				    strlen(user_tconfig) +
				    strlen(__wt_optarg) + 2);
				strcat(user_tconfig, ",");
				strcat(user_tconfig, __wt_optarg);
			}
			break;
		case 'h':
			cfg->home = __wt_optarg;
			break;
		case 'm':
			cfg->monitor_dir = __wt_optarg;
			monitor_set = 1;
			break;
		case '?':
			fprintf(stderr, "Invalid option\n");
			usage();
			goto einval;
		}

	/*
	 * If the user did not specify a monitor directory then set the
	 * monitor directory to the home dir.
	 */
	if (!monitor_set)
		cfg->monitor_dir = cfg->home;

	/* Parse configuration settings from configuration file. */
	if (config_opts != NULL && config_opt_file(cfg, config_opts) != 0)
		goto einval;

	/* Parse options that override values set via a configuration file. */
	__wt_optreset = __wt_optind = 1;
	while ((ch = __wt_getopt("wtperf", argc, argv, opts)) != EOF)
		switch (ch) {
		case 'o':
			/* Allow -o key=value */
			if (config_opt_line(cfg, __wt_optarg) != 0)
				goto einval;
			break;
		}

	if (cfg->populate_threads == 0 && cfg->icount != 0) {
		lprintf(cfg, 1, 0,
		    "Cannot have 0 populate threads when icount is set\n");
		goto err;
	}

	cfg->async_config = NULL;
	/*
	 * If the user specified async_threads we use async for all ops.
	 * If the user wants compaction, then we also enable async for
	 * the compact operation, but not for the workloads.
	 */
	if (cfg->async_threads > 0) {
		if (cfg->has_truncate > 0) {
			lprintf(cfg, 1, 0, "Cannot run truncate and async\n");
			goto err;
		}
		cfg->use_asyncops = 1;
	}
	if (cfg->compact && cfg->async_threads == 0)
		cfg->async_threads = 2;
	if (cfg->async_threads > 0) {
		/*
		 * The maximum number of async threads is two digits, so just
		 * use that to compute the space we need.  Assume the default
		 * of 1024 for the max ops.  Although we could bump that up
		 * to 4096 if needed.
		 */
		req_len = strlen(",async=(enabled=true,threads=)") + 4;
		if ((cfg->async_config = calloc(req_len, 1)) == NULL) {
			ret = enomem(cfg);
			goto err;
		}
		snprintf(cfg->async_config, req_len,
		    ",async=(enabled=true,threads=%d)",
		    cfg->async_threads);
	}
	if ((ret = config_compress(cfg)) != 0)
		goto err;

	/* You can't have truncate on a random collection. */
	if (cfg->has_truncate && cfg->random_range) {
		lprintf(cfg, 1, 0, "Cannot run truncate and random_range\n");
		goto err;
	}

	/* We can't run truncate with more than one table. */
	if (cfg->has_truncate && cfg->table_count > 1) {
		lprintf(cfg, 1, 0, "Cannot truncate more than 1 table\n");
		goto err;
	}

	/* Build the URI from the table name. */
	req_len = strlen("table:") +
	    strlen(HELIUM_NAME) + strlen(cfg->table_name) + 2;
	if ((cfg->base_uri = calloc(req_len, 1)) == NULL) {
		ret = enomem(cfg);
		goto err;
	}
	snprintf(cfg->base_uri, req_len, "table:%s%s%s",
	    cfg->helium_mount == NULL ? "" : HELIUM_NAME,
	    cfg->helium_mount == NULL ? "" : "/",
	    cfg->table_name);

	/* Make stdout line buffered, so verbose output appears quickly. */
	(void)setvbuf(stdout, NULL, _IOLBF, 32);

	/* Concatenate non-default configuration strings. */
	if (cfg->verbose > 1 || user_cconfig != NULL ||
	    cfg->compress_ext != NULL || cfg->async_config != NULL) {
		req_len = strlen(cfg->conn_config) + strlen(debug_cconfig) + 3;
		if (user_cconfig != NULL)
			req_len += strlen(user_cconfig);
		if (cfg->async_config != NULL)
			req_len += strlen(cfg->async_config);
		if (cfg->compress_ext != NULL)
			req_len += strlen(cfg->compress_ext);
		if ((cc_buf = calloc(req_len, 1)) == NULL) {
			ret = enomem(cfg);
			goto err;
		}
		/*
		 * This is getting hard to parse.
		 */
		snprintf(cc_buf, req_len, "%s%s%s%s%s%s%s",
		    cfg->conn_config,
		    cfg->async_config ? cfg->async_config : "",
		    cfg->compress_ext ? cfg->compress_ext : "",
		    cfg->verbose > 1 ? ",": "",
		    cfg->verbose > 1 ? debug_cconfig : "",
		    user_cconfig ? ",": "",
		    user_cconfig ? user_cconfig : "");
		if ((ret = config_opt_str(cfg, "conn_config", cc_buf)) != 0)
			goto err;
	}
	if (cfg->verbose > 1 || cfg->index || cfg->helium_mount != NULL ||
	    user_tconfig != NULL || cfg->compress_table != NULL) {
		req_len = strlen(cfg->table_config) + strlen(HELIUM_CONFIG) +
		    strlen(debug_tconfig) + 3;
		if (user_tconfig != NULL)
			req_len += strlen(user_tconfig);
		if (cfg->compress_table != NULL)
			req_len += strlen(cfg->compress_table);
		if (cfg->index)
			req_len += strlen(INDEX_COL_NAMES);
		if ((tc_buf = calloc(req_len, 1)) == NULL) {
			ret = enomem(cfg);
			goto err;
		}
		/*
		 * This is getting hard to parse.
		 */
		snprintf(tc_buf, req_len, "%s%s%s%s%s%s%s%s",
		    cfg->table_config,
		    cfg->index ? INDEX_COL_NAMES : "",
		    cfg->compress_table ? cfg->compress_table : "",
		    cfg->verbose > 1 ? ",": "",
		    cfg->verbose > 1 ? debug_tconfig : "",
		    user_tconfig ? ",": "",
		    user_tconfig ? user_tconfig : "",
		    cfg->helium_mount == NULL ? "" : HELIUM_CONFIG);
		if ((ret = config_opt_str(cfg, "table_config", tc_buf)) != 0)
			goto err;
	}
	if (cfg->log_partial && cfg->table_count > 1) {
		req_len = strlen(cfg->table_config) +
		    strlen(LOG_PARTIAL_CONFIG) + 1;
		if ((cfg->partial_config = calloc(req_len, 1)) == NULL) {
			ret = enomem(cfg);
			goto err;
		}
		snprintf((char *)cfg->partial_config, req_len, "%s%s",
		    (char *)cfg->table_config, LOG_PARTIAL_CONFIG);
	}

	/* Sanity-check the configuration. */
	if ((ret = config_sanity(cfg)) != 0)
		goto err;

	/* Write a copy of the config. */
	config_to_file(cfg);

	/* Display the configuration. */
	if (cfg->verbose > 1)
		config_print(cfg);

	if ((ret = start_all_runs(cfg)) != 0)
		goto err;

	if (0) {
einval:		ret = EINVAL;
	}

err:	config_free(cfg);
	free(cc_buf);
	free(tc_buf);
	free(user_cconfig);
	free(user_tconfig);

	return (ret == 0 ? EXIT_SUCCESS : EXIT_FAILURE);
}

static int
start_threads(CONFIG *cfg,
    WORKLOAD *workp, CONFIG_THREAD *base, u_int num, void *(*func)(void *))
{
	CONFIG_THREAD *thread;
	u_int i;
	int ret;

	/* Initialize the threads. */
	for (i = 0, thread = base; i < num; ++i, ++thread) {
		thread->cfg = cfg;
		thread->workload = workp;

		/*
		 * We don't want the threads executing in lock-step, seed each
		 * one differently.
		 */
		if ((ret = __wt_random_init_seed(NULL, &thread->rnd)) != 0) {
			lprintf(cfg, ret, 0, "Error initializing RNG");
			return (ret);
		}

		/*
		 * Every thread gets a key/data buffer because we don't bother
		 * to distinguish between threads needing them and threads that
		 * don't, it's not enough memory to bother.  These buffers hold
		 * strings: trailing NUL is included in the size.
		 */
		if ((thread->key_buf = calloc(cfg->key_sz, 1)) == NULL)
			return (enomem(cfg));
		if ((thread->value_buf = calloc(cfg->value_sz, 1)) == NULL)
			return (enomem(cfg));
		/*
		 * Initialize and then toss in a bit of random values if needed.
		 */
		memset(thread->value_buf, 'a', cfg->value_sz - 1);
		if (cfg->random_value)
			randomize_value(thread, thread->value_buf);

		/*
		 * Every thread gets tracking information and is initialized
		 * for latency measurements, for the same reason.
		 */
		thread->ckpt.min_latency =
		thread->insert.min_latency = thread->read.min_latency =
		thread->update.min_latency = UINT32_MAX;
		thread->ckpt.max_latency = thread->insert.max_latency =
		thread->read.max_latency = thread->update.max_latency = 0;
	}

	/* Start the threads. */
	for (i = 0, thread = base; i < num; ++i, ++thread)
		if ((ret = pthread_create(
		    &thread->handle, NULL, func, thread)) != 0) {
			lprintf(cfg, ret, 0, "Error creating thread");
			return (ret);
		}

	return (0);
}

static int
stop_threads(CONFIG *cfg, u_int num, CONFIG_THREAD *threads)
{
	u_int i;
	int ret;

	if (num == 0 || threads == NULL)
		return (0);

	for (i = 0; i < num; ++i, ++threads) {
		if ((ret = pthread_join(threads->handle, NULL)) != 0) {
			lprintf(cfg, ret, 0, "Error joining thread");
			return (ret);
		}

		free(threads->key_buf);
		threads->key_buf = NULL;
		free(threads->value_buf);
		threads->value_buf = NULL;
	}

	/*
	 * We don't free the thread structures or any memory referenced, or NULL
	 * the reference when we stop the threads; the thread structure is still
	 * being read by the monitor thread (among others).  As a standalone
	 * program, leaking memory isn't a concern, and it's simpler that way.
	 */
	return (0);
}

static int
drop_all_tables(CONFIG *cfg)
{
	struct timespec start, stop;
	WT_SESSION *session;
	size_t i;
	uint64_t msecs;
	int ret, t_ret;

	/* Drop any tables. */
	if ((ret = cfg->conn->open_session(
	    cfg->conn, NULL, cfg->sess_config, &session)) != 0) {
		lprintf(cfg, ret, 0,
		    "Error opening a session on %s", cfg->home);
		return (ret);
	}
	(void)__wt_epoch(NULL, &start);
	for (i = 0; i < cfg->table_count; i++) {
		if ((ret = session->drop(
		    session, cfg->uris[i], NULL)) != 0) {
			lprintf(cfg, ret, 0,
			    "Error dropping table %s", cfg->uris[i]);
			goto err;
		}
	}
	(void)__wt_epoch(NULL, &stop);
	msecs = WT_TIMEDIFF_MS(stop, start);
	lprintf(cfg, 0, 1,
	    "Executed %" PRIu32 " drop operations average time %" PRIu64 "ms",
	    cfg->table_count, msecs / cfg->table_count);

err:	if ((t_ret = session->close(session, NULL)) != 0 && ret == 0)
		ret = t_ret;
	return (ret);
}

static uint64_t
wtperf_value_range(CONFIG *cfg)
{
	if (cfg->random_range)
		return (cfg->icount + cfg->random_range);
	/*
	 * It is legal to configure a zero size populate phase, hide that
	 * from other code by pretending the range is 1 in that case.
	 */
	if (cfg->icount + cfg->insert_key == 0)
		return (1);
	return (cfg->icount + cfg->insert_key - (u_int)(cfg->workers_cnt + 1));
}

static uint64_t
wtperf_rand(CONFIG_THREAD *thread)
{
	CONFIG *cfg;
	double S1, S2, U;
	uint64_t rval;

	cfg = thread->cfg;

	/*
	 * Use WiredTiger's random number routine: it's lock-free and fairly
	 * good.
	 */
	rval = __wt_random(&thread->rnd);

	/* Use Pareto distribution to give 80/20 hot/cold values. */
	if (cfg->pareto != 0) {
#define	PARETO_SHAPE	1.5
		S1 = (-1 / PARETO_SHAPE);
		S2 = wtperf_value_range(cfg) *
		    (cfg->pareto / 100.0) * (PARETO_SHAPE - 1);
		U = 1 - (double)rval / (double)UINT32_MAX;
		rval = (pow(U, S1) - 1) * S2;
		/*
		 * This Pareto calculation chooses out of range values about
		 * 2% of the time, from my testing. That will lead to the
		 * first item in the table being "hot".
		 */
		if (rval > wtperf_value_range(cfg))
			rval = wtperf_value_range(cfg);
	}
	/*
	 * Wrap the key to within the expected range and avoid zero: we never
	 * insert that key.
	 */
	rval = (rval % wtperf_value_range(cfg)) + 1;
	return (rval);
}<|MERGE_RESOLUTION|>--- conflicted
+++ resolved
@@ -450,12 +450,8 @@
 	WT_CONNECTION *conn;
 	WT_CURSOR **cursors, *cursor, *tmp_cursor;
 	WT_SESSION *session;
-<<<<<<< HEAD
+	size_t i;
 	int64_t ops, ops_per_txn;
-=======
->>>>>>> d3bbe226
-	size_t i;
-	int64_t ops, ops_per_txn, throttle_ops;
 	uint64_t next_val, usecs;
 	uint8_t *op, *op_end;
 	int measure_latency, ret, truncated;
