/*-
 * Public Domain 2014-2016 MongoDB, Inc.
 * Public Domain 2008-2014 WiredTiger, Inc.
 *
 * This is free and unencumbered software released into the public domain.
 *
 * Anyone is free to copy, modify, publish, use, compile, sell, or
 * distribute this software, either in source code form or as a compiled
 * binary, for any purpose, commercial or non-commercial, and by any
 * means.
 *
 * In jurisdictions that recognize copyright laws, the author or authors
 * of this software dedicate any and all copyright interest in the
 * software to the public domain. We make this dedication for the benefit
 * of the public at large and to the detriment of our heirs and
 * successors. We intend this dedication to be an overt act of
 * relinquishment in perpetuity of all present and future rights to this
 * software under copyright law.
 *
 * THE SOFTWARE IS PROVIDED "AS IS", WITHOUT WARRANTY OF ANY KIND,
 * EXPRESS OR IMPLIED, INCLUDING BUT NOT LIMITED TO THE WARRANTIES OF
 * MERCHANTABILITY, FITNESS FOR A PARTICULAR PURPOSE AND NONINFRINGEMENT.
 * IN NO EVENT SHALL THE AUTHORS BE LIABLE FOR ANY CLAIM, DAMAGES OR
 * OTHER LIABILITY, WHETHER IN AN ACTION OF CONTRACT, TORT OR OTHERWISE,
 * ARISING FROM, OUT OF OR IN CONNECTION WITH THE SOFTWARE OR THE USE OR
 * OTHER DEALINGS IN THE SOFTWARE.
 */

#include "wtperf.h"

/* Default values. */
#define	DEFAULT_HOME		"WT_TEST"
#define	DEFAULT_MONITOR_DIR	"WT_TEST"

static const char * const debug_cconfig = "";
static const char * const debug_tconfig = "";

static void	*checkpoint_worker(void *);
static int	 drop_all_tables(CONFIG *);
static int	 execute_populate(CONFIG *);
static int	 execute_workload(CONFIG *);
static int	 find_table_count(CONFIG *);
static void	*monitor(void *);
static void	*populate_thread(void *);
static void	 randomize_value(CONFIG_THREAD *, char *);
static void	 recreate_dir(const char *);
static int	 start_all_runs(CONFIG *);
static int	 start_run(CONFIG *);
static int	 start_threads(CONFIG *,
		    WORKLOAD *, CONFIG_THREAD *, u_int, void *(*)(void *));
static int	 stop_threads(CONFIG *, u_int, CONFIG_THREAD *);
static void	*thread_run_wtperf(void *);
static void	 update_value_delta(CONFIG_THREAD *);
static void	*worker(void *);

static uint64_t	 wtperf_rand(CONFIG_THREAD *);
static uint64_t	 wtperf_value_range(CONFIG *);

#define	INDEX_COL_NAMES	",columns=(key,val)"

/* Retrieve an ID for the next insert operation. */
static inline uint64_t
get_next_incr(CONFIG *cfg)
{
	return (__wt_atomic_add64(&cfg->insert_key, 1));
}

/*
 * Each time this function is called we will overwrite the first and one
 * other element in the value buffer.
 */
static void
randomize_value(CONFIG_THREAD *thread, char *value_buf)
{
	CONFIG_OPTS *opts;
	uint8_t *vb;
	uint32_t i, max_range, rand_val;

	opts = thread->cfg->opts;

	/*
	 * Limit how much of the buffer we validate for length, this means
	 * that only threads that do growing updates will ever make changes to
	 * values outside of the initial value size, but that's a fair trade
	 * off for avoiding figuring out how long the value is more accurately
	 * in this performance sensitive function.
	 */
	if (thread->workload == NULL || thread->workload->update_delta == 0)
		max_range = opts->value_sz;
	else if (thread->workload->update_delta > 0)
		max_range = opts->value_sz_max;
	else
		max_range = opts->value_sz_min;

	/*
	 * Generate a single random value and re-use it. We generally only
	 * have small ranges in this function, so avoiding a bunch of calls
	 * is worthwhile.
	 */
	rand_val = __wt_random(&thread->rnd);
	i = rand_val % (max_range - 1);

	/*
	 * Ensure we don't write past the end of a value when configured for
	 * randomly sized values.
	 */
	while (value_buf[i] == '\0' && i > 0)
		--i;

	vb = (uint8_t *)value_buf;
	vb[0] = ((rand_val >> 8) % 255) + 1;
	/*
	 * If i happened to be 0, we'll be re-writing the same value
	 * twice, but that doesn't matter.
	 */
	vb[i] = ((rand_val >> 16) % 255) + 1;
}

/*
 * Partition data by key ranges.
 */
static uint32_t
map_key_to_table(CONFIG *cfg, uint64_t k)
{
	CONFIG_OPTS *opts;

	opts = cfg->opts;

	if (opts->range_partition) {
		/* Take care to return a result in [0..table_count-1]. */
		if (k > opts->icount + opts->random_range)
			return (0);
		return ((uint32_t)((k - 1) /
		    ((opts->icount + opts->random_range +
		    opts->table_count - 1) / opts->table_count)));
	} else
		return ((uint32_t)(k % opts->table_count));
}

/*
 * Figure out and extend the size of the value string, used for growing
 * updates. We know that the value to be updated is in the threads value
 * scratch buffer.
 */
static inline void
update_value_delta(CONFIG_THREAD *thread)
{
	CONFIG *cfg;
	CONFIG_OPTS *opts;
	char * value;
	int64_t delta, len, new_len;

	cfg = thread->cfg;
	opts = cfg->opts;
	value = thread->value_buf;
	delta = thread->workload->update_delta;
	len = (int64_t)strlen(value);

	if (delta == INT64_MAX)
		delta = __wt_random(&thread->rnd) %
		    (opts->value_sz_max - opts->value_sz);

	/* Ensure we aren't changing across boundaries */
	if (delta > 0 && len + delta > opts->value_sz_max)
		delta = opts->value_sz_max - len;
	else if (delta < 0 && len + delta < opts->value_sz_min)
		delta = opts->value_sz_min - len;

	/* Bail if there isn't anything to do */
	if (delta == 0)
		return;

	if (delta < 0)
		value[len + delta] = '\0';
	else {
		/* Extend the value by the configured amount. */
		for (new_len = len;
		    new_len < opts->value_sz_max && new_len - len < delta;
		    new_len++)
			value[new_len] = 'a';
	}
}

static int
cb_asyncop(WT_ASYNC_CALLBACK *cb, WT_ASYNC_OP *op, int ret, uint32_t flags)
{
	CONFIG *cfg;
	CONFIG_THREAD *thread;
	TRACK *trk;
	WT_ASYNC_OPTYPE type;
	char *value;
	uint32_t *tables;
	int t_ret;

	(void)cb;
	(void)flags;

	cfg = NULL;			/* -Wconditional-uninitialized */
	thread = NULL;			/* -Wconditional-uninitialized */

	type = op->get_type(op);
	if (type != WT_AOP_COMPACT) {
		thread = (CONFIG_THREAD *)op->app_private;
		cfg = thread->cfg;
	}

	trk = NULL;
	switch (type) {
	case WT_AOP_COMPACT:
		tables = (uint32_t *)op->app_private;
		(void)__wt_atomic_add32(tables, (uint32_t)-1);
		break;
	case WT_AOP_INSERT:
		trk = &thread->insert;
		break;
	case WT_AOP_SEARCH:
		trk = &thread->read;
		if (ret == 0 &&
		    (t_ret = op->get_value(op, &value)) != 0) {
			ret = t_ret;
			lprintf(cfg, ret, 0, "get_value in read.");
			goto err;
		}
		break;
	case WT_AOP_UPDATE:
		trk = &thread->update;
		break;
	case WT_AOP_NONE:
	case WT_AOP_REMOVE:
		/* We never expect this type. */
		lprintf(cfg, ret, 0, "No type in op %" PRIu64, op->get_id(op));
		goto err;
	}

	/*
	 * Either we have success and we track it, or failure and panic.
	 *
	 * Reads and updates can fail with WT_NOTFOUND: we may be searching
	 * in a random range, or an insert op might have updated the
	 * last record in the table but not yet finished the actual insert.
	 */
	if (type == WT_AOP_COMPACT)
		return (0);
	if (ret == 0 || (ret == WT_NOTFOUND && type != WT_AOP_INSERT)) {
		if (!cfg->in_warmup)
			(void)__wt_atomic_add64(&trk->ops, 1);
		return (0);
	}
err:
	/* Panic if error */
	lprintf(cfg, ret, 0, "Error in op %" PRIu64,
	    op->get_id(op));
	cfg->error = cfg->stop = true;
	return (1);
}

static WT_ASYNC_CALLBACK cb = { cb_asyncop };

/*
 * track_operation --
 *	Update an operation's tracking structure with new latency information.
 */
static inline void
track_operation(TRACK *trk, uint64_t usecs)
{
	uint64_t v;

					/* average microseconds per call */
	v = (uint64_t)usecs;

	trk->latency += usecs;		/* track total latency */

	if (v > trk->max_latency)	/* track max/min latency */
		trk->max_latency = (uint32_t)v;
	if (v < trk->min_latency)
		trk->min_latency = (uint32_t)v;

	/*
	 * Update a latency bucket.
	 * First buckets: usecs from 100us to 1000us at 100us each.
	 */
	if (v < 1000)
		++trk->us[v];

	/*
	 * Second buckets: milliseconds from 1ms to 1000ms, at 1ms each.
	 */
	else if (v < ms_to_us(1000))
		++trk->ms[us_to_ms(v)];

	/*
	 * Third buckets are seconds from 1s to 100s, at 1s each.
	 */
	else if (v < sec_to_us(100))
		++trk->sec[us_to_sec(v)];

	/* >100 seconds, accumulate in the biggest bucket. */
	else
		++trk->sec[ELEMENTS(trk->sec) - 1];
}

static const char *
op_name(uint8_t *op)
{
	switch (*op) {
	case WORKER_INSERT:
		return ("insert");
	case WORKER_INSERT_RMW:
		return ("insert_rmw");
	case WORKER_READ:
		return ("read");
	case WORKER_TRUNCATE:
		return ("truncate");
	case WORKER_UPDATE:
		return ("update");
	default:
		return ("unknown");
	}
	/* NOTREACHED */
}

static void *
worker_async(void *arg)
{
	CONFIG *cfg;
	CONFIG_OPTS *opts;
	CONFIG_THREAD *thread;
	WT_ASYNC_OP *asyncop;
	WT_CONNECTION *conn;
	uint64_t next_val;
	uint8_t *op, *op_end;
	int ret;
	char *key_buf, *value_buf;

	thread = (CONFIG_THREAD *)arg;
	cfg = thread->cfg;
	opts = cfg->opts;
	conn = cfg->conn;

	key_buf = thread->key_buf;
	value_buf = thread->value_buf;

	op = thread->workload->ops;
	op_end = op + sizeof(thread->workload->ops);

	while (!cfg->stop) {
		/*
		 * Generate the next key and setup operation specific
		 * statistics tracking objects.
		 */
		switch (*op) {
		case WORKER_INSERT:
		case WORKER_INSERT_RMW:
			if (opts->random_range)
				next_val = wtperf_rand(thread);
			else
				next_val = opts->icount + get_next_incr(cfg);
			break;
		case WORKER_READ:
		case WORKER_UPDATE:
			next_val = wtperf_rand(thread);

			/*
			 * If the workload is started without a populate phase
			 * we rely on at least one insert to get a valid item
			 * id.
			 */
			if (wtperf_value_range(cfg) < next_val)
				continue;
			break;
		default:
			goto err;		/* can't happen */
		}

		generate_key(cfg, key_buf, next_val);

		/*
		 * Spread the data out around the multiple databases.
		 * Sleep to allow workers a chance to run and process async ops.
		 * Then retry to get an async op.
		 */
		while ((ret = conn->async_new_op(
		    conn, cfg->uris[map_key_to_table(cfg, next_val)],
		    NULL, &cb, &asyncop)) == EBUSY)
			(void)usleep(10000);
		if (ret != 0)
			goto err;

		asyncop->app_private = thread;
		asyncop->set_key(asyncop, key_buf);
		switch (*op) {
		case WORKER_READ:
			ret = asyncop->search(asyncop);
			if (ret == 0)
				break;
			goto op_err;
		case WORKER_INSERT:
			if (opts->random_value)
				randomize_value(thread, value_buf);
			asyncop->set_value(asyncop, value_buf);
			if ((ret = asyncop->insert(asyncop)) == 0)
				break;
			goto op_err;
		case WORKER_UPDATE:
			if (opts->random_value)
				randomize_value(thread, value_buf);
			asyncop->set_value(asyncop, value_buf);
			if ((ret = asyncop->update(asyncop)) == 0)
				break;
			goto op_err;
		default:
op_err:			lprintf(cfg, ret, 0,
			    "%s failed for: %s, range: %"PRIu64,
			    op_name(op), key_buf, wtperf_value_range(cfg));
			goto err;		/* can't happen */
		}

		/* Schedule the next operation */
		if (++op == op_end)
			op = thread->workload->ops;
	}

	if (conn->async_flush(conn) != 0)
		goto err;

	/* Notify our caller we failed and shut the system down. */
	if (0) {
err:		cfg->error = cfg->stop = true;
	}
	return (NULL);
}

/*
 * do_range_reads --
 *	If configured to execute a sequence of next operations after each
 *	search do them. Ensuring the keys we see are always in order.
 */
static int
do_range_reads(CONFIG *cfg, WT_CURSOR *cursor)
{
	CONFIG_OPTS *opts;
	size_t range;
	uint64_t next_val, prev_val;
	char *range_key_buf;
	char buf[512];
	int ret;

	opts = cfg->opts;
	ret = 0;

	if (opts->read_range == 0)
		return (0);

	memset(&buf[0], 0, 512 * sizeof(char));
	range_key_buf = &buf[0];

	/* Save where the first key is for comparisons. */
	testutil_check(cursor->get_key(cursor, &range_key_buf));
	extract_key(range_key_buf, &next_val);

	for (range = 0; range < opts->read_range; ++range) {
		prev_val = next_val;
		ret = cursor->next(cursor);
		/* We are done if we reach the end. */
		if (ret != 0)
			break;

		/* Retrieve and decode the key */
		testutil_check(cursor->get_key(cursor, &range_key_buf));
		extract_key(range_key_buf, &next_val);
		if (next_val < prev_val) {
			lprintf(cfg, EINVAL, 0,
			    "Out of order keys %" PRIu64
			    " came before %" PRIu64,
			    prev_val, next_val);
			return (EINVAL);
		}
	}
	return (0);
}

static void *
worker(void *arg)
{
	struct timespec start, stop;
	CONFIG *cfg;
	CONFIG_OPTS *opts;
	CONFIG_THREAD *thread;
	TRACK *trk;
	WT_CONNECTION *conn;
	WT_CURSOR **cursors, *cursor, *tmp_cursor;
	WT_SESSION *session;
	size_t i;
	int64_t ops, ops_per_txn;
	uint64_t next_val, usecs;
	uint8_t *op, *op_end;
	int measure_latency, ret, truncated;
	char *value_buf, *key_buf, *value;
	char buf[512];

	thread = (CONFIG_THREAD *)arg;
	cfg = thread->cfg;
	opts = cfg->opts;
	conn = cfg->conn;
	cursors = NULL;
	ops = 0;
	ops_per_txn = thread->workload->ops_per_txn;
	session = NULL;
	trk = NULL;

	if ((ret = conn->open_session(
	    conn, NULL, opts->sess_config, &session)) != 0) {
		lprintf(cfg, ret, 0, "worker: WT_CONNECTION.open_session");
		goto err;
	}
	cursors = dcalloc(opts->table_count, sizeof(WT_CURSOR *));
	for (i = 0; i < opts->table_count_idle; i++) {
		snprintf(buf, 512, "%s_idle%05d", cfg->uris[0], (int)i);
		if ((ret = session->open_cursor(
		    session, buf, NULL, NULL, &tmp_cursor)) != 0) {
			lprintf(cfg, ret, 0,
			    "Error opening idle table %s", buf);
			goto err;
		}
		if ((ret = tmp_cursor->close(tmp_cursor)) != 0) {
			lprintf(cfg, ret, 0,
			    "Error closing idle table %s", buf);
			goto err;
		}
	}
	for (i = 0; i < opts->table_count; i++) {
		if ((ret = session->open_cursor(session,
		    cfg->uris[i], NULL, NULL, &cursors[i])) != 0) {
			lprintf(cfg, ret, 0,
			    "worker: WT_SESSION.open_cursor: %s",
			    cfg->uris[i]);
			goto err;
		}
	}
	/* Setup the timer for throttling. */
	if (thread->workload->throttle != 0)
		setup_throttle(thread);

	/* Setup for truncate */
	if (thread->workload->truncate != 0)
		if ((ret = setup_truncate(cfg, thread, session)) != 0)
			goto err;

	key_buf = thread->key_buf;
	value_buf = thread->value_buf;

	op = thread->workload->ops;
	op_end = op + sizeof(thread->workload->ops);

	if (ops_per_txn != 0 &&
		(ret = session->begin_transaction(session, NULL)) != 0) {
		lprintf(cfg, ret, 0, "First transaction begin failed");
		goto err;
	}

	while (!cfg->stop) {
		/*
		 * Generate the next key and setup operation specific
		 * statistics tracking objects.
		 */
		switch (*op) {
		case WORKER_INSERT:
		case WORKER_INSERT_RMW:
			trk = &thread->insert;
			if (opts->random_range)
				next_val = wtperf_rand(thread);
			else
				next_val = opts->icount + get_next_incr(cfg);
			break;
		case WORKER_READ:
			trk = &thread->read;
			/* FALLTHROUGH */
		case WORKER_UPDATE:
			if (*op == WORKER_UPDATE)
				trk = &thread->update;
			next_val = wtperf_rand(thread);

			/*
			 * If the workload is started without a populate phase
			 * we rely on at least one insert to get a valid item
			 * id.
			 */
			if (wtperf_value_range(cfg) < next_val)
				continue;
			break;
		case WORKER_TRUNCATE:
			/* Required but not used. */
			next_val = wtperf_rand(thread);
			break;
		default:
			goto err;		/* can't happen */
		}

		generate_key(cfg, key_buf, next_val);

		/*
		 * Spread the data out around the multiple databases.
		 */
		cursor = cursors[map_key_to_table(cfg, next_val)];

		/*
		 * Skip the first time we do an operation, when trk->ops
		 * is 0, to avoid first time latency spikes.
		 */
		measure_latency =
		    opts->sample_interval != 0 && trk != NULL &&
		    trk->ops != 0 && (trk->ops % opts->sample_rate == 0);
		if (measure_latency && (ret = __wt_epoch(NULL, &start)) != 0) {
			lprintf(cfg, ret, 0, "Get time call failed");
			goto err;
		}

		cursor->set_key(cursor, key_buf);

		switch (*op) {
		case WORKER_READ:
			/*
			 * Reads can fail with WT_NOTFOUND: we may be searching
			 * in a random range, or an insert thread might have
			 * updated the last record in the table but not yet
			 * finished the actual insert.  Count failed search in
			 * a random range as a "read".
			 */
			ret = cursor->search(cursor);
			if (ret == 0) {
				if ((ret = cursor->get_value(
				    cursor, &value)) != 0) {
					lprintf(cfg, ret, 0,
					    "get_value in read.");
					goto err;
				}
				/*
				 * If we want to read a range, then call next
				 * for several operations, confirming that the
				 * next key is in the correct order.
				 */
				ret = do_range_reads(cfg, cursor);
			}

			if (ret == 0 || ret == WT_NOTFOUND)
				break;
			goto op_err;
		case WORKER_INSERT_RMW:
			if ((ret = cursor->search(cursor)) != WT_NOTFOUND)
				goto op_err;

			/* The error return reset the cursor's key. */
			cursor->set_key(cursor, key_buf);

			/* FALLTHROUGH */
		case WORKER_INSERT:
			if (opts->random_value)
				randomize_value(thread, value_buf);
			cursor->set_value(cursor, value_buf);
			if ((ret = cursor->insert(cursor)) == 0)
				break;
			goto op_err;
		case WORKER_TRUNCATE:
			if ((ret = run_truncate(
			    cfg, thread, cursor, session, &truncated)) == 0) {
				if (truncated)
					trk = &thread->truncate;
				else
					trk = &thread->truncate_sleep;
				/* Pause between truncate attempts */
				(void)usleep(1000);
				break;
			}
			goto op_err;
		case WORKER_UPDATE:
			if ((ret = cursor->search(cursor)) == 0) {
				if ((ret = cursor->get_value(
				    cursor, &value)) != 0) {
					lprintf(cfg, ret, 0,
					    "get_value in update.");
					goto err;
				}
				/*
				 * Copy as much of the previous value as is
				 * safe, and be sure to NUL-terminate.
				 */
				strncpy(value_buf,
				    value, opts->value_sz_max - 1);
				if (thread->workload->update_delta != 0)
					update_value_delta(thread);
				if (value_buf[0] == 'a')
					value_buf[0] = 'b';
				else
					value_buf[0] = 'a';
				if (opts->random_value)
					randomize_value(thread, value_buf);
				cursor->set_value(cursor, value_buf);
				if ((ret = cursor->update(cursor)) == 0)
					break;
				goto op_err;
			}

			/*
			 * Reads can fail with WT_NOTFOUND: we may be searching
			 * in a random range, or an insert thread might have
			 * updated the last record in the table but not yet
			 * finished the actual insert.  Count failed search in
			 * a random range as a "read".
			 */
			if (ret == WT_NOTFOUND)
				break;

op_err:			if (ret == WT_ROLLBACK && ops_per_txn != 0) {
				/*
				 * If we are running with explicit transactions
				 * configured and we hit a WT_ROLLBACK, then we
				 * should rollback the current transaction and
				 * attempt to continue.
				 * This does break the guarantee of insertion
				 * order in cases of ordered inserts, as we
				 * aren't retrying here.
				 */
				lprintf(cfg, ret, 1,
				    "%s for: %s, range: %"PRIu64, op_name(op),
				    key_buf, wtperf_value_range(cfg));
				if ((ret = session->rollback_transaction(
				    session, NULL)) != 0) {
					lprintf(cfg, ret, 0,
					     "Failed rollback_transaction");
					goto err;
				}
				if ((ret = session->begin_transaction(
				    session, NULL)) != 0) {
					lprintf(cfg, ret, 0,
					    "Worker begin transaction failed");
					goto err;
				}
				break;
			}
			lprintf(cfg, ret, 0,
			    "%s failed for: %s, range: %"PRIu64,
			    op_name(op), key_buf, wtperf_value_range(cfg));
			goto err;
		default:
			goto err;		/* can't happen */
		}

		/* Release the cursor, if we have multiple tables. */
		if (opts->table_count > 1 && ret == 0 &&
		    *op != WORKER_INSERT && *op != WORKER_INSERT_RMW) {
			if ((ret = cursor->reset(cursor)) != 0) {
				lprintf(cfg, ret, 0, "Cursor reset failed");
				goto err;
			}
		}

		/* Gather statistics */
		if (!cfg->in_warmup) {
			if (measure_latency) {
				if ((ret = __wt_epoch(NULL, &stop)) != 0) {
					lprintf(cfg, ret, 0,
					    "Get time call failed");
					goto err;
				}
				++trk->latency_ops;
				usecs = WT_TIMEDIFF_US(stop, start);
				track_operation(trk, usecs);
			}
			/* Increment operation count */
			++trk->ops;
		}

		/* Commit our work if configured for explicit transactions */
		if (ops_per_txn != 0 && ops++ % ops_per_txn == 0) {
			if ((ret = session->commit_transaction(
			    session, NULL)) != 0) {
				lprintf(cfg, ret, 0,
				    "Worker transaction commit failed");
				goto err;
			}
			if ((ret = session->begin_transaction(
			    session, NULL)) != 0) {
				lprintf(cfg, ret, 0,
				    "Worker begin transaction failed");
				goto err;
			}
		}

		/* Schedule the next operation */
		if (++op == op_end)
			op = thread->workload->ops;

		/*
		 * Decrement throttle ops and check if we should sleep
		 * and then get more work to perform.
		 */
		if (--thread->throttle_cfg.ops_count == 0)
			worker_throttle(thread);
	}

	if ((ret = session->close(session, NULL)) != 0) {
		lprintf(cfg, ret, 0, "Session close in worker failed");
		goto err;
	}

	/* Notify our caller we failed and shut the system down. */
	if (0) {
err:		cfg->error = cfg->stop = true;
	}
	free(cursors);

	return (NULL);
}

/*
 * run_mix_schedule_op --
 *	Replace read operations with another operation, in the configured
 * percentage.
 */
static void
run_mix_schedule_op(WORKLOAD *workp, int op, int64_t op_cnt)
{
	int jump, pass;
	uint8_t *p, *end;

	/* Jump around the array to roughly spread out the operations. */
	jump = 100 / op_cnt;

	/*
	 * Find a read operation and replace it with another operation.  This
	 * is roughly n-squared, but it's an N of 100, leave it.
	 */
	p = workp->ops;
	end = workp->ops + sizeof(workp->ops);
	while (op_cnt-- > 0) {
		for (pass = 0; *p != WORKER_READ; ++p)
			if (p == end) {
				/*
				 * Passed a percentage of total operations and
				 * should always be a read operation to replace,
				 * but don't allow infinite loops.
				 */
				if (++pass > 1)
					return;
				p = workp->ops;
			}
		*p = (uint8_t)op;

		if (end - jump < p)
			p = workp->ops;
		else
			p += jump;
	}
}

/*
 * run_mix_schedule --
 *	Schedule the mixed-run operations.
 */
static int
run_mix_schedule(CONFIG *cfg, WORKLOAD *workp)
{
	CONFIG_OPTS *opts;
	int64_t pct;

	opts = cfg->opts;

	/* Confirm reads, inserts, truncates and updates cannot all be zero. */
	if (workp->insert == 0 && workp->read == 0 &&
	    workp->truncate == 0 && workp->update == 0) {
		lprintf(cfg, EINVAL, 0, "no operations scheduled");
		return (EINVAL);
	}

	/*
	 * Handle truncate first - it's a special case that can't be used in
	 * a mixed workload.
	 */
	if (workp->truncate != 0) {
		if (workp->insert != 0 ||
		    workp->read != 0 || workp->update != 0) {
			lprintf(cfg, EINVAL, 0,
			    "Can't configure truncate in a mixed workload");
			return (EINVAL);
		}
		memset(workp->ops, WORKER_TRUNCATE, sizeof(workp->ops));
		return (0);
	}

	/*
	 * Check for a simple case where the thread is only doing insert or
	 * update operations (because the default operation for a
	 * job-mix is read, the subsequent code works fine if only reads are
	 * specified).
	 */
	if (workp->insert != 0 && workp->read == 0 && workp->update == 0) {
		memset(workp->ops,
		    opts->insert_rmw ? WORKER_INSERT_RMW : WORKER_INSERT,
		    sizeof(workp->ops));
		return (0);
	}
	if (workp->insert == 0 && workp->read == 0 && workp->update != 0) {
		memset(workp->ops, WORKER_UPDATE, sizeof(workp->ops));
		return (0);
	}

	/*
	 * The worker thread configuration is done as ratios of operations.  If
	 * the caller gives us something insane like "reads=77,updates=23" (do
	 * 77 reads for every 23 updates), we don't want to do 77 reads followed
	 * by 23 updates, we want to uniformly distribute the read and update
	 * operations across the space.  Convert to percentages and then lay out
	 * the operations across an array.
	 *
	 * Percentage conversion is lossy, the application can do stupid stuff
	 * here, for example, imagine a configured ratio of "reads=1,inserts=2,
	 * updates=999999".  First, if the percentages are skewed enough, some
	 * operations might never be done.  Second, we set the base operation to
	 * read, which means any fractional results from percentage conversion
	 * will be reads, implying read operations in some cases where reads
	 * weren't configured.  We should be fine if the application configures
	 * something approaching a rational set of ratios.
	 */
	memset(workp->ops, WORKER_READ, sizeof(workp->ops));

	pct = (workp->insert * 100) /
	    (workp->insert + workp->read + workp->update);
	if (pct != 0)
		run_mix_schedule_op(workp,
		    opts->insert_rmw ? WORKER_INSERT_RMW : WORKER_INSERT, pct);
	pct = (workp->update * 100) /
	    (workp->insert + workp->read + workp->update);
	if (pct != 0)
		run_mix_schedule_op(workp, WORKER_UPDATE, pct);
	return (0);
}

static void *
populate_thread(void *arg)
{
	struct timespec start, stop;
	CONFIG *cfg;
	CONFIG_OPTS *opts;
	CONFIG_THREAD *thread;
	TRACK *trk;
	WT_CONNECTION *conn;
	WT_CURSOR **cursors, *cursor;
	WT_SESSION *session;
	size_t i;
	uint64_t op, usecs;
	uint32_t opcount;
	int intxn, measure_latency, ret, stress_checkpoint_due;
	char *value_buf, *key_buf;
	const char *cursor_config;

	thread = (CONFIG_THREAD *)arg;
	cfg = thread->cfg;
	opts = cfg->opts;
	conn = cfg->conn;
	session = NULL;
	cursors = NULL;
	ret = stress_checkpoint_due = 0;
	trk = &thread->insert;

	key_buf = thread->key_buf;
	value_buf = thread->value_buf;

	if ((ret = conn->open_session(
	    conn, NULL, opts->sess_config, &session)) != 0) {
		lprintf(cfg, ret, 0, "populate: WT_CONNECTION.open_session");
		goto err;
	}

	/* Do bulk loads if populate is single-threaded. */
	cursor_config =
	    (opts->populate_threads == 1 && !opts->index) ? "bulk" : NULL;
	/* Create the cursors. */
	cursors = dcalloc(opts->table_count, sizeof(WT_CURSOR *));
	for (i = 0; i < opts->table_count; i++) {
		if ((ret = session->open_cursor(
		    session, cfg->uris[i], NULL,
		    cursor_config, &cursors[i])) != 0) {
			lprintf(cfg, ret, 0,
			    "populate: WT_SESSION.open_cursor: %s",
			    cfg->uris[i]);
			goto err;
		}
	}

	/* Populate the databases. */
	for (intxn = 0, opcount = 0;;) {
		op = get_next_incr(cfg);
		if (op > opts->icount)
			break;

		if (opts->populate_ops_per_txn != 0 && !intxn) {
			if ((ret = session->begin_transaction(
			    session, opts->transaction_config)) != 0) {
				lprintf(cfg, ret, 0,
				    "Failed starting transaction.");
				goto err;
			}
			intxn = 1;
		}
		/*
		 * Figure out which table this op belongs to.
		 */
		cursor = cursors[map_key_to_table(cfg, op)];
		generate_key(cfg, key_buf, op);
		measure_latency =
		    opts->sample_interval != 0 &&
		    trk->ops != 0 && (trk->ops % opts->sample_rate == 0);
		if (measure_latency && (ret = __wt_epoch(NULL, &start)) != 0) {
			lprintf(cfg, ret, 0, "Get time call failed");
			goto err;
		}
		cursor->set_key(cursor, key_buf);
		if (opts->random_value)
			randomize_value(thread, value_buf);
		cursor->set_value(cursor, value_buf);
		if ((ret = cursor->insert(cursor)) == WT_ROLLBACK) {
			lprintf(cfg, ret, 0, "insert retrying");
			if ((ret = session->rollback_transaction(
			    session, NULL)) != 0) {
				lprintf(cfg, ret, 0,
				    "Failed rollback_transaction");
				goto err;
			}
			intxn = 0;
			continue;
		} else if (ret != 0) {
			lprintf(cfg, ret, 0, "Failed inserting");
			goto err;
		}
		/*
		 * Gather statistics.
		 * We measure the latency of inserting a single key.  If there
		 * are multiple tables, it is the time for insertion into all
		 * of them.
		 */
		if (measure_latency) {
			if ((ret = __wt_epoch(NULL, &stop)) != 0) {
				lprintf(cfg, ret, 0, "Get time call failed");
				goto err;
			}
			++trk->latency_ops;
			usecs = WT_TIMEDIFF_US(stop, start);
			track_operation(trk, usecs);
		}
		++thread->insert.ops;	/* Same as trk->ops */

		if (opts->checkpoint_stress_rate != 0 &&
		    (op % opts->checkpoint_stress_rate) == 0)
			stress_checkpoint_due = 1;

		if (opts->populate_ops_per_txn != 0) {
			if (++opcount < opts->populate_ops_per_txn)
				continue;
			opcount = 0;

			if ((ret = session->commit_transaction(
			    session, NULL)) != 0)
				lprintf(cfg, ret, 0,
				    "Fail committing, transaction was aborted");
			intxn = 0;
		}

		if (stress_checkpoint_due && intxn == 0) {
			stress_checkpoint_due = 0;
			if ((ret = session->checkpoint(session, NULL)) != 0) {
				lprintf(cfg, ret, 0, "Checkpoint failed");
				goto err;
			}
		}
	}
	if (intxn &&
	    (ret = session->commit_transaction(session, NULL)) != 0)
		lprintf(cfg, ret, 0,
		    "Fail committing, transaction was aborted");

	if ((ret = session->close(session, NULL)) != 0) {
		lprintf(cfg, ret, 0, "Error closing session in populate");
		goto err;
	}

	/* Notify our caller we failed and shut the system down. */
	if (0) {
err:		cfg->error = cfg->stop = true;
	}
	free(cursors);

	return (NULL);
}

static void *
populate_async(void *arg)
{
	struct timespec start, stop;
	CONFIG *cfg;
	CONFIG_OPTS *opts;
	CONFIG_THREAD *thread;
	TRACK *trk;
	WT_ASYNC_OP *asyncop;
	WT_CONNECTION *conn;
	WT_SESSION *session;
	uint64_t op, usecs;
	int measure_latency, ret;
	char *value_buf, *key_buf;

	thread = (CONFIG_THREAD *)arg;
	cfg = thread->cfg;
	opts = cfg->opts;
	conn = cfg->conn;
	session = NULL;
	ret = 0;
	trk = &thread->insert;

	key_buf = thread->key_buf;
	value_buf = thread->value_buf;

	if ((ret = conn->open_session(
	    conn, NULL, opts->sess_config, &session)) != 0) {
		lprintf(cfg, ret, 0, "populate: WT_CONNECTION.open_session");
		goto err;
	}

	/*
	 * Measuring latency of one async op is not meaningful.  We
	 * will measure the time it takes to do all of them, including
	 * the time to process by workers.
	 */
	measure_latency =
	    opts->sample_interval != 0 &&
	    trk->ops != 0 && (trk->ops % opts->sample_rate == 0);
	if (measure_latency && (ret = __wt_epoch(NULL, &start)) != 0) {
		lprintf(cfg, ret, 0, "Get time call failed");
		goto err;
	}
	/* Populate the databases. */
	for (;;) {
		op = get_next_incr(cfg);
		if (op > opts->icount)
			break;
		/*
		 * Allocate an async op for whichever table.
		 */
		while ((ret = conn->async_new_op(
		    conn, cfg->uris[map_key_to_table(cfg, op)],
		    NULL, &cb, &asyncop)) == EBUSY)
			(void)usleep(10000);
		if (ret != 0)
			goto err;

		asyncop->app_private = thread;
		generate_key(cfg, key_buf, op);
		asyncop->set_key(asyncop, key_buf);
		if (opts->random_value)
			randomize_value(thread, value_buf);
		asyncop->set_value(asyncop, value_buf);
		if ((ret = asyncop->insert(asyncop)) != 0) {
			lprintf(cfg, ret, 0, "Failed inserting");
			goto err;
		}
	}
	/*
	 * Gather statistics.
	 * We measure the latency of inserting a single key.  If there
	 * are multiple tables, it is the time for insertion into all
	 * of them.  Note that currently every populate thread will call
	 * async_flush and those calls will convoy.  That is not the
	 * most efficient way, but we want to flush before measuring latency.
	 */
	if (conn->async_flush(conn) != 0)
		goto err;
	if (measure_latency) {
		if ((ret = __wt_epoch(NULL, &stop)) != 0) {
			lprintf(cfg, ret, 0, "Get time call failed");
			goto err;
		}
		++trk->latency_ops;
		usecs = WT_TIMEDIFF_US(stop, start);
		track_operation(trk, usecs);
	}
	if ((ret = session->close(session, NULL)) != 0) {
		lprintf(cfg, ret, 0, "Error closing session in populate");
		goto err;
	}

	/* Notify our caller we failed and shut the system down. */
	if (0) {
err:		cfg->error = cfg->stop = true;
	}
	return (NULL);
}

static void *
monitor(void *arg)
{
	struct timespec t;
	struct tm *tm, _tm;
	CONFIG *cfg;
	CONFIG_OPTS *opts;
	FILE *fp;
	size_t len;
	uint64_t min_thr, reads, inserts, updates;
	uint64_t cur_reads, cur_inserts, cur_updates;
	uint64_t last_reads, last_inserts, last_updates;
	uint32_t read_avg, read_min, read_max;
	uint32_t insert_avg, insert_min, insert_max;
	uint32_t update_avg, update_min, update_max;
	uint32_t latency_max, level;
	u_int i;
	int msg_err, ret;
	const char *str;
	char buf[64], *path;

	cfg = (CONFIG *)arg;
	opts = cfg->opts;
	assert(opts->sample_interval != 0);

	fp = NULL;
	path = NULL;

	min_thr = (uint64_t)opts->min_throughput;
	latency_max = (uint32_t)ms_to_us(opts->max_latency);

	/* Open the logging file. */
	len = strlen(cfg->monitor_dir) + 100;
	path = dmalloc(len);
	snprintf(path, len, "%s/monitor", cfg->monitor_dir);
	if ((fp = fopen(path, "w")) == NULL) {
		lprintf(cfg, errno, 0, "%s", path);
		goto err;
	}
	/* Set line buffering for monitor file. */
	__wt_stream_set_line_buffer(fp);
	fprintf(fp,
	    "#time,"
	    "totalsec,"
	    "read ops per second,"
	    "insert ops per second,"
	    "update ops per second,"
	    "checkpoints,"
	    "read average latency(uS),"
	    "read minimum latency(uS),"
	    "read maximum latency(uS),"
	    "insert average latency(uS),"
	    "insert min latency(uS),"
	    "insert maximum latency(uS),"
	    "update average latency(uS),"
	    "update min latency(uS),"
	    "update maximum latency(uS)"
	    "\n");
	last_reads = last_inserts = last_updates = 0;
	while (!cfg->stop) {
		for (i = 0; i < opts->sample_interval; i++) {
			sleep(1);
			if (cfg->stop)
				break;
		}
		/* If the workers are done, don't bother with a final call. */
		if (cfg->stop)
			break;
		if (cfg->in_warmup)
			continue;

		if ((ret = __wt_epoch(NULL, &t)) != 0) {
			lprintf(cfg, ret, 0, "Get time call failed");
			goto err;
		}
		tm = localtime_r(&t.tv_sec, &_tm);
		(void)strftime(buf, sizeof(buf), "%b %d %H:%M:%S", tm);

		reads = sum_read_ops(cfg);
		inserts = sum_insert_ops(cfg);
		updates = sum_update_ops(cfg);
		latency_read(cfg, &read_avg, &read_min, &read_max);
		latency_insert(cfg, &insert_avg, &insert_min, &insert_max);
		latency_update(cfg, &update_avg, &update_min, &update_max);

		cur_reads = (reads - last_reads) / opts->sample_interval;
		cur_updates = (updates - last_updates) / opts->sample_interval;
		/*
		 * For now the only item we need to worry about changing is
		 * inserts when we transition from the populate phase to
		 * workload phase.
		 */
		if (inserts < last_inserts)
			cur_inserts = 0;
		else
			cur_inserts =
			    (inserts - last_inserts) / opts->sample_interval;

		(void)fprintf(fp,
		    "%s,%" PRIu32
		    ",%" PRIu64 ",%" PRIu64 ",%" PRIu64
		    ",%c"
		    ",%" PRIu32 ",%" PRIu32 ",%" PRIu32
		    ",%" PRIu32 ",%" PRIu32 ",%" PRIu32
		    ",%" PRIu32 ",%" PRIu32 ",%" PRIu32
		    "\n",
		    buf, cfg->totalsec,
		    cur_reads, cur_inserts, cur_updates,
		    cfg->ckpt ? 'Y' : 'N',
		    read_avg, read_min, read_max,
		    insert_avg, insert_min, insert_max,
		    update_avg, update_min, update_max);

		if (latency_max != 0 &&
		    (read_max > latency_max || insert_max > latency_max ||
		     update_max > latency_max)) {
			if (opts->max_latency_fatal) {
				level = 1;
				msg_err = WT_PANIC;
				str = "ERROR";
			} else {
				level = 0;
				msg_err = 0;
				str = "WARNING";
			}
			lprintf(cfg, msg_err, level,
			    "%s: max latency exceeded: threshold %" PRIu32
			    " read max %" PRIu32 " insert max %" PRIu32
			    " update max %" PRIu32, str, latency_max,
			    read_max, insert_max, update_max);
		}
		if (min_thr != 0 &&
		    ((cur_reads != 0 && cur_reads < min_thr) ||
		    (cur_inserts != 0 && cur_inserts < min_thr) ||
		    (cur_updates != 0 && cur_updates < min_thr))) {
			if (opts->min_throughput_fatal) {
				level = 1;
				msg_err = WT_PANIC;
				str = "ERROR";
			} else {
				level = 0;
				msg_err = 0;
				str = "WARNING";
			}
			lprintf(cfg, msg_err, level,
			    "%s: minimum throughput not met: threshold %" PRIu64
			    " reads %" PRIu64 " inserts %" PRIu64
			    " updates %" PRIu64, str, min_thr, cur_reads,
			    cur_inserts, cur_updates);
		}
		last_reads = reads;
		last_inserts = inserts;
		last_updates = updates;
	}

	/* Notify our caller we failed and shut the system down. */
	if (0) {
err:		cfg->error = cfg->stop = true;
	}

	if (fp != NULL)
		(void)fclose(fp);
	free(path);

	return (NULL);
}

static void *
checkpoint_worker(void *arg)
{
	CONFIG *cfg;
	CONFIG_OPTS *opts;
	CONFIG_THREAD *thread;
	WT_CONNECTION *conn;
	WT_SESSION *session;
	struct timespec e, s;
	uint32_t i;
	int ret;

	thread = (CONFIG_THREAD *)arg;
	cfg = thread->cfg;
	opts = cfg->opts;
	conn = cfg->conn;
	session = NULL;

	if ((ret = conn->open_session(
	    conn, NULL, opts->sess_config, &session)) != 0) {
		lprintf(cfg, ret, 0,
		    "open_session failed in checkpoint thread.");
		goto err;
	}

	while (!cfg->stop) {
		/* Break the sleep up, so we notice interrupts faster. */
		for (i = 0; i < opts->checkpoint_interval; i++) {
			sleep(1);
			if (cfg->stop)
				break;
		}
		/* If the workers are done, don't bother with a final call. */
		if (cfg->stop)
			break;

		if ((ret = __wt_epoch(NULL, &s)) != 0) {
			lprintf(cfg, ret, 0, "Get time failed in checkpoint.");
			goto err;
		}
		cfg->ckpt = true;
		if ((ret = session->checkpoint(session, NULL)) != 0) {
			lprintf(cfg, ret, 0, "Checkpoint failed.");
			goto err;
		}
		cfg->ckpt = false;
		++thread->ckpt.ops;

		if ((ret = __wt_epoch(NULL, &e)) != 0) {
			lprintf(cfg, ret, 0, "Get time failed in checkpoint.");
			goto err;
		}
	}

	if (session != NULL &&
	    ((ret = session->close(session, NULL)) != 0)) {
		lprintf(cfg, ret, 0,
		    "Error closing session in checkpoint worker.");
		goto err;
	}

	/* Notify our caller we failed and shut the system down. */
	if (0) {
err:		cfg->error = cfg->stop = true;
	}

	return (NULL);
}

static int
execute_populate(CONFIG *cfg)
{
	struct timespec start, stop;
	CONFIG_OPTS *opts;
	CONFIG_THREAD *popth;
	WT_ASYNC_OP *asyncop;
	pthread_t idle_table_cycle_thread;
	size_t i;
	uint64_t last_ops, msecs, print_ops_sec;
	uint32_t interval, tables;
	double print_secs;
	int elapsed, ret;
	void *(*pfunc)(void *);

	opts = cfg->opts;

	lprintf(cfg, 0, 1,
	    "Starting %" PRIu32
	    " populate thread(s) for %" PRIu32 " items",
	    opts->populate_threads, opts->icount);

	/* Start cycling idle tables if configured. */
	if ((ret = start_idle_table_cycle(cfg, &idle_table_cycle_thread)) != 0)
		return (ret);

	cfg->insert_key = 0;

	cfg->popthreads =
	    dcalloc(opts->populate_threads, sizeof(CONFIG_THREAD));
	if (cfg->use_asyncops) {
		lprintf(cfg, 0, 1, "Starting %" PRIu32 " async thread(s)",
		    opts->async_threads);
		pfunc = populate_async;
	} else
		pfunc = populate_thread;
	if ((ret = start_threads(cfg, NULL,
	    cfg->popthreads, opts->populate_threads, pfunc)) != 0)
		return (ret);

	if ((ret = __wt_epoch(NULL, &start)) != 0) {
		lprintf(cfg, ret, 0, "Get time failed in populate.");
		return (ret);
	}
	for (elapsed = 0, interval = 0, last_ops = 0;
	    cfg->insert_key < opts->icount && !cfg->error;) {
		/*
		 * Sleep for 100th of a second, report_interval is in second
		 * granularity, each 100th increment of elapsed is a single
		 * increment of interval.
		 */
		(void)usleep(10000);
		if (opts->report_interval == 0 || ++elapsed < 100)
			continue;
		elapsed = 0;
		if (++interval < opts->report_interval)
			continue;
		interval = 0;
		cfg->totalsec += opts->report_interval;
		cfg->insert_ops = sum_pop_ops(cfg);
		lprintf(cfg, 0, 1,
		    "%" PRIu64 " populate inserts (%" PRIu64 " of %"
		    PRIu32 ") in %" PRIu32 " secs (%" PRIu32 " total secs)",
		    cfg->insert_ops - last_ops, cfg->insert_ops,
		    opts->icount, opts->report_interval, cfg->totalsec);
		last_ops = cfg->insert_ops;
	}
	if ((ret = __wt_epoch(NULL, &stop)) != 0) {
		lprintf(cfg, ret, 0, "Get time failed in populate.");
		return (ret);
	}

	/*
	 * Move popthreads aside to narrow possible race with the monitor
	 * thread. The latency tracking code also requires that popthreads be
	 * NULL when the populate phase is finished, to know that the workload
	 * phase has started.
	 */
	popth = cfg->popthreads;
	cfg->popthreads = NULL;
	ret = stop_threads(cfg, opts->populate_threads, popth);
	free(popth);
	if (ret != 0)
		return (ret);

	/* Report if any worker threads didn't finish. */
	if (cfg->error) {
		lprintf(cfg, WT_ERROR, 0,
		    "Populate thread(s) exited without finishing.");
		return (WT_ERROR);
	}

	lprintf(cfg, 0, 1, "Finished load of %" PRIu32 " items", opts->icount);
	msecs = WT_TIMEDIFF_MS(stop, start);

	/*
	 * This is needed as the divisions will fail if the insert takes no time
	 * which will only be the case when there is no data to insert.
	 */
	if (msecs == 0) {
		print_secs = 0;
		print_ops_sec = 0;
	} else {
		print_secs = (double)msecs / (double)MSEC_PER_SEC;
<<<<<<< HEAD
		print_ops_sec =
		    (uint64_t)((opts->icount / msecs) / MSEC_PER_SEC);
=======
		print_ops_sec = (uint64_t)(cfg->icount / print_secs);
>>>>>>> 13d1b218
	}
	lprintf(cfg, 0, 1,
	    "Load time: %.2f\n" "load ops/sec: %" PRIu64,
	    print_secs, print_ops_sec);

	/*
	 * If configured, compact to allow LSM merging to complete.  We
	 * set an unlimited timeout because if we close the connection
	 * then any in-progress compact/merge is aborted.
	 */
	if (opts->compact) {
		assert(opts->async_threads > 0);
		lprintf(cfg, 0, 1, "Compact after populate");
		if ((ret = __wt_epoch(NULL, &start)) != 0) {
			lprintf(cfg, ret, 0, "Get time failed in populate.");
			return (ret);
		}
		tables = opts->table_count;
		for (i = 0; i < opts->table_count; i++) {
			/*
			 * If no ops are available, retry.  Any other error,
			 * return.
			 */
			 while ((ret = cfg->conn->async_new_op(cfg->conn,
			    cfg->uris[i], "timeout=0", &cb, &asyncop)) == EBUSY)
				(void)usleep(10000);
			if (ret != 0)
				return (ret);

			asyncop->app_private = &tables;
			if ((ret = asyncop->compact(asyncop)) != 0) {
				lprintf(cfg, ret, 0, "Async compact failed.");
				return (ret);
			}
		}
		if ((ret = cfg->conn->async_flush(cfg->conn)) != 0) {
			lprintf(cfg, ret, 0, "Populate async flush failed.");
			return (ret);
		}
		if ((ret = __wt_epoch(NULL, &stop)) != 0) {
			lprintf(cfg, ret, 0, "Get time failed in populate.");
			return (ret);
		}
		lprintf(cfg, 0, 1,
		    "Compact completed in %" PRIu64 " seconds",
		    (uint64_t)(WT_TIMEDIFF_SEC(stop, start)));
		assert(tables == 0);
	}

	/* Stop cycling idle tables. */
	if ((ret = stop_idle_table_cycle(cfg, idle_table_cycle_thread)) != 0)
		return (ret);

	return (0);
}

static int
close_reopen(CONFIG *cfg)
{
	CONFIG_OPTS *opts;
	int ret;

	opts = cfg->opts;

	if (!opts->readonly && !opts->reopen_connection)
		return (0);
	/*
	 * Reopen the connection.  We do this so that the workload phase always
	 * starts with the on-disk files, and so that read-only workloads can
	 * be identified.  This is particularly important for LSM, where the
	 * merge algorithm is more aggressive for read-only trees.
	 */
	/* cfg->conn is released no matter the return value from close(). */
	ret = cfg->conn->close(cfg->conn, NULL);
	cfg->conn = NULL;
	if (ret != 0) {
		lprintf(cfg, ret, 0, "Closing the connection failed");
		return (ret);
	}
	if ((ret = wiredtiger_open(
	    cfg->home, NULL, cfg->reopen_config, &cfg->conn)) != 0) {
		lprintf(cfg, ret, 0, "Re-opening the connection failed");
		return (ret);
	}
	/*
	 * If we started async threads only for the purposes of compact,
	 * then turn it off before starting the workload so that those extra
	 * threads looking for work that will never arrive don't affect
	 * performance.
	 */
	if (opts->compact && !cfg->use_asyncops) {
		if ((ret = cfg->conn->reconfigure(
		    cfg->conn, "async=(enabled=false)")) != 0) {
			lprintf(cfg, ret, 0, "Reconfigure async off failed");
			return (ret);
		}
	}
	return (0);
}

static int
execute_workload(CONFIG *cfg)
{
	CONFIG_OPTS *opts;
	CONFIG_THREAD *threads;
	WORKLOAD *workp;
	WT_CONNECTION *conn;
	WT_SESSION **sessions;
	pthread_t idle_table_cycle_thread;
	uint64_t last_ckpts, last_inserts, last_reads, last_truncates;
	uint64_t last_updates;
	uint32_t interval, run_ops, run_time;
	u_int i;
	int ret, t_ret;
	void *(*pfunc)(void *);

	opts = cfg->opts;

	cfg->insert_key = 0;
	cfg->insert_ops = cfg->read_ops = cfg->truncate_ops = 0;
	cfg->update_ops = 0;

	last_ckpts = last_inserts = last_reads = last_truncates = 0;
	last_updates = 0;
	ret = 0;

	sessions = NULL;

	/* Start cycling idle tables. */
	if ((ret = start_idle_table_cycle(cfg, &idle_table_cycle_thread)) != 0)
		return (ret);

	if (opts->warmup != 0)
		cfg->in_warmup = true;

	/* Allocate memory for the worker threads. */
	cfg->workers = dcalloc((size_t)cfg->workers_cnt, sizeof(CONFIG_THREAD));

	if (cfg->use_asyncops) {
		lprintf(cfg, 0, 1, "Starting %" PRIu32 " async thread(s)",
		    opts->async_threads);
		pfunc = worker_async;
	} else
		pfunc = worker;

	if (opts->session_count_idle != 0) {
		sessions = dcalloc((size_t)opts->session_count_idle,
		    sizeof(WT_SESSION *));
		conn = cfg->conn;
		for (i = 0; i < opts->session_count_idle; ++i)
			if ((ret = conn->open_session(conn,
			    NULL, opts->sess_config, &sessions[i])) != 0) {
				lprintf(cfg, ret, 0,
				    "execute_workload: idle open_session");
				goto err;
			}
	}
	/* Start each workload. */
	for (threads = cfg->workers, i = 0,
	    workp = cfg->workload; i < cfg->workload_cnt; ++i, ++workp) {
		lprintf(cfg, 0, 1,
		    "Starting workload #%u: %" PRId64 " threads, inserts=%"
		    PRId64 ", reads=%" PRId64 ", updates=%" PRId64
		    ", truncate=%" PRId64 ", throttle=%" PRId64,
		    i + 1, workp->threads, workp->insert,
		    workp->read, workp->update, workp->truncate,
		    workp->throttle);

		/* Figure out the workload's schedule. */
		if ((ret = run_mix_schedule(cfg, workp)) != 0)
			goto err;

		/* Start the workload's threads. */
		if ((ret = start_threads(
		    cfg, workp, threads, (u_int)workp->threads, pfunc)) != 0)
			goto err;
		threads += workp->threads;
	}

	if (opts->warmup != 0) {
		lprintf(cfg, 0, 1,
		    "Waiting for warmup duration of %" PRIu32, opts->warmup);
		sleep(opts->warmup);
		cfg->in_warmup = false;
	}

	for (interval = opts->report_interval,
	    run_time = opts->run_time, run_ops = opts->run_ops; !cfg->error;) {
		/*
		 * Sleep for one second at a time.
		 * If we are tracking run time, check to see if we're done, and
		 * if we're only tracking run time, go back to sleep.
		 */
		sleep(1);
		if (run_time != 0) {
			if (--run_time == 0)
				break;
			if (!interval && !run_ops)
				continue;
		}

		/* Sum the operations we've done. */
		cfg->ckpt_ops = sum_ckpt_ops(cfg);
		cfg->insert_ops = sum_insert_ops(cfg);
		cfg->read_ops = sum_read_ops(cfg);
		cfg->update_ops = sum_update_ops(cfg);
		cfg->truncate_ops = sum_truncate_ops(cfg);

		/* If we're checking total operations, see if we're done. */
		if (run_ops != 0 && run_ops <=
		    cfg->insert_ops + cfg->read_ops + cfg->update_ops)
			break;

		/* If writing out throughput information, see if it's time. */
		if (interval == 0 || --interval > 0)
			continue;
		interval = opts->report_interval;
		cfg->totalsec += opts->report_interval;

		lprintf(cfg, 0, 1,
		    "%" PRIu64 " reads, %" PRIu64 " inserts, %" PRIu64
		    " updates, %" PRIu64 " truncates, %" PRIu64
		    " checkpoints in %" PRIu32 " secs (%" PRIu32 " total secs)",
		    cfg->read_ops - last_reads,
		    cfg->insert_ops - last_inserts,
		    cfg->update_ops - last_updates,
		    cfg->truncate_ops - last_truncates,
		    cfg->ckpt_ops - last_ckpts,
		    opts->report_interval, cfg->totalsec);
		last_reads = cfg->read_ops;
		last_inserts = cfg->insert_ops;
		last_updates = cfg->update_ops;
		last_truncates = cfg->truncate_ops;
		last_ckpts = cfg->ckpt_ops;
	}

	/* Notify the worker threads they are done. */
err:	cfg->stop = true;

	/* Stop cycling idle tables. */
	if ((ret = stop_idle_table_cycle(cfg, idle_table_cycle_thread)) != 0)
		return (ret);

	if ((t_ret = stop_threads(
	    cfg, (u_int)cfg->workers_cnt, cfg->workers)) != 0 && ret == 0)
		ret = t_ret;

	/* Drop tables if configured to and this isn't an error path */
	if (ret == 0 && opts->drop_tables && (ret = drop_all_tables(cfg)) != 0)
		lprintf(cfg, ret, 0, "Drop tables failed.");

	free(sessions);
	/* Report if any worker threads didn't finish. */
	if (cfg->error) {
		lprintf(cfg, WT_ERROR, 0,
		    "Worker thread(s) exited without finishing.");
		if (ret == 0)
			ret = WT_ERROR;
	}
	return (ret);
}

/*
 * Ensure that icount matches the number of records in the
 * existing table.
 */
static int
find_table_count(CONFIG *cfg)
{
	CONFIG_OPTS *opts;
	WT_CONNECTION *conn;
	WT_CURSOR *cursor;
	WT_SESSION *session;
	uint32_t i, max_icount, table_icount;
	int ret, t_ret;
	char *key;

	opts = cfg->opts;
	conn = cfg->conn;

	max_icount = 0;
	if ((ret = conn->open_session(
	    conn, NULL, opts->sess_config, &session)) != 0) {
		lprintf(cfg, ret, 0,
		    "find_table_count: open_session failed");
		goto out;
	}
	for (i = 0; i < opts->table_count; i++) {
		if ((ret = session->open_cursor(session, cfg->uris[i],
		    NULL, NULL, &cursor)) != 0) {
			lprintf(cfg, ret, 0,
			    "find_table_count: open_cursor failed");
			goto err;
		}
		if ((ret = cursor->prev(cursor)) != 0) {
			lprintf(cfg, ret, 0,
			    "find_table_count: cursor prev failed");
			goto err;
		}
		if ((ret = cursor->get_key(cursor, &key)) != 0) {
			lprintf(cfg, ret, 0,
			    "find_table_count: cursor get_key failed");
			goto err;
		}
		table_icount = (uint32_t)atoi(key);
		if (table_icount > max_icount)
			max_icount = table_icount;

		if ((ret = cursor->close(cursor)) != 0) {
			lprintf(cfg, ret, 0,
			    "find_table_count: cursor close failed");
			goto err;
		}
	}
err:	if ((t_ret = session->close(session, NULL)) != 0) {
		if (ret == 0)
			ret = t_ret;
		lprintf(cfg, ret, 0,
		    "find_table_count: session close failed");
	}
	opts->icount = max_icount;
out:	return (ret);
}

/*
 * Populate the uri array.
 */
static void
create_uris(CONFIG *cfg)
{
	CONFIG_OPTS *opts;
	size_t len;
	uint32_t i;

	opts = cfg->opts;

	cfg->uris = dcalloc(opts->table_count, sizeof(char *));
	len = strlen("table:") + strlen(opts->table_name) + 20;
	for (i = 0; i < opts->table_count; i++) {
		/* If there is only one table, just use the base name. */
		cfg->uris[i] = dmalloc(len);
		if (opts->table_count == 1)
			sprintf(cfg->uris[i], "table:%s", opts->table_name);
		else
			sprintf(
			    cfg->uris[i], "table:%s%05d", opts->table_name, i);
	}
}

static int
create_tables(CONFIG *cfg)
{
	CONFIG_OPTS *opts;
	WT_SESSION *session;
	size_t i;
	int ret;
	char buf[512];

	opts = cfg->opts;

	if ((ret = cfg->conn->open_session(
	    cfg->conn, NULL, opts->sess_config, &session)) != 0) {
		lprintf(cfg, ret, 0,
		    "Error opening a session on %s", cfg->home);
		return (ret);
	}

	for (i = 0; i < opts->table_count_idle; i++) {
		snprintf(buf, 512, "%s_idle%05d", cfg->uris[0], (int)i);
		if ((ret = session->create(
		    session, buf, opts->table_config)) != 0) {
			lprintf(cfg, ret, 0,
			    "Error creating idle table %s", buf);
			return (ret);
		}
	}

	for (i = 0; i < opts->table_count; i++) {
		if (opts->log_partial && i > 0) {
			if (((ret = session->create(session,
			    cfg->uris[i], cfg->partial_config)) != 0)) {
				lprintf(cfg, ret, 0,
				    "Error creating table %s", cfg->uris[i]);
				return (ret);
			}
		} else if ((ret = session->create(
		    session, cfg->uris[i], opts->table_config)) != 0) {
			lprintf(cfg, ret, 0,
			    "Error creating table %s", cfg->uris[i]);
			return (ret);
		}
		if (opts->index) {
			snprintf(buf, 512, "index:%s:val_idx",
			    cfg->uris[i] + strlen("table:"));
			if ((ret = session->create(
			    session, buf, "columns=(val)")) != 0) {
				lprintf(cfg, ret, 0,
				    "Error creating index %s", buf);
				return (ret);
			}
		}
	}

	if ((ret = session->close(session, NULL)) != 0) {
		lprintf(cfg, ret, 0, "Error closing session");
		return (ret);
	}

	return (0);
}

/*
 * config_copy --
 *	Create a new CONFIG structure as a duplicate of a previous one.
 */
static int
config_copy(const CONFIG *src, CONFIG **retp)
{
	CONFIG *dest;
	CONFIG_OPTS *opts;
	size_t i;

	opts = src->opts;

	dest = dcalloc(1, sizeof(CONFIG));

	if (src->home != NULL)
		dest->home = dstrdup(src->home);
	if (src->monitor_dir != NULL)
		dest->monitor_dir = dstrdup(src->monitor_dir);
	if (src->partial_config != NULL)
		dest->partial_config = dstrdup(src->partial_config);
	if (src->reopen_config != NULL)
		dest->reopen_config = dstrdup(src->reopen_config);

	if (src->uris != NULL) {
		dest->uris = dcalloc(opts->table_count, sizeof(char *));
		for (i = 0; i < opts->table_count; i++)
			dest->uris[i] = dstrdup(src->uris[i]);
	}

	if (src->async_config != NULL)
		dest->async_config = dstrdup(src->async_config);

	dest->ckptthreads = NULL;
	dest->popthreads = NULL;
	dest->workers = NULL;

	if (src->workload != NULL) {
		dest->workload = dcalloc(WORKLOAD_MAX, sizeof(WORKLOAD));
		memcpy(dest->workload,
		    src->workload, WORKLOAD_MAX * sizeof(WORKLOAD));
	}

	TAILQ_INIT(&dest->stone_head);

	dest->opts = src->opts;

	*retp = dest;
	return (0);
}

/*
 * config_free --
 *	Free any storage allocated in the CONFIG structure.
 */
static void
config_free(CONFIG *cfg)
{
	CONFIG_OPTS *opts;
	size_t i;

	opts = cfg->opts;

	free(cfg->home);
	free(cfg->monitor_dir);
	free(cfg->partial_config);
	free(cfg->reopen_config);

	if (cfg->uris != NULL) {
		for (i = 0; i < opts->table_count; i++)
			free(cfg->uris[i]);
		free(cfg->uris);
	}

	free(cfg->async_config);

	free(cfg->ckptthreads);
	free(cfg->popthreads);

	free(cfg->workers);
	free(cfg->workload);

	cleanup_truncate_config(cfg);
}

/*
 * config_compress --
 *	Parse the compression configuration.
 */
static int
config_compress(CONFIG *cfg)
{
	CONFIG_OPTS *opts;
	int ret;
	const char *s;

	opts = cfg->opts;
	ret = 0;

	s = opts->compression;
	if (strcmp(s, "none") == 0) {
		cfg->compress_ext = NULL;
		cfg->compress_table = NULL;
	} else if (strcmp(s, "lz4") == 0) {
#ifndef HAVE_BUILTIN_EXTENSION_LZ4
		cfg->compress_ext = LZ4_EXT;
#endif
		cfg->compress_table = LZ4_BLK;
	} else if (strcmp(s, "snappy") == 0) {
#ifndef HAVE_BUILTIN_EXTENSION_SNAPPY
		cfg->compress_ext = SNAPPY_EXT;
#endif
		cfg->compress_table = SNAPPY_BLK;
	} else if (strcmp(s, "zlib") == 0) {
#ifndef HAVE_BUILTIN_EXTENSION_ZLIB
		cfg->compress_ext = ZLIB_EXT;
#endif
		cfg->compress_table = ZLIB_BLK;
	} else {
		fprintf(stderr,
	    "invalid compression configuration: %s\n", s);
		ret = EINVAL;
	}
	return (ret);

}

static int
start_all_runs(CONFIG *cfg)
{
	CONFIG *next_cfg, **configs;
	CONFIG_OPTS *opts;
	pthread_t *threads;
	size_t i, len;
	int ret, t_ret;

	opts = cfg->opts;
	configs = NULL;
	ret = 0;

	if (opts->database_count == 1)
		return (start_run(cfg));

	/* Allocate an array to hold our config struct copies. */
	configs = dcalloc(opts->database_count, sizeof(CONFIG *));

	/* Allocate an array to hold our thread IDs. */
	threads = dcalloc(opts->database_count, sizeof(pthread_t));

	len = strlen(cfg->home);
	for (i = 0; i < opts->database_count; i++) {
		if ((ret = config_copy(cfg, &next_cfg)) != 0)
			goto err;
		configs[i] = next_cfg;

		/* Setup a unique home directory for each database. */
		next_cfg->home = dmalloc(len + 5);
		snprintf(next_cfg->home,
		    len + 5, "%s/D%02d", cfg->home, (int)i);

		/* If the monitor dir is default, update it too. */
		if (strcmp(cfg->monitor_dir, cfg->home) == 0)
			next_cfg->monitor_dir = dstrdup(next_cfg->home);

		/* If creating the sub-database, recreate its home */
		if (opts->create != 0)
			recreate_dir(next_cfg->home);

		if ((ret = pthread_create(
		    &threads[i], NULL, thread_run_wtperf, next_cfg)) != 0) {
			lprintf(cfg, ret, 0, "Error creating thread");
			goto err;
		}
	}

	/* Wait for threads to finish. */
	for (i = 0; i < opts->database_count; i++)
		if ((t_ret = pthread_join(threads[i], NULL)) != 0) {
			lprintf(cfg, ret, 0, "Error joining thread");
			if (ret == 0)
				ret = t_ret;
		}

err:	for (i = 0; i < opts->database_count && configs[i] != NULL; i++) {
		config_free(configs[i]);
		free(configs[i]);
	}
	free(configs);
	free(threads);

	return (ret);
}

/* Run an instance of wtperf for a given configuration. */
static void *
thread_run_wtperf(void *arg)
{
	CONFIG *cfg;
	int ret;

	cfg = (CONFIG *)arg;
	if ((ret = start_run(cfg)) != 0)
		lprintf(cfg, ret, 0, "Run failed for: %s.", cfg->home);
	return (NULL);
}

static int
start_run(CONFIG *cfg)
{
	CONFIG_OPTS *opts;
	pthread_t monitor_thread;
	uint64_t total_ops;
	uint32_t run_time;
	int monitor_created, ret, t_ret;

	opts = cfg->opts;
	monitor_created = ret = 0;
					/* [-Wconditional-uninitialized] */
	memset(&monitor_thread, 0, sizeof(monitor_thread));

	if ((ret = setup_log_file(cfg)) != 0)
		goto err;

	if ((ret = wiredtiger_open(	/* Open the real connection. */
	    cfg->home, NULL, opts->conn_config, &cfg->conn)) != 0) {
		lprintf(cfg, ret, 0, "Error connecting to %s", cfg->home);
		goto err;
	}

	create_uris(cfg);

	/* If creating, create the tables. */
	if (opts->create != 0 && (ret = create_tables(cfg)) != 0)
		goto err;

	/* Start the monitor thread. */
	if (opts->sample_interval != 0) {
		if ((ret = pthread_create(
		    &monitor_thread, NULL, monitor, cfg)) != 0) {
			lprintf(cfg, ret, 0, "Error creating monitor thread.");
			goto err;
		}
		monitor_created = 1;
	}

	/* If creating, populate the table. */
	if (opts->create != 0 && execute_populate(cfg) != 0)
		goto err;

	/* Optional workload. */
	if (cfg->workers_cnt != 0 &&
	    (opts->run_time != 0 || opts->run_ops != 0)) {
		/*
		 * If we have a workload, close and reopen the connection so
		 * that LSM can detect read-only workloads.
		 */
		if (close_reopen(cfg) != 0)
			goto err;

		/* Didn't create, set insert count. */
		if (opts->create == 0 &&
		    opts->random_range == 0 && find_table_count(cfg) != 0)
			goto err;
		/* Start the checkpoint thread. */
		if (opts->checkpoint_threads != 0) {
			lprintf(cfg, 0, 1,
			    "Starting %" PRIu32 " checkpoint thread(s)",
			    opts->checkpoint_threads);
			cfg->ckptthreads = dcalloc(
			     opts->checkpoint_threads, sizeof(CONFIG_THREAD));
			if (start_threads(cfg, NULL, cfg->ckptthreads,
			    opts->checkpoint_threads, checkpoint_worker) != 0)
				goto err;
		}
		/* Execute the workload. */
		if ((ret = execute_workload(cfg)) != 0)
			goto err;

		/* One final summation of the operations we've completed. */
		cfg->read_ops = sum_read_ops(cfg);
		cfg->insert_ops = sum_insert_ops(cfg);
		cfg->truncate_ops = sum_truncate_ops(cfg);
		cfg->update_ops = sum_update_ops(cfg);
		cfg->ckpt_ops = sum_ckpt_ops(cfg);
		total_ops = cfg->read_ops + cfg->insert_ops + cfg->update_ops;

		run_time = opts->run_time == 0 ? 1 : opts->run_time;
		lprintf(cfg, 0, 1,
		    "Executed %" PRIu64 " read operations (%" PRIu64
		    "%%) %" PRIu64 " ops/sec",
		    cfg->read_ops, (cfg->read_ops * 100) / total_ops,
		    cfg->read_ops / run_time);
		lprintf(cfg, 0, 1,
		    "Executed %" PRIu64 " insert operations (%" PRIu64
		    "%%) %" PRIu64 " ops/sec",
		    cfg->insert_ops, (cfg->insert_ops * 100) / total_ops,
		    cfg->insert_ops / run_time);
		lprintf(cfg, 0, 1,
		    "Executed %" PRIu64 " truncate operations (%" PRIu64
		    "%%) %" PRIu64 " ops/sec",
		    cfg->truncate_ops, (cfg->truncate_ops * 100) / total_ops,
		    cfg->truncate_ops / run_time);
		lprintf(cfg, 0, 1,
		    "Executed %" PRIu64 " update operations (%" PRIu64
		    "%%) %" PRIu64 " ops/sec",
		    cfg->update_ops, (cfg->update_ops * 100) / total_ops,
		    cfg->update_ops / run_time);
		lprintf(cfg, 0, 1,
		    "Executed %" PRIu64 " checkpoint operations",
		    cfg->ckpt_ops);

		latency_print(cfg);
	}

	if (0) {
err:		if (ret == 0)
			ret = EXIT_FAILURE;
	}

	/* Notify the worker threads they are done. */
	cfg->stop = true;

	if ((t_ret = stop_threads(cfg, 1, cfg->ckptthreads)) != 0)
		if (ret == 0)
			ret = t_ret;

	if (monitor_created != 0 &&
	    (t_ret = pthread_join(monitor_thread, NULL)) != 0) {
		lprintf(cfg, ret, 0, "Error joining monitor thread.");
		if (ret == 0)
			ret = t_ret;
	}

	if (cfg->conn != NULL &&
	    (t_ret = cfg->conn->close(cfg->conn, NULL)) != 0) {
		lprintf(cfg, t_ret, 0,
		    "Error closing connection to %s", cfg->home);
		if (ret == 0)
			ret = t_ret;
	}

	if (ret == 0) {
		if (opts->run_time == 0 && opts->run_ops == 0)
			lprintf(cfg, 0, 1, "Run completed");
		else
			lprintf(cfg, 0, 1, "Run completed: %" PRIu32 " %s",
			    opts->run_time == 0 ?
			    opts->run_ops : opts->run_time,
			    opts->run_time == 0 ? "operations" : "seconds");
	}

	if (cfg->logf != NULL) {
		if ((t_ret = fflush(cfg->logf)) != 0 && ret == 0)
			ret = t_ret;
		if ((t_ret = fclose(cfg->logf)) != 0 && ret == 0)
			ret = t_ret;
	}
	return (ret);
}

extern int __wt_optind, __wt_optreset;
extern char *__wt_optarg;
void (*custom_die)(void) = NULL;

/*
 * usage --
 *	wtperf usage print, no error.
 */
static void
usage(void)
{
	printf("wtperf [-C config] "
	    "[-H mount] [-h home] [-O file] [-o option] [-T config]\n");
	printf("\t-C <string> additional connection configuration\n");
	printf("\t            (added to option conn_config)\n");
	printf("\t-H <mount> configure Helium volume mount point\n");
	printf("\t-h <string> Wired Tiger home must exist, default WT_TEST\n");
	printf("\t-O <file> file contains options as listed below\n");
	printf("\t-o option=val[,option=val,...] set options listed below\n");
	printf("\t-T <string> additional table configuration\n");
	printf("\t            (added to option table_config)\n");
	printf("\n");
	config_opt_usage();
}

int
main(int argc, char *argv[])
{
	CONFIG *cfg, _cfg;
	CONFIG_OPTS *opts;
	size_t req_len, sreq_len;
	bool monitor_set;
	int ch, ret;
	const char *cmdflags = "C:h:m:O:o:T:";
	const char *config_opts;
	char *cc_buf, *path, *sess_cfg, *tc_buf, *user_cconfig, *user_tconfig;

	/* The first CONFIG structure (from which all others are derived). */
	cfg = &_cfg;
	memset(cfg, 0, sizeof(*cfg));
	cfg->home = dstrdup(DEFAULT_HOME);
	cfg->monitor_dir = dstrdup(DEFAULT_MONITOR_DIR);
	TAILQ_INIT(&cfg->stone_head);
	config_opt_init(&cfg->opts);

	opts = cfg->opts;
	monitor_set = false;
	ret = 0;
	config_opts = NULL;
	cc_buf = sess_cfg = tc_buf = user_cconfig = user_tconfig = NULL;

	/* Do a basic validation of options, and home is needed before open. */
	while ((ch = __wt_getopt("wtperf", argc, argv, cmdflags)) != EOF)
		switch (ch) {
		case 'C':
			if (user_cconfig == NULL)
				user_cconfig = dstrdup(__wt_optarg);
			else {
				user_cconfig = drealloc(user_cconfig,
				    strlen(user_cconfig) +
				    strlen(__wt_optarg) + 2);
				strcat(user_cconfig, ",");
				strcat(user_cconfig, __wt_optarg);
			}
			break;
		case 'h':
			free(cfg->home);
			cfg->home = dstrdup(__wt_optarg);
			break;
		case 'm':
			free(cfg->monitor_dir);
			cfg->monitor_dir = dstrdup(__wt_optarg);
			monitor_set = true;
			break;
		case 'O':
			config_opts = __wt_optarg;
			break;
		case 'T':
			if (user_tconfig == NULL)
				user_tconfig = dstrdup(__wt_optarg);
			else {
				user_tconfig = drealloc(user_tconfig,
				    strlen(user_tconfig) +
				    strlen(__wt_optarg) + 2);
				strcat(user_tconfig, ",");
				strcat(user_tconfig, __wt_optarg);
			}
			break;
		case '?':
			usage();
			goto einval;
		}

	/*
	 * If the user did not specify a monitor directory then set the
	 * monitor directory to the home dir.
	 */
	if (!monitor_set) {
		free(cfg->monitor_dir);
		cfg->monitor_dir = dstrdup(cfg->home);
	}

	/* Parse configuration settings from configuration file. */
	if (config_opts != NULL && config_opt_file(cfg, config_opts) != 0)
		goto einval;

	/* Parse options that override values set via a configuration file. */
	__wt_optreset = __wt_optind = 1;
	while ((ch = __wt_getopt("wtperf", argc, argv, cmdflags)) != EOF)
		switch (ch) {
		case 'o':
			/* Allow -o key=value */
			if (config_opt_str(cfg, __wt_optarg) != 0)
				goto einval;
			break;
		}

	if (opts->populate_threads == 0 && opts->icount != 0) {
		lprintf(cfg, 1, 0,
		    "Cannot have 0 populate threads when icount is set\n");
		goto err;
	}

	cfg->async_config = NULL;
	/*
	 * If the user specified async_threads we use async for all ops.
	 * If the user wants compaction, then we also enable async for
	 * the compact operation, but not for the workloads.
	 */
	if (opts->async_threads > 0) {
		if (F_ISSET(cfg, CFG_TRUNCATE)) {
			lprintf(cfg, 1, 0, "Cannot run truncate and async\n");
			goto err;
		}
		cfg->use_asyncops = true;
	}
	if (opts->compact && opts->async_threads == 0)
		opts->async_threads = 2;
	if (opts->async_threads > 0) {
		/*
		 * The maximum number of async threads is two digits, so just
		 * use that to compute the space we need.  Assume the default
		 * of 1024 for the max ops.  Although we could bump that up
		 * to 4096 if needed.
		 */
		req_len = strlen(",async=(enabled=true,threads=)") + 4;
		cfg->async_config = dmalloc(req_len);
		snprintf(cfg->async_config, req_len,
		    ",async=(enabled=true,threads=%" PRIu32 ")",
		    opts->async_threads);
	}
	if ((ret = config_compress(cfg)) != 0)
		goto err;

	/* You can't have truncate on a random collection. */
	if (F_ISSET(cfg, CFG_TRUNCATE) && opts->random_range) {
		lprintf(cfg, 1, 0, "Cannot run truncate and random_range\n");
		goto err;
	}

	/* We can't run truncate with more than one table. */
	if (F_ISSET(cfg, CFG_TRUNCATE) && opts->table_count > 1) {
		lprintf(cfg, 1, 0, "Cannot truncate more than 1 table\n");
		goto err;
	}

	/* Make stdout line buffered, so verbose output appears quickly. */
	__wt_stream_set_line_buffer(stdout);

	/* Concatenate non-default configuration strings. */
	if (opts->verbose > 1 || user_cconfig != NULL ||
	    opts->session_count_idle > 0 || cfg->compress_ext != NULL ||
	    cfg->async_config != NULL) {
		req_len = strlen(opts->conn_config) + strlen(debug_cconfig) + 3;
		if (user_cconfig != NULL)
			req_len += strlen(user_cconfig);
		if (cfg->async_config != NULL)
			req_len += strlen(cfg->async_config);
		if (cfg->compress_ext != NULL)
			req_len += strlen(cfg->compress_ext);
		if (opts->session_count_idle > 0) {
			sreq_len = strlen(",session_max=") + 6;
			req_len += sreq_len;
			sess_cfg = dmalloc(sreq_len);
			snprintf(sess_cfg, sreq_len,
			    ",session_max=%" PRIu32,
			    opts->session_count_idle +
			    cfg->workers_cnt + opts->populate_threads + 10);
		}
		cc_buf = dmalloc(req_len);
		/*
		 * This is getting hard to parse.
		 */
		snprintf(cc_buf, req_len, "%s%s%s%s%s%s%s%s",
		    opts->conn_config,
		    cfg->async_config ? cfg->async_config : "",
		    cfg->compress_ext ? cfg->compress_ext : "",
		    opts->verbose > 1 ? ",": "",
		    opts->verbose > 1 ? debug_cconfig : "",
		    sess_cfg ? sess_cfg : "",
		    user_cconfig ? ",": "",
		    user_cconfig ? user_cconfig : "");
		if ((ret =
		    config_opt_name_value(cfg, "conn_config", cc_buf)) != 0)
			goto err;
	}
	if (opts->verbose > 1 || opts->index ||
	    user_tconfig != NULL || cfg->compress_table != NULL) {
		req_len =
		    strlen(opts->table_config) + strlen(debug_tconfig) + 3;
		if (user_tconfig != NULL)
			req_len += strlen(user_tconfig);
		if (cfg->compress_table != NULL)
			req_len += strlen(cfg->compress_table);
		if (opts->index)
			req_len += strlen(INDEX_COL_NAMES);
		tc_buf = dmalloc(req_len);
		/*
		 * This is getting hard to parse.
		 */
		snprintf(tc_buf, req_len, "%s%s%s%s%s%s%s",
		    opts->table_config,
		    opts->index ? INDEX_COL_NAMES : "",
		    cfg->compress_table ? cfg->compress_table : "",
		    opts->verbose > 1 ? ",": "",
		    opts->verbose > 1 ? debug_tconfig : "",
		    user_tconfig ? ",": "",
		    user_tconfig ? user_tconfig : "");
		if ((ret =
		    config_opt_name_value(cfg, "table_config", tc_buf)) != 0)
			goto err;
	}
	if (opts->log_partial && opts->table_count > 1) {
		req_len = strlen(opts->table_config) +
		    strlen(LOG_PARTIAL_CONFIG) + 1;
		cfg->partial_config = dmalloc(req_len);
		snprintf(cfg->partial_config, req_len, "%s%s",
		    opts->table_config, LOG_PARTIAL_CONFIG);
	}
	/*
	 * Set the config for reopen.  If readonly add in that string.
	 * If not readonly then just copy the original conn_config.
	 */
	if (opts->readonly)
		req_len = strlen(opts->conn_config) +
		    strlen(READONLY_CONFIG) + 1;
	else
		req_len = strlen(opts->conn_config) + 1;
	cfg->reopen_config = dmalloc(req_len);
	if (opts->readonly)
		snprintf(cfg->reopen_config, req_len, "%s%s",
		    opts->conn_config, READONLY_CONFIG);
	else
		snprintf(cfg->reopen_config, req_len, "%s", opts->conn_config);

	/* Sanity-check the configuration. */
	if ((ret = config_sanity(cfg)) != 0)
		goto err;

	/* If creating, remove and re-create the home directory. */
	if (opts->create != 0)
		recreate_dir(cfg->home);

	/* Write a copy of the config. */
	req_len = strlen(cfg->home) + strlen("/CONFIG.wtperf") + 1;
	path = dmalloc(req_len);
	snprintf(path, req_len, "%s/CONFIG.wtperf", cfg->home);
	config_opt_log(opts, path);
	free(path);

	/* Display the configuration. */
	if (opts->verbose > 1)
		config_opt_print(cfg);

	if ((ret = start_all_runs(cfg)) != 0)
		goto err;

	if (0) {
einval:		ret = EINVAL;
	}

err:	config_free(cfg);
	config_opt_cleanup(opts);

	free(cc_buf);
	free(sess_cfg);
	free(tc_buf);
	free(user_cconfig);
	free(user_tconfig);

	return (ret == 0 ? EXIT_SUCCESS : EXIT_FAILURE);
}

static int
start_threads(CONFIG *cfg,
    WORKLOAD *workp, CONFIG_THREAD *base, u_int num, void *(*func)(void *))
{
	CONFIG_OPTS *opts;
	CONFIG_THREAD *thread;
	u_int i;
	int ret;

	opts = cfg->opts;

	/* Initialize the threads. */
	for (i = 0, thread = base; i < num; ++i, ++thread) {
		thread->cfg = cfg;
		thread->workload = workp;

		/*
		 * We don't want the threads executing in lock-step, seed each
		 * one differently.
		 */
		if ((ret = __wt_random_init_seed(NULL, &thread->rnd)) != 0) {
			lprintf(cfg, ret, 0, "Error initializing RNG");
			return (ret);
		}

		/*
		 * Every thread gets a key/data buffer because we don't bother
		 * to distinguish between threads needing them and threads that
		 * don't, it's not enough memory to bother.  These buffers hold
		 * strings: trailing NUL is included in the size.
		 */
		thread->key_buf = dcalloc(opts->key_sz, 1);
		thread->value_buf = dcalloc(opts->value_sz_max, 1);

		/*
		 * Initialize and then toss in a bit of random values if needed.
		 */
		memset(thread->value_buf, 'a', opts->value_sz - 1);
		if (opts->random_value)
			randomize_value(thread, thread->value_buf);

		/*
		 * Every thread gets tracking information and is initialized
		 * for latency measurements, for the same reason.
		 */
		thread->ckpt.min_latency =
		thread->insert.min_latency = thread->read.min_latency =
		thread->update.min_latency = UINT32_MAX;
		thread->ckpt.max_latency = thread->insert.max_latency =
		thread->read.max_latency = thread->update.max_latency = 0;
	}

	/* Start the threads. */
	for (i = 0, thread = base; i < num; ++i, ++thread)
		if ((ret = pthread_create(
		    &thread->handle, NULL, func, thread)) != 0) {
			lprintf(cfg, ret, 0, "Error creating thread");
			return (ret);
		}

	return (0);
}

static int
stop_threads(CONFIG *cfg, u_int num, CONFIG_THREAD *threads)
{
	u_int i;
	int ret;

	if (num == 0 || threads == NULL)
		return (0);

	for (i = 0; i < num; ++i, ++threads) {
		if ((ret = pthread_join(threads->handle, NULL)) != 0) {
			lprintf(cfg, ret, 0, "Error joining thread");
			return (ret);
		}

		free(threads->key_buf);
		threads->key_buf = NULL;
		free(threads->value_buf);
		threads->value_buf = NULL;
	}

	/*
	 * We don't free the thread structures or any memory referenced, or NULL
	 * the reference when we stop the threads; the thread structure is still
	 * being read by the monitor thread (among others).  As a standalone
	 * program, leaking memory isn't a concern, and it's simpler that way.
	 */
	return (0);
}

static void
recreate_dir(const char *name)
{
	char *buf;
	size_t len;

	len = strlen(name) * 2 + 100;
	buf = dmalloc(len);
	(void)snprintf(buf, len, "rm -rf %s && mkdir %s", name, name);
	testutil_checkfmt(system(buf), "system: %s", buf);
	free(buf);
}

static int
drop_all_tables(CONFIG *cfg)
{
	struct timespec start, stop;
	CONFIG_OPTS *opts;
	WT_SESSION *session;
	size_t i;
	uint64_t msecs;
	int ret, t_ret;

	opts = cfg->opts;

	/* Drop any tables. */
	if ((ret = cfg->conn->open_session(
	    cfg->conn, NULL, opts->sess_config, &session)) != 0) {
		lprintf(cfg, ret, 0,
		    "Error opening a session on %s", cfg->home);
		return (ret);
	}
	testutil_check(__wt_epoch(NULL, &start));
	for (i = 0; i < opts->table_count; i++) {
		if ((ret = session->drop(session, cfg->uris[i], NULL)) != 0) {
			lprintf(cfg, ret, 0,
			    "Error dropping table %s", cfg->uris[i]);
			goto err;
		}
	}
	testutil_check(__wt_epoch(NULL, &stop));
	msecs = WT_TIMEDIFF_MS(stop, start);
	lprintf(cfg, 0, 1,
	    "Executed %" PRIu32 " drop operations average time %" PRIu64 "ms",
	    opts->table_count, msecs / opts->table_count);

err:	if ((t_ret = session->close(session, NULL)) != 0 && ret == 0)
		ret = t_ret;
	return (ret);
}

static uint64_t
wtperf_value_range(CONFIG *cfg)
{
	CONFIG_OPTS *opts;

	opts = cfg->opts;

	if (opts->random_range)
		return (opts->icount + opts->random_range);
	/*
	 * It is legal to configure a zero size populate phase, hide that
	 * from other code by pretending the range is 1 in that case.
	 */
	if (opts->icount + cfg->insert_key == 0)
		return (1);
	return (opts->icount + cfg->insert_key - (u_int)(cfg->workers_cnt + 1));
}

static uint64_t
wtperf_rand(CONFIG_THREAD *thread)
{
	CONFIG *cfg;
	CONFIG_OPTS *opts;
	double S1, S2, U;
	uint64_t rval;

	cfg = thread->cfg;
	opts = cfg->opts;

	/*
	 * Use WiredTiger's random number routine: it's lock-free and fairly
	 * good.
	 */
	rval = __wt_random(&thread->rnd);

	/* Use Pareto distribution to give 80/20 hot/cold values. */
	if (opts->pareto != 0) {
#define	PARETO_SHAPE	1.5
		S1 = (-1 / PARETO_SHAPE);
		S2 = wtperf_value_range(cfg) *
		    (opts->pareto / 100.0) * (PARETO_SHAPE - 1);
		U = 1 - (double)rval / (double)UINT32_MAX;
		rval = (uint64_t)((pow(U, S1) - 1) * S2);
		/*
		 * This Pareto calculation chooses out of range values about
		 * 2% of the time, from my testing. That will lead to the
		 * first item in the table being "hot".
		 */
		if (rval > wtperf_value_range(cfg))
			rval = 0;
	}
	/*
	 * Wrap the key to within the expected range and avoid zero: we never
	 * insert that key.
	 */
	rval = (rval % wtperf_value_range(cfg)) + 1;
	return (rval);
}<|MERGE_RESOLUTION|>--- conflicted
+++ resolved
@@ -1533,12 +1533,7 @@
 		print_ops_sec = 0;
 	} else {
 		print_secs = (double)msecs / (double)MSEC_PER_SEC;
-<<<<<<< HEAD
-		print_ops_sec =
-		    (uint64_t)((opts->icount / msecs) / MSEC_PER_SEC);
-=======
-		print_ops_sec = (uint64_t)(cfg->icount / print_secs);
->>>>>>> 13d1b218
+		print_ops_sec = (uint64_t)(opts->icount / print_secs);
 	}
 	lprintf(cfg, 0, 1,
 	    "Load time: %.2f\n" "load ops/sec: %" PRIu64,
