--- conflicted
+++ resolved
@@ -2625,13 +2625,6 @@
 			    append_comma, user_cconfig));
 			append_comma = ",";
 		}
-<<<<<<< HEAD
-		if (opts->verbose > 1 && strlen(debug_cconfig) != 0)
-			testutil_check(__wt_snprintf_len_incr(
-			    cc_buf + pos, req_len - pos, &pos, "%s%s",
-			    append_comma, debug_cconfig));
-=======
->>>>>>> 81df9ead
 
 		if (strlen(cc_buf) != 0 && (ret =
 		    config_opt_name_value(wtperf, "conn_config", cc_buf)) != 0)
@@ -2667,13 +2660,6 @@
 			    append_comma, user_tconfig));
 			append_comma = ",";
 		}
-<<<<<<< HEAD
-		if (opts->verbose > 1 && strlen(debug_tconfig) != 0)
-			testutil_check(__wt_snprintf_len_incr(
-			    tc_buf + pos, req_len - pos, &pos, "%s%s",
-			    append_comma, debug_tconfig));
-=======
->>>>>>> 81df9ead
 
 		if (strlen(tc_buf) != 0 && (ret =
 		    config_opt_name_value(wtperf, "table_config", tc_buf)) != 0)
