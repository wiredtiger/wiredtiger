--- conflicted
+++ resolved
@@ -2478,11 +2478,7 @@
 	if (opts->verbose > 1 || user_cconfig != NULL ||
 	    opts->session_count_idle > 0 || cfg->compress_ext != NULL ||
 	    cfg->async_config != NULL) {
-<<<<<<< HEAD
-		req_len = strlen(opts->conn_config) + strlen(debug_cconfig) + 3;
-=======
 		req_len = strlen(debug_cconfig) + 3;
->>>>>>> 3dedd220
 		if (user_cconfig != NULL)
 			req_len += strlen(user_cconfig);
 		if (cfg->async_config != NULL)
@@ -2502,43 +2498,22 @@
 		/*
 		 * This is getting hard to parse.
 		 */
-<<<<<<< HEAD
-		snprintf(cc_buf, req_len, "%s%s%s%s%s%s%s%s",
-		    opts->conn_config,
-		    cfg->async_config ? cfg->async_config : "",
-		    cfg->compress_ext ? cfg->compress_ext : "",
-		    opts->verbose > 1 ? ",": "",
-		    opts->verbose > 1 ? debug_cconfig : "",
-		    sess_cfg ? sess_cfg : "",
-		    user_cconfig ? ",": "",
-		    user_cconfig ? user_cconfig : "");
-		if ((ret =
-		    config_opt_name_value(cfg, "conn_config", cc_buf)) != 0)
-			goto err;
-=======
 		snprintf(cc_buf, req_len, "%s%s%s%s%s%s%s",
 		    cfg->async_config ? cfg->async_config : "",
 		    cfg->compress_ext ? cfg->compress_ext : "",
-		    cfg->verbose > 1 && strlen(debug_cconfig) ? ",": "",
-		    cfg->verbose > 1 &&
+		    opts->verbose > 1 && strlen(debug_cconfig) ? ",": "",
+		    opts->verbose > 1 &&
 			strlen(debug_cconfig) ? debug_cconfig : "",
 		    sess_cfg ? sess_cfg : "",
 		    user_cconfig ? ",": "",
 		    user_cconfig ? user_cconfig : "");
-		if (strlen(cc_buf))
-			if ((ret = config_opt_str(
-			    cfg, "conn_config", cc_buf)) != 0)
-				goto err;
->>>>>>> 3dedd220
+		if (strlen(cc_buf) && (ret =
+		    config_opt_name_value(cfg, "conn_config", cc_buf)) != 0)
+			goto err;
 	}
 	if (opts->verbose > 1 || opts->index ||
 	    user_tconfig != NULL || cfg->compress_table != NULL) {
-<<<<<<< HEAD
-		req_len =
-		    strlen(opts->table_config) + strlen(debug_tconfig) + 3;
-=======
 		req_len = strlen(debug_tconfig) + 3;
->>>>>>> 3dedd220
 		if (user_tconfig != NULL)
 			req_len += strlen(user_tconfig);
 		if (cfg->compress_table != NULL)
@@ -2549,32 +2524,17 @@
 		/*
 		 * This is getting hard to parse.
 		 */
-<<<<<<< HEAD
-		snprintf(tc_buf, req_len, "%s%s%s%s%s%s%s",
-		    opts->table_config,
+		snprintf(tc_buf, req_len, "%s%s%s%s%s%s",
 		    opts->index ? INDEX_COL_NAMES : "",
 		    cfg->compress_table ? cfg->compress_table : "",
-		    opts->verbose > 1 ? ",": "",
-		    opts->verbose > 1 ? debug_tconfig : "",
-		    user_tconfig ? ",": "",
-		    user_tconfig ? user_tconfig : "");
-		if ((ret =
-		    config_opt_name_value(cfg, "table_config", tc_buf)) != 0)
-			goto err;
-=======
-		snprintf(tc_buf, req_len, "%s%s%s%s%s%s",
-		    cfg->index ? INDEX_COL_NAMES : "",
-		    cfg->compress_table ? cfg->compress_table : "",
-		    cfg->verbose > 1 && strlen(debug_tconfig) ? ",": "",
-		    cfg->verbose > 1 &&
+		    opts->verbose > 1 && strlen(debug_tconfig) ? ",": "",
+		    opts->verbose > 1 &&
 			strlen(debug_tconfig) ? debug_tconfig : "",
 		    user_tconfig ? ",": "",
 		    user_tconfig ? user_tconfig : "");
-		if (strlen(tc_buf))
-			if ((ret = config_opt_str(
-			    cfg, "table_config", tc_buf)) != 0)
-				goto err;
->>>>>>> 3dedd220
+		if (strlen(tc_buf) && (ret =
+		    config_opt_name_value(cfg, "table_config", tc_buf)) != 0)
+			goto err;
 	}
 	if (opts->log_partial && opts->table_count > 1) {
 		req_len = strlen(opts->table_config) +
