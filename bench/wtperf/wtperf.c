--- conflicted
+++ resolved
@@ -1416,11 +1416,7 @@
          */
         wtperf->flush = true;
         if ((ret = session->checkpoint(session, "flush_tier=(enabled)")) != 0) {
-<<<<<<< HEAD
-            lprintf(wtperf, ret, 0, "Flush_tier failed.");
-=======
-            lprintf(wtperf, ret, 0, "Checkpoint failed.");
->>>>>>> ce132b33
+            lprintf(wtperf, ret, 0, "Checkpoint with flush tier failed.");
             goto err;
         }
 
