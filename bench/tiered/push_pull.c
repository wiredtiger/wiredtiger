--- conflicted
+++ resolved
@@ -235,18 +235,9 @@
     testutil_wiredtiger_open(opts, home, buf, NULL, &conn, true, true);
     testutil_check(conn->open_session(conn, NULL, NULL, &session));
 
-<<<<<<< HEAD
-    srand((uint32_t)getpid() + num_records);
-    str_len = sizeof(data_str) / sizeof(data_str[0]);
-    for (i = 0; i < str_len - 1; i++)
-        data_str[i] = 'a' + (uint32_t)rand() % 26;
-
-    data_str[str_len - 1] = '\0';
-=======
     /* Seed the random number generator */
     v = (uint32_t)getpid() + num_records + (2 * counter);
     __wt_random_init_custom_seed(&rnd, v);
->>>>>>> 51f2a8f1
 
     testutil_check(__wt_snprintf(rm_cmd, sizeof(rm_cmd), "rm -rf %s/cache-bucket/*", home));
     status = system(rm_cmd);
