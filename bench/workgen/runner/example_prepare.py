--- conflicted
+++ resolved
@@ -32,13 +32,8 @@
 from workgen import *
 import time
 
-<<<<<<< HEAD
 context = Context()
 conn = context.wiredtiger_open("create,cache_size=500MB")
-=======
-homedir = "WT_TEST"
-conn = wiredtiger_open(homedir, "create,cache_size=500MB")
->>>>>>> 67c9fc0f
 s = conn.open_session()
 tname = "table:test"
 config = "key_format=S,value_format=S,"
@@ -47,12 +42,8 @@
 table.options.key_size = 20
 table.options.value_size = 10
 
-<<<<<<< HEAD
-=======
 start_time = time.time()
 
-context = Context()
->>>>>>> 67c9fc0f
 op = Operation(Operation.OP_INSERT, table)
 thread = Thread(op * 5000)
 pop_workload = Workload(context, thread)
