/*-
 * Public Domain 2014-present MongoDB, Inc.
 * Public Domain 2008-2014 WiredTiger, Inc.
 *
 * This is free and unencumbered software released into the public domain.
 *
 * Anyone is free to copy, modify, publish, use, compile, sell, or
 * distribute this software, either in source code form or as a compiled
 * binary, for any purpose, commercial or non-commercial, and by any
 * means.
 *
 * In jurisdictions that recognize copyright laws, the author or authors
 * of this software dedicate any and all copyright interest in the
 * software to the public domain. We make this dedication for the benefit
 * of the public at large and to the detriment of our heirs and
 * successors. We intend this dedication to be an overt act of
 * relinquishment in perpetuity of all present and future rights to this
 * software under copyright law.
 *
 * THE SOFTWARE IS PROVIDED "AS IS", WITHOUT WARRANTY OF ANY KIND,
 * EXPRESS OR IMPLIED, INCLUDING BUT NOT LIMITED TO THE WARRANTIES OF
 * MERCHANTABILITY, FITNESS FOR A PARTICULAR PURPOSE AND NONINFRINGEMENT.
 * IN NO EVENT SHALL THE AUTHORS BE LIABLE FOR ANY CLAIM, DAMAGES OR
 * OTHER LIABILITY, WHETHER IN AN ACTION OF CONTRACT, TORT OR OTHERWISE,
 * ARISING FROM, OUT OF OR IN CONNECTION WITH THE SOFTWARE OR THE USE OR
 * OTHER DEALINGS IN THE SOFTWARE.
 */

/* Needed to get UINT64_MAX in C++. */
#ifndef __STDC_LIMIT_MACROS
#define __STDC_LIMIT_MACROS
#endif

/* Needed to get PRIuXX macros in C++. */
#ifndef __STDC_FORMAT_MACROS
#define __STDC_FORMAT_MACROS
#endif

#include <algorithm>
#include <iomanip>
#include <iostream>
#include <filesystem>
#include <fstream>
#include <sstream>
#include "wiredtiger.h"
#include "workgen.h"
#include "workgen_int.h"
extern "C" {
// Include some specific WT files, as some files included by wt_internal.h
// have some C-ism's that don't work in C++.
#include <pthread.h>
#include <string.h>
#include <stdint.h>
#include <stdlib.h>
#include <errno.h>
#include "error.h"
#include "misc.h"
}
#define BUF_SIZE 100

#define LATENCY_US_BUCKETS 1000
#define LATENCY_MS_BUCKETS 1000
#define LATENCY_SEC_BUCKETS 100

#define THROTTLE_PER_SEC 20 // times per sec we will throttle

#define MIN(a, b) ((a) < (b) ? (a) : (b))
#define MAX(a, b) ((a) < (b) ? (b) : (a))
#define TIMESPEC_DOUBLE(ts) (static_cast<double>((ts).tv_sec) + ts.tv_nsec * 0.000000001)
#define PCT(n, total) ((total) == 0 ? 0 : ((n)*100) / (total))
#define OPS_PER_SEC(ops, ts) static_cast<int>((ts) == 0 ? 0.0 : (ops) / TIMESPEC_DOUBLE(ts))

// Get the value of a STL container, even if it is not present
#define CONTAINER_VALUE(container, idx, dfault) \
    (((container).count(idx) > 0) ? (container)[idx] : (dfault))

#define CROSS_USAGE(a, b)                                 \
    (((a & USAGE_READ) != 0 && (b & USAGE_WRITE) != 0) || \
      ((a & USAGE_WRITE) != 0 && (b & USAGE_READ) != 0))

#define ASSERT(cond)                                                                  \
    do {                                                                              \
        if (!(cond)) {                                                                \
            fprintf(stderr, "%s:%d: ASSERT failed: %s\n", __FILE__, __LINE__, #cond); \
            abort();                                                                  \
        }                                                                             \
    } while (0)

#define THROW_ERRNO(e, args)                     \
    do {                                         \
        std::stringstream __sstm;                \
        __sstm << args;                          \
        WorkgenException __wge(e, __sstm.str()); \
        throw(__wge);                            \
    } while (0)

#define THROW(args) THROW_ERRNO(0, args)

#define VERBOSE(runner, args)               \
    do {                                    \
        if ((runner)._context->_verbose)    \
            std::cout << args << std::endl; \
    } while (0)

#define OP_HAS_VALUE(op) \
    ((op)->_optype == Operation::OP_INSERT || (op)->_optype == Operation::OP_UPDATE)

namespace workgen {

struct WorkloadRunnerConnection {
    WorkloadRunner *runner;
    WT_CONNECTION *connection;
};

/*
 * The number of contexts. Normally there is one context created, but it will be possible to use
 * several eventually. More than one is not yet implemented, but we must at least guard against the
 * caller creating more than one.
 */
static uint32_t context_count = 0;

static void *
thread_runner_main(void *arg)
{
    ThreadRunner *runner = static_cast<ThreadRunner *>(arg);
    try {
        runner->_errno = runner->run();
    } catch (WorkgenException &wge) {
        runner->_exception = wge;
    }
    return (nullptr);
}

static void *
thread_workload(void *arg)
{

    WorkloadRunnerConnection *runnerConnection = static_cast<WorkloadRunnerConnection *>(arg);
    WorkloadRunner *runner = runnerConnection->runner;
    WT_CONNECTION *connection = runnerConnection->connection;

    try {
        runner->increment_timestamp(connection);
    } catch (WorkgenException &wge) {
        std::cerr << "Exception while incrementing timestamp: " << wge._str << std::endl;
    }

    return (nullptr);
}

static void *
thread_idle_table_cycle_workload(void *arg)
{
    WorkloadRunnerConnection *runnerConnection = static_cast<WorkloadRunnerConnection *>(arg);
    WT_CONNECTION *connection = runnerConnection->connection;
    WorkloadRunner *runner = runnerConnection->runner;

    try {
        runner->start_table_idle_cycle(connection);
    } catch (WorkgenException &wge) {
        std::cerr << "Exception while create/drop tables: " << wge._str << std::endl;
    }

    return (nullptr);
}

static void *
thread_tables_create_workload(void *arg)
{
    WorkloadRunnerConnection *runnerConnection = static_cast<WorkloadRunnerConnection *>(arg);
    WT_CONNECTION *connection = runnerConnection->connection;
    WorkloadRunner *runner = runnerConnection->runner;

    try {
        runner->start_tables_create(connection);
    } catch (WorkgenException &wge) {
        std::cerr << "Exception while creating tables: " << wge._str << std::endl;
    }

    return (nullptr);
}

static void *
thread_tables_drop_workload(void *arg)
{
    WorkloadRunnerConnection *runnerConnection = static_cast<WorkloadRunnerConnection *>(arg);
    WT_CONNECTION *connection = runnerConnection->connection;
    WorkloadRunner *runner = runnerConnection->runner;

    try {
        runner->start_tables_drop(connection);
    } catch (WorkgenException &wge) {
        std::cerr << "Exception while dropping tables: " << wge._str << std::endl;
    }

    return (nullptr);
}

int
WorkloadRunner::check_timing(const std::string &name, uint64_t last_interval)
{
    WorkloadOptions *options = &_workload->options;
    int msg_err = 0;

    if (last_interval > options->max_idle_table_cycle) {
        std::string str;
        if (options->max_idle_table_cycle_fatal) {
            msg_err = ETIMEDOUT;
            str = "ERROR";
        } else {
            str = "WARNING";
        }
        std::cerr << str << ": Cycling idle table failed because " << name << " took "
                  << last_interval << " s which is longer than configured acceptable maximum of "
                  << options->max_idle_table_cycle << " s. Diff is "
                  << (last_interval - options->max_idle_table_cycle) << " s." << std::endl;
    }
    return (msg_err);
}

int
WorkloadRunner::start_table_idle_cycle(WT_CONNECTION *conn)
{
    WT_SESSION *session;
    if (conn->open_session(conn, nullptr, nullptr, &session) != 0) {
        THROW("Error opening a session.");
    }

    for (int cycle_count = 0; !stopping; ++cycle_count) {
        char uri[BUF_SIZE];
        snprintf(uri, BUF_SIZE, "table:test_cycle%04d", cycle_count);

        uint64_t start;
        workgen_clock(&start);

        /* Create a table. */
        int ret;
        if ((ret = session->create(session, uri, "key_format=S,value_format=S")) != 0) {
            if (ret == EBUSY)
                continue;
            THROW("Table create failed in start_table_idle_cycle.");
        }

        uint64_t stop;
        workgen_clock(&stop);

        uint64_t last_interval = ns_to_sec(stop - start);
        if ((ret = check_timing("CREATE", last_interval)) != 0)
            THROW_ERRNO(ret, "WT_SESSION->create timeout.");

        start = stop;

        /* Open and close cursor. */
        WT_CURSOR *cursor;
        if ((ret = session->open_cursor(session, uri, nullptr, nullptr, &cursor)) != 0) {
            THROW("Cursor open failed.");
        }
        if ((ret = cursor->close(cursor)) != 0) {
            THROW("Cursor close failed.");
        }

        workgen_clock(&stop);
        last_interval = ns_to_sec(stop - start);
        if ((ret = check_timing("CURSOR", last_interval)) != 0)
            THROW_ERRNO(ret, "WT_SESSION->open_cursor timeout.");
        start = stop;

        /*
         * Drop the table. Keep retrying on EBUSY failure - it is an expected return when
         * checkpoints are happening.
         */
        while ((ret = session->drop(session, uri, "force,checkpoint_wait=false")) == EBUSY)
            sleep(1);

        if (ret != 0) {
            THROW("Table drop failed in cycle_idle_tables.");
        }
        workgen_clock(&stop);
        last_interval = ns_to_sec(stop - start);
        if ((ret = check_timing("DROP", last_interval)) != 0)
            THROW_ERRNO(ret, "WT_SESSION->drop timeout.");
    }
    return 0;
}

/*
 * Get the cumulative size of all the files under the given directory.
 */
static uint32_t
get_dir_size_mb(const std::string &dir)
{
    uint64_t result = 0;
    for (const auto &path : std::filesystem::recursive_directory_iterator(dir)) {
        try {
            result += std::filesystem::file_size(path);
        } catch (std::filesystem::filesystem_error &e) {
            /*
             * A file might be dropped between listing the directory contents and getting the file
             * sizes. Ignore such errors.
             */
            ASSERT(std::string(e.what()).find("No such file or directory") != std::string::npos);
            continue;
        }
    }
    return result / WT_MEGABYTE;
}

/*
 * This function creates one or more tables at regular intervals, where the interval length and
 * number of tables are specified in the workload options. It also monitors the database size and
 * stops creating tables once the size crosses a target value. It restarts table creation if the
 * database size drops below a trigger value.
 */
int
WorkloadRunner::start_tables_create(WT_CONNECTION *conn)
{
    WT_SESSION *session;
    if (conn->open_session(conn, nullptr, nullptr, &session) != 0) {
        THROW("Error opening a session.");
    }

    ContextInternal *icontext = _workload->_context->_internal;
    uint64_t total_creates = 0;
    bool manage_db_size =
      _workload->options.create_target > 0 && _workload->options.create_trigger > 0;
    uint32_t db_size = 0;
    bool creating = true;

    if (manage_db_size) {
        db_size = get_dir_size_mb(_wt_home);
        // Initially we start creating tables if the database size is less than the create target.
        creating = db_size < _workload->options.create_target;
    }
    while (!stopping) {
        /*
         * When managing the database size: If we are creating tables, continue until we reach the
         * create target size. If we are not creating tables, begin to do so if the database size
         * falls below the create trigger.
         */
        if (manage_db_size) {
            db_size = get_dir_size_mb(_wt_home);
            if (creating) {
                creating = db_size < _workload->options.create_target;
                if (!creating) {
                    VERBOSE(*_workload,
                      "Stopped creating new tables. db_size now "
                        << db_size << " MB has reached the create target of "
                        << _workload->options.create_target << " MB.");
                }
            } else {
                creating = db_size < _workload->options.create_trigger;
                if (creating) {
                    VERBOSE(*_workload,
                      "Started creating new tables. db_size now "
                        << db_size << " MB has reached the create trigger of "
                        << _workload->options.create_trigger << " MB.");
                }
            }
        }
        if (!creating) {
            sleep(_workload->options.create_interval);
            continue;
        }

        for (int creates = 0; creates < _workload->options.create_count;
             ++creates, ++total_creates) {
            char uri[BUF_SIZE];
            snprintf(uri, BUF_SIZE, "table:%s%" PRIu64, _workload->options.create_prefix.c_str(),
              total_creates);

            // Check if a table with this name already exists. Skip if it does.
            if (icontext->_tint.count(uri) > 0 || icontext->_dyn_tint.count(uri) > 0)
                continue;

            // Create the table.
            WT_DECL_RET;
            if ((ret = session->create(session, uri, "key_format=S,value_format=S")) != 0) {
                if (ret == EBUSY)
                    continue;
                THROW("Table create failed in start_tables_create.");
            }

            // The data structures for the dynamic table set are protected by a mutex.
            {
                const std::lock_guard<std::mutex> lock(*icontext->_dyn_mutex);

                // Add the table into the list of dynamic set.
                tint_t tint = icontext->_dyn_tint_last;
                icontext->_dyn_tint[uri] = tint;
                icontext->_dyn_table_names[tint] = uri;
                icontext->_dyn_table_runtime[tint] = TableRuntime();
                ++icontext->_dyn_tint_last;
                VERBOSE(*_workload, "Created table and added to the dynamic set: " << uri);
            }
        }

        sleep(_workload->options.create_interval);
    }

    return 0;
}

/*
 * This function drops one or more tables at regular intervals, where the interval length and number
 * of tables are specified in the workload options. It also monitors the database size and stops
 * dropping tables once the size reduces to a target value. It restarts table drops if the database
 * size exceeds a trigger value.
 */
int
WorkloadRunner::start_tables_drop(WT_CONNECTION *conn)
{
    WT_SESSION *session;
    if (conn->open_session(conn, nullptr, nullptr, &session) != 0) {
        THROW("Error opening a session.");
    }

    ContextInternal *icontext = _workload->_context->_internal;
    std::vector<std::string> tables_delete; // Track tables that are to be deleted.
    bool manage_db_size = _workload->options.drop_target > 0 && _workload->options.drop_trigger > 0;
    uint32_t db_size = 0;
    bool dropping = true;

    if (manage_db_size) {
        db_size = get_dir_size_mb(_wt_home);
        // Initially we start dropping tables if the database size is greater than the drop trigger.
        dropping = db_size > _workload->options.drop_trigger;
    }
    while (!stopping) {
        /*
         * When managing the database size: If we are dropping tables, continue until we reach the
         * drop target size. If we are not dropping tables, begin to do so if the database size
         * crosses the drop trigger.
         */
        if (manage_db_size) {
            db_size = get_dir_size_mb(_wt_home);
            if (dropping) {
                dropping = db_size > _workload->options.drop_target;
                if (!dropping) {
                    VERBOSE(*_workload,
                      "Stopped dropping new tables. db_size now "
                        << db_size << " MB has reached the drop target of "
                        << _workload->options.drop_target << " MB.");
                }
            } else {
                dropping = db_size > _workload->options.drop_trigger;
                if (dropping) {
                    VERBOSE(*_workload,
                      "Started dropping new tables. db_size now "
                        << db_size << " MB has reached the drop trigger of "
                        << _workload->options.drop_trigger << " MB.");
                }
            }
        }
        if (!dropping) {
            sleep(_workload->options.drop_interval);
            continue;
        }

        for (int drops = 0; drops < _workload->options.drop_count; ++drops) {
            std::vector<std::string> drop_uris;
            // The data structures for the dynamic table set are protected by a mutex.
            {
                const std::lock_guard<std::mutex> lock(*icontext->_dyn_mutex);

                // Walk the list and select the first that is not already in the delete list.
                for (auto const &it : icontext->_dyn_tint) {
                    if (icontext->_dyn_table_runtime[it.second]._pending_delete) {
                        continue;
                    } else {
                        VERBOSE(*_workload, "Marking pending removal for: " << it.first);
                        icontext->_dyn_table_runtime[it.second]._pending_delete = true;
                        tables_delete.push_back(it.first);
                        break;
                    }
                }

                /*
                 * Process any pending deletes, the actual table drop will be done later without
                 * holding the lock.
                 */
                for (size_t i = 0; i < tables_delete.size();) {
                    // The table might still be in use.
                    const std::string uri(tables_delete.at(i));
                    tint_t tint = icontext->_dyn_tint.at(uri);
                    if (icontext->_dyn_table_runtime[tint]._in_use != 0) {
                        ++i;
                        continue;
                    }

                    // Delete all local data related to the table.
                    tables_delete.erase(tables_delete.begin() + i);
                    icontext->_dyn_tint.erase(uri);
                    icontext->_dyn_table_names.erase(tint);
                    icontext->_dyn_table_runtime.erase(tint);
                    drop_uris.push_back(uri);
                }
            }

            /*
             * We will drop the WiredTiger tables without holding the lock. These tables have been
             * removed from the shared data structures, and we know no thread is operating on them.
             */
            for (auto uri : drop_uris) {
                WT_DECL_RET;
                // Spin on EBUSY, we do not expect to get stuck
                while ((ret = session->drop(session, uri.c_str(), "force,checkpoint_wait=false")) ==
                  EBUSY) {
                    VERBOSE(*_workload, "Drop returned EBUSY for table: " << uri);
                }
                if (ret != 0)
                    THROW("Table drop failed in start_tables_drop.");

                VERBOSE(*_workload, "Dropped table: " << uri);
            }
            drop_uris.clear();
        }

        sleep(_workload->options.drop_interval);
    }

    return 0;
}

/*
 * This function will sleep for "timestamp_advance" seconds, increment and set oldest_timestamp,
 * stable_timestamp with the specified lag until stopping is set to true
 */
int
WorkloadRunner::increment_timestamp(WT_CONNECTION *conn)
{
    uint64_t time_us;
    char buf[BUF_SIZE];

    while (!stopping) {
        if (_workload->options.oldest_timestamp_lag > 0) {
            time_us = WorkgenTimeStamp::get_timestamp_lag(_workload->options.oldest_timestamp_lag);
            snprintf(buf, BUF_SIZE, "oldest_timestamp=%" PRIu64, time_us);
            conn->set_timestamp(conn, buf);
        }

        if (_workload->options.stable_timestamp_lag > 0) {
            time_us = WorkgenTimeStamp::get_timestamp_lag(_workload->options.stable_timestamp_lag);
            snprintf(buf, BUF_SIZE, "stable_timestamp=%" PRIu64, time_us);
            conn->set_timestamp(conn, buf);
        }

        WorkgenTimeStamp::sleep(_workload->options.timestamp_advance);
    }
    return 0;
}

static void *
monitor_main(void *arg)
{
    Monitor *monitor = static_cast<Monitor *>(arg);
    try {
        monitor->_errno = monitor->run();
    } catch (WorkgenException &wge) {
        monitor->_exception = wge;
    }
    return (nullptr);
}

/*
 * Exponentiate (like the pow function), except that it returns an exact integral 64 bit value, and
 * if it overflows, returns the maximum possible value for the return type.
 */
static uint64_t
power64(int base, int exp)
{
    uint64_t last, result;

    result = 1;
    for (int i = 0; i < exp; i++) {
        last = result;
        result *= base;
        if (result < last)
            return UINT64_MAX;
    }
    return result;
}

OptionsList::OptionsList(const OptionsList &other) : _option_map(other._option_map) {}

void
OptionsList::add_option(const std::string &name, const std::string typestr, const std::string &desc)
{
    TypeDescPair pair(typestr, desc);
    _option_map[name] = pair;
}

void
OptionsList::add_int(const std::string &name, int default_value, const std::string &desc)
{
    std::stringstream sstm;
    sstm << "int, default=" << default_value;
    add_option(name, sstm.str(), desc);
}

void
OptionsList::add_bool(const std::string &name, bool default_value, const std::string &desc)
{
    std::stringstream sstm;
    sstm << "boolean, default=" << (default_value ? "true" : "false");
    add_option(name, sstm.str(), desc);
}

void
OptionsList::add_double(const std::string &name, double default_value, const std::string &desc)
{
    std::stringstream sstm;
    sstm << "double, default=" << default_value;
    add_option(name, sstm.str(), desc);
}

void
OptionsList::add_string(
  const std::string &name, const std::string &default_value, const std::string &desc)
{
    std::stringstream sstm;
    sstm << "string, default=\"" << default_value << "\"";
    add_option(name, sstm.str(), desc);
}

static void
pretty_print(const char *p, const char *indent, std::stringstream &sstm)
{
    const char *t;

    for (;; p = t + 1) {
        if (strlen(p) <= 70)
            break;
        for (t = p + 70; t > p && *t != ' '; --t)
            ;
        if (t == p) /* No spaces? */
            break;
        if (indent != nullptr)
            sstm << indent;
        std::string line(p, (size_t)(t - p));
        sstm << line << std::endl;
    }
    if (*p != '\0') {
        if (indent != nullptr)
            sstm << indent;
        sstm << p << std::endl;
    }
}

std::string
OptionsList::help() const
{
    std::stringstream sstm;
    for (std::map<std::string, TypeDescPair>::const_iterator i = _option_map.begin();
         i != _option_map.end(); i++) {
        sstm << i->first << " (" << i->second.first << ")" << std::endl;
        pretty_print(i->second.second.c_str(), "\t", sstm);
    }
    return sstm.str();
}

std::string
OptionsList::help_description(const std::string &option_name) const
{
    if (_option_map.count(option_name) == 0)
        return ("");
    else
        return (_option_map.find(option_name)->second.second);
}

std::string
OptionsList::help_type(const std::string &option_name) const
{
    if (_option_map.count(option_name) == 0)
        return ("");
    else
        return (_option_map.find(option_name)->second.first);
}

Context::Context() : _verbose(false), _internal(new ContextInternal()) {}
Context::~Context()
{
    delete _internal;
}
Context &
Context::operator=(const Context &other)
{
    _verbose = other._verbose;
    *_internal = *other._internal;
    return (*this);
}

ContextInternal::ContextInternal()
<<<<<<< HEAD
    : _tint(), _table_names(), _table_runtime(nullptr), _runtime_alloced(0), _tint_last(0),
      _dyn_tint(), _dyn_table_names(), _dyn_table_runtime(), _dyn_tint_last(0), _context_count(0),
      _dyn_mutex(new std::mutex())
=======
    : _tint(), _table_names(), _table_runtime(), _tint_last(0), _dyn_tint(), _dyn_table_names(),
      _dyn_table_runtime(), _dyn_tint_last(0), _dyn_table_in_use(), _dyn_tables_delete(),
      _context_count(0), _dyn_mutex(new std::mutex())
>>>>>>> 92360c7a
{
    uint32_t count = workgen_atomic_add32(&context_count, 1);
    if (count != 1)
        THROW("multiple Contexts not supported");
    _context_count = count;
}

ContextInternal::~ContextInternal() {}

int
ContextInternal::create_all()
{
    if (_table_runtime.size() < _tint_last) {
        // The array references are 1-based, we'll waste one entry.
        _table_runtime.resize(_tint_last + 1);
    }
    return (0);
}

Monitor::Monitor(WorkloadRunner &wrunner)
    : _errno(0), _exception(), _wrunner(wrunner), _stop(false), _handle(), _out(nullptr),
      _json(nullptr)
{
}

int
Monitor::run()
{
    struct timespec t;
    struct tm *tm, _tm;
    char version[100];
    Stats prev_totals;
    WorkloadOptions *options = &_wrunner._workload->options;
    uint64_t latency_max = (uint64_t)options->max_latency * THOUSAND;
    bool first_iteration = true;

    // Format header of the table in _out stream.
    if (_out != nullptr)
        _format_out_header();

    workgen_version(version, sizeof(version));
    Stats prev_interval;

    // The whole and fractional part of sample_interval are separated,
    // we don't want to sleep longer than a second.
    int sample_secs = ms_to_sec(options->sample_interval_ms);
    useconds_t sample_usecs = ms_to_us(options->sample_interval_ms) - sec_to_us(sample_secs);

    // Format JSON prefix.
    if (_json != nullptr)
        _format_json_prefix(version);

    while (!_stop) {
        int waitsecs;
        useconds_t waitusecs;

        if (first_iteration && options->warmup > 0) {
            waitsecs = options->warmup;
            waitusecs = 0;
        } else {
            waitsecs = sample_secs;
            waitusecs = sample_usecs;
        }
        for (int i = 0; i < waitsecs && !_stop; i++)
            sleep(1);
        if (_stop)
            break;
        if (waitusecs > 0)
            usleep(waitusecs);
        if (_stop)
            break;

        workgen_epoch(&t);
        tm = localtime_r(&t.tv_sec, &_tm);

        Stats new_totals(true);
        for (std::vector<ThreadRunner>::iterator tr = _wrunner._trunners.begin();
             tr != _wrunner._trunners.end(); tr++)
            new_totals.add(tr->_stats, true);
        Stats interval(new_totals);
        interval.subtract(prev_totals);

        bool checkpointing =
          new_totals.checkpoint.ops_in_progress > 0 || interval.checkpoint.ops > 0;
        double interval_secs = options->sample_interval_ms / 1000.0;

        // Format entry into _out stream.
        if (_out != nullptr)
            _format_out_entry(interval, interval_secs, t, checkpointing, *tm);

        // Format entry into _json stream.
        if (_json != nullptr)
            _format_json_entry(*tm, t, first_iteration, interval, checkpointing, interval_secs);

        // Check latency threshold. Write warning into std::cerr in case read, insert or update
        // exceeds latency_max.
        _check_latency_threshold(interval, latency_max);

        prev_interval.assign(interval);
        prev_totals.assign(new_totals);

        first_iteration = false;
    }

    // Format JSON suffix.
    if (_json != nullptr)
        _format_json_suffix();

    return (0);
}

void
Monitor::_format_out_header()
{
    (*_out) << "#time,"
            << "totalsec,"
            << "read ops per second,"
            << "insert ops per second,"
            << "update ops per second,"
            << "checkpoints,"
            << "read average latency(uS),"
            << "read minimum latency(uS),"
            << "read maximum latency(uS),"
            << "insert average latency(uS),"
            << "insert min latency(uS),"
            << "insert maximum latency(uS),"
            << "update average latency(uS),"
            << "update min latency(uS),"
            << "update maximum latency(uS)" << std::endl;
}

void
Monitor::_format_out_entry(const Stats &interval, double interval_secs, const timespec &timespec,
  bool checkpointing, const tm &tm)
{
    char time_buf[64];
    uint64_t cur_reads = (uint64_t)(interval.read.ops / interval_secs);
    uint64_t cur_inserts = (uint64_t)(interval.insert.ops / interval_secs);
    uint64_t cur_updates = (uint64_t)(interval.update.ops / interval_secs);
    uint64_t totalsec = ts_sec(timespec - _wrunner._start);

    (void)strftime(time_buf, sizeof(time_buf), "%b %d %H:%M:%S", &tm);
    (*_out) << time_buf << "," << totalsec << "," << cur_reads << "," << cur_inserts << ","
            << cur_updates << "," << (checkpointing ? 'Y' : 'N') << ","
            << interval.read.average_latency() << "," << interval.read.min_latency << ","
            << interval.read.max_latency << "," << interval.insert.average_latency() << ","
            << interval.insert.min_latency << "," << interval.insert.max_latency << ","
            << interval.update.average_latency() << "," << interval.update.min_latency << ","
            << interval.update.max_latency << std::endl;
}

void
Monitor::_format_json_prefix(const std::string &version)
{
    (*_json) << "{";
    (*_json) << "\"version\":\"" << version << "\",";
    (*_json) << "\"workgen\":[";
}

void
Monitor::_format_json_entry(const tm &tm, const timespec &timespec, bool first_iteration,
  const Stats &interval, bool checkpointing, double interval_secs)
{
#define WORKGEN_TIMESTAMP_JSON "%Y-%m-%dT%H:%M:%S"
#define TRACK_JSON(f, name, t, percentiles, extra)                                               \
    do {                                                                                         \
        int _i;                                                                                  \
        (f) << "\"" << (name) << "\":{" << extra                                                 \
            << "\"ops per sec\":" << (uint64_t)((t).ops / interval_secs)                         \
            << ",\"rollbacks\":" << ((t).rollbacks)                                              \
            << ",\"average latency\":" << (t).average_latency()                                  \
            << ",\"min latency\":" << (t).min_latency << ",\"max latency\":" << (t).max_latency; \
        for (_i = 0; (percentiles)[_i] != 0; _i++)                                               \
            (f) << ",\"" << (percentiles)[_i]                                                    \
                << "% latency\":" << (t).percentile_latency(percentiles[_i]);                    \
        (f) << "}";                                                                              \
    } while (0)

    // Note: we could allow this to be configurable.
    int percentiles[4] = {50, 95, 99, 0};
    size_t buf_size;
    char time_buf[64];

    buf_size = strftime(time_buf, sizeof(time_buf), WORKGEN_TIMESTAMP_JSON, &tm);
    ASSERT(buf_size <= sizeof(time_buf));
    snprintf(&time_buf[buf_size], sizeof(time_buf) - buf_size, ".%3.3" PRIu64 "Z",
      (uint64_t)ns_to_ms(timespec.tv_nsec));

    if (!first_iteration)
        (*_json) << ",";

    (*_json) << "{";
    (*_json) << "\"localTime\":\"" << time_buf << "\",";
    TRACK_JSON(*_json, "read", interval.read, percentiles, "");
    (*_json) << ",";
    TRACK_JSON(*_json, "insert", interval.insert, percentiles, "");
    (*_json) << ",";
    TRACK_JSON(*_json, "update", interval.update, percentiles, "");
    (*_json) << ",";
    TRACK_JSON(*_json, "checkpoint", interval.checkpoint, percentiles,
      "\"active\":" << (checkpointing ? "1," : "0,"));
    (*_json) << "}" << std::endl;
}

void
Monitor::_format_json_suffix()
{
    (*_json) << "]}" << std::endl;
}

void
Monitor::_check_latency_threshold(const Stats &interval, uint64_t latency_max)
{
    uint64_t read_max = interval.read.max_latency;
    uint64_t insert_max = interval.insert.max_latency;
    uint64_t update_max = interval.update.max_latency;

    if (read_max > latency_max)
        std::cerr << "WARNING: max latency exceeded for read operation. Threshold " << latency_max
                  << " us, recorded " << read_max << " us, diff " << (read_max - latency_max)
                  << " us." << std::endl;
    if (insert_max > latency_max)
        std::cerr << "WARNING: max latency exceeded for insert operation. Threshold " << latency_max
                  << " us, recorded " << insert_max << " us, diff " << (insert_max - latency_max)
                  << " us." << std::endl;
    if (update_max > latency_max)
        std::cerr << "WARNING: max latency exceeded for update operation. Threshold " << latency_max
                  << " us, recorded " << insert_max << " us, diff " << (update_max - latency_max)
                  << " us." << std::endl;
}

ParetoOptions ParetoOptions::DEFAULT;
ParetoOptions::ParetoOptions(int param_arg)
    : param(param_arg), range_low(0.0), range_high(1.0), _options()
{
    _options.add_int("param", param,
      "0 is disabled, otherwise a range from 1 (most aggressive) to "
      "100 (least aggressive)");
    _options.add_double(
      "range_low", range_low, "between 0.0 and 1.0, starting range of the pareto distribution");
    _options.add_double(
      "range_high", range_high, "between 0.0 and 1.0, ending range of the pareto distribution");
}
ParetoOptions::ParetoOptions(const ParetoOptions &other)
    : param(other.param), range_low(other.range_low), range_high(other.range_high),
      _options(other._options)
{
}

ThreadRunner::ThreadRunner()
    : _errno(0), _exception(), _thread(nullptr), _context(nullptr), _icontext(nullptr),
      _workload(nullptr), _wrunner(nullptr), _rand_state(nullptr), _throttle(nullptr),
      _throttle_ops(0), _throttle_limit(0), _in_transaction(false), _start_time_us(0),
      _op_time_us(0), _number(0), _stats(false), _table_usage(), _cursors(nullptr), _stop(false),
      _session(nullptr), _keybuf(nullptr), _valuebuf(nullptr), _repeat(false)
{
}

ThreadRunner::~ThreadRunner()
{
    free_all();
}

int
ThreadRunner::create_all(WT_CONNECTION *conn)
{
    WT_RET(close_all());
    ASSERT(_session == nullptr);
    if (_thread->options.synchronized)
        _thread->_op.synchronized_check();
    WT_RET(conn->open_session(conn, nullptr, _thread->options.session_config.c_str(), &_session));
    _table_usage.clear();
    _stats.track_latency(_workload->options.sample_interval_ms > 0);
    WT_RET(workgen_random_alloc(_session, &_rand_state));
    _throttle_ops = 0;
    _throttle_limit = 0;
    _in_transaction = 0;

    size_t keysize = 1;
    size_t valuesize = 1;
    op_create_all(&_thread->_op, keysize, valuesize);
    _keybuf = new char[keysize];
    _valuebuf = new char[valuesize];
    _keybuf[keysize - 1] = '\0';
    _valuebuf[valuesize - 1] = '\0';
    return (0);
}

int
ThreadRunner::open_all()
{
    typedef WT_CURSOR *WT_CURSOR_PTR;
    if (_cursors != nullptr)
        delete _cursors;
    _cursors = new WT_CURSOR_PTR[_icontext->_tint_last + 1];
    memset(_cursors, 0, sizeof(WT_CURSOR *) * (_icontext->_tint_last + 1));
    for (std::map<uint32_t, uint32_t>::iterator i = _table_usage.begin(); i != _table_usage.end();
         i++) {
        uint32_t tindex = i->first;
        const std::string uri(_icontext->_table_names[tindex]);
        WT_RET(_session->open_cursor(_session, uri.c_str(), nullptr, nullptr, &_cursors[tindex]));
    }
    return (0);
}

int
ThreadRunner::close_all()
{
    if (_throttle != nullptr) {
        delete _throttle;
        _throttle = nullptr;
    }
    if (_session != nullptr) {
        WT_RET(_session->close(_session, nullptr));
        _session = nullptr;
    }
    free_all();
    return (0);
}

void
ThreadRunner::free_all()
{
    if (_rand_state != nullptr) {
        workgen_random_free(_rand_state);
        _rand_state = nullptr;
    }
    if (_cursors != nullptr) {
        delete _cursors;
        _cursors = nullptr;
    }
    if (_keybuf != nullptr) {
        delete _keybuf;
        _keybuf = nullptr;
    }
    if (_valuebuf != nullptr) {
        delete _valuebuf;
        _valuebuf = nullptr;
    }
}

int
ThreadRunner::cross_check(std::vector<ThreadRunner> &runners)
{
    std::map<uint32_t, uint32_t> usage;

    // Determine which tables have cross usage
    for (std::vector<ThreadRunner>::iterator r = runners.begin(); r != runners.end(); r++) {
        for (std::map<uint32_t, uint32_t>::iterator i = r->_table_usage.begin();
             i != r->_table_usage.end(); i++) {
            uint32_t tindex = i->first;
            uint32_t thisusage = i->second;
            uint32_t curusage = CONTAINER_VALUE(usage, tindex, 0);
            if (CROSS_USAGE(curusage, thisusage))
                curusage |= USAGE_MIXED;
            usage[tindex] = curusage;
        }
    }
    for (std::map<uint32_t, uint32_t>::iterator i = usage.begin(); i != usage.end(); i++) {
        if ((i->second & USAGE_MIXED) != 0) {
            for (std::vector<ThreadRunner>::iterator r = runners.begin(); r != runners.end(); r++) {
                r->_table_usage[i->first] |= USAGE_MIXED;
            }
        }
    }
    return (0);
}

int
ThreadRunner::run()
{
    WT_DECL_RET;
    ThreadOptions *options = &_thread->options;
    std::string name = options->name;

    timespec start_time;
    workgen_epoch(&start_time);
    _start_time_us = ts_us(start_time);
    _op_time_us = _start_time_us;

    VERBOSE(*this, "thread " << name << " running");
    if (options->throttle != 0) {
        _throttle = new Throttle(*this, options->throttle, options->throttle_burst);
    }
    for (int cnt = 0; !_stop && (_repeat || cnt < 1) && ret == 0; cnt++)
        WT_ERR(op_run(&_thread->_op));

err :
#ifdef _DEBUG
{
    std::string messages = this->get_debug();
    if (!messages.empty())
        std::cerr << "DEBUG (thread " << name << "): " << messages << std::endl;
}
#endif
    if (ret != 0)
        std::cerr << "thread " << name << " failed err=" << ret << std::endl;
    VERBOSE(*this, "thread " << name << "finished");
    return (ret);
}

void
ThreadRunner::get_static_counts(Stats &stats)
{
    _thread->_op.get_static_counts(stats, 1);
}

void
ThreadRunner::op_create_all(Operation *op, size_t &keysize, size_t &valuesize)
{
    op->create_all();
    if (op->is_table_op()) {
        op->kv_compute_max(true, false);
        if (OP_HAS_VALUE(op))
            op->kv_compute_max(false, op->_table.options.random_value);

        if (op->_key._keytype == Key::KEYGEN_PARETO && op->_key._pareto.param == 0)
            THROW("Key._pareto value must be set if KEYGEN_PARETO specified");
        op->kv_size_buffer(true, keysize);
        op->kv_size_buffer(false, valuesize);

        // Note: to support multiple contexts we'd need a generation
        // count whenever we execute.
        if (!op->_random_table && op->_table._internal->_context_count != 0 &&
          op->_table._internal->_context_count != _icontext->_context_count)
            THROW("multiple Contexts not supported");

        if (!op->_random_table) {
            tint_t tint = op->_table._internal->_tint;
            if (tint == 0) {
                std::string uri = op->_table._uri;

                // We are single threaded in this function, so do not have
                // to worry about locking.
                if (_icontext->_tint.count(uri) == 0) {
                    // TODO: don't use atomic add, it's overkill.
                    tint = workgen_atomic_add32(&_icontext->_tint_last, 1);
                    _icontext->_tint[uri] = tint;
                    _icontext->_table_names[tint] = uri;
                } else
                    tint = _icontext->_tint[uri];
                op->_table._internal->_tint = tint;
            }

            uint32_t usage_flags = CONTAINER_VALUE(_table_usage, op->_table._internal->_tint, 0);
            if (op->_optype == Operation::OP_SEARCH)
                usage_flags |= ThreadRunner::USAGE_READ;
            else
                usage_flags |= ThreadRunner::USAGE_WRITE;
            _table_usage[op->_table._internal->_tint] = usage_flags;
        }
    }
    if (op->_group != nullptr)
        for (std::vector<Operation>::iterator i = op->_group->begin(); i != op->_group->end(); i++)
            op_create_all(&*i, keysize, valuesize);
}

#define PARETO_SHAPE 1.5

/*
 * Return a value within the interval [ 0, recno_max ) that is weighted toward lower numbers with
 * pareto_param at 0 (the minimum), and more evenly distributed with pareto_param at 100 (the
 * maximum).
 */
static uint64_t
pareto_calculation(uint32_t randint, uint64_t recno_max, ParetoOptions &pareto)
{
    double r = static_cast<double>(randint);
    if (pareto.range_high != 1.0 || pareto.range_low != 0.0) {
        if (pareto.range_high <= pareto.range_low || pareto.range_high > 1.0 ||
          pareto.range_low < 0.0)
            THROW("Pareto illegal range");
        r = (pareto.range_low * static_cast<double>(UINT32_MAX)) +
          r * (pareto.range_high - pareto.range_low);
    }
    double S1 = (-1 / PARETO_SHAPE);
    double S2 = recno_max * (pareto.param / 100.0) * (PARETO_SHAPE - 1);
    double U = 1 - r / static_cast<double>(UINT32_MAX); // interval [0, 1)
    uint32_t result = (uint64_t)((pow(U, S1) - 1) * S2);

    /*
     * This Pareto calculation chooses out of range values less than 20% of the time, depending on
     * pareto_param. For param of 0, it is never out of range, for param of 100, 19.2%. For the
     * default pareto_param of 20, it will be out of range 2.7% of the time. Out of range values are
     * channeled into the first key, making it "hot". Unfortunately, that means that using a higher
     * param can get a lot lumped into the first bucket.
     *
     * XXX This matches the behavior of wtperf, we may consider instead retrying (modifying the
     * random number) until we get a good value.
     */
    if (result > recno_max)
        result = 0;
    return (result);
}

uint64_t
ThreadRunner::op_get_key_recno(Operation *op, uint64_t range, tint_t tint)
{
    uint64_t recno_count;

    (void)op;
    if (range > 0)
        recno_count = range;
    else {
        if (op->_random_table) {
            const std::lock_guard<std::mutex> lock(*_icontext->_dyn_mutex);
            recno_count = _icontext->_dyn_table_runtime.at(tint)._max_recno;
        } else
            recno_count = _icontext->_table_runtime[tint]._max_recno;
    }
    if (recno_count == 0)
        // The file has no entries, returning 0 forces a WT_NOTFOUND return.
        return (0);
    uint32_t rval = random_value();
    if (op->_key._keytype == Key::KEYGEN_PARETO)
        rval = pareto_calculation(rval, recno_count, op->_key._pareto);
    return (rval % recno_count + 1); // recnos are one-based.
}

int
ThreadRunner::op_run(Operation *op)
{
    Track *track;
    tint_t tint;
    WT_CURSOR *cursor;
    WT_ITEM item;
    WT_DECL_RET;
    uint64_t recno;
    uint64_t range;
    bool measure_latency, own_cursor, retry_op;
    timespec start_time;
    uint64_t time_us;
    char buf[BUF_SIZE];
    std::string table_uri;

    WT_CLEAR(item);
    track = nullptr;
    cursor = nullptr;
    recno = 0;
    own_cursor = false;
    retry_op = true;
    range = op->_table.options.range;
    if (_throttle != nullptr) {
        while (_throttle_ops >= _throttle_limit && !_in_transaction && !_stop) {
            /*
             * Calling throttle causes a sleep until the next time division, and we are given a new
             * batch of operations to do before calling throttle again. If the number of operations
             * in the batch is zero, we'll need to go around and throttle again.
             */
            WT_ERR(_throttle->throttle(_throttle_ops, &_throttle_limit));
            _throttle_ops = 0;
            if (_throttle_limit != 0)
                break;
        }
        if (op->is_table_op())
            ++_throttle_ops;
    }

    // Find a table to operate on.
    if (op->_random_table) {
        const std::lock_guard<std::mutex> lock(*_icontext->_dyn_mutex);
        size_t num_tables = _icontext->_dyn_table_names.size();

        if (num_tables == 0)
            goto err;

        // Select a random table.
        auto it = _icontext->_dyn_tint.begin();
        std::advance(it, random_value() % _icontext->_dyn_tint.size());
        const std::string uri(it->first);

        // Make sure the table is not marked for deletion.
        bool marked_deleted = _icontext->_dyn_table_runtime[_icontext->_tint[uri]]._pending_delete;
        if (!marked_deleted) {
            table_uri = uri;
            tint = _icontext->_dyn_tint[uri];
            ++_icontext->_dyn_table_runtime[tint]._in_use;
        } else {
            goto err;
        }
    } else {
        tint = op->_table._internal->_tint;
        table_uri = op->_table._uri;
    }

    /*
     * A potential race: thread1 is inserting, and increments Context->_recno[] for fileX.wt.
     * thread2 is doing one of remove/search/update and grabs the new value of Context->_recno[] for
     * fileX.wt. thread2 randomly chooses the highest recno (which has not yet been inserted by
     * thread1), and when it accesses the record will get WT_NOTFOUND. It should be somewhat rare
     * (and most likely when the threads are first beginning). Any WT_NOTFOUND returns are allowed
     * and get their own statistic bumped.
     */
    switch (op->_optype) {
    case Operation::OP_CHECKPOINT:
        recno = 0;
        track = &_stats.checkpoint;
        break;
    case Operation::OP_INSERT:
        track = &_stats.insert;
        if (op->_key._keytype == Key::KEYGEN_APPEND || op->_key._keytype == Key::KEYGEN_AUTO) {
            if (op->_random_table) {
                const std::lock_guard<std::mutex> lock(*_icontext->_dyn_mutex);
                recno = workgen_atomic_add64(&_icontext->_dyn_table_runtime.at(tint)._max_recno, 1);
            } else {
                recno = workgen_atomic_add64(&_icontext->_table_runtime[tint]._max_recno, 1);
            }
        } else
            recno = op_get_key_recno(op, range, tint);
        break;
    case Operation::OP_LOG_FLUSH:
    case Operation::OP_NONE:
    case Operation::OP_NOOP:
        recno = 0;
        break;
    case Operation::OP_REMOVE:
        track = &_stats.remove;
        recno = op_get_key_recno(op, range, tint);
        break;
    case Operation::OP_SEARCH:
        track = &_stats.read;
        recno = op_get_key_recno(op, range, tint);
        break;
    case Operation::OP_UPDATE:
        track = &_stats.update;
        recno = op_get_key_recno(op, range, tint);
        break;
    case Operation::OP_SLEEP:
        recno = 0;
        break;
    }
    if (op->_random_table || ((op->_internal->_flags & WORKGEN_OP_REOPEN) != 0)) {
        WT_ERR(_session->open_cursor(_session, table_uri.c_str(), nullptr, nullptr, &cursor));
        own_cursor = true;
    } else
        cursor = _cursors[tint];

    measure_latency = track != nullptr && track->ops != 0 && track->track_latency() &&
      (track->ops % _workload->options.sample_rate == 0);

    VERBOSE(*this, "OP " << op->_optype << " " << table_uri.c_str() << ", recno=" << recno);
    uint64_t start;
    if (measure_latency)
        workgen_clock(&start);

    // Whether or not we are measuring latency, we track how many operations
    // are in progress, or that complete.
    if (track != nullptr)
        track->begin();

    // Set up the key and value first, outside the transaction which may
    // be retried.
    if (op->is_table_op()) {
        op->kv_gen(this, true, 100, recno, _keybuf);
        const std::string key_format(cursor->key_format);
        if (key_format == "S") {
            cursor->set_key(cursor, _keybuf);
        } else if (key_format == "u") {
            item.data = _keybuf;
            item.size = strlen(_keybuf);
            cursor->set_key(cursor, &item);
        } else {
            THROW("The key format ('" << key_format << "') must be 'u' or 'S'.");
        }
        if (OP_HAS_VALUE(op)) {
            uint64_t compressibility =
              op->_table.options.random_value ? 0 : op->_table.options.value_compressibility;
            op->kv_gen(this, false, compressibility, recno, _valuebuf);
            const std::string value_format(cursor->value_format);
            if (value_format == "S") {
                cursor->set_value(cursor, _valuebuf);
            } else if (value_format == "u") {
                item.data = _valuebuf;
                item.size = strlen(_valuebuf);
                cursor->set_value(cursor, &item);
            } else {
                THROW("The value format ('" << value_format << "') must be 'u' or 'S'.");
            }
        }
    }
    // Retry on rollback until success.
    while (retry_op) {
        if (op->transaction != nullptr) {
            if (_in_transaction)
                THROW("nested transactions not supported");
            if (op->transaction->use_commit_timestamp && op->transaction->use_prepare_timestamp) {
                THROW("Either use_prepare_timestamp or use_commit_timestamp must be set.");
            }
            if (op->transaction->read_timestamp_lag > 0) {
                uint64_t read =
                  WorkgenTimeStamp::get_timestamp_lag(op->transaction->read_timestamp_lag);
                snprintf(
                  buf, BUF_SIZE, "%s=%" PRIu64, op->transaction->_begin_config.c_str(), read);
            } else {
                snprintf(buf, BUF_SIZE, "%s", op->transaction->_begin_config.c_str());
            }
            WT_ERR(_session->begin_transaction(_session, buf));

            _in_transaction = true;
        }
        if (op->is_table_op()) {
            switch (op->_optype) {
            case Operation::OP_INSERT:
                ret = cursor->insert(cursor);
                break;
            case Operation::OP_REMOVE:
                ret = cursor->remove(cursor);
                if (ret == WT_NOTFOUND)
                    ret = 0;
                break;
            case Operation::OP_SEARCH:
                ret = cursor->search(cursor);
                if (ret == WT_NOTFOUND) {
                    ret = 0;
                    track = &_stats.not_found;
                }
                break;
            case Operation::OP_UPDATE:
                ret = cursor->update(cursor);
                if (ret == WT_NOTFOUND)
                    ret = 0;
                break;
            default:
                ASSERT(false);
            }
            // Assume success and no retry unless ROLLBACK.
            retry_op = false;
            if (ret != 0 && ret != WT_ROLLBACK)
                WT_ERR(ret);
            if (ret == 0)
                cursor->reset(cursor);
            else {
                retry_op = true;
                track->rollbacks++;
                WT_ERR(_session->rollback_transaction(_session, nullptr));
                _in_transaction = false;
                ret = 0;
            }
        } else {
            // Never retry on an internal op.
            retry_op = false;
            WT_ERR(op->_internal->run(this, _session));
            _op_time_us += op->_internal->sync_time_us();
        }
    }

    if (measure_latency) {
        uint64_t stop;
        workgen_clock(&stop);
        track->complete_with_latency(ns_to_us(stop - start));
    } else if (track != nullptr)
        track->complete();

    if (op->_group != nullptr) {
        uint64_t endtime = 0;
        uint64_t now;

        if (op->_timed != 0.0)
            endtime = _op_time_us + secs_us(op->_timed);

        VERBOSE(
          *this, "GROUP operation " << op->_timed << " secs, " << op->_repeatgroup << "times");

        do {
            for (int count = 0; !_stop && count < op->_repeatgroup; count++) {
                for (std::vector<Operation>::iterator i = op->_group->begin();
                     i != op->_group->end(); i++)
                    WT_ERR(op_run(&*i));
            }
            workgen_clock(&now);
        } while (!_stop && ns_to_us(now) < endtime);

        if (op->_timed != 0.0)
            _op_time_us = endtime;
    }
err:
    if (own_cursor)
        WT_TRET(cursor->close(cursor));
    if (op->transaction != nullptr) {
        if (ret != 0 || op->transaction->_rollback)
            WT_TRET(_session->rollback_transaction(_session, nullptr));
        else if (_in_transaction) {
            // Set prepare, commit and durable timestamp if prepare is set.
            if (op->transaction->use_prepare_timestamp) {
                time_us = WorkgenTimeStamp::get_timestamp();
                snprintf(buf, BUF_SIZE, "prepare_timestamp=%" PRIu64, time_us);
                ret = _session->prepare_transaction(_session, buf);
                snprintf(buf, BUF_SIZE, "commit_timestamp=%" PRIu64 ",durable_timestamp=%" PRIu64,
                  time_us, time_us);
                ret = _session->commit_transaction(_session, buf);
            } else if (op->transaction->use_commit_timestamp) {
                uint64_t commit_time_us = WorkgenTimeStamp::get_timestamp();
                snprintf(buf, BUF_SIZE, "commit_timestamp=%" PRIu64, commit_time_us);
                ret = _session->commit_transaction(_session, buf);
            } else {
                ret =
                  _session->commit_transaction(_session, op->transaction->_commit_config.c_str());
            }
        }
        _in_transaction = false;
    }

    // For operations on random tables, if a table has been selected, decrement the reference
    // counter.
    if (op->_random_table && !table_uri.empty()) {
        const std::lock_guard<std::mutex> lock(*_icontext->_dyn_mutex);
        ASSERT(_icontext->_dyn_table_runtime[tint]._in_use > 0);
        --_icontext->_dyn_table_runtime[tint]._in_use;
    }

    return (ret);
}

#ifdef _DEBUG
std::string
ThreadRunner::get_debug()
{
    return (_debug_messages.str());
}
#endif

uint32_t
ThreadRunner::random_value()
{
    return (workgen_random(_rand_state));
}

// Generate a random 32-bit value then return a float value equally distributed
// between -1.0 and 1.0.
float
ThreadRunner::random_signed()
{
    uint32_t r = random_value();
    int sign = ((r & 0x1) == 0 ? 1 : -1);
    return ((r * sign) / static_cast<float>(UINT32_MAX));
}

Throttle::Throttle(ThreadRunner &runner, double throttle, double throttle_burst)
    : _runner(runner), _throttle(throttle), _burst(throttle_burst), _next_div(), _ops_delta(0),
      _ops_prev(0), _ops_per_div(0), _ms_per_div(0), _ops_left_this_second(throttle), _div_pos(0),
      _started(false)
{

    /*
     * Our throttling is done by dividing each second into THROTTLE_PER_SEC parts (we call the parts
     * divisions). In each division, we perform a certain number of operations. This number is
     * approximately throttle/THROTTLE_PER_SEC, except that throttle is not necessarily a multiple
     * of THROTTLE_PER_SEC, nor is it even necessarily an integer. (That way we can have 1000
     * threads each inserting 0.5 a second).
     */
    ts_clear(_next_div);
    ASSERT(1000 % THROTTLE_PER_SEC == 0); // must evenly divide
    _ms_per_div = 1000 / THROTTLE_PER_SEC;
    _ops_per_div = (uint64_t)ceill(_throttle / THROTTLE_PER_SEC);
}

/*
 * Each time throttle is called, we sleep and return a number of operations to perform next. To
 * implement this we keep a time calculation in _next_div set initially to the current time +
 * 1/THROTTLE_PER_SEC. Each call to throttle advances _next_div by 1/THROTTLE_PER_SEC, and if
 * _next_div is in the future, we sleep for the difference between the _next_div and the
 * current_time. We we return (Thread.options.throttle / THROTTLE_PER_SEC) as the number of
 * operations, if it does not divide evenly, we'll make sure to not exceed the number of operations
 * requested per second.
 *
 * The only variation is that the amount of individual sleeps is modified by a random amount (which
 * varies more widely as Thread.options.throttle_burst is greater). This has the effect of
 * randomizing how much clumping happens, and ensures that multiple threads aren't executing in lock
 * step.
 */
int
Throttle::throttle(uint64_t op_count, uint64_t *op_limit)
{
    timespec now;

    workgen_epoch(&now);
    DEBUG_CAPTURE(_runner, "throttle: ops=" << op_count);
    if (!_started) {
        _next_div = ts_add_ms(now, _ms_per_div);
        _started = true;
    } else {
        if (_burst != 0.0)
            _ops_delta += (op_count - _ops_prev);

        // Sleep until the next division, but potentially with some randomness.
        if (now < _next_div) {
            int64_t sleep_ms = ts_ms(_next_div - now);
            sleep_ms += (_ms_per_div * _burst * _runner.random_signed());
            if (sleep_ms > 0) {
                DEBUG_CAPTURE(_runner, ", sleep=" << sleep_ms);
                usleep((useconds_t)ms_to_us(sleep_ms));
            }
        }
        _next_div = ts_add_ms(_next_div, _ms_per_div);
    }

    uint64_t ops;
    if (_burst == 0.0)
        ops = _ops_left_this_second;
    else
        ops = _ops_per_div;

    if (_ops_delta < (int64_t)ops) {
        ops -= _ops_delta;
        _ops_delta = 0;
    } else {
        _ops_delta -= ops;
        ops = 0;
    }

    // Enforce that we haven't exceeded the number of operations this second.
    // Note that _ops_left_this_second may be fractional.
    if (ops > _ops_left_this_second)
        ops = (uint64_t)floorl(_ops_left_this_second);
    _ops_left_this_second -= ops;
    ASSERT(_ops_left_this_second >= 0.0);
    *op_limit = ops;
    _ops_prev = ops;

    // Advance the division, and if we pass into a new second, allocate
    // more operations into the count of operations left this second.
    _div_pos = (_div_pos + 1) % THROTTLE_PER_SEC;
    if (_div_pos == 0)
        _ops_left_this_second += _throttle;
    DEBUG_CAPTURE(_runner, ", return=" << ops << std::endl);
    return (0);
}

ThreadOptions::ThreadOptions()
    : name(), session_config(), throttle(0.0), throttle_burst(1.0), synchronized(false), _options()
{
    _options.add_string("name", name, "name of the thread");
    _options.add_string(
      "session_config", session_config, "session config which is passed to open_session");
    _options.add_double("throttle", throttle, "Limit to this number of operations per second");
    _options.add_double("throttle_burst", throttle_burst,
      "Changes characteristic of throttling from smooth (0.0) "
      "to having large bursts with lulls (10.0 or larger)");
}
ThreadOptions::ThreadOptions(const ThreadOptions &other)
    : name(other.name), session_config(other.session_config), throttle(other.throttle),
      throttle_burst(other.throttle_burst), synchronized(other.synchronized),
      _options(other._options)
{
}

void
ThreadListWrapper::extend(const ThreadListWrapper &other)
{
    for (std::vector<Thread>::const_iterator i = other._threads.begin(); i != other._threads.end();
         i++)
        _threads.push_back(*i);
}

void
ThreadListWrapper::append(const Thread &t)
{
    _threads.push_back(t);
}

void
ThreadListWrapper::multiply(const int n)
{
    if (n == 0) {
        _threads.clear();
    } else {
        std::vector<Thread> copy(_threads);
        for (int cnt = 1; cnt < n; cnt++)
            extend(copy);
    }
}

Thread::Thread() : options(), _op() {}
Thread::Thread(const Operation &op) : options(), _op(op) {}
Thread::Thread(const Thread &other) : options(other.options), _op(other._op) {}

void
Thread::describe(std::ostream &os) const
{
    os << "Thread: [" << std::endl;
    _op.describe(os);
    os << std::endl;
    os << "]";
}

Operation::Operation()
    : _optype(OP_NONE), _internal(nullptr), _table(), _key(), _value(), _config(),
      transaction(nullptr), _group(nullptr), _repeatgroup(0), _timed(0.0), _random_table(false)
{
    init_internal(nullptr);
}

Operation::Operation(OpType optype, Table table, Key key, Value value)
    : _optype(optype), _internal(nullptr), _table(table), _key(key), _value(value), _config(),
      transaction(nullptr), _group(nullptr), _repeatgroup(0), _timed(0.0), _random_table(false)
{
    init_internal(nullptr);
    size_check();
}

Operation::Operation(OpType optype, Table table, Key key)
    : _optype(optype), _internal(nullptr), _table(table), _key(key), _value(), _config(),
      transaction(nullptr), _group(nullptr), _repeatgroup(0), _timed(0.0), _random_table(false)
{
    init_internal(nullptr);
    size_check();
}

Operation::Operation(OpType optype, Table table)
    : _optype(optype), _internal(nullptr), _table(table), _key(), _value(), _config(),
      transaction(nullptr), _group(nullptr), _repeatgroup(0), _timed(0.0), _random_table(false)
{
    init_internal(nullptr);
    size_check();
}

Operation::Operation(OpType optype, Key key, Value value)
    : _optype(optype), _internal(nullptr), _table(), _key(key), _value(value), _config(),
      transaction(nullptr), _group(nullptr), _repeatgroup(0), _timed(0.0), _random_table(true)
{
    init_internal(nullptr);
    size_check();
}

Operation::Operation(const Operation &other)
    : _optype(other._optype), _internal(nullptr), _table(other._table), _key(other._key),
      _value(other._value), _config(other._config), transaction(other.transaction),
      _group(other._group), _repeatgroup(other._repeatgroup), _timed(other._timed),
      _random_table(other._random_table)
{
    // Creation and destruction of _group and transaction is managed
    // by Python.
    init_internal(other._internal);
}

Operation::Operation(OpType optype, const std::string &config)
    : _optype(optype), _internal(nullptr), _table(), _key(), _value(), _config(config),
      transaction(nullptr), _group(nullptr), _repeatgroup(0), _timed(0.0), _random_table(false)
{
    init_internal(nullptr);
}

Operation::~Operation()
{
    // Creation and destruction of _group, transaction is managed by Python.
    delete _internal;
}

Operation &
Operation::operator=(const Operation &other)
{
    _optype = other._optype;
    _table = other._table;
    _key = other._key;
    _value = other._value;
    transaction = other.transaction;
    _group = other._group;
    _repeatgroup = other._repeatgroup;
    _timed = other._timed;
    _random_table = other._random_table;
    delete _internal;
    _internal = nullptr;
    init_internal(other._internal);
    return (*this);
}

void
Operation::init_internal(OperationInternal *other)
{
    ASSERT(_internal == nullptr);

    switch (_optype) {
    case OP_CHECKPOINT:
        if (other == nullptr)
            _internal = new CheckpointOperationInternal();
        else
            _internal =
              new CheckpointOperationInternal(*static_cast<CheckpointOperationInternal *>(other));
        break;
    case OP_INSERT:
    case OP_REMOVE:
    case OP_SEARCH:
    case OP_UPDATE:
        if (other == nullptr)
            _internal = new TableOperationInternal();
        else
            _internal = new TableOperationInternal(*static_cast<TableOperationInternal *>(other));
        break;
    case OP_LOG_FLUSH:
        _internal = new LogFlushOperationInternal();
        break;
    case OP_NONE:
    case OP_NOOP:
        if (other == nullptr)
            _internal = new OperationInternal();
        else
            _internal = new OperationInternal(*other);
        break;
    case OP_SLEEP:
        if (other == nullptr)
            _internal = new SleepOperationInternal();
        else
            _internal = new SleepOperationInternal(*static_cast<SleepOperationInternal *>(other));
        break;
    default:
        ASSERT(false);
    }
}

bool
Operation::combinable() const
{
    return (_group != nullptr && _repeatgroup == 1 && _timed == 0.0 && transaction == nullptr &&
      _config.empty());
}

void
Operation::create_all()
{
    size_check();

    _internal->_flags = 0;
    _internal->parse_config(_config);
}

void
Operation::describe(std::ostream &os) const
{
    os << "Operation: " << _optype;
    if (is_table_op()) {
        os << ", ";
        _table.describe(os);
        os << ", ";
        _key.describe(os);
        os << ", ";
        _value.describe(os);
    }
    if (!_config.empty())
        os << ", '" << _config << "'";
    if (transaction != nullptr) {
        os << ", [";
        transaction->describe(os);
        os << "]";
    }
    if (_timed != 0.0)
        os << ", [timed " << _timed << " secs]";
    if (_group != nullptr) {
        os << ", group";
        if (_repeatgroup != 1)
            os << "[repeat " << _repeatgroup << "]";
        os << ": {";
        bool first = true;
        for (std::vector<Operation>::const_iterator i = _group->begin(); i != _group->end(); i++) {
            if (!first)
                os << "}, {";
            i->describe(os);
            first = false;
        }
        os << "}";
    }
}

void
Operation::get_static_counts(Stats &stats, int multiplier)
{
    if (is_table_op())
        switch (_optype) {
        case OP_INSERT:
            stats.insert.ops += multiplier;
            break;
        case OP_REMOVE:
            stats.remove.ops += multiplier;
            break;
        case OP_SEARCH:
            stats.read.ops += multiplier;
            break;
        case OP_UPDATE:
            stats.update.ops += multiplier;
            break;
        default:
            ASSERT(false);
        }
    else if (_optype == OP_CHECKPOINT)
        stats.checkpoint.ops += multiplier;

    if (_group != nullptr)
        for (std::vector<Operation>::iterator i = _group->begin(); i != _group->end(); i++)
            i->get_static_counts(stats, multiplier * _repeatgroup);
}

bool
Operation::is_table_op() const
{
    return (
      _optype == OP_INSERT || _optype == OP_REMOVE || _optype == OP_SEARCH || _optype == OP_UPDATE);
}

void
Operation::kv_compute_max(bool iskey, bool has_random)
{
    ASSERT(is_table_op());
    TableOperationInternal *internal = static_cast<TableOperationInternal *>(_internal);

    int size = iskey ? _key._size : _value._size;
    if (size == 0) {
        if (_random_table) {
            const std::string err_msg(
              "Cannot have a size of 0 when auto selecting table operations.");
            THROW(err_msg);
        } else {
            size = iskey ? _table.options.key_size : _table.options.value_size;
        }
    }

    std::string err_msg;
    err_msg = iskey ? "Key" : "Value";
    err_msg += " too small";
    if (!_random_table)
        err_msg += " for table " + _table._uri;

    if (iskey && size < 2)
        THROW(err_msg);
    if (!iskey && size < 1)
        THROW(err_msg);

    if (has_random && iskey)
        THROW("Random keys not allowed");

    uint64_t max;
    if (size > 1)
        max = power64(10, (size - 1)) - 1;
    else
        max = 0;

    if (iskey) {
        internal->_keysize = size;
        internal->_keymax = max;
    } else {
        internal->_valuesize = size;
        internal->_valuemax = max;
    }
}

void
Operation::kv_size_buffer(bool iskey, size_t &maxsize) const
{
    ASSERT(is_table_op());
    TableOperationInternal *internal = static_cast<TableOperationInternal *>(_internal);

    if (iskey) {
        if ((size_t)internal->_keysize > maxsize)
            maxsize = internal->_keysize;
    } else {
        if ((size_t)internal->_valuesize > maxsize)
            maxsize = internal->_valuesize;
    }
}

void
Operation::kv_gen(
  ThreadRunner *runner, bool iskey, uint64_t compressibility, uint64_t n, char *result) const
{
    ASSERT(is_table_op());
    TableOperationInternal *internal = static_cast<TableOperationInternal *>(_internal);

    uint_t size = iskey ? internal->_keysize : internal->_valuesize;
    uint_t max = iskey ? internal->_keymax : internal->_valuemax;
    if (n > max)
        THROW((iskey ? "Key" : "Value") << " (" << n << ") too large for size (" << size << ")");
    /* Setup the buffer, defaulting to zero filled. */
    workgen_u64_to_string_zf(n, result, size);

    /*
     * Compressibility is a percentage, 100 is all zeroes, it applies to the proportion of the value
     * that can't be used for the identifier.
     */
    if (size > 20 && compressibility < 100) {
        static const char alphanum[] =
          "0123456789"
          "ABCDEFGHIJKLMNOPQRSTUVWXYZ"
          "abcdefghijklmnopqrstuvwxyz";
        /*
         * The random length is the proportion of the string that should not
         * be compressible. As an example a compressibility of 25 in a value
         * of length 100 should be:
         * 100 - ((100 * 25) / 100) = 75
         * That means that 75% of the string will be random numbers, and 25
         * will be easily compressible zero-fill.
         */
        uint_t random_len = size - ((size * compressibility) / 100);

        /* Never overwrite the record number identifier */
        if (random_len > size - 20)
            random_len = size - 20;

        for (uint64_t i = 0; i < random_len; ++i)
            /*
             * TODO: It'd be nice to use workgen_rand here, but this class is without the context of
             * a runner thread, so it's not easy to get access to a state.
             */
            result[i] = alphanum[runner->random_value() % (sizeof(alphanum) - 1)];
    }
}

void
Operation::size_check() const
{
    if (is_table_op()) {
        if (_key._size == 0 && _table.options.key_size == 0)
            THROW("operation requires a key size");
        if (OP_HAS_VALUE(this) && _value._size == 0 && _table.options.value_size == 0)
            THROW("operation requires a value size");
    }
}

void
Operation::synchronized_check() const
{
    if (_timed != 0.0)
        return;
    if (_optype != Operation::OP_NONE) {
        if (is_table_op() || _internal->sync_time_us() == 0)
            THROW("operation cannot be synchronized, needs to be timed()");
    } else if (_group != nullptr) {
        for (std::vector<Operation>::iterator i = _group->begin(); i != _group->end(); i++)
            i->synchronized_check();
    }
}

int
CheckpointOperationInternal::run(ThreadRunner *runner, WT_SESSION *session)
{
    (void)runner; /* not used */
    return (session->checkpoint(session, nullptr));
}

int
LogFlushOperationInternal::run(ThreadRunner *runner, WT_SESSION *session)
{
    (void)runner; /* not used */
    return (session->log_flush(session, nullptr));
}

void
SleepOperationInternal::parse_config(const std::string &config)
{
    if (!config.empty())
        _sleepvalue = std::stof(config);

    if (config.empty() || _sleepvalue < 0.0)
        THROW(
          "sleep operation requires a configuration string as "
          "a non-negative float, e.g. '1.5'");
}

int
SleepOperationInternal::run(ThreadRunner *runner, WT_SESSION *session)
{
    (void)runner;  /* not used */
    (void)session; /* not used */

    uint64_t now;
    workgen_clock(&now);

    uint64_t now_us = ns_to_us(now);
    uint64_t endtime;

    if (runner->_thread->options.synchronized)
        endtime = runner->_op_time_us + secs_us(_sleepvalue);
    else
        endtime = now_us + secs_us(_sleepvalue);

    // Sleep for up to a second at a time, so we'll break out if
    // we should stop.
    while (!runner->_stop && now_us < endtime) {
        uint64_t sleep_us = endtime - now_us;
        if (sleep_us >= WT_MILLION) // one second
            sleep(1);
        else
            usleep(sleep_us);

        workgen_clock(&now);
        now_us = ns_to_us(now);
    }
    return (0);
}

uint64_t
SleepOperationInternal::sync_time_us() const
{
    return (secs_us(_sleepvalue));
}

void
TableOperationInternal::parse_config(const std::string &config)
{
    if (!config.empty()) {
        if (config == "reopen")
            _flags |= WORKGEN_OP_REOPEN;
        else
            THROW("table operation has illegal config: \"" << config << "\"");
    }
}

Track::Track(bool latency_tracking)
    : ops_in_progress(0), ops(0), rollbacks(0), latency_ops(0), latency(0), bucket_ops(0),
      min_latency(0), max_latency(0), us(nullptr), ms(nullptr), sec(nullptr)
{
    track_latency(latency_tracking);
}

Track::Track(const Track &other)
    : ops_in_progress(other.ops_in_progress), ops(other.ops), rollbacks(other.rollbacks),
      latency_ops(other.latency_ops), latency(other.latency), bucket_ops(other.bucket_ops),
      min_latency(other.min_latency), max_latency(other.max_latency), us(nullptr), ms(nullptr),
      sec(nullptr)
{
    if (other.us != nullptr) {
        us = new uint32_t[LATENCY_US_BUCKETS];
        ms = new uint32_t[LATENCY_MS_BUCKETS];
        sec = new uint32_t[LATENCY_SEC_BUCKETS];
        memcpy(us, other.us, sizeof(uint32_t) * LATENCY_US_BUCKETS);
        memcpy(ms, other.ms, sizeof(uint32_t) * LATENCY_MS_BUCKETS);
        memcpy(sec, other.sec, sizeof(uint32_t) * LATENCY_SEC_BUCKETS);
    }
}

Track::~Track()
{
    if (us != nullptr) {
        delete us;
        delete ms;
        delete sec;
    }
}

void
Track::add(Track &other, bool reset)
{
    ops_in_progress += other.ops_in_progress;
    ops += other.ops;
    latency_ops += other.latency_ops;
    latency += other.latency;

    min_latency = MIN(min_latency, other.min_latency);
    if (reset)
        other.min_latency = 0;
    max_latency = MAX(max_latency, other.max_latency);
    if (reset)
        other.max_latency = 0;

    if (us != nullptr && other.us != nullptr) {
        for (int i = 0; i < LATENCY_US_BUCKETS; i++)
            us[i] += other.us[i];
        for (int i = 0; i < LATENCY_MS_BUCKETS; i++)
            ms[i] += other.ms[i];
        for (int i = 0; i < LATENCY_SEC_BUCKETS; i++)
            sec[i] += other.sec[i];
    }
}

void
Track::assign(const Track &other)
{
    ops_in_progress = other.ops_in_progress;
    ops = other.ops;
    latency_ops = other.latency_ops;
    latency = other.latency;
    min_latency = other.min_latency;
    max_latency = other.max_latency;

    if (other.us == nullptr && us != nullptr) {
        delete us;
        delete ms;
        delete sec;
        us = nullptr;
        ms = nullptr;
        sec = nullptr;
    } else if (other.us != nullptr && us == nullptr) {
        us = new uint32_t[LATENCY_US_BUCKETS];
        ms = new uint32_t[LATENCY_MS_BUCKETS];
        sec = new uint32_t[LATENCY_SEC_BUCKETS];
    }
    if (us != nullptr) {
        memcpy(us, other.us, sizeof(uint32_t) * LATENCY_US_BUCKETS);
        memcpy(ms, other.ms, sizeof(uint32_t) * LATENCY_MS_BUCKETS);
        memcpy(sec, other.sec, sizeof(uint32_t) * LATENCY_SEC_BUCKETS);
    }
}

uint64_t
Track::average_latency() const
{
    if (latency_ops == 0)
        return (0);
    else
        return (latency / latency_ops);
}

void
Track::begin()
{
    ops_in_progress++;
}

void
Track::clear()
{
    ops_in_progress = 0;
    ops = 0;
    rollbacks = 0;
    latency_ops = 0;
    latency = 0;
    bucket_ops = 0;
    min_latency = 0;
    max_latency = 0;
    if (us != nullptr) {
        memset(us, 0, sizeof(uint32_t) * LATENCY_US_BUCKETS);
        memset(ms, 0, sizeof(uint32_t) * LATENCY_MS_BUCKETS);
        memset(sec, 0, sizeof(uint32_t) * LATENCY_SEC_BUCKETS);
    }
}

void
Track::complete()
{
    --ops_in_progress;
    ops++;
}

void
Track::complete_with_latency(uint64_t usecs)
{
    ASSERT(us != nullptr);

    --ops_in_progress;
    ops++;
    latency_ops++;
    latency += usecs;
    if (usecs > max_latency)
        max_latency = (uint32_t)usecs;
    if (usecs < min_latency)
        min_latency = (uint32_t)usecs;

    // Update a latency bucket.
    // First buckets: usecs from 100us to 1000us at 100us each.
    if (usecs < LATENCY_US_BUCKETS)
        us[usecs]++;

    // Second buckets: milliseconds from 1ms to 1000ms, at 1ms each.
    else if (usecs < ms_to_us(LATENCY_MS_BUCKETS))
        ms[us_to_ms(usecs)]++;

    // Third buckets are seconds from 1s to 100s, at 1s each.
    else if (usecs < sec_to_us(LATENCY_SEC_BUCKETS))
        sec[us_to_sec(usecs)]++;

    // >100 seconds, accumulate in the biggest bucket. */
    else
        sec[LATENCY_SEC_BUCKETS - 1]++;
}

/*
 * Return the latency for which the given percent is lower than it. E.g. for percent == 95, returns
 * the latency for which 95% of latencies are faster (lower), and 5% are slower (higher).
 */
uint64_t
Track::percentile_latency(int percent) const
{
    /*
     * Get the total number of operations in the latency buckets. We can't reliably use latency_ops,
     * because this struct was added up from Track structures that were being copied while being
     * updated.
     */
    uint64_t total = 0;
    for (int i = 0; i < LATENCY_SEC_BUCKETS; i++)
        total += sec[i];
    for (int i = 0; i < LATENCY_MS_BUCKETS; i++)
        total += ms[i];
    for (int i = 0; i < LATENCY_US_BUCKETS; i++)
        total += us[i];
    if (total == 0)
        return (0);

    // optimized for percent values over 50, we start counting from above.
    uint64_t n = 0;
    uint64_t k = (100 - percent) * total / 100;
    if (k == 0)
        return (0);
    for (int i = LATENCY_SEC_BUCKETS - 1; i >= 0; --i) {
        n += sec[i];
        if (n >= k)
            return (sec_to_us(i));
    }
    for (int i = LATENCY_MS_BUCKETS - 1; i >= 0; --i) {
        n += ms[i];
        if (n >= k)
            return (ms_to_us(i));
    }
    for (int i = LATENCY_US_BUCKETS - 1; i >= 0; --i) {
        n += us[i];
        if (n >= k)
            return (100 * i);
    }
    // We should have accounted for all the buckets.
    ASSERT(false);
    return (0);
}

void
Track::subtract(const Track &other)
{
    ops_in_progress -= other.ops_in_progress;
    ops -= other.ops;
    latency_ops -= other.latency_ops;
    latency -= other.latency;

    // There's no sensible thing to be done for min/max_latency.

    if (us != nullptr && other.us != nullptr) {
        for (int i = 0; i < LATENCY_US_BUCKETS; i++)
            us[i] -= other.us[i];
        for (int i = 0; i < LATENCY_MS_BUCKETS; i++)
            ms[i] -= other.ms[i];
        for (int i = 0; i < LATENCY_SEC_BUCKETS; i++)
            sec[i] -= other.sec[i];
    }
}

void
Track::track_latency(bool newval)
{
    if (newval) {
        if (us == nullptr) {
            us = new uint32_t[LATENCY_US_BUCKETS];
            ms = new uint32_t[LATENCY_MS_BUCKETS];
            sec = new uint32_t[LATENCY_SEC_BUCKETS];
            memset(us, 0, sizeof(uint32_t) * LATENCY_US_BUCKETS);
            memset(ms, 0, sizeof(uint32_t) * LATENCY_MS_BUCKETS);
            memset(sec, 0, sizeof(uint32_t) * LATENCY_SEC_BUCKETS);
        }
    } else {
        if (us != nullptr) {
            delete us;
            delete ms;
            delete sec;
            us = nullptr;
            ms = nullptr;
            sec = nullptr;
        }
    }
}

void
Track::_get_us(long *result)
{
    if (us != nullptr) {
        for (int i = 0; i < LATENCY_US_BUCKETS; i++)
            result[i] = (long)us[i];
    } else
        memset(result, 0, sizeof(long) * LATENCY_US_BUCKETS);
}
void
Track::_get_ms(long *result)
{
    if (ms != nullptr) {
        for (int i = 0; i < LATENCY_MS_BUCKETS; i++)
            result[i] = (long)ms[i];
    } else
        memset(result, 0, sizeof(long) * LATENCY_MS_BUCKETS);
}
void
Track::_get_sec(long *result)
{
    if (sec != nullptr) {
        for (int i = 0; i < LATENCY_SEC_BUCKETS; i++)
            result[i] = (long)sec[i];
    } else
        memset(result, 0, sizeof(long) * LATENCY_SEC_BUCKETS);
}

Stats::Stats(bool latency)
    : checkpoint(latency), insert(latency), not_found(latency), read(latency), remove(latency),
      update(latency), truncate(latency)
{
}

Stats::Stats(const Stats &other)
    : checkpoint(other.checkpoint), insert(other.insert), not_found(other.not_found),
      read(other.read), remove(other.remove), update(other.update), truncate(other.truncate)
{
}

void
Stats::add(Stats &other, bool reset)
{
    checkpoint.add(other.checkpoint, reset);
    insert.add(other.insert, reset);
    not_found.add(other.not_found, reset);
    read.add(other.read, reset);
    remove.add(other.remove, reset);
    update.add(other.update, reset);
    truncate.add(other.truncate, reset);
}

void
Stats::assign(const Stats &other)
{
    checkpoint.assign(other.checkpoint);
    insert.assign(other.insert);
    not_found.assign(other.not_found);
    read.assign(other.read);
    remove.assign(other.remove);
    update.assign(other.update);
    truncate.assign(other.truncate);
}

void
Stats::clear()
{
    checkpoint.clear();
    insert.clear();
    not_found.clear();
    read.clear();
    remove.clear();
    update.clear();
    truncate.clear();
}

void
Stats::describe(std::ostream &os) const
{
    os << "Stats: reads " << read.ops;
    if (not_found.ops > 0) {
        os << " (" << not_found.ops << " not found)";
    }
    os << ", inserts " << insert.ops;
    os << ", updates " << update.ops;
    os << ", truncates " << truncate.ops;
    os << ", removes " << remove.ops;
    os << ", checkpoints " << checkpoint.ops;
}

void
Stats::final_report(std::ostream &os, timespec &totalsecs) const
{
    uint64_t ops = 0;
    ops += checkpoint.ops;
    ops += read.ops;
    ops += not_found.ops;
    ops += insert.ops;
    ops += update.ops;
    ops += truncate.ops;
    ops += remove.ops;

#define FINAL_OUTPUT(os, field, singular, ops, totalsecs)                                   \
    os << "Executed " << field << " " #singular " operations (" << PCT(field, ops) << "%) " \
       << OPS_PER_SEC(field, totalsecs) << " ops/sec" << std::endl

    FINAL_OUTPUT(os, read.ops, read, ops, totalsecs);
    FINAL_OUTPUT(os, not_found.ops, not found, ops, totalsecs);
    FINAL_OUTPUT(os, insert.ops, insert, ops, totalsecs);
    FINAL_OUTPUT(os, update.ops, update, ops, totalsecs);
    FINAL_OUTPUT(os, truncate.ops, truncate, ops, totalsecs);
    FINAL_OUTPUT(os, remove.ops, remove, ops, totalsecs);
    FINAL_OUTPUT(os, checkpoint.ops, checkpoint, ops, totalsecs);
}

void
Stats::report(std::ostream &os) const
{
    os << read.ops << " reads";
    if (not_found.ops > 0) {
        os << " (" << not_found.ops << " not found)";
    }
    os << ", " << insert.ops << " inserts, ";
    os << update.ops << " updates, ";
    os << truncate.ops << " truncates, ";
    os << remove.ops << " removes, ";
    os << checkpoint.ops << " checkpoints";
}

void
Stats::subtract(const Stats &other)
{
    checkpoint.subtract(other.checkpoint);
    insert.subtract(other.insert);
    not_found.subtract(other.not_found);
    read.subtract(other.read);
    remove.subtract(other.remove);
    update.subtract(other.update);
    truncate.subtract(other.truncate);
}

void
Stats::track_latency(bool latency)
{
    checkpoint.track_latency(latency);
    insert.track_latency(latency);
    not_found.track_latency(latency);
    read.track_latency(latency);
    remove.track_latency(latency);
    update.track_latency(latency);
    truncate.track_latency(latency);
}

TableOptions::TableOptions()
    : key_size(0), value_size(0), value_compressibility(100), random_value(false), range(0),
      _options()
{
    _options.add_int(
      "key_size", key_size, "default size of the key, unless overridden by Key.size");
    _options.add_int(
      "value_size", value_size, "default size of the value, unless overridden by Value.size");
    _options.add_bool("random_value", random_value, "generate random content for the value");
    _options.add_bool("value_compressibility", value_compressibility,
      "How compressible the generated value should be");
    _options.add_int("range", range,
      "if zero, keys are inserted at the end and reads/updates are in the current range, if "
      "non-zero, inserts/reads/updates are at a random key between 0 and the given range");
}
TableOptions::TableOptions(const TableOptions &other)
    : key_size(other.key_size), value_size(other.value_size),
      value_compressibility(other.value_compressibility), random_value(other.random_value),
      range(other.range), _options(other._options)
{
}

Table::Table() : options(), _uri(), _internal(new TableInternal()) {}
Table::Table(const std::string &uri) : options(), _uri(uri), _internal(new TableInternal()) {}
Table::Table(const Table &other)
    : options(other.options), _uri(other._uri), _internal(new TableInternal(*other._internal))
{
}
Table::~Table()
{
    delete _internal;
}
Table &
Table::operator=(const Table &other)
{
    options = other.options;
    _uri = other._uri;
    *_internal = *other._internal;
    return (*this);
}

void
Table::describe(std::ostream &os) const
{
    os << "Table: " << _uri;
}

TableInternal::TableInternal() : _tint(0), _context_count(0) {}
TableInternal::TableInternal(const TableInternal &other)
    : _tint(other._tint), _context_count(other._context_count)
{
}

WorkloadOptions::WorkloadOptions()
    : max_latency(0), report_file("workload.stat"), report_interval(0), run_time(0),
      sample_file("monitor.json"), sample_interval_ms(0), max_idle_table_cycle(0), sample_rate(1),
      warmup(0), oldest_timestamp_lag(0.0), stable_timestamp_lag(0.0), timestamp_advance(0.0),
      max_idle_table_cycle_fatal(false), create_count(0), create_interval(0), create_prefix(""),
      create_target(0), create_trigger(0), drop_count(0), drop_interval(0), drop_target(0),
      drop_trigger(0), _options()
{
    _options.add_int("max_latency", max_latency,
      "prints warning if any latency measured exceeds this number of "
      "milliseconds. Requires sample_interval to be configured.");
    _options.add_int("report_interval", report_interval,
      "output throughput information every interval seconds, 0 to disable");
    _options.add_string("report_file", report_file,
      "file name for collecting run output, "
      "including output from the report_interval option. "
      "The file name is relative to the connection's home directory. "
      "When set to the empty string, stdout is used.");
    _options.add_int("run_time", run_time, "total workload seconds");
    _options.add_string("sample_file", sample_file,
      "file name for collecting latency output in a JSON-like format, "
      "enabled by the report_interval option. "
      "The file name is relative to the connection's home directory. "
      "When set to the empty string, no JSON is emitted.");
    _options.add_int("sample_interval_ms", sample_interval_ms,
      "performance logging every interval milliseconds, 0 to disable");
    _options.add_int("max_idle_table_cycle", max_idle_table_cycle,
      "maximum number of seconds a create or drop is allowed before aborting "
      "or printing a warning based on max_idle_table_cycle_fatal setting.");
    _options.add_int("sample_rate", sample_rate,
      "how often the latency of operations is measured. 1 for every operation, "
      "2 for every second operation, 3 for every third operation etc.");
    _options.add_int(
      "warmup", warmup, "how long to run the workload phase before starting measurements");
    _options.add_double("oldest_timestamp_lag", oldest_timestamp_lag,
      "how much lag to the oldest timestamp from epoch time");
    _options.add_double("stable_timestamp_lag", stable_timestamp_lag,
      "how much lag to the oldest timestamp from epoch time");
    _options.add_double("timestamp_advance", timestamp_advance,
      "how many seconds to wait before moving oldest and stable"
      "timestamp forward");
    _options.add_bool("max_idle_table_cycle_fatal", max_idle_table_cycle_fatal,
      "print warning (false) or abort (true) of max_idle_table_cycle failure");
    _options.add_int("create_interval", create_interval,
      "table creation frequency in seconds. The number of tables created is specified by"
      " the create_count setting");
    _options.add_int("create_count", create_count, "number of tables to create each time interval");
    _options.add_string(
      "create_prefix", create_prefix, "the prefix to prepend to the auto generated table names");
    _options.add_int("create_trigger", create_trigger,
      "if specified, start creating tables when the database drops below this size in MB");
    _options.add_int("create_target", create_target,
      "if specified, stop creating tables when the database exceeds this size in MB");
    _options.add_int("drop_interval", drop_interval,
      "table drop frequency in seconds. The number of tables dropped is specified by"
      " the drop_count setting");
    _options.add_int("drop_count", drop_count, "number of tables to drop each time interval");
    _options.add_int("drop_trigger", drop_trigger,
      "if specified, start dropping tables when the database exceeds this size in MB");
    _options.add_int("drop_target", drop_target,
      "if specified, stop dropping tables when the database drops below this size in MB");
}

WorkloadOptions::WorkloadOptions(const WorkloadOptions &other)
    : max_latency(other.max_latency), report_interval(other.report_interval),
      run_time(other.run_time), sample_interval_ms(other.sample_interval_ms),
      sample_rate(other.sample_rate), _options(other._options)
{
}

Workload::Workload(Context *context, const ThreadListWrapper &tlw)
    : options(), stats(), _context(context), _threads(tlw._threads)
{
    if (context == nullptr)
        THROW("Workload constructor requires a Context");
}

Workload::Workload(Context *context, const Thread &thread)
    : options(), stats(), _context(context), _threads()
{
    if (context == nullptr)
        THROW("Workload constructor requires a Context");
    _threads.push_back(thread);
}

Workload::Workload(const Workload &other)
    : options(other.options), stats(other.stats), _context(other._context), _threads(other._threads)
{
}

Workload &
Workload::operator=(const Workload &other)
{
    options = other.options;
    stats.assign(other.stats);
    *_context = *other._context;
    _threads = other._threads;
    return (*this);
}

int
Workload::run(WT_CONNECTION *conn)
{
    WorkloadRunner runner(this);
    return (runner.run(conn));
}

WorkloadRunner::WorkloadRunner(Workload *workload)
    : _workload(workload), _trunners(workload->_threads.size()), _report_out(&std::cout), _start(),
      stopping(false)
{
    ts_clear(_start);
}

int
WorkloadRunner::run(WT_CONNECTION *conn)
{
    WT_DECL_RET;
    WorkloadOptions *options = &_workload->options;

    _wt_home = conn->get_home(conn);

    if ((options->oldest_timestamp_lag > 0 || options->stable_timestamp_lag > 0) &&
      options->timestamp_advance < 0)
        THROW(
          "Workload.options.timestamp_advance must be positive if either "
          "Workload.options.oldest_timestamp_lag or Workload.options.stable_timestamp_lag is "
          "set");

    if (options->sample_interval_ms > 0 && options->sample_rate <= 0)
        THROW("Workload.options.sample_rate must be positive");

    std::ofstream report_out;
    if (!options->report_file.empty()) {
        open_report_file(report_out, options->report_file, "Workload.options.report_file");
        _report_out = &report_out;
    }

    WT_ERR(create_all(conn, _workload->_context));
    WT_ERR(open_all());
    WT_ERR(ThreadRunner::cross_check(_trunners));
    WT_ERR(run_all(conn));
err:
    // TODO: (void)close_all();
    _report_out = &std::cout;
    return (ret);
}

int
WorkloadRunner::open_all()
{
    for (size_t i = 0; i < _trunners.size(); i++) {
        WT_RET(_trunners[i].open_all());
    }
    return (0);
}

void
WorkloadRunner::open_report_file(
  std::ofstream &of, const std::string &filename, const std::string &desc)
{
    std::stringstream sstm;

    if (!_wt_home.empty())
        sstm << _wt_home << "/";
    sstm << filename;
    of.open(sstm.str().c_str(), std::fstream::app);
    if (!of)
        THROW_ERRNO(errno, desc << ": \"" << sstm.str() << "\" could not be opened");
}

int
WorkloadRunner::create_all(WT_CONNECTION *conn, Context *context)
{
    for (size_t i = 0; i < _trunners.size(); i++) {
        ThreadRunner *runner = &_trunners[i];
        std::stringstream sstm;
        Thread *thread = &_workload->_threads[i];
        if (thread->options.name.empty()) {
            sstm << "thread" << i;
            thread->options.name = sstm.str();
        }
        runner->_thread = thread;
        runner->_context = context;
        runner->_icontext = context->_internal;
        runner->_workload = _workload;
        runner->_wrunner = this;
        runner->_number = (uint32_t)i;
        // TODO: recover from partial failure here
        WT_RET(runner->create_all(conn));
    }
    WT_RET(context->_internal->create_all());
    return (0);
}

int
WorkloadRunner::close_all()
{
    for (size_t i = 0; i < _trunners.size(); i++)
        _trunners[i].close_all();

    return (0);
}

void
WorkloadRunner::get_stats(Stats *result)
{
    for (size_t i = 0; i < _trunners.size(); i++)
        result->add(_trunners[i]._stats);
}

void
WorkloadRunner::report(time_t interval, time_t totalsecs, Stats *prev_totals)
{
    std::ostream &out = *_report_out;
    Stats new_totals(prev_totals->track_latency());

    get_stats(&new_totals);
    Stats diff(new_totals);
    diff.subtract(*prev_totals);
    prev_totals->assign(new_totals);
    diff.report(out);
    out << " in " << interval << " secs (" << totalsecs << " total secs)" << std::endl;
}

void
WorkloadRunner::final_report(timespec &totalsecs)
{
    std::ostream &out = *_report_out;
    Stats *stats = &_workload->stats;

    stats->clear();
    stats->track_latency(_workload->options.sample_interval_ms > 0);

    get_stats(stats);
    stats->final_report(out, totalsecs);
    out << "Run completed: " << totalsecs << " seconds" << std::endl;
}

int
WorkloadRunner::run_all(WT_CONNECTION *conn)
{
    WT_DECL_RET;

    Stats counts(false);
    for (size_t i = 0; i < _trunners.size(); i++)
        _trunners[i].get_static_counts(counts);

    std::ostream &out = *_report_out;
    out << "Starting workload: " << _trunners.size() << " threads, ";
    counts.report(out);
    out << std::endl;

    // Start all threads
    WorkloadOptions *options = &_workload->options;
    Monitor monitor(*this);
    std::ofstream monitor_out;
    std::ofstream monitor_json;
    if (options->sample_interval_ms > 0) {
        open_report_file(monitor_out, "monitor", "monitor output file");
        monitor._out = &monitor_out;

        if (!options->sample_file.empty()) {
            open_report_file(monitor_json, options->sample_file, "sample JSON output file");
            monitor._json = &monitor_json;
        }

        if ((ret = pthread_create(&monitor._handle, nullptr, monitor_main, &monitor)) != 0) {
            std::cerr << "monitor thread failed err=" << ret << std::endl;
            return (ret);
        }
    }

    void *status;
    std::vector<pthread_t> thread_handles;
    for (size_t i = 0; i < _trunners.size(); i++) {
        pthread_t thandle;
        ThreadRunner *runner = &_trunners[i];
        runner->_stop = false;
        runner->_repeat = (options->run_time != 0);
        if ((ret = pthread_create(&thandle, nullptr, thread_runner_main, runner)) != 0) {
            std::cerr << "pthread_create failed err=" << ret << std::endl;
            std::cerr << "Stopping all threads." << std::endl;
            for (size_t j = 0; j < thread_handles.size(); j++) {
                _trunners[j]._stop = true;
                (void)pthread_join(thread_handles[j], &status);
                _trunners[j].close_all();
            }
            return (ret);
        }
        thread_handles.push_back(thandle);
    }

    // Start Timestamp increment thread
    pthread_t time_thandle;
    WorkloadRunnerConnection *runnerConnection = nullptr;
    if (options->oldest_timestamp_lag > 0 || options->stable_timestamp_lag > 0) {
        runnerConnection = new WorkloadRunnerConnection();
        runnerConnection->runner = this;
        runnerConnection->connection = conn;
        if ((ret = pthread_create(&time_thandle, nullptr, thread_workload, runnerConnection)) !=
          0) {
            std::cerr << "pthread_create failed err=" << ret << std::endl;
            delete runnerConnection;
            runnerConnection = nullptr;
            stopping = true;
        }
    }

    // Start Idle table cycle thread
    pthread_t idle_table_thandle;
    WorkloadRunnerConnection *createDropTableCycle = nullptr;
    if (options->max_idle_table_cycle > 0) {
        createDropTableCycle = new WorkloadRunnerConnection();
        createDropTableCycle->runner = this;
        createDropTableCycle->connection = conn;
        if ((ret = pthread_create(&idle_table_thandle, nullptr, thread_idle_table_cycle_workload,
               createDropTableCycle)) != 0) {
            std::cerr << "pthread_create failed err=" << ret << std::endl;
            delete createDropTableCycle;
            createDropTableCycle = nullptr;
            stopping = true;
        }
    }

    // Start a thread to create tables
    pthread_t tables_create_thandle;
    WorkloadRunnerConnection *tableCreate = nullptr;
    if (options->create_interval > 0) {
        if (options->create_count < 1) {
            std::cerr << "create_count needs to be greater than 0" << std::endl;
            stopping = true;
        } else if (options->create_target > 0 && options->create_trigger <= 0) {
            std::cerr << "Need to specify a create_trigger when setting a create_target."
                      << std::endl;
            stopping = true;
        } else if (options->create_trigger > 0 && options->create_target <= 0) {
            std::cerr << "Need to specify a create_target when setting a create_trigger."
                      << std::endl;
            stopping = true;
        } else if (options->create_trigger != 0 &&
          options->create_target < options->create_trigger) {
            std::cerr << "create_target should be greater than create_trigger." << std::endl;
            stopping = true;
        } else {
            tableCreate = new WorkloadRunnerConnection();
            tableCreate->runner = this;
            tableCreate->connection = conn;
            if ((ret = pthread_create(&tables_create_thandle, nullptr,
                   thread_tables_create_workload, tableCreate)) != 0) {
                std::cerr << "pthread_create failed err=" << ret << std::endl;
                delete tableCreate;
                tableCreate = nullptr;
                stopping = true;
            }
        }
    }

    // Start a thread to drop tables
    pthread_t tables_drop_thandle;
    WorkloadRunnerConnection *tableDrop = nullptr;
    if (options->drop_interval > 0) {
        if (options->drop_count < 1) {
            std::cerr << "drop_count needs to be greater than 0" << std::endl;
            stopping = true;
        } else if (options->drop_target > 0 && options->drop_trigger <= 0) {
            std::cerr << "Need to specify a drop_trigger when setting a drop_target." << std::endl;
            stopping = true;
        } else if (options->drop_trigger > 0 && options->drop_target <= 0) {
            std::cerr << "Need to specify a drop_target when setting a drop_trigger." << std::endl;
            stopping = true;
        } else if (options->drop_target != 0 && options->drop_trigger < options->drop_target) {
            std::cerr << "drop_trigger should be greater than drop_target." << std::endl;
            stopping = true;
        } else {
            tableDrop = new WorkloadRunnerConnection();
            tableDrop->runner = this;
            tableDrop->connection = conn;
            if ((ret = pthread_create(
                   &tables_drop_thandle, nullptr, thread_tables_drop_workload, tableDrop)) != 0) {
                std::cerr << "pthread_create failed err=" << ret << std::endl;
                delete tableDrop;
                tableDrop = nullptr;
                stopping = true;
            }
        }
    }

    timespec now;

    /* Don't run the test if any of the above pthread_create fails. */
    if (!stopping && ret == 0) {
        // Treat warmup separately from report interval so that if we have a
        // warmup period we clear and ignore stats after it ends.
        if (options->warmup != 0)
            sleep((unsigned int)options->warmup);

        // Clear stats after any warmup period completes.
        for (size_t i = 0; i < _trunners.size(); i++) {
            ThreadRunner *runner = &_trunners[i];
            runner->_stats.clear();
        }

        workgen_epoch(&_start);
        timespec end = _start + options->run_time;
        timespec next_report = _start + options->report_interval;

        // Let the test run, reporting as needed.
        Stats curstats(false);
        now = _start;
        while (now < end) {
            timespec sleep_amt;

            sleep_amt = end - now;
            if (next_report != 0) {
                timespec next_diff = next_report - now;
                if (next_diff < next_report)
                    sleep_amt = next_diff;
            }
            if (sleep_amt.tv_sec > 0)
                sleep((unsigned int)sleep_amt.tv_sec);
            else
                usleep((useconds_t)((sleep_amt.tv_nsec + 999) / 1000));

            workgen_epoch(&now);
            if (now >= next_report && now < end && options->report_interval != 0) {
                report(options->report_interval, (now - _start).tv_sec, &curstats);
                while (now >= next_report)
                    next_report += options->report_interval;
            }
        }
    }

    // signal all threads to stop.
    if (options->run_time != 0)
        for (size_t i = 0; i < _trunners.size(); i++)
            _trunners[i]._stop = true;
    if (options->sample_interval_ms > 0)
        monitor._stop = true;

    // Signal timestamp and idle table cycle thread to stop.
    stopping = true;

    // wait for all threads
    WorkgenException *exception = nullptr;
    for (size_t i = 0; i < _trunners.size(); i++) {
        WT_TRET(pthread_join(thread_handles[i], &status));
        if (_trunners[i]._errno != 0)
            VERBOSE(_trunners[i], "Thread " << i << " has errno " << _trunners[i]._errno);
        WT_TRET(_trunners[i]._errno);
        _trunners[i].close_all();
        if (exception == nullptr && !_trunners[i]._exception._str.empty())
            exception = &_trunners[i]._exception;
    }

    // Wait for the time increment thread
    if (runnerConnection != nullptr) {
        WT_TRET(pthread_join(time_thandle, &status));
        delete runnerConnection;
    }

    // Wait for the idle table cycle thread.
    if (createDropTableCycle != nullptr) {
        WT_TRET(pthread_join(idle_table_thandle, &status));
        delete createDropTableCycle;
    }

    // Wait for the table create table thread.
    if (tableCreate != nullptr) {
        WT_TRET(pthread_join(tables_create_thandle, &status));
        delete tableCreate;
    }

    // Wait for the table drop table thread.
    if (tableDrop != nullptr) {
        WT_TRET(pthread_join(tables_drop_thandle, &status));
        delete tableDrop;
    }

    workgen_epoch(&now);
    if (options->sample_interval_ms > 0) {
        WT_TRET(pthread_join(monitor._handle, &status));
        if (monitor._errno != 0)
            std::cerr << "Monitor thread has errno " << monitor._errno << std::endl;
        if (exception == nullptr && !monitor._exception._str.empty())
            exception = &monitor._exception;

        monitor_out.close();
        if (!options->sample_file.empty())
            monitor_json.close();
    }

    // issue the final report
    timespec finalsecs = now - _start;
    final_report(finalsecs);

    if (ret != 0)
        std::cerr << "run_all failed err=" << ret << std::endl;
    (*_report_out) << std::endl;
    if (exception != nullptr)
        throw *exception;
    return (ret);
}

} // namespace workgen<|MERGE_RESOLUTION|>--- conflicted
+++ resolved
@@ -690,15 +690,9 @@
 }
 
 ContextInternal::ContextInternal()
-<<<<<<< HEAD
-    : _tint(), _table_names(), _table_runtime(nullptr), _runtime_alloced(0), _tint_last(0),
-      _dyn_tint(), _dyn_table_names(), _dyn_table_runtime(), _dyn_tint_last(0), _context_count(0),
-      _dyn_mutex(new std::mutex())
-=======
     : _tint(), _table_names(), _table_runtime(), _tint_last(0), _dyn_tint(), _dyn_table_names(),
-      _dyn_table_runtime(), _dyn_tint_last(0), _dyn_table_in_use(), _dyn_tables_delete(),
-      _context_count(0), _dyn_mutex(new std::mutex())
->>>>>>> 92360c7a
+      _dyn_table_runtime(), _dyn_tint_last(0), _context_count(0), _dyn_mutex(new std::mutex())
+
 {
     uint32_t count = workgen_atomic_add32(&context_count, 1);
     if (count != 1)
