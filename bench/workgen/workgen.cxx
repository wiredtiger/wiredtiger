/*-
 * Public Domain 2014-2018 MongoDB, Inc.
 * Public Domain 2008-2014 WiredTiger, Inc.
 *
 * This is free and unencumbered software released into the public domain.
 *
 * Anyone is free to copy, modify, publish, use, compile, sell, or
 * distribute this software, either in source code form or as a compiled
 * binary, for any purpose, commercial or non-commercial, and by any
 * means.
 *
 * In jurisdictions that recognize copyright laws, the author or authors
 * of this software dedicate any and all copyright interest in the
 * software to the public domain. We make this dedication for the benefit
 * of the public at large and to the detriment of our heirs and
 * successors. We intend this dedication to be an overt act of
 * relinquishment in perpetuity of all present and future rights to this
 * software under copyright law.
 *
 * THE SOFTWARE IS PROVIDED "AS IS", WITHOUT WARRANTY OF ANY KIND,
 * EXPRESS OR IMPLIED, INCLUDING BUT NOT LIMITED TO THE WARRANTIES OF
 * MERCHANTABILITY, FITNESS FOR A PARTICULAR PURPOSE AND NONINFRINGEMENT.
 * IN NO EVENT SHALL THE AUTHORS BE LIABLE FOR ANY CLAIM, DAMAGES OR
 * OTHER LIABILITY, WHETHER IN AN ACTION OF CONTRACT, TORT OR OTHERWISE,
 * ARISING FROM, OUT OF OR IN CONNECTION WITH THE SOFTWARE OR THE USE OR
 * OTHER DEALINGS IN THE SOFTWARE.
 */

#define __STDC_LIMIT_MACROS   // needed to get UINT64_MAX in C++
#include <iomanip>
#include <iostream>
#include <fstream>
#include <sstream>
#include "wiredtiger.h"
#include "workgen.h"
#include "workgen_int.h"
#include "workgen_time.h"
extern "C" {
// Include some specific WT files, as some files included by wt_internal.h
// have some C-ism's that don't work in C++.
#include <pthread.h>
#include <string.h>
#include <stdint.h>
#include <stdlib.h>
#include <unistd.h>
#include <errno.h>
#include <math.h>
#include "error.h"
#include "misc.h"
}

#define LATENCY_US_BUCKETS 1000
#define LATENCY_MS_BUCKETS 1000
#define LATENCY_SEC_BUCKETS 100

#define THROTTLE_PER_SEC  20     // times per sec we will throttle

#define MIN(a, b)        ((a) < (b) ? (a) : (b))
#define MAX(a, b)        ((a) < (b) ? (b) : (a))
#define TIMESPEC_DOUBLE(ts)    ((double)(ts).tv_sec + ts.tv_nsec * 0.000000001)
#define PCT(n, total)        ((total) == 0 ? 0 : ((n) * 100) / (total))
#define OPS_PER_SEC(ops, ts)    (int) ((ts) == 0 ? 0.0 : \
    (ops) / TIMESPEC_DOUBLE(ts))

// Get the value of a STL container, even if it is not present
#define CONTAINER_VALUE(container, idx, dfault)   \
    (((container).count(idx) > 0) ? (container)[idx] : (dfault))

#define CROSS_USAGE(a, b)                                               \
    (((a & USAGE_READ) != 0 && (b & USAGE_WRITE) != 0) ||               \
     ((a & USAGE_WRITE) != 0 && (b & USAGE_READ) != 0))

#define ASSERT(cond)                                                    \
    do {                                                                \
        if (!(cond)) {                                                  \
            fprintf(stderr, "%s:%d: ASSERT failed: %s\n",               \
                    __FILE__, __LINE__, #cond);                         \
            abort();                                                    \
        }                                                               \
    } while(0)

#define THROW_ERRNO(e, args)                                            \
    do {                                                                \
        std::stringstream __sstm;                                       \
        __sstm << args;                                                 \
        WorkgenException __wge(e, __sstm.str().c_str());                \
        throw(__wge);                                                   \
    } while(0)

#define THROW(args)   THROW_ERRNO(0, args)

#define VERBOSE(runner, args)                                           \
    do {                                                                \
        if ((runner)._context->_verbose)                                \
            std::cout << args << std::endl;                             \
    } while(0)

#define OP_HAS_VALUE(op)                                                \
    ((op)->_optype == Operation::OP_INSERT ||                           \
      (op)->_optype == Operation::OP_UPDATE)

namespace workgen {

// The number of contexts.  Normally there is one context created, but it will
// be possible to use several eventually.  More than one is not yet
// implemented, but we must at least guard against the caller creating more
// than one.
static uint32_t context_count = 0;

static void *thread_runner_main(void *arg) {
    ThreadRunner *runner = (ThreadRunner *)arg;
    try {
        runner->_errno = runner->run();
    } catch (WorkgenException &wge) {
        runner->_exception = wge;
    }
    return (NULL);
}

static void *monitor_main(void *arg) {
    Monitor *monitor = (Monitor *)arg;
    try {
        monitor->_errno = monitor->run();
    } catch (WorkgenException &wge) {
        monitor->_exception = wge;
    }
    return (NULL);
}

// Exponentiate (like the pow function), except that it returns an exact
// integral 64 bit value, and if it overflows, returns the maximum possible
// value for the return type.
static uint64_t power64(int base, int exp) {
    uint64_t last, result;

    result = 1;
    for (int i = 0; i < exp; i++) {
        last = result;
        result *= base;
        if (result < last)
            return UINT64_MAX;
    }
    return result;
}

OptionsList::OptionsList() : _option_map() {}
OptionsList::OptionsList(const OptionsList &other) :
    _option_map(other._option_map) {}

void OptionsList::add_option(const char *name, const std::string typestr,
  const char *desc) {
    TypeDescPair pair(typestr, desc);
    _option_map[name] = pair;
}

void OptionsList::add_int(const char *name, int default_value,
  const char *desc) {
    std::stringstream sstm;
    sstm << "int, default=" << default_value;
    add_option(name, sstm.str(), desc);
}

void OptionsList::add_bool(const char *name, bool default_value,
  const char *desc) {
    std::stringstream sstm;
    sstm << "boolean, default=" << (default_value ? "true" : "false");
    add_option(name, sstm.str(), desc);
}

void OptionsList::add_double(const char *name, double default_value,
  const char *desc) {
    std::stringstream sstm;
    sstm << "double, default=" << default_value;
    add_option(name, sstm.str(), desc);
}

void OptionsList::add_string(const char *name,
  const std::string &default_value, const char *desc) {
    std::stringstream sstm;
    sstm << "string, default=\"" << default_value << "\"";
    add_option(name, sstm.str(), desc);
}

static void
pretty_print(const char *p, const char *indent, std::stringstream &sstm)
{
    const char *t;

    for (;; p = t + 1) {
        if (strlen(p) <= 70)
            break;
        for (t = p + 70; t > p && *t != ' '; --t)
            ;
        if (t == p)            /* No spaces? */
            break;
        if (indent != NULL)
            sstm << indent;
        std::string line(p, (size_t)(t - p));
        sstm << line << std::endl;
    }
    if (*p != '\0') {
        if (indent != NULL)
            sstm << indent;
        sstm << p << std::endl;
    }
}

std::string OptionsList::help() const {
    std::stringstream sstm;
    for (std::map<std::string, TypeDescPair>::const_iterator i =
         _option_map.begin(); i != _option_map.end(); i++) {
        sstm << i->first << " (" << i->second.first << ")" << std::endl;
        pretty_print(i->second.second.c_str(), "\t", sstm);
    }
    return sstm.str();
}

std::string OptionsList::help_description(const char *option_name) const {
    const std::string key(option_name);
    if (_option_map.count(key) == 0)
        return (std::string(""));
    else
        return (_option_map.find(key)->second.second);
}

std::string OptionsList::help_type(const char *option_name) const {
    const std::string key(option_name);
    if (_option_map.count(key) == 0)
        return std::string("");
    else
        return (_option_map.find(key)->second.first);
}

Context::Context() : _verbose(false), _internal(new ContextInternal()) {}
Context::~Context() { delete _internal; }
Context& Context::operator=(const Context &other) {
    _verbose = other._verbose;
    *_internal = *other._internal;
    return (*this);
}

ContextInternal::ContextInternal() : _tint(), _table_names(),
    _table_runtime(NULL), _runtime_alloced(0), _tint_last(0),
    _context_count(0) {
    uint32_t count;
    if ((count = workgen_atomic_add32(&context_count, 1)) != 1)
        THROW("multiple Contexts not supported");
    _context_count = count;
}

ContextInternal::~ContextInternal() {
    if (_table_runtime != NULL)
        delete _table_runtime;
}

int ContextInternal::create_all() {
    if (_runtime_alloced < _tint_last) {
        // The array references are 1-based, we'll waste one entry.
        TableRuntime *new_table_runtime = new TableRuntime[_tint_last + 1];
        for (uint32_t i = 0; i < _runtime_alloced; i++)
            new_table_runtime[i + 1] = _table_runtime[i + 1];
        delete _table_runtime;
        _table_runtime = new_table_runtime;
        _runtime_alloced = _tint_last;
    }
    return (0);
}

Monitor::Monitor(WorkloadRunner &wrunner) :
    _errno(0), _exception(), _wrunner(wrunner), _stop(false), _handle(),
    _out(NULL), _json(NULL) {}
Monitor::~Monitor() {}

int Monitor::run() {
    struct timespec t;
    struct tm *tm, _tm;
    char time_buf[64], version[100];
    Stats prev_totals;
    WorkloadOptions *options = &_wrunner._workload->options;
    uint64_t latency_max = (uint64_t)options->max_latency;
    size_t buf_size;
    bool first;

    (*_out) << "#time,"
            << "totalsec,"
            << "read ops per second,"
            << "insert ops per second,"
            << "update ops per second,"
            << "checkpoints,"
            << "read average latency(uS),"
            << "read minimum latency(uS),"
            << "read maximum latency(uS),"
            << "insert average latency(uS),"
            << "insert min latency(uS),"
            << "insert maximum latency(uS),"
            << "update average latency(uS),"
            << "update min latency(uS),"
            << "update maximum latency(uS)"
            << std::endl;

    first = true;
    workgen_version(version, sizeof(version));
    Stats prev_interval;
    // The whole and fractional part of sample_interval are broken down.
    int sample_secs = (int)options->sample_interval;
    useconds_t sample_usecs = (useconds_t)
      sec_to_us(options->sample_interval - sample_secs);

    while (!_stop) {
        int waitsecs;
        useconds_t waitusecs;

        if (first && options->warmup > 0) {
            waitsecs = options->warmup;
            waitusecs = 0;
        } else {
            waitsecs = sample_secs;
            waitusecs = sample_usecs;
        }
        for (int i = 0; i < waitsecs && !_stop; i++)
            sleep(1);
        if (_stop)
            break;
        if (waitusecs > 0)
            usleep(waitusecs);
        if (_stop)
            break;

        workgen_epoch(&t);
        tm = localtime_r(&t.tv_sec, &_tm);
        (void)strftime(time_buf, sizeof(time_buf), "%b %d %H:%M:%S", tm);

        Stats new_totals(true);
        for (std::vector<ThreadRunner>::iterator tr =
          _wrunner._trunners.begin(); tr != _wrunner._trunners.end(); tr++)
            new_totals.add(tr->_stats, true);
        Stats interval(new_totals);
        interval.subtract(prev_totals);

        double interval_secs = options->sample_interval;
        uint64_t cur_reads = (uint64_t)(interval.read.ops / interval_secs);
        uint64_t cur_inserts = (uint64_t)(interval.insert.ops / interval_secs);
        uint64_t cur_updates = (uint64_t)(interval.update.ops / interval_secs);
        bool checkpointing = new_totals.checkpoint.ops_in_progress > 0 ||
          interval.checkpoint.ops > 0;

        uint64_t totalsec = ts_sec(t - _wrunner._start);
        (*_out) << time_buf
                << "," << totalsec
                << "," << cur_reads
                << "," << cur_inserts
                << "," << cur_updates
                << "," << (checkpointing ? 'Y' : 'N')
                << "," << interval.read.average_latency()
                << "," << interval.read.min_latency
                << "," << interval.read.max_latency
                << "," << interval.insert.average_latency()
                << "," << interval.insert.min_latency
                << "," << interval.insert.max_latency
                << "," << interval.update.average_latency()
                << "," << interval.update.min_latency
                << "," << interval.update.max_latency
                << std::endl;

        if (_json != NULL) {
#define    WORKGEN_TIMESTAMP_JSON        "%Y-%m-%dT%H:%M:%S"
            buf_size = strftime(time_buf, sizeof(time_buf),
              WORKGEN_TIMESTAMP_JSON, tm);
            ASSERT(buf_size <= sizeof(time_buf));
            snprintf(&time_buf[buf_size], sizeof(time_buf) - buf_size,
              ".%03.3" PRIu64 "Z", ns_to_ms(t.tv_nsec));

            // Note: we could allow this to be configurable.
            int percentiles[4] = {50, 95, 99, 0};

#define TRACK_JSON(f, name, t, percentiles, extra)                         \
            do {                                                           \
                int _i;                                                    \
                (f) << "\"" << (name) << "\":{" << extra                   \
<<<<<<< HEAD
                    << "\"ops per sec\":"                                  \
                    << (uint64_t)((t).ops / interval_secs)                 \
=======
                    << "\"ops per sec\":" << ((t).ops / interval_secs)     \
                    << ",\"rollbacks\":" << ((t).rollbacks)                \
>>>>>>> 9c37c6d7
                    << ",\"average latency\":" << (t).average_latency()    \
                    << ",\"min latency\":" << (t).min_latency              \
                    << ",\"max latency\":" << (t).max_latency;             \
                for (_i = 0; (percentiles)[_i] != 0; _i++)                 \
                    (f) << ",\"" << (percentiles)[_i] << "% latency\":"    \
                        << (t).percentile_latency(percentiles[_i]);        \
                (f) << "}";                                                \
            } while(0)

            (*_json) << "{";
            if (first) {
                (*_json) << "\"version\":\"" << version << "\",";
                first = false;
            }
            (*_json) << "\"localTime\":\"" << time_buf
                     << "\",\"workgen\":{";
            TRACK_JSON(*_json, "read", interval.read, percentiles, "");
            (*_json) << ",";
            TRACK_JSON(*_json, "insert", interval.insert, percentiles, "");
            (*_json) << ",";
            TRACK_JSON(*_json, "update", interval.update, percentiles, "");
            (*_json) << ",";
            TRACK_JSON(*_json, "checkpoint", interval.checkpoint, percentiles,
              "\"active\":" << (checkpointing ? "1," : "0,"));
            (*_json) << "}}" << std::endl;
        }

        uint64_t read_max = interval.read.max_latency;
        uint64_t insert_max = interval.read.max_latency;
        uint64_t update_max = interval.read.max_latency;

        if (latency_max != 0 &&
          (read_max > latency_max || insert_max > latency_max ||
          update_max > latency_max)) {
            std::cerr << "WARNING: max latency exceeded:"
                      << " threshold " << latency_max
                      << " read max " << read_max
                      << " insert max " << insert_max
                      << " update max " << update_max << std::endl;
        }

        prev_interval.assign(interval);
        prev_totals.assign(new_totals);
    }
    return (0);
}

ParetoOptions ParetoOptions::DEFAULT;
ParetoOptions::ParetoOptions(int param_arg) : param(param_arg), range_low(0.0),
    range_high(1.0), _options() {
    _options.add_int("param", param,
      "0 is disabled, otherwise a range from 1 (most aggressive) to "
      "100 (least aggressive)");
    _options.add_double("range_low", range_low,
      "between 0.0 and 1.0, starting range of the pareto distribution");
    _options.add_double("range_high", range_high,
      "between 0.0 and 1.0, ending range of the pareto distribution");
}
ParetoOptions::ParetoOptions(const ParetoOptions &other) :
    param(other.param), range_low(other.range_low),
    range_high(other.range_high), _options(other._options) {}
ParetoOptions::~ParetoOptions() {}

ThreadRunner::ThreadRunner() :
    _errno(0), _exception(), _thread(NULL), _context(NULL), _icontext(NULL),
    _workload(NULL), _wrunner(NULL), _rand_state(NULL),
    _throttle(NULL), _throttle_ops(0), _throttle_limit(0),
    _in_transaction(false), _number(0), _stats(false), _table_usage(),
    _cursors(NULL), _stop(false), _session(NULL), _keybuf(NULL),
    _valuebuf(NULL), _repeat(false) {
}

ThreadRunner::~ThreadRunner() {
    free_all();
}

int ThreadRunner::create_all(WT_CONNECTION *conn) {
    size_t keysize, valuesize;

    WT_RET(close_all());
    ASSERT(_session == NULL);
    WT_RET(conn->open_session(conn, NULL, NULL, &_session));
    _table_usage.clear();
    _stats.track_latency(_workload->options.sample_interval > 0);
    WT_RET(workgen_random_alloc(_session, &_rand_state));
    _throttle_ops = 0;
    _throttle_limit = 0;
    _in_transaction = 0;
    keysize = 1;
    valuesize = 1;
    op_create_all(&_thread->_op, keysize, valuesize);
    _keybuf = new char[keysize];
    _valuebuf = new char[valuesize];
    _keybuf[keysize - 1] = '\0';
    _valuebuf[valuesize - 1] = '\0';
    return (0);
}

int ThreadRunner::open_all() {
    typedef WT_CURSOR *WT_CURSOR_PTR;
    if (_cursors != NULL)
        delete _cursors;
    _cursors = new WT_CURSOR_PTR[_icontext->_tint_last + 1];
    memset(_cursors, 0, sizeof (WT_CURSOR *) * (_icontext->_tint_last + 1));
    for (std::map<uint32_t, uint32_t>::iterator i = _table_usage.begin();
         i != _table_usage.end(); i++) {
        uint32_t tindex = i->first;
        const char *uri = _icontext->_table_names[tindex].c_str();
        WT_RET(_session->open_cursor(_session, uri, NULL, NULL,
          &_cursors[tindex]));
    }
    return (0);
}

int ThreadRunner::close_all() {
    if (_throttle != NULL) {
        delete _throttle;
        _throttle = NULL;
    }
    if (_session != NULL) {
        WT_RET(_session->close(_session, NULL));
        _session = NULL;
    }
    free_all();
    return (0);
}

void ThreadRunner::free_all() {
    if (_rand_state != NULL) {
        workgen_random_free(_rand_state);
        _rand_state = NULL;
    }
    if (_cursors != NULL) {
        delete _cursors;
        _cursors = NULL;
    }
    if (_keybuf != NULL) {
        delete _keybuf;
        _keybuf = NULL;
    }
    if (_valuebuf != NULL) {
        delete _valuebuf;
        _valuebuf = NULL;
    }
}

int ThreadRunner::cross_check(std::vector<ThreadRunner> &runners) {
    std::map<uint32_t, uint32_t> usage;

    // Determine which tables have cross usage
    for (std::vector<ThreadRunner>::iterator r = runners.begin();
      r != runners.end(); r++) {
        for (std::map<uint32_t, uint32_t>::iterator i = r->_table_usage.begin();
          i != r->_table_usage.end(); i++) {
            uint32_t tindex = i->first;
            uint32_t thisusage = i->second;
            uint32_t curusage = CONTAINER_VALUE(usage, tindex, 0);
            if (CROSS_USAGE(curusage, thisusage))
                curusage |= USAGE_MIXED;
            usage[tindex] = curusage;
        }
    }
    for (std::map<uint32_t, uint32_t>::iterator i = usage.begin();
         i != usage.end(); i++) {
        if ((i->second & USAGE_MIXED) != 0) {
            for (std::vector<ThreadRunner>::iterator r = runners.begin();
                 r != runners.end(); r++) {
                r->_table_usage[i->first] |= USAGE_MIXED;
            }
        }
    }
    return (0);
}

int ThreadRunner::run() {
    WT_DECL_RET;
    ThreadOptions *options = &_thread->options;
    std::string name = options->name;

    VERBOSE(*this, "thread " << name << " running");
    if (options->throttle != 0) {
        _throttle = new Throttle(*this, options->throttle,
          options->throttle_burst);
    }
    for (int cnt = 0; !_stop && (_repeat || cnt < 1) && ret == 0; cnt++)
        WT_ERR(op_run(&_thread->_op));

err:
#ifdef _DEBUG
    {
        std::string messages = this->get_debug();
        if (!messages.empty())
            std::cerr << "DEBUG (thread " << name << "): "
                      << messages << std::endl;
    }
#endif
    if (ret != 0)
        std::cerr << "thread " << name << " failed err=" << ret << std::endl;
    VERBOSE(*this, "thread " << name << "finished");
    return (ret);
}

void ThreadRunner::get_static_counts(Stats &stats) {
    _thread->_op.get_static_counts(stats, 1);
}

void ThreadRunner::op_create_all(Operation *op, size_t &keysize,
  size_t &valuesize) {
    tint_t tint;

    op->create_all();
    if (op->is_table_op()) {
        op->kv_compute_max(true, false);
        if (OP_HAS_VALUE(op))
            op->kv_compute_max(false, op->_table.options.random_value);
        if (op->_key._keytype == Key::KEYGEN_PARETO &&
          op->_key._pareto.param == 0)
            THROW("Key._pareto value must be set if KEYGEN_PARETO specified");
        op->kv_size_buffer(true, keysize);
        op->kv_size_buffer(false, valuesize);

        // Note: to support multiple contexts we'd need a generation
        // count whenever we execute.
        if (op->_table._internal->_context_count != 0 &&
          op->_table._internal->_context_count != _icontext->_context_count)
            THROW("multiple Contexts not supported");
        if ((tint = op->_table._internal->_tint) == 0) {
            std::string uri = op->_table._uri;

            // We are single threaded in this function, so do not have
            // to worry about locking.
            if (_icontext->_tint.count(uri) == 0) {
                // TODO: don't use atomic add, it's overkill.
                tint = workgen_atomic_add32(&_icontext->_tint_last, 1);
                _icontext->_tint[uri] = tint;
                _icontext->_table_names[tint] = uri;
            } else
                tint = _icontext->_tint[uri];
            op->_table._internal->_tint = tint;
        }
        uint32_t usage_flags = CONTAINER_VALUE(_table_usage,
          op->_table._internal->_tint, 0);
        if (op->_optype == Operation::OP_SEARCH)
            usage_flags |= ThreadRunner::USAGE_READ;
        else
            usage_flags |= ThreadRunner::USAGE_WRITE;
        _table_usage[op->_table._internal->_tint] = usage_flags;
    }
    if (op->_group != NULL)
        for (std::vector<Operation>::iterator i = op->_group->begin();
            i != op->_group->end(); i++)
            op_create_all(&*i, keysize, valuesize);
}


#define    PARETO_SHAPE    1.5

// Return a value within the interval [ 0, recno_max )
// that is weighted toward lower numbers with pareto_param at 0 (the minimum),
// and more evenly distributed with pareto_param at 100 (the maximum).
//
static uint64_t
pareto_calculation(uint32_t randint, uint64_t recno_max,
  ParetoOptions &pareto) {
    double S1, S2, U;
    uint32_t result;
    double r;

    r = (double)randint;
    if (pareto.range_high != 1.0 || pareto.range_low != 0.0) {
        if (pareto.range_high <= pareto.range_low ||
          pareto.range_high > 1.0 || pareto.range_low < 0.0)
            THROW("Pareto illegal range");
        r = (pareto.range_low * (double)UINT32_MAX) +
          r * (pareto.range_high - pareto.range_low);
    }
    S1 = (-1 / PARETO_SHAPE);
    S2 = recno_max * (pareto.param / 100.0) * (PARETO_SHAPE - 1);
    U = 1 - r / (double)UINT32_MAX;    // interval [0, 1)
    result = (uint64_t)((pow(U, S1) - 1) * S2);

    // This Pareto calculation chooses out of range values less than 20%
    // of the time, depending on pareto_param.  For param of 0, it is
    // never out of range, for param of 100, 19.2%. For the default
    // pareto_param of 20, it will be out of range 2.7% of the time.
    // Out of range values are channelled into the first key,
    // making it "hot".  Unfortunately, that means that using a higher
    // param can get a lot lumped into the first bucket.
    //
    // XXX This matches the behavior of wtperf, we may consider instead
    // retrying (modifying the random number) until we get a good value.
    //
    if (result > recno_max)
        result = 0;
    return (result);
}

uint64_t ThreadRunner::op_get_key_recno(Operation *op, uint64_t range,
  tint_t tint) {
    uint64_t recno_count;
    uint32_t rval;

    (void)op;
    if (range > 0)
        recno_count = range;
    else
        recno_count = _icontext->_table_runtime[tint]._max_recno;
    if (recno_count == 0)
        // The file has no entries, returning 0 forces a WT_NOTFOUND return.
        return (0);
    rval = random_value();
    if (op->_key._keytype == Key::KEYGEN_PARETO)
        rval = pareto_calculation(rval, recno_count, op->_key._pareto);
    return (rval % recno_count + 1);  // recnos are one-based.
}

int ThreadRunner::op_run(Operation *op) {
    Track *track;
    tint_t tint = op->_table._internal->_tint;
    WT_CURSOR *cursor;
    WT_DECL_RET;
    uint64_t recno;
    uint64_t range;
    bool measure_latency, own_cursor, retry_op;

    track = NULL;
    cursor = NULL;
    recno = 0;
    own_cursor = false;
    retry_op = true;
    range = op->_table.options.range;
    if (_throttle != NULL) {
        if (_throttle_ops >= _throttle_limit && !_in_transaction) {
            WT_ERR(_throttle->throttle(_throttle_ops,
              &_throttle_limit));
            _throttle_ops = 0;
        }
        if (op->is_table_op())
            ++_throttle_ops;
    }

    // A potential race: thread1 is inserting, and increments
    // Context->_recno[] for fileX.wt. thread2 is doing one of
    // remove/search/update and grabs the new value of Context->_recno[]
    // for fileX.wt.  thread2 randomly chooses the highest recno (which
    // has not yet been inserted by thread1), and when it accesses
    // the record will get WT_NOTFOUND.  It should be somewhat rare
    // (and most likely when the threads are first beginning).  Any
    // WT_NOTFOUND returns are allowed and get their own statistic bumped.
    switch (op->_optype) {
    case Operation::OP_CHECKPOINT:
        recno = 0;
        track = &_stats.checkpoint;
        break;
    case Operation::OP_INSERT:
        track = &_stats.insert;
        if (op->_key._keytype == Key::KEYGEN_APPEND ||
          op->_key._keytype == Key::KEYGEN_AUTO)
            recno = workgen_atomic_add64(
              &_icontext->_table_runtime[tint]._max_recno, 1);
        else
            recno = op_get_key_recno(op, range, tint);
        break;
    case Operation::OP_LOG_FLUSH:
    case Operation::OP_NONE:
    case Operation::OP_NOOP:
        recno = 0;
        break;
    case Operation::OP_REMOVE:
        track = &_stats.remove;
        recno = op_get_key_recno(op, range, tint);
        break;
    case Operation::OP_SEARCH:
        track = &_stats.read;
        recno = op_get_key_recno(op, range, tint);
        break;
    case Operation::OP_UPDATE:
        track = &_stats.update;
        recno = op_get_key_recno(op, range, tint);
        break;
    case Operation::OP_SLEEP:
        recno = 0;
        break;
    }
    if ((op->_internal->_flags & WORKGEN_OP_REOPEN) != 0) {
        WT_ERR(_session->open_cursor(_session, op->_table._uri.c_str(), NULL,
          NULL, &cursor));
        own_cursor = true;
    } else
        cursor = _cursors[tint];

    measure_latency = track != NULL && track->ops != 0 &&
      track->track_latency() &&
      (track->ops % _workload->options.sample_rate == 0);

    VERBOSE(*this, "OP " << op->_optype << " " << op->_table._uri.c_str() << ", recno=" << recno);
    timespec start;
    if (measure_latency)
        workgen_epoch(&start);
    // Whether or not we are measuring latency, we track how many operations
    // are in progress, or that complete.
    if (track != NULL)
        track->begin();

    // Set up the key and value first, outside the transaction which may
    // be retried.
    if (op->is_table_op()) {
        op->kv_gen(this, true, 100, recno, _keybuf);
        cursor->set_key(cursor, _keybuf);
        if (OP_HAS_VALUE(op)) {
            uint64_t compressibility = op->_table.options.random_value ?
                0 : op->_table.options.value_compressibility;
            op->kv_gen(this, false, compressibility, recno, _valuebuf);
            cursor->set_value(cursor, _valuebuf);
        }
    }
    // Retry on rollback until success.
    while (retry_op) {
        if (op->_transaction != NULL) {
            if (_in_transaction)
                THROW("nested transactions not supported");
            WT_ERR(_session->begin_transaction(_session,
              op->_transaction->_begin_config.c_str()));
            _in_transaction = true;
        }
        if (op->is_table_op()) {
            switch (op->_optype) {
            case Operation::OP_INSERT:
                ret = cursor->insert(cursor);
                break;
            case Operation::OP_REMOVE:
                ret = cursor->remove(cursor);
                if (ret == WT_NOTFOUND)
                    ret = 0;
                break;
            case Operation::OP_SEARCH:
                ret = cursor->search(cursor);
                if (ret == WT_NOTFOUND) {
                    ret = 0;
                    track = &_stats.not_found;
                }
                break;
            case Operation::OP_UPDATE:
                ret = cursor->update(cursor);
                if (ret == WT_NOTFOUND)
                    ret = 0;
                break;
            default:
                ASSERT(false);
            }
            // Assume success and no retry unless ROLLBACK.
            retry_op = false;
            if (ret != 0 && ret != WT_ROLLBACK)
                WT_ERR(ret);
            if (ret == 0)
                cursor->reset(cursor);
            else {
                retry_op = true;
                track->rollbacks++;
                WT_ERR(_session->rollback_transaction(_session, NULL));
                _in_transaction = false;
                ret = 0;
            }
        } else {
            // Never retry on an internal op.
            retry_op = false;
            WT_ERR(op->_internal->run(this, _session));
        }
    }

    if (measure_latency) {
        timespec stop;
        workgen_epoch(&stop);
        track->complete_with_latency(ts_us(stop - start));
    } else if (track != NULL)
        track->complete();

    if (op->_group != NULL)
        VERBOSE(*this, "GROUP operation " << op->_repeatgroup << " times");
        for (int count = 0; !_stop && count < op->_repeatgroup; count++)
            for (std::vector<Operation>::iterator i = op->_group->begin();
              i != op->_group->end(); i++)
                WT_ERR(op_run(&*i));
err:
    if (own_cursor)
        WT_TRET(cursor->close(cursor));
    if (op->_transaction != NULL) {
        if (ret != 0 || op->_transaction->_rollback)
            WT_TRET(_session->rollback_transaction(_session, NULL));
        else if (_in_transaction)
            ret = _session->commit_transaction(_session,
              op->_transaction->_commit_config.c_str());
        _in_transaction = false;
    }
    return (ret);
}

#ifdef _DEBUG
std::string ThreadRunner::get_debug() {
    return (_debug_messages.str());
}
#endif

uint32_t ThreadRunner::random_value() {
    return (workgen_random(_rand_state));
}

// Generate a random 32-bit value then return a float value equally distributed
// between -1.0 and 1.0.
float ThreadRunner::random_signed() {
    uint32_t r = random_value();
    int sign = ((r & 0x1) == 0 ? 1 : -1);
    return (((float)r * sign) / UINT32_MAX);
}

Throttle::Throttle(ThreadRunner &runner, double throttle,
    double throttle_burst) : _runner(runner), _throttle(throttle),
    _burst(throttle_burst), _next_div(), _ops_delta(0), _ops_prev(0),
    _ops_per_div(0), _ms_per_div(0), _started(false) {
    ts_clear(_next_div);
    _ms_per_div = (uint64_t)ceill(1000.0 / THROTTLE_PER_SEC);
    _ops_per_div = (uint64_t)ceill(_throttle / THROTTLE_PER_SEC);
}

Throttle::~Throttle() {}

// Each time throttle is called, we sleep and return a number of operations to
// perform next.  To implement this we keep a time calculation in _next_div set
// initially to the current time + 1/THROTTLE_PER_SEC.  Each call to throttle
// advances _next_div by 1/THROTTLE_PER_SEC, and if _next_div is in the future,
// we sleep for the difference between the _next_div and the current_time.  We
// always return (Thread.options.throttle / THROTTLE_PER_SEC) as the number of
// operations.
//
// The only variation is that the amount of individual sleeps is modified by a
// random amount (which varies more widely as Thread.options.throttle_burst is
// greater).  This has the effect of randomizing how much clumping happens, and
// ensures that multiple threads aren't executing in lock step.
//
int Throttle::throttle(uint64_t op_count, uint64_t *op_limit) {
    uint64_t ops;
    int64_t sleep_ms;
    timespec now;

    workgen_epoch(&now);
    DEBUG_CAPTURE(_runner, "throttle: ops=" << op_count);
    if (!_started) {
        _next_div = ts_add_ms(now, _ms_per_div);
        _started = true;
    } else {
        _ops_delta += (op_count - _ops_prev);
        if (now < _next_div) {
            sleep_ms = ts_ms(_next_div - now);
            sleep_ms += (_ms_per_div * _burst * _runner.random_signed());
            if (sleep_ms > 0) {
                DEBUG_CAPTURE(_runner, ", sleep=" << sleep_ms);
                usleep((useconds_t)ms_to_us(sleep_ms));
            }
        }
        _next_div = ts_add_ms(_next_div, _ms_per_div);
    }
    ops = _ops_per_div;
    if (_ops_delta < (int64_t)ops) {
        ops -= _ops_delta;
        _ops_delta = 0;
    } else {
        _ops_delta -= ops;
        ops = 0;
    }
    *op_limit = ops;
    _ops_prev = ops;
    DEBUG_CAPTURE(_runner, ", return=" << ops << std::endl);
    return (0);
}

ThreadOptions::ThreadOptions() : name(), throttle(0.0), throttle_burst(1.0),
    _options() {
    _options.add_string("name", name, "name of the thread");
    _options.add_double("throttle", throttle,
      "Limit to this number of operations per second");
    _options.add_double("throttle_burst", throttle_burst,
      "Changes characteristic of throttling from smooth (0.0) "
      "to having large bursts with lulls (10.0 or larger)");
}
ThreadOptions::ThreadOptions(const ThreadOptions &other) :
    name(other.name), throttle(other.throttle),
    throttle_burst(other.throttle_burst), _options(other._options) {}
ThreadOptions::~ThreadOptions() {}

void
ThreadListWrapper::extend(const ThreadListWrapper &other) {
    for (std::vector<Thread>::const_iterator i = other._threads.begin();
         i != other._threads.end(); i++)
        _threads.push_back(*i);
}

void
ThreadListWrapper::append(const Thread &t) {
    _threads.push_back(t);
}

void
ThreadListWrapper::multiply(const int n) {
    if (n == 0) {
        _threads.clear();
    } else {
        std::vector<Thread> copy(_threads);
        for (int cnt = 1; cnt < n; cnt++)
            extend(copy);
    }
}

Thread::Thread() : options(), _op() {
}

Thread::Thread(const Operation &op) : options(), _op(op) {
}

Thread::Thread(const Thread &other) : options(other.options), _op(other._op) {
}

Thread::~Thread() {
}

void Thread::describe(std::ostream &os) const {
    os << "Thread: [" << std::endl;
    _op.describe(os); os << std::endl;
    os << "]";
}

Operation::Operation() :
    _optype(OP_NONE), _internal(NULL), _table(), _key(), _value(), _config(),
    _transaction(NULL), _group(NULL), _repeatgroup(0) {
    init_internal(NULL);
}

Operation::Operation(OpType optype, Table table, Key key, Value value) :
    _optype(optype), _internal(NULL), _table(table), _key(key), _value(value),
    _config(), _transaction(NULL), _group(NULL), _repeatgroup(0) {
    init_internal(NULL);
    size_check();
}

Operation::Operation(OpType optype, Table table, Key key) :
    _optype(optype), _internal(NULL), _table(table), _key(key), _value(),
    _config(), _transaction(NULL), _group(NULL), _repeatgroup(0) {
    init_internal(NULL);
    size_check();
}

Operation::Operation(OpType optype, Table table) :
    _optype(optype), _internal(NULL), _table(table), _key(), _value(),
    _config(), _transaction(NULL), _group(NULL), _repeatgroup(0) {
    init_internal(NULL);
    size_check();
}

Operation::Operation(const Operation &other) :
    _optype(other._optype), _internal(NULL), _table(other._table),
    _key(other._key), _value(other._value), _config(other._config),
    _transaction(other._transaction), _group(other._group),
    _repeatgroup(other._repeatgroup) {
    // Creation and destruction of _group and _transaction is managed
    // by Python.
    init_internal(other._internal);
}

Operation::Operation(OpType optype, const char *config) :
    _optype(optype), _internal(NULL), _table(), _key(), _value(),
    _config(config), _transaction(NULL), _group(NULL), _repeatgroup(0) {
    init_internal(NULL);
}

Operation::~Operation() {
    // Creation and destruction of _group, _transaction is managed by Python.
    delete _internal;
}

Operation& Operation::operator=(const Operation &other) {
    _optype = other._optype;
    _table = other._table;
    _key = other._key;
    _value = other._value;
    _transaction = other._transaction;
    _group = other._group;
    _repeatgroup = other._repeatgroup;
    delete _internal;
    _internal = NULL;
    init_internal(other._internal);
    return (*this);
}

void Operation::init_internal(OperationInternal *other) {
    ASSERT(_internal == NULL);

    switch (_optype) {
    case OP_CHECKPOINT:
        if (other == NULL)
            _internal = new CheckpointOperationInternal();
        else
            _internal = new CheckpointOperationInternal(
              *(CheckpointOperationInternal *)other);
        break;
    case OP_INSERT:
    case OP_REMOVE:
    case OP_SEARCH:
    case OP_UPDATE:
        if (other == NULL)
            _internal = new TableOperationInternal();
        else
            _internal = new TableOperationInternal(
              *(TableOperationInternal *)other);
        break;
    case OP_LOG_FLUSH:
        _internal = new LogFlushOperationInternal();
        break;
    case OP_NONE:
    case OP_NOOP:
        if (other == NULL)
            _internal = new OperationInternal();
        else
            _internal = new OperationInternal(*other);
        break;
    case OP_SLEEP:
        if (other == NULL)
            _internal = new SleepOperationInternal();
        else
            _internal = new SleepOperationInternal(
              *(SleepOperationInternal *)other);
        break;
    default:
        ASSERT(false);
    }
}

void Operation::create_all() {
    size_check();

    _internal->_flags = 0;
    _internal->parse_config(_config);
}

void Operation::describe(std::ostream &os) const {
    os << "Operation: " << _optype;
    if (is_table_op()) {
        os << ", ";  _table.describe(os);
        os << ", "; _key.describe(os);
        os << ", "; _value.describe(os);
    }
    if (!_config.empty())
        os << ", '" << _config;
    if (_transaction != NULL) {
        os << ", [";
        _transaction->describe(os);
        os << "]";
    }
    if (_group != NULL) {
        os << ", group[" << _repeatgroup << "]: {";
        bool first = true;
        for (std::vector<Operation>::const_iterator i = _group->begin();
             i != _group->end(); i++) {
            if (!first)
                os << "}, {";
            i->describe(os);
            first = false;
        }
        os << "}";
    }
}

void Operation::get_static_counts(Stats &stats, int multiplier) {
    if (is_table_op())
        switch (_optype) {
        case OP_INSERT:
            stats.insert.ops += multiplier;
            break;
        case OP_REMOVE:
            stats.remove.ops += multiplier;
            break;
        case OP_SEARCH:
            stats.read.ops += multiplier;
            break;
        case OP_UPDATE:
            stats.update.ops += multiplier;
            break;
        default:
            ASSERT(false);
        }
    else if (_optype == OP_CHECKPOINT)
        stats.checkpoint.ops += multiplier;

    if (_group != NULL)
        for (std::vector<Operation>::iterator i = _group->begin();
          i != _group->end(); i++)
            i->get_static_counts(stats, multiplier * _repeatgroup);
}

bool Operation::is_table_op() const {
    return (_optype == OP_INSERT || _optype == OP_REMOVE ||
      _optype == OP_SEARCH || _optype == OP_UPDATE);
}

void Operation::kv_compute_max(bool iskey, bool has_random) {
    uint64_t max;
    int size;
    TableOperationInternal *internal;

    ASSERT(is_table_op());
    internal = (TableOperationInternal *)_internal;

    size = iskey ? _key._size : _value._size;
    if (size == 0)
        size = iskey ? _table.options.key_size : _table.options.value_size;

    if (iskey && size < 2)
        THROW("Key.size too small for table '" << _table._uri << "'");
    if (!iskey && size < 1)
        THROW("Value.size too small for table '" << _table._uri << "'");
    if (has_random) {
        if (iskey)
            THROW("Random keys not allowed");
    }

    if (size > 1)
        max = power64(10, (size - 1)) - 1;
    else
        max = 0;

    if (iskey) {
        internal->_keysize = size;
        internal->_keymax = max;
    } else {
        internal->_valuesize = size;
        internal->_valuemax = max;
    }
}

void Operation::kv_size_buffer(bool iskey, size_t &maxsize) const {
    TableOperationInternal *internal;

    ASSERT(is_table_op());
    internal = (TableOperationInternal *)_internal;

    if (iskey) {
        if ((size_t)internal->_keysize > maxsize)
            maxsize = internal->_keysize;
    } else {
        if ((size_t)internal->_valuesize > maxsize)
            maxsize = internal->_valuesize;
    }
}

void Operation::kv_gen(ThreadRunner *runner, bool iskey,
  uint64_t compressibility, uint64_t n, char *result) const {
    TableOperationInternal *internal;
    uint_t max;
    uint_t size;

    ASSERT(is_table_op());
    internal = (TableOperationInternal *)_internal;

    size = iskey ? internal->_keysize : internal->_valuesize;
    max = iskey ? internal->_keymax : internal->_valuemax;
    if (n > max)
        THROW((iskey ? "Key" : "Value") << " (" << n
          << ") too large for size (" << size << ")");
    /* Setup the buffer, defaulting to zero filled. */
    workgen_u64_to_string_zf(n, result, size);

    /*
     * Compressibility is a percentage, 100 is all zeroes, it applies to the
     * proportion of the value that can't be used for the identifier.
     */
    if (size > 20 && compressibility < 100) {
        static const char alphanum[] =
          "0123456789"
          "ABCDEFGHIJKLMNOPQRSTUVWXYZ"
          "abcdefghijklmnopqrstuvwxyz";
        /*
         * The random length is the proportion of the string that should not
         * be compressible. As an example a compressibility of 25 in a value
         * of length 100 should be:
         * 100 - ((100 * 25) / 100) = 75
         * That means that 75% of the string will be random numbers, and 25
         * will be easily compressible zero-fill.
         */
        uint_t random_len = size - ((size * compressibility) / 100);

        /* Never overwrite the record number identifier */
        if (random_len > size - 20)
            random_len = size - 20;

        for (uint64_t i = 0; i < random_len; ++i)
            /*
             * TODO: It'd be nice to use workgen_rand here, but this class
             * is without the context of a runner thread, so it's not easy
             * to get access to a state.
             */
            result[i] = alphanum[runner->random_value() % (sizeof(alphanum) - 1)];
    }
}

void Operation::size_check() const {
    if (is_table_op()) {
        if (_key._size == 0 && _table.options.key_size == 0)
            THROW("operation requires a key size");
        if (OP_HAS_VALUE(this) && _value._size == 0 &&
          _table.options.value_size == 0)
            THROW("operation requires a value size");
    }
}

int CheckpointOperationInternal::run(ThreadRunner *runner, WT_SESSION *session)
{
    (void)runner;    /* not used */
    return (session->checkpoint(session, NULL));
}

int LogFlushOperationInternal::run(ThreadRunner *runner, WT_SESSION *session)
{
    (void)runner;    /* not used */
    return (session->log_flush(session, NULL));
}

void SleepOperationInternal::parse_config(const std::string &config)
{
    const char *configp;
    char *endp;

    configp = config.c_str();
    _sleepvalue = strtod(configp, &endp);
    if (configp == endp || *endp != '\0' || _sleepvalue < 0.0)
        THROW("sleep operation requires a configuration string as "
          "a non-negative float, e.g. '1.5'");
}

int SleepOperationInternal::run(ThreadRunner *runner, WT_SESSION *session)
{
    (void)runner;    /* not used */
    (void)session;   /* not used */
    sleep(_sleepvalue);
    return (0);
}

void TableOperationInternal::parse_config(const std::string &config)
{
    if (!config.empty()) {
        if (config == "reopen")
            _flags |= WORKGEN_OP_REOPEN;
        else
            THROW("table operation has illegal config: \"" << config << "\"");
    }
}

Track::Track(bool latency_tracking) : ops_in_progress(0), ops(0), rollbacks(0),
    latency_ops(0), latency(0), bucket_ops(0), min_latency(0), max_latency(0),
    us(NULL), ms(NULL), sec(NULL) {
    track_latency(latency_tracking);
}

Track::Track(const Track &other) : ops_in_progress(other.ops_in_progress),
    ops(other.ops), rollbacks(other.rollbacks),
    latency_ops(other.latency_ops), latency(other.latency),
    bucket_ops(other.bucket_ops), min_latency(other.min_latency),
    max_latency(other.max_latency), us(NULL), ms(NULL), sec(NULL) {
    if (other.us != NULL) {
        us = new uint32_t[LATENCY_US_BUCKETS];
        ms = new uint32_t[LATENCY_MS_BUCKETS];
        sec = new uint32_t[LATENCY_SEC_BUCKETS];
        memcpy(us, other.us, sizeof(uint32_t) * LATENCY_US_BUCKETS);
        memcpy(ms, other.ms, sizeof(uint32_t) * LATENCY_MS_BUCKETS);
        memcpy(sec, other.sec, sizeof(uint32_t) * LATENCY_SEC_BUCKETS);
    }
}

Track::~Track() {
    if (us != NULL) {
        delete us;
        delete ms;
        delete sec;
    }
}

void Track::add(Track &other, bool reset) {
    ops_in_progress += other.ops_in_progress;
    ops += other.ops;
    latency_ops += other.latency_ops;
    latency += other.latency;

    min_latency = MIN(min_latency, other.min_latency);
    if (reset)
        other.min_latency = 0;
    max_latency = MAX(max_latency, other.max_latency);
    if (reset)
        other.max_latency = 0;

    if (us != NULL && other.us != NULL) {
        for (int i = 0; i < LATENCY_US_BUCKETS; i++)
            us[i] += other.us[i];
        for (int i = 0; i < LATENCY_MS_BUCKETS; i++)
            ms[i] += other.ms[i];
        for (int i = 0; i < LATENCY_SEC_BUCKETS; i++)
            sec[i] += other.sec[i];
    }
}

void Track::assign(const Track &other) {
    ops_in_progress = other.ops_in_progress;
    ops = other.ops;
    latency_ops = other.latency_ops;
    latency = other.latency;
    min_latency = other.min_latency;
    max_latency = other.max_latency;

    if (other.us == NULL && us != NULL) {
        delete us;
        delete ms;
        delete sec;
        us = NULL;
        ms = NULL;
        sec = NULL;
    }
    else if (other.us != NULL && us == NULL) {
        us = new uint32_t[LATENCY_US_BUCKETS];
        ms = new uint32_t[LATENCY_MS_BUCKETS];
        sec = new uint32_t[LATENCY_SEC_BUCKETS];
    }
    if (us != NULL) {
        memcpy(us, other.us, sizeof(uint32_t) * LATENCY_US_BUCKETS);
        memcpy(ms, other.ms, sizeof(uint32_t) * LATENCY_MS_BUCKETS);
        memcpy(sec, other.sec, sizeof(uint32_t) * LATENCY_SEC_BUCKETS);
    }
}

uint64_t Track::average_latency() const {
    if (latency_ops == 0)
        return (0);
    else
        return (latency / latency_ops);
}

void Track::begin() {
    ops_in_progress++;
}

void Track::clear() {
    ops_in_progress = 0;
    ops = 0;
    rollbacks = 0;
    latency_ops = 0;
    latency = 0;
    bucket_ops = 0;
    min_latency = 0;
    max_latency = 0;
    if (us != NULL) {
        memset(us, 0, sizeof(uint32_t) * LATENCY_US_BUCKETS);
        memset(ms, 0, sizeof(uint32_t) * LATENCY_MS_BUCKETS);
        memset(sec, 0, sizeof(uint32_t) * LATENCY_SEC_BUCKETS);
    }
}

void Track::complete() {
    --ops_in_progress;
    ops++;
}

void Track::complete_with_latency(uint64_t usecs) {
    ASSERT(us != NULL);

    --ops_in_progress;
    ops++;
    latency_ops++;
    latency += usecs;
    if (usecs > max_latency)
        max_latency = (uint32_t)usecs;
    if (usecs < min_latency)
        min_latency = (uint32_t)usecs;

    // Update a latency bucket.
    // First buckets: usecs from 100us to 1000us at 100us each.
    if (usecs < LATENCY_US_BUCKETS)
        us[usecs]++;

    // Second buckets: milliseconds from 1ms to 1000ms, at 1ms each.
    else if (usecs < ms_to_us(LATENCY_MS_BUCKETS))
        ms[us_to_ms(usecs)]++;

    // Third buckets are seconds from 1s to 100s, at 1s each.
    else if (usecs < sec_to_us(LATENCY_SEC_BUCKETS))
        sec[us_to_sec(usecs)]++;

    // >100 seconds, accumulate in the biggest bucket. */
    else
        sec[LATENCY_SEC_BUCKETS - 1]++;
}

// Return the latency for which the given percent is lower than it.
// E.g. for percent == 95, returns the latency for which 95% of latencies
// are faster (lower), and 5% are slower (higher).
uint64_t Track::percentile_latency(int percent) const {
    // Get the total number of operations in the latency buckets.
    // We can't reliably use latency_ops, because this struct was
    // added up from Track structures that were being copied while
    // being updated.
    uint64_t total = 0;
    for (int i = 0; i < LATENCY_SEC_BUCKETS; i++)
        total += sec[i];
    for (int i = 0; i < LATENCY_MS_BUCKETS; i++)
        total += ms[i];
    for (int i = 0; i < LATENCY_US_BUCKETS; i++)
        total += us[i];
    if (total == 0)
        return (0);

    // optimized for percent values over 50, we start counting from above.
    uint64_t n = 0;
    uint64_t k = (100 - percent) * total / 100;
    if (k == 0)
        return (0);
    for (int i = LATENCY_SEC_BUCKETS - 1; i >= 0; --i) {
        n += sec[i];
        if (n >= k)
            return (sec_to_us(i));
    }
    for (int i = LATENCY_MS_BUCKETS - 1; i >= 0; --i) {
        n += ms[i];
        if (n >= k)
            return (ms_to_us(i));
    }
    for (int i = LATENCY_US_BUCKETS - 1; i >= 0; --i) {
        n += us[i];
        if (n >= k)
            return (100 * i);
    }
    // We should have accounted for all the buckets.
    ASSERT(false);
    return (0);
}

void Track::subtract(const Track &other) {
    ops_in_progress -= other.ops_in_progress;
    ops -= other.ops;
    latency_ops -= other.latency_ops;
    latency -= other.latency;

    // There's no sensible thing to be done for min/max_latency.

    if (us != NULL && other.us != NULL) {
        for (int i = 0; i < LATENCY_US_BUCKETS; i++)
            us[i] -= other.us[i];
        for (int i = 0; i < LATENCY_MS_BUCKETS; i++)
            ms[i] -= other.ms[i];
        for (int i = 0; i < LATENCY_SEC_BUCKETS; i++)
            sec[i] -= other.sec[i];
    }
}

void Track::track_latency(bool newval) {
    if (newval) {
        if (us == NULL) {
            us = new uint32_t[LATENCY_US_BUCKETS];
            ms = new uint32_t[LATENCY_MS_BUCKETS];
            sec = new uint32_t[LATENCY_SEC_BUCKETS];
            memset(us, 0, sizeof(uint32_t) * LATENCY_US_BUCKETS);
            memset(ms, 0, sizeof(uint32_t) * LATENCY_MS_BUCKETS);
            memset(sec, 0, sizeof(uint32_t) * LATENCY_SEC_BUCKETS);
        }
    } else {
        if (us != NULL) {
            delete us;
            delete ms;
            delete sec;
            us = NULL;
            ms = NULL;
            sec = NULL;
        }
    }
}

void Track::_get_us(long *result) {
    if (us != NULL) {
        for (int i = 0; i < LATENCY_US_BUCKETS; i++)
            result[i] = (long)us[i];
    } else
        memset(result, 0, sizeof(long) * LATENCY_US_BUCKETS);
}
void Track::_get_ms(long *result) {
    if (ms != NULL) {
        for (int i = 0; i < LATENCY_MS_BUCKETS; i++)
            result[i] = (long)ms[i];
    } else
        memset(result, 0, sizeof(long) * LATENCY_MS_BUCKETS);
}
void Track::_get_sec(long *result) {
    if (sec != NULL) {
        for (int i = 0; i < LATENCY_SEC_BUCKETS; i++)
            result[i] = (long)sec[i];
    } else
        memset(result, 0, sizeof(long) * LATENCY_SEC_BUCKETS);
}

Stats::Stats(bool latency) : checkpoint(latency), insert(latency),
    not_found(latency), read(latency), remove(latency), update(latency),
    truncate(latency) {
}

Stats::Stats(const Stats &other) : checkpoint(other.checkpoint),
    insert(other.insert), not_found(other.not_found), read(other.read),
    remove(other.remove), update(other.update), truncate(other.truncate) {
}

Stats::~Stats() {}

void Stats::add(Stats &other, bool reset) {
    checkpoint.add(other.checkpoint, reset);
    insert.add(other.insert, reset);
    not_found.add(other.not_found, reset);
    read.add(other.read, reset);
    remove.add(other.remove, reset);
    update.add(other.update, reset);
    truncate.add(other.truncate, reset);
}

void Stats::assign(const Stats &other) {
    checkpoint.assign(other.checkpoint);
    insert.assign(other.insert);
    not_found.assign(other.not_found);
    read.assign(other.read);
    remove.assign(other.remove);
    update.assign(other.update);
    truncate.assign(other.truncate);
}

void Stats::clear() {
    checkpoint.clear();
    insert.clear();
    not_found.clear();
    read.clear();
    remove.clear();
    update.clear();
    truncate.clear();
}

void Stats::describe(std::ostream &os) const {
    os << "Stats: reads " << read.ops;
    if (not_found.ops > 0) {
        os << " (" << not_found.ops << " not found)";
    }
    os << ", inserts " << insert.ops;
    os << ", updates " << update.ops;
    os << ", truncates " << truncate.ops;
    os << ", removes " << remove.ops;
    os << ", checkpoints " << checkpoint.ops;
}

void Stats::final_report(std::ostream &os, timespec &totalsecs) const {
    uint64_t ops = 0;
    ops += checkpoint.ops;
    ops += read.ops;
    ops += not_found.ops;
    ops += insert.ops;
    ops += update.ops;
    ops += truncate.ops;
    ops += remove.ops;

#define FINAL_OUTPUT(os, field, singular, ops, totalsecs)               \
    os << "Executed " << field << " " #singular " operations ("         \
       << PCT(field, ops) << "%) " << OPS_PER_SEC(field, totalsecs)     \
       << " ops/sec" << std::endl

    FINAL_OUTPUT(os, read.ops, read, ops, totalsecs);
    FINAL_OUTPUT(os, not_found.ops, not found, ops, totalsecs);
    FINAL_OUTPUT(os, insert.ops, insert, ops, totalsecs);
    FINAL_OUTPUT(os, update.ops, update, ops, totalsecs);
    FINAL_OUTPUT(os, truncate.ops, truncate, ops, totalsecs);
    FINAL_OUTPUT(os, remove.ops, remove, ops, totalsecs);
    FINAL_OUTPUT(os, checkpoint.ops, checkpoint, ops, totalsecs);
}

void Stats::report(std::ostream &os) const {
    os << read.ops << " reads";
    if (not_found.ops > 0) {
        os << " (" << not_found.ops << " not found)";
    }
    os << ", " << insert.ops << " inserts, ";
    os << update.ops << " updates, ";
    os << truncate.ops << " truncates, ";
    os << remove.ops << " removes, ";
    os << checkpoint.ops << " checkpoints";
}

void Stats::subtract(const Stats &other) {
    checkpoint.subtract(other.checkpoint);
    insert.subtract(other.insert);
    not_found.subtract(other.not_found);
    read.subtract(other.read);
    remove.subtract(other.remove);
    update.subtract(other.update);
    truncate.subtract(other.truncate);
}

void Stats::track_latency(bool latency) {
    checkpoint.track_latency(latency);
    insert.track_latency(latency);
    not_found.track_latency(latency);
    read.track_latency(latency);
    remove.track_latency(latency);
    update.track_latency(latency);
    truncate.track_latency(latency);
}

TableOptions::TableOptions() : key_size(0), value_size(0),
    value_compressibility(100), random_value(false), range(0), _options() {
    _options.add_int("key_size", key_size,
      "default size of the key, unless overridden by Key.size");
    _options.add_int("value_size", value_size,
      "default size of the value, unless overridden by Value.size");
    _options.add_bool("random_value", random_value,
      "generate random content for the value");
    _options.add_bool("value_compressibility", value_compressibility,
      "How compressible the generated value should be");
    _options.add_int("range", range,
      "if zero, keys are inserted at the end and reads/updates are in the current range, if non-zero, inserts/reads/updates are at a random key between 0 and the given range");
}
TableOptions::TableOptions(const TableOptions &other) :
    key_size(other.key_size), value_size(other.value_size),
    value_compressibility(other.value_compressibility),
    random_value(other.random_value), range(other.range),
    _options(other._options) {}
TableOptions::~TableOptions() {}

Table::Table() : options(), _uri(), _internal(new TableInternal()) {
}
Table::Table(const char *uri) : options(), _uri(uri),
    _internal(new TableInternal()) {
}
Table::Table(const Table &other) : options(other.options), _uri(other._uri),
    _internal(new TableInternal(*other._internal)) {
}
Table::~Table() { delete _internal; }
Table& Table::operator=(const Table &other) {
    options = other.options;
    _uri = other._uri;
    *_internal = *other._internal;
    return (*this);
}

void Table::describe(std::ostream &os) const {
    os << "Table: " << _uri;
}

TableInternal::TableInternal() : _tint(0), _context_count(0) {}
TableInternal::TableInternal(const TableInternal &other) : _tint(other._tint),
    _context_count(other._context_count) {}
TableInternal::~TableInternal() {}

WorkloadOptions::WorkloadOptions() : max_latency(0),
    report_file("workload.stat"), report_interval(0), run_time(0),
    sample_file("monitor.json"), sample_interval(0), sample_rate(1), warmup(0),
    _options() {
    _options.add_int("max_latency", max_latency,
      "prints warning if any latency measured exceeds this number of "
      "milliseconds. Requires sample_interval to be configured.");
    _options.add_int("report_interval", report_interval,
      "output throughput information every interval seconds, 0 to disable");
    _options.add_string("report_file", report_file,
      "file name for collecting run output, "
      "including output from the report_interval option. "
      "The file name is relative to the connection's home directory. "
      "When set to the empty string, stdout is used.");
    _options.add_int("run_time", run_time, "total workload seconds");
    _options.add_string("sample_file", sample_file,
      "file name for collecting latency output in a JSON-like format, "
      "enabled by the report_interval option. "
      "The file name is relative to the connection's home directory. "
      "When set to the empty string, no JSON is emitted.");
    _options.add_int("sample_interval", sample_interval,
      "performance logging every interval seconds, 0 to disable");
    _options.add_int("sample_rate", sample_rate,
      "how often the latency of operations is measured. 1 for every operation, "
      "2 for every second operation, 3 for every third operation etc.");
    _options.add_int("warmup", warmup,
      "how long to run the workload phase before starting measurements");
}

WorkloadOptions::WorkloadOptions(const WorkloadOptions &other) :
    max_latency(other.max_latency), report_interval(other.report_interval),
    run_time(other.run_time), sample_interval(other.sample_interval),
    sample_rate(other.sample_rate), _options(other._options) {}
WorkloadOptions::~WorkloadOptions() {}

Workload::Workload(Context *context, const ThreadListWrapper &tlw) :
    options(), stats(), _context(context), _threads(tlw._threads) {
    if (context == NULL)
        THROW("Workload contructor requires a Context");
}

Workload::Workload(Context *context, const Thread &thread) :
    options(), stats(), _context(context), _threads() {
    if (context == NULL)
        THROW("Workload contructor requires a Context");
    _threads.push_back(thread);
}

Workload::Workload(const Workload &other) :
    options(other.options), stats(other.stats), _context(other._context),
    _threads(other._threads) {}
Workload::~Workload() {}

Workload& Workload::operator=(const Workload &other) {
    options = other.options;
    stats.assign(other.stats);
    *_context = *other._context;
    _threads = other._threads;
    return (*this);
}

int Workload::run(WT_CONNECTION *conn) {
    WorkloadRunner runner(this);

    return (runner.run(conn));
}

WorkloadRunner::WorkloadRunner(Workload *workload) :
    _workload(workload), _trunners(workload->_threads.size()),
    _report_out(&std::cout), _start() {
    ts_clear(_start);
}
WorkloadRunner::~WorkloadRunner() {}

int WorkloadRunner::run(WT_CONNECTION *conn) {
    WT_DECL_RET;
    WorkloadOptions *options = &_workload->options;
    std::ofstream report_out;

    _wt_home = conn->get_home(conn);
    if (options->sample_interval > 0.0 && options->sample_rate <= 0)
        THROW("Workload.options.sample_rate must be positive");
    if (!options->report_file.empty()) {
        open_report_file(report_out, options->report_file.c_str(),
          "Workload.options.report_file");
        _report_out = &report_out;
    }
    WT_ERR(create_all(conn, _workload->_context));
    WT_ERR(open_all());
    WT_ERR(ThreadRunner::cross_check(_trunners));
    WT_ERR(run_all());
  err:
    //TODO: (void)close_all();
    _report_out = &std::cout;
    return (ret);
}

int WorkloadRunner::open_all() {
    for (size_t i = 0; i < _trunners.size(); i++) {
        WT_RET(_trunners[i].open_all());
    }
    return (0);
}

void WorkloadRunner::open_report_file(std::ofstream &of, const char *filename,
  const char *desc) {
    std::stringstream sstm;

    if (!_wt_home.empty())
        sstm << _wt_home << "/";
    sstm << filename;
    of.open(sstm.str().c_str(), std::fstream::app);
    if (!of)
        THROW_ERRNO(errno, desc << ": \"" << sstm.str()
          << "\" could not be opened");
}

int WorkloadRunner::create_all(WT_CONNECTION *conn, Context *context) {
    for (size_t i = 0; i < _trunners.size(); i++) {
        ThreadRunner *runner = &_trunners[i];
        std::stringstream sstm;
        Thread *thread = &_workload->_threads[i];
        if (thread->options.name.empty()) {
            sstm << "thread" << i;
            thread->options.name = sstm.str();
        }
        runner->_thread = thread;
        runner->_context = context;
        runner->_icontext = context->_internal;
        runner->_workload = _workload;
        runner->_wrunner = this;
        runner->_number = (uint32_t)i;
        // TODO: recover from partial failure here
        WT_RET(runner->create_all(conn));
    }
    WT_RET(context->_internal->create_all());
    return (0);
}

int WorkloadRunner::close_all() {
    for (size_t i = 0; i < _trunners.size(); i++)
        _trunners[i].close_all();

    return (0);
}

void WorkloadRunner::get_stats(Stats *result) {
    for (size_t i = 0; i < _trunners.size(); i++)
        result->add(_trunners[i]._stats);
}

void WorkloadRunner::report(time_t interval, time_t totalsecs,
  Stats *prev_totals) {
    std::ostream &out = *_report_out;
    Stats new_totals(prev_totals->track_latency());

    get_stats(&new_totals);
    Stats diff(new_totals);
    diff.subtract(*prev_totals);
    prev_totals->assign(new_totals);
    diff.report(out);
    out << " in " << interval << " secs ("
        << totalsecs << " total secs)" << std::endl;
}

void WorkloadRunner::final_report(timespec &totalsecs) {
    std::ostream &out = *_report_out;
    Stats *stats = &_workload->stats;

    stats->clear();
    stats->track_latency(_workload->options.sample_interval > 0.0);

    get_stats(stats);
    stats->final_report(out, totalsecs);
    out << "Run completed: " << totalsecs << " seconds" << std::endl;
}

int WorkloadRunner::run_all() {
    void *status;
    std::vector<pthread_t> thread_handles;
    Stats counts(false);
    WorkgenException *exception;
    WorkloadOptions *options = &_workload->options;
    Monitor monitor(*this);
    std::ofstream monitor_out;
    std::ofstream monitor_json;
    std::ostream &out = *_report_out;
    WT_DECL_RET;

    for (size_t i = 0; i < _trunners.size(); i++)
        _trunners[i].get_static_counts(counts);
    out << "Starting workload: " << _trunners.size() << " threads, ";
    counts.report(out);
    out << std::endl;

    // Start all threads
    if (options->sample_interval > 0.0) {
        open_report_file(monitor_out, "monitor", "monitor output file");
        monitor._out = &monitor_out;

        if (!options->sample_file.empty()) {
            open_report_file(monitor_json, options->sample_file.c_str(),
              "sample JSON output file");
            monitor._json = &monitor_json;
        }

        if ((ret = pthread_create(&monitor._handle, NULL, monitor_main,
          &monitor)) != 0) {
            std::cerr << "monitor thread failed err=" << ret << std::endl;
            return (ret);
        }
    }

    for (size_t i = 0; i < _trunners.size(); i++) {
        pthread_t thandle;
        ThreadRunner *runner = &_trunners[i];
        runner->_stop = false;
        runner->_repeat = (options->run_time != 0);
        if ((ret = pthread_create(&thandle, NULL, thread_runner_main,
          runner)) != 0) {
            std::cerr << "pthread_create failed err=" << ret << std::endl;
            std::cerr << "Stopping all threads." << std::endl;
            for (size_t j = 0; j < thread_handles.size(); j++) {
                _trunners[j]._stop = true;
                (void)pthread_join(thread_handles[j], &status);
                _trunners[j].close_all();
            }
            return (ret);
        }
        thread_handles.push_back(thandle);
    }

    // Treat warmup separately from report interval so that if we have a
    // warmup period we clear and ignore stats after it ends.
    if (options->warmup != 0)
        sleep((unsigned int)options->warmup);

    // Clear stats after any warmup period completes.
    for (size_t i = 0; i < _trunners.size(); i++) {
        ThreadRunner *runner = &_trunners[i];
        runner->_stats.clear();
    }

    workgen_epoch(&_start);
    timespec end = _start + options->run_time;
    timespec next_report = _start + options->report_interval;

    // Let the test run, reporting as needed.
    Stats curstats(false);
    timespec now = _start;
    while (now < end) {
        timespec sleep_amt;

        sleep_amt = end - now;
        if (next_report != 0) {
            timespec next_diff = next_report - now;
            if (next_diff < next_report)
                sleep_amt = next_diff;
        }
        if (sleep_amt.tv_sec > 0)
            sleep((unsigned int)sleep_amt.tv_sec);
        else
            usleep((useconds_t)((sleep_amt.tv_nsec + 999)/ 1000));

        workgen_epoch(&now);
        if (now >= next_report && now < end && options->report_interval != 0) {
            report(options->report_interval, (now - _start).tv_sec, &curstats);
            while (now >= next_report)
                next_report += options->report_interval;
        }
    }

    // signal all threads to stop
    if (options->run_time != 0)
        for (size_t i = 0; i < _trunners.size(); i++)
            _trunners[i]._stop = true;
    if (options->sample_interval > 0.0)
        monitor._stop = true;

    // wait for all threads
    exception = NULL;
    for (size_t i = 0; i < _trunners.size(); i++) {
        WT_TRET(pthread_join(thread_handles[i], &status));
        if (_trunners[i]._errno != 0)
            VERBOSE(_trunners[i],
                    "Thread " << i << " has errno " << _trunners[i]._errno);
        WT_TRET(_trunners[i]._errno);
        _trunners[i].close_all();
        if (exception == NULL && !_trunners[i]._exception._str.empty())
            exception = &_trunners[i]._exception;
    }

    workgen_epoch(&now);
    if (options->sample_interval > 0.0) {
        WT_TRET(pthread_join(monitor._handle, &status));
        if (monitor._errno != 0)
            std::cerr << "Monitor thread has errno " << monitor._errno
                      << std::endl;
        if (exception == NULL && !monitor._exception._str.empty())
            exception = &monitor._exception;

        monitor_out.close();
        if (!options->sample_file.empty())
            monitor_json.close();
    }

    // issue the final report
    timespec finalsecs = now - _start;
    final_report(finalsecs);

    if (ret != 0)
        std::cerr << "run_all failed err=" << ret << std::endl;
    (*_report_out) << std::endl;
    if (exception != NULL)
        throw *exception;
    return (ret);
}

}<|MERGE_RESOLUTION|>--- conflicted
+++ resolved
@@ -377,13 +377,9 @@
             do {                                                           \
                 int _i;                                                    \
                 (f) << "\"" << (name) << "\":{" << extra                   \
-<<<<<<< HEAD
                     << "\"ops per sec\":"                                  \
                     << (uint64_t)((t).ops / interval_secs)                 \
-=======
-                    << "\"ops per sec\":" << ((t).ops / interval_secs)     \
                     << ",\"rollbacks\":" << ((t).rollbacks)                \
->>>>>>> 9c37c6d7
                     << ",\"average latency\":" << (t).average_latency()    \
                     << ",\"min latency\":" << (t).min_latency              \
                     << ",\"max latency\":" << (t).max_latency;             \
