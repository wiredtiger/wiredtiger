--- conflicted
+++ resolved
@@ -418,10 +418,6 @@
     char time_buf[64], version[100];
     Stats prev_totals;
     WorkloadOptions *options = &_wrunner._workload->options;
-<<<<<<< HEAD
-    // ms to us
-=======
->>>>>>> 363c7384
     uint64_t latency_max = (uint64_t)options->max_latency * THOUSAND;
     size_t buf_size;
     bool first;
@@ -558,20 +554,6 @@
         uint64_t insert_max = interval.insert.max_latency;
         uint64_t update_max = interval.update.max_latency;
 
-<<<<<<< HEAD
-        if(read_max > latency_max)
-            std::cerr << "WARNING: max latency exceeded for read operation:"
-                      << " threshold " << latency_max << " us, recorded " << read_max << " us."
-                      << std::endl;
-        if(insert_max > latency_max)
-            std::cerr << "WARNING: max latency exceeded:"
-                      << " threshold " << latency_max << " us, recorded " << read_max << " us."
-                      << std::endl;
-        if(update_max > latency_max)
-            std::cerr << "WARNING: max latency exceeded:"
-                      << " threshold " << latency_max << " us, recorded " << read_max << " us."
-                      << std::endl;
-=======
         if (read_max > latency_max)
             std::cerr << "WARNING: max latency exceeded for read operation. Threshold "
                       << latency_max << " us, recorded " << read_max << " us, diff "
@@ -584,7 +566,6 @@
             std::cerr << "WARNING: max latency exceeded for update operation. Threshold "
                       << latency_max << " us, recorded " << insert_max << " us, diff "
                       << (update_max - latency_max) << " us." << std::endl;
->>>>>>> 363c7384
 
         prev_interval.assign(interval);
         prev_totals.assign(new_totals);
