--- conflicted
+++ resolved
@@ -343,11 +343,7 @@
 	os << "throttle " << throttle;
 	os << ", throttle_burst " << throttle_burst;
 	os << ", synchronized " << synchronized;
-<<<<<<< HEAD
-    os << ", session_config " << session_config;
-=======
 	os << ", session_config " << session_config;
->>>>>>> 0776d383
     }
 
     std::string help() const { return _options.help(); }
